# basic setup for cmake
cmake_minimum_required(VERSION 3.11 FATAL_ERROR)

if(POLICY CMP0074)
  cmake_policy(SET CMP0074 NEW)
endif()

set(CMAKE_INCLUDE_CURRENT_DIR ON)
set(CMAKE_INCLUDE_DIRECTORIES_PROJECT_BEFORE ON)
set(CMAKE_COLOR_MAKEFILE ON)
set(CMAKE_CXX_STANDARD_REQUIRED True)

# disable in source builds this is only a temporary fix, but for now we need it as cmake will otherwise overwrite the
# existing makefiles
set(CMAKE_DISABLE_SOURCE_CHANGES ON)
set(CMAKE_DISABLE_IN_SOURCE_BUILD ON)
# add a directory for cmake modules
list(APPEND CMAKE_MODULE_PATH "${CMAKE_SOURCE_DIR}/cmake")

find_package(Git)

# by default we will build RELASE
if(DEFINED ENV{QUDA_BUILD_TYPE})
  set(DEFBUILD $ENV{QUDA_BUILD_TYPE})
else()
  set(DEFBUILD "DEVEL")
endif()

if(GIT_FOUND)
  execute_process(COMMAND ${GIT_EXECUTABLE} show
                  WORKING_DIRECTORY ${CMAKE_SOURCE_DIR}
                  RESULT_VARIABLE IS_GIT_REPOSIITORY
                  OUTPUT_QUIET ERROR_QUIET)
  if(${IS_GIT_REPOSIITORY} EQUAL 0)
    execute_process(COMMAND ${GIT_EXECUTABLE} describe --abbrev=0
                    WORKING_DIRECTORY ${CMAKE_SOURCE_DIR}
                    OUTPUT_VARIABLE GITTAG
                    OUTPUT_STRIP_TRAILING_WHITESPACE)
    # we use git rev-list and pipe that through wc here. Newer git versions support --count as option to rev-list but
    # that might not always be available
    execute_process(COMMAND ${GIT_EXECUTABLE} rev-list ${GITTAG}..HEAD
                    WORKING_DIRECTORY ${CMAKE_SOURCE_DIR}
                    COMMAND wc -l
                    OUTPUT_VARIABLE GITCOUNT
                    OUTPUT_STRIP_TRAILING_WHITESPACE)
    execute_process(COMMAND ${GIT_EXECUTABLE} describe --long  --dirty
                    WORKING_DIRECTORY ${CMAKE_SOURCE_DIR}
                    OUTPUT_VARIABLE GITVERSION
                    OUTPUT_STRIP_TRAILING_WHITESPACE)
    # ~~~
    #     IF(GITCOUNT EQUAL 0)
    #       SET(DEFBUILD "RELEASE")
    #     ELSE()
    #       SET(DEFBUILD "DEVEL")
    #     ENDIF()
    # ~~~
  endif()
endif(GIT_FOUND)

set(VALID_BUILD_TYPES DEVEL RELEASE STRICT DEBUG HOSTDEBUG DEVICEDEBUG SANITIZE)
set(CMAKE_BUILD_TYPE "${DEFBUILD}" CACHE STRING "Choose the type of build, options are: ${VALID_BUILD_TYPES}")
set_property(CACHE CMAKE_BUILD_TYPE PROPERTY STRINGS DEVEL RELEASE STRICT DEBUG HOSTDEBUG DEVICEDEBUG SANITIZE)

string(TOUPPER ${CMAKE_BUILD_TYPE} CHECK_BUILD_TYPE)
list(FIND VALID_BUILD_TYPES ${CHECK_BUILD_TYPE} BUILD_TYPE_VALID)

if(BUILD_TYPE_VALID LESS 0)
  message(SEND_ERROR "Please specify a valid CMAKE_BUILD_TYPE type! Valid build types are:" "${VALID_BUILD_TYPES}")
endif()

#
# PROJECT is QUDA
#
project("QUDA" VERSION 0.9.0 LANGUAGES)

message(STATUS "")
message(STATUS "${PROJECT_NAME} ${PROJECT_VERSION} (${GITVERSION}) **")
message(STATUS "cmake version: ${CMAKE_VERSION}")
message(STATUS "Source location: ${CMAKE_SOURCE_DIR}")
message(STATUS "Build location: ${CMAKE_BINARY_DIR}")
message(STATUS "Build type: ${CMAKE_BUILD_TYPE}")

# ######################################################################################################################
# QUDA OPTIONS likely to be changed by users
# ######################################################################################################################
if(DEFINED ENV{QUDA_GPU_ARCH})
  set(QUDA_DEFAULT_GPU_ARCH $ENV{QUDA_GPU_ARCH})
else()
  set(QUDA_DEFAULT_GPU_ARCH sm_35)
endif()
if(NOT QUDA_GPU_ARCH)
  message(STATUS "Building QUDA for GPU ARCH " "${QUDA_DEFAULT_GPU_ARCH}")
endif()
message(STATUS "")

set(QUDA_GPU_ARCH
    ${QUDA_DEFAULT_GPU_ARCH}
    CACHE STRING "set the GPU architecture (sm_20, sm_21, sm_30, sm_35, sm_37, sm_50, sm_52, sm_60, sm_70, sm_75)")
set_property(CACHE QUDA_GPU_ARCH PROPERTY STRINGS sm_20 sm_21 sm_30 sm_35 sm_37 sm_50 sm_52 sm_60 sm_70 sm_75)
# build options
set(QUDA_DIRAC_WILSON ON CACHE BOOL "build Wilson Dirac operators")
set(QUDA_DIRAC_CLOVER ON CACHE BOOL "build clover Dirac operators")
set(QUDA_DIRAC_DOMAIN_WALL ON CACHE BOOL "build domain wall Dirac operators")
set(QUDA_DIRAC_STAGGERED ON CACHE BOOL "build staggered Dirac operators")
set(QUDA_DIRAC_TWISTED_MASS ON CACHE BOOL "build twisted mass Dirac operators")
set(QUDA_DIRAC_TWISTED_CLOVER ON CACHE BOOL "build twisted clover Dirac operators")
set(QUDA_DIRAC_NDEG_TWISTED_MASS OFF CACHE BOOL "build non-degenerate twisted mass Dirac operators")
set(QUDA_LINK_ASQTAD OFF CACHE BOOL "build code for computing asqtad fat links")
set(QUDA_LINK_HISQ OFF CACHE BOOL "build code for computing hisq fat links")
set(QUDA_FORCE_GAUGE OFF CACHE BOOL "build code for (1-loop Symanzik) gauge force")
set(QUDA_FORCE_HISQ OFF CACHE BOOL "build code for hisq fermion force")
set(QUDA_GAUGE_TOOLS OFF CACHE BOOL "build auxiliary gauge-field tools")
set(QUDA_GAUGE_ALG OFF CACHE BOOL "build gauge-fixing and pure-gauge algorithms")
set(QUDA_CONTRACT OFF CACHE BOOL "build code for bilinear contraction")
set(QUDA_COVDEV OFF CACHE BOOL "build code for covariant derivative")
# Dynamic inversion saves memory but decreases the flops
set(QUDA_DYNAMIC_CLOVER OFF CACHE BOOL "Dynamically invert the clover term for twisted-clover")
set(QUDA_QIO OFF CACHE BOOL "build QIO code for binary I/O")

# Multi-GPU options
set(QUDA_QMP OFF CACHE BOOL "set to 'yes' to build the QMP multi-GPU code")
set(QUDA_MPI OFF CACHE BOOL "set to 'yes' to build the MPI multi-GPU code")

# BLAS library
set(QUDA_MAGMA OFF CACHE BOOL "build magma interface")

# ARPACK
set(QUDA_ARPACK OFF CACHE BOOL "build arpack interface")
set(QUDA_ARPACK_LOGGING OFF CACHE BOOL "enable ARPACK logging (not availible for NG)")

#PRIMME
set(QUDA_PRIMME OFF CACHE BOOL "build primme interface")

# Interface options
set(QUDA_INTERFACE_QDP ON CACHE BOOL "build qdp interface")
set(QUDA_INTERFACE_MILC ON CACHE BOOL "build milc interface")
set(QUDA_INTERFACE_CPS OFF CACHE BOOL "build cps interface")
set(QUDA_INTERFACE_QDPJIT OFF CACHE BOOL "build qdpjit interface")
set(QUDA_INTERFACE_BQCD OFF CACHE BOOL "build bqcd interface")
set(QUDA_INTERFACE_TIFR OFF CACHE BOOL "build tifr interface")

# QDPJIT
set(QUDA_QDPJIT OFF CACHE BOOL "build QDP-JIT support?")
set(QUDA_QDPJITHOME "" CACHE PATH "path to QDPJIT installation")

# Locations for QIO / QMP
set(QUDA_QIOHOME "" CACHE PATH "path to QIO")
set(QUDA_QMPHOME "" CACHE PATH "path to QMP")
set(QUDA_LIMEHOME "" CACHE PATH "path to LIME")
set(QUDA_ARPACK_HOME "" CACHE PATH "path to arpack / parpack")
set(QUDA_PRIMME_HOME "" CACHE PATH "path to primme")
set(QUDA_MAGMAHOME "" CACHE PATH "path to MAGMA, if not set, pkg-config will be attempted")
set(QUDA_MAGMA_LIBS "" CACHE STRING "additional linker flags required to link against magma")

# ######################################################################################################################
# QUDA ADVANCED OPTIONS that ususally should not be changed by users
# ######################################################################################################################
set(QUDA_BUILD_ALL_TESTS ON CACHE BOOL "build tests by default")
if(DEFINED ENV{QUDA_BUILD_SHAREDLIB})
  set(DEFSHARED $ENV{QUDA_BUILD_SHAREDLIB})
else()
  set(DEFSHARED "OFF")
endif()
set(QUDA_BUILD_SHAREDLIB ${DEFSHARED} CACHE BOOL "build quda as a shared lib")
set(QUDA_PROPAGATE_CXX_FLAGS ON CACHE BOOL "propagate CXX_FLAGS to CUDA host compiler (for cmake >= 3.8)")
set(QUDA_LEGACY_DSLASH OFF CACHE BOOL "enable legacy dslash kernels?")
set(QUDA_TEX ON CACHE BOOL "enable texture reads?")
set(QUDA_NVML OFF CACHE BOOL "use NVML to report CUDA graphics driver version")
set(QUDA_NUMA_NVML OFF CACHE BOOL "experimental use of NVML to set numa affinity")
set(QUDA_VERBOSE_BUILD OFF CACHE BOOL "display kernel register useage")
set(QUDA_MAX_MULTI_BLAS_N "4" CACHE STRING "maximum value to initialize template for multi-blas /-reduce")

set(QUDA_PRECISION
    "14"
    CACHE STRING "which precisions to instantiate in QUDA (4-bit number - double, single, half, char)")
set(QUDA_RECONSTRUCT "7" CACHE STRING "which reconstructs to instantiate in QUDA (3-bit number - 18, 13/12, 9/8)")

# Set CTest options
set(QUDA_CTEST_SEP_DSLASH_POLICIES
    OFF
    CACHE BOOL "Test Dslash policies separately in ctest instead of only autotuning them.")

set(QUDA_OPENMP OFF CACHE BOOL "enable OpenMP")
set(QUDA_CXX_STANDARD 11 CACHE STRING "set the CXX Standard (11 or 14)")
set_property(CACHE QUDA_CXX_STANDARD PROPERTY STRINGS 11 14)

# NVTX options
set(QUDA_MPI_NVTX OFF CACHE BOOL "add nvtx markup to MPI API calls for the visual profiler")
set(QUDA_INTERFACE_NVTX OFF CACHE BOOL "add nvtx markup to interface calls for the visual profiler")

# features in development
set(QUDA_SSTEP OFF CACHE BOOL "build s-step linear solvers")
set(QUDA_MULTIGRID OFF CACHE BOOL "build multigrid solvers")
set(QUDA_BLOCKSOLVER OFF CACHE BOOL "build block solvers")
set(QUDA_USE_EIGEN OFF CACHE BOOL "use EIGEN library (where optional)")
set(QUDA_DOWNLOAD_EIGEN ON CACHE BOOL "Download Eigen")
set(QUDA_DOWNLOAD_USQCD OFF CACHE BOOL "Download USQCD software as requested by QUDA_QMP / QUDA_QIO")
set(QUDA_DOWNLOAD_ARPACK OFF CACHE BOOL "Download ARPACK-NG software as requested by QUDA_ARPACK")

option(QUDA_GENERATE_DOXYGEN "generate doxygen documentation")

set(QUDA_JITIFY OFF CACHE BOOL "build QUDA using Jitify")

mark_as_advanced(QUDA_BUILD_ALL_TESTS)
mark_as_advanced(QUDA_BUILD_SHAREDLIB)
mark_as_advanced(QUDA_PROPAGATE_CXX_FLAGS)
mark_as_advanced(QUDA_LEGACY_DSLASH)
mark_as_advanced(QUDA_TEX)
mark_as_advanced(QUDA_NVML)
mark_as_advanced(QUDA_NUMA_NVML)
mark_as_advanced(QUDA_VERBOSE_BUILD)
mark_as_advanced(QUDA_MAX_MULTI_BLAS_N)
mark_as_advanced(QUDA_PRECISION)
mark_as_advanced(QUDA_RECONSTRUCT)
mark_as_advanced(QUDA_CTEST_SEP_DSLASH_POLICIES)
mark_as_advanced(QUDA_CTEST_LAUNCH)
mark_as_advanced(QUDA_CTEST_LAUNCH_ARGS)
mark_as_advanced(QUDA_OPENMP)

mark_as_advanced(QUDA_MPI_NVTX)
mark_as_advanced(QUDA_INTERFACE_NVTX)

mark_as_advanced(QUDA_SSTEP)
mark_as_advanced(QUDA_USE_EIGEN)
mark_as_advanced(QUDA_BLOCKSOVER)
mark_as_advanced(QUDA_CXX_STANDARD)

mark_as_advanced(QUDA_JITIFY)

mark_as_advanced(QUDA_ARPACK_LOGGING)

# ######################################################################################################################
# everything below here is processing the setup
# ######################################################################################################################
# we need to check for some packages
find_package(PythonInterp)

# ######################################################################################################################
# QUDA depends on Eigen this part makes sure we can download eigen if it is not found
if(QUDA_DOWNLOAD_EIGEN)
  set(EIGEN_VERSION 3.3.7)

  set(EIGEN_DOWNLOAD_LOCATION ${CMAKE_SOURCE_DIR}/externals/eigen/${EIGEN_VERSION}.tar.bz2)
  set(EIGEN_URL http://bitbucket.org/eigen/eigen/get/${EIGEN_VERSION}.tar.bz2)
  set(EIGEN_SHA 9f13cf90dedbe3e52a19f43000d71fdf72e986beb9a5436dddcd61ff9d77a3ce)
  if(NOT EXISTS ${EIGEN_DOWNLOAD_LOCATION})
    message(STATUS "Checking for Eigen tarball and downloading if necessary.")
  endif()
  file(DOWNLOAD ${EIGEN_URL} ${EIGEN_DOWNLOAD_LOCATION} EXPECTED_HASH SHA256=${EIGEN_SHA} STATUS EIGEN_DOWNLOADED)
  list(GET EIGEN_DOWNLOADED 0 EIGEN_DOWNLOADED_CODE)
  list(GET EIGEN_DOWNLOADED 1 EIGEN_DOWNLOADED_MSG)
  if(${EIGEN_DOWNLOADED_CODE})
    message(
      SEND_ERROR
        "Could not download Eigen automatically (${EIGEN_DOWNLOADED_MSG}). Please download eigen from ${EIGEN_URL} and save it to ${EIGEN_DOWNLOAD_LOCATION} and try running cmake again."
      )
  endif()

  include(ExternalProject)
  ExternalProject_Add(Eigen
                      URL ${CMAKE_SOURCE_DIR}/externals/eigen/${EIGEN_VERSION}.tar.bz2
                      URL_HASH SHA256=${EIGEN_SHA}
                      PREFIX ${CMAKE_CURRENT_BINARY_DIR}/externals/eigen/
                      CONFIGURE_COMMAND ""
                      BUILD_COMMAND
                      COMMAND ""
                      INSTALL_COMMAND "")
  ExternalProject_Get_Property(Eigen source_dir)
  set(EIGEN_INCLUDE_DIRS ${source_dir})
else()
  # fall back to using find_package
  find_package(Eigen QUIET)
  if(NOT EIGEN_FOUND)
    message(
      FATAL_ERROR
        "QUDA requires Eigen (http://eigen.tuxfamily.org). Please either set EIGEN_INCLUDE_DIRS to path to eigen3 include directory, e.g. /usr/local/include/eigen3 or set QUDA_DOWNLOAD_EIGEN to ON to enable automatic download of the necessary components."
      )
  endif()
endif()
include_directories(SYSTEM ${EIGEN_INCLUDE_DIRS})
# Now we hopefully found some way to get eigen to work

# Linux: CMAKE_HOST_SYSTEM_PROCESSOR "x86_64" Mac: CMAKE_HOST_SYSTEM_PROCESSOR "x86_64" Power:
# CMAKE_HOST_SYSTEM_PROCESSOR "ppc64le"

# We need to use different optimization flags depending on whether we are on x86 or power Note: This only applies to the
# RELASE build type this is just a quick fix and we should probably use
# https://cmake.org/cmake/help/latest/module/CheckCXXCompilerFlag.html

set(CPU_ARCH ${CMAKE_HOST_SYSTEM_PROCESSOR})
if(${CPU_ARCH} STREQUAL "x86_64")
  set(CXX_OPT "-march=native")
elseif(${CPU_ARCH} STREQUAL "ppc64le")
  set(CXX_OPT "-Ofast -mcpu=native -mtune=native")
endif()

set(CMAKE_CXX_STANDARD ${QUDA_CXX_STANDARD})
# define CXX FLAGS
set(CMAKE_CXX_FLAGS_DEVEL
    "${OpenMP_CXX_FLAGS} -g -O3 -Wall ${CLANG_FORCE_COLOR}"
    CACHE STRING "Flags used by the C++ compiler during regular development builds.")
set(CMAKE_CXX_FLAGS_STRICT
    "${OpenMP_CXX_FLAGS} -O3 -Wall -Werror ${CLANG_NOERROR}"
    CACHE STRING "Flags used by the C++ compiler during strict jenkins builds.")
set(CMAKE_CXX_FLAGS_RELEASE
    "${OpenMP_CXX_FLAGS} -O3 -w ${CXX_OPT} "
    CACHE STRING "Flags used by the C++ compiler during release builds.")
set(CMAKE_CXX_FLAGS_HOSTDEBUG
    "${OpenMP_CXX_FLAGS} -Wall -Wno-unknown-pragmas -g -fno-inline -DHOST_DEBUG ${CLANG_FORCE_COLOR}"
    CACHE STRING "Flags used by the C++ compiler during host-debug builds.")
set(CMAKE_CXX_FLAGS_DEVICEDEBUG
    "${OpenMP_CXX_FLAGS} -Wall -Wno-unknown-pragmas ${CLANG_FORCE_COLOR}"
    CACHE STRING "Flags used by the C++ compiler during device-debug builds.")
set(CMAKE_CXX_FLAGS_DEBUG
    "${OpenMP_CXX_FLAGS} -Wall -Wno-unknown-pragmas -g -fno-inline -DHOST_DEBUG ${CLANG_FORCE_COLOR}"
    CACHE STRING "Flags used by the C++ compiler during full (host+device) debug builds.")
set(
  CMAKE_CXX_FLAGS_SANITIZE
  "${OpenMP_CXX_FLAGS} -Wall -Wno-unknown-pragmas -g -fno-inline -DHOST_DEBUG -fsanitize=address,undefined ${CLANG_FORCE_COLOR}"
  CACHE STRING "Flags used by the C++ compiler during santizer debug builds.")

enable_language(CXX)

# define C FLAGS
set(CMAKE_C_FLAGS_DEVEL "-Wall -g -O3" CACHE STRING "Flags used by the C compiler during regular development builds.")
set(CMAKE_C_FLAGS_STRICT
    "-Wall -O3 -Werror -Wno-error=unused-private-field"
    CACHE STRING "Flags used by the C compiler during strict jenkins builds.")
set(CMAKE_C_FLAGS_RELEASE "-Wall -O3 -w" CACHE STRING "Flags used by the C compiler during release builds.")
set(CMAKE_C_FLAGS_HOSTDEBUG
    "-Wall -Wno-unknown-pragmas -g -fno-inline -DHOST_DEBUG"
    CACHE STRING "Flags used by the C compiler during host-debug builds.")
set(CMAKE_C_FLAGS_DEVICEDEBUG "-Wall" CACHE STRING "Flags used by the C compiler during device-debug builds.")
set(CMAKE_C_FLAGS_DEBUG
    "-Wall -g -fno-inline -DHOST_DEBUG"
    CACHE STRING "Flags used by the C compiler during full (host+device) debug builds.")
set(CMAKE_C_FLAGS_SANITIZE
    "-Wall -g -fno-inline -DHOST_DEBUG -fsanitize=address,undefined"
    CACHE STRING "Flags used by the C compiler during sanitizer debug builds.")

enable_language(C)
# do all the build definitions
#

set(CMAKE_EXE_LINKER_FLAGS_SANITIZE ${CMAKE_EXE_LINKER_FLAGS_SANITIZE} "-fsanitize=address,undefined")

if(QUDA_MPI OR QUDA_QMP)
  add_definitions(-DMULTI_GPU)
  # if we are using MPI and no MPI_<LANG>_COMPILER was specified on the command line check for MPICXX and MPICC
  # environment variables
  if((NOT MPI_CXX_COMPILER) AND DEFINED ENV{MPICXX})
    set(MPI_CXX_COMPILER $ENV{MPICXX})
    set(mpimessage True)
    message(STATUS "Found environment variable MPICXX. Using it for MPI detection: $ENV{MPICXX}")
  endif()
  if((NOT MPI_C_COMPILER) AND DEFINED ENV{MPICC})
    message(STATUS "Found environment variable MPICC. Using it for MPI detection: $ENV{MPICC}")
    set(MPI_C_COMPILER $ENV{MPICC})
    set(mpimessage True)
  endif()
  # I think we don't use that at all but
  if((NOT MPI_Fortran_COMPILER) AND DEFINED ENV{MPIFORT})
    message(STATUS "Found environment variable MPIFORT. Using it for MPI detection: $ENV{MPIFORT}")
    set(MPI_Fortran_COMPILER $ENV{MPIFORT})
    set(mpimessage True)
  endif()
  if(mpimessage)
    message(
      "Found MPIFORT/MPICC/MPICXX environment variables. If this is not what you want please use -DMPI_<LANG>_COMPILER and consult the cmake FindMPI documentation."
      )
  endif()
  # we need to enable Fortran if we want to detect MPI_Fortran_COMPILER
  if(QUDA_ARPACK)
    enable_language(Fortran)
  endif()
  find_package(MPI)
else()
  set(COMM_OBJS comm_single.cpp)
endif()

if(QUDA_QDPJIT)
  if(NOT QUDA_QMP)
    message(WARNING "Specifying QUDA_QDPJIT requires use of QUDA_QMP. Please set QUDA_QMP=ON and set QUDA_QMPHOME.")
  endif()
  add_definitions(-DUSE_QDPJIT)
  include_directories(SYSTEM ${QUDA_QDPJITHOME}/include)
  execute_process(COMMAND ${QUDA_QDPJITHOME}/bin/qdp \+\+-config --ldflags
                  OUTPUT_VARIABLE QDP_LDFLAGS
                  OUTPUT_STRIP_TRAILING_WHITESPACE)
  execute_process(COMMAND ${QUDA_QDPJITHOME}/bin/qdp \+\+-config --libs
                  OUTPUT_VARIABLE QDP_LIBS
                  OUTPUT_STRIP_TRAILING_WHITESPACE)
  find_library(QDP_LIB qdp PATH ${QUDA_QDPJITHOME}/lib)
  find_library(QIO_LIB qio ${QUDA_QDPJITHOME}/lib/)
  find_library(LIME_LIB lime ${QUDA_QDPJITHOME}/lib/)
endif()

if(QUDA_MPI AND QUDA_QMP)
  message(
    WARNING
      "Specifying QUDA_QMP and QUDA_MPI might result in undefined behavior. If you intend to use QMP set QUDA_MPI=OFF.")
endif()

if(QUDA_MPI)
  add_definitions(-DMPI_COMMS)
  set(COMM_OBJS comm_mpi.cpp)
  include_directories(SYSTEM ${MPI_CXX_INCLUDE_PATH})
endif()

if(QUDA_DOWNLOAD_USQCD)
  find_program(MAKE_EXE NAMES gmake nmake make)
  find_program(INSTALL_EXE NAMES install)
  find_program(AUTORECONF_EXE NAMES autoreconf)
endif()

if(QUDA_QMP)
  if(QUDA_DOWNLOAD_USQCD)
    ExternalProject_Add(QMP
                        GIT_REPOSITORY https://github.com/usqcd-software/qmp.git
                        GIT_TAG qmp2-5-1
                        GIT_SHALLOW YES
                        PREFIX usqcd
                        CONFIGURE_COMMAND CC=${MPI_C_COMPILER} CXX=${MPI_CXX_COMPILER} <SOURCE_DIR>/configure
                                          "INSTALL=${INSTALL_EXE} -C"
                                          --with-qmp-comms-type=MPI
                                          --prefix=<INSTALL_DIR>
                        BUILD_COMMAND ${MAKE_EXE}
                        INSTALL_COMMAND ${MAKE_EXE} install
                        LOG_INSTALL ON
                        LOG_BUILD ON
                        LOG_DOWNLOAD ON
                        # LOG_MERGED_STDOUTERR ON
                        # LOG_OUTPUT_ON_FAILURE ON
                        )

    ExternalProject_Get_Property(QMP INSTALL_DIR)
    set(QUDA_QMPHOME ${INSTALL_DIR})
    set(QUDA_QMP_LDFLAGS
        "-L${QUDA_QMPHOME}/lib"
        CACHE STRING "LDFLAGS for QMP - should be derived from qmp-config --ldflags")
    set(QUDA_QMP_LIBS "-lqmp" CACHE STRING "LIBS for QMP - should be derived from qmp-config --libs")
    ExternalProject_Add_Step(QMP reconf
                             COMMAND ${AUTORECONF_EXE} -fi
                             WORKING_DIRECTORY <SOURCE_DIR>
                             DEPENDERS configure
                             DEPENDEES download)

  else()
    if("${QUDA_QMPHOME}" STREQUAL "")
      message(FATAL_ERROR "QUDA_QMPHOME must be defined if QUDA_QMP is ON and QUDA_DOWNLOAD_USQCD is OFF")
    endif()
    execute_process(COMMAND ${QUDA_QMPHOME}/bin/qmp-config --cflags
                    OUTPUT_VARIABLE QUDA_QMP_CFLAGS
                    OUTPUT_STRIP_TRAILING_WHITESPACE)
    execute_process(COMMAND ${QUDA_QMPHOME}/bin/qmp-config --ldflags
                    OUTPUT_VARIABLE QUDA_QMP_LDFLAGS_INTERNAL
                    OUTPUT_STRIP_TRAILING_WHITESPACE)
    execute_process(COMMAND ${QUDA_QMPHOME}/bin/qmp-config --libs
                    OUTPUT_VARIABLE QUDA_QMP_LIBS_INTERNAL
                    OUTPUT_STRIP_TRAILING_WHITESPACE)
    set(QUDA_QMP_LDFLAGS
        ${QUDA_QMP_LDFLAGS_INTERNAL}
        CACHE STRING "LDFLAGS for QMP - should be derived from qmp-config --ldflags")
    set(QUDA_QMP_LIBS ${QUDA_QMP_LIBS_INTERNAL} CACHE STRING "LIBS for QMP - should be derived from qmp-config --libs")
  endif()

  add_definitions(-DQMP_COMMS)

  include_directories(SYSTEM ${QUDA_QMPHOME}/include)
  include_directories(SYSTEM ${MPI_CXX_INCLUDE_PATH})
  set(COMM_OBJS comm_qmp.cpp)
endif()

if(QUDA_QIO)
  if(NOT QUDA_QMP)
    message(FATAL_ERROR "Use of QIO (via QUDA_QIO=ON) requires QMP. Please set QUDA_QMP=ON.")
  endif()
  if(QUDA_DOWNLOAD_USQCD)
    ExternalProject_Add(QIO
                        GIT_REPOSITORY https://github.com/usqcd-software/qio.git
                        GIT_TAG qio2-5-0
                        GIT_SHALLOW YES
                        PREFIX usqcd
                        CONFIGURE_COMMAND CC=${MPI_C_COMPILER} CXX=${MPI_CXX_COMPILER} <SOURCE_DIR>/configure
                                          "INSTALL=${INSTALL_EXE} -C"
                                          --with-qmp=${QUDA_QMPHOME}
                                          --prefix=<INSTALL_DIR>
                        BUILD_COMMAND make
                        INSTALL_COMMAND make install
                        DEPENDS QMP
                        LOG_INSTALL ON
                        LOG_BUILD ON
                        LOG_DOWNLOAD ON
                        # LOG_MERGED_STDOUTERR ON
                        # LOG_OUTPUT_ON_FAILURE ON
                        )
    ExternalProject_Get_Property(QIO INSTALL_DIR)
    set(QUDA_QIOHOME ${INSTALL_DIR})
    set(QUDA_LIME_HOME ${INSTALL_DIR})

    ExternalProject_Add_Step(QIO reconf
                             COMMAND ${AUTORECONF_EXE} -fi
                             WORKING_DIRECTORY <SOURCE_DIR>
                             DEPENDERS configure
                             DEPENDEES download)
    set(QUDA_QIO_LDFLAGS
        "-L${QUDA_QIOHOME}/lib"
        CACHE STRING "LDFLAGS for QMP - should be derived from qmp-config --ldflags")
    set(QUDA_QIO_LIBS "-lqio -llime" CACHE STRING "LIBS for QMP - should be derived from qmp-config --libs")

  else()
    if("${QUDA_QIOHOME}" STREQUAL "" OR "${QUDA_LIMEHOME}" STREQUAL "")
      message(
        FATAL_ERROR "QUDA_QIOHOME and QUDA_LIMEHOME must be defined when QUDA_QIO is ON and QUDA_DOWNLOAD_USQCD is OFF")
    endif()
    execute_process(COMMAND ${QUDA_QIOHOME}/bin/qio-config --cflags
                    OUTPUT_VARIABLE QUDA_QIO_CFLAGS
                    OUTPUT_STRIP_TRAILING_WHITESPACE)
    execute_process(COMMAND ${QUDA_QIOHOME}/bin/qio-config --ldflags
                    OUTPUT_VARIABLE QUDA_QIO_LDFLAGS_INTERNAL
                    OUTPUT_STRIP_TRAILING_WHITESPACE)
    execute_process(COMMAND ${QUDA_QIOHOME}/bin/qio-config --libs
                    OUTPUT_VARIABLE QUDA_QIO_LIBS_INTERNAL
                    OUTPUT_STRIP_TRAILING_WHITESPACE)
    set(QUDA_QIO_LDFLAGS
        ${QUDA_QIO_LDFLAGS_INTERNAL}
        CACHE STRING "LDFLAGS for QMP - should be derived from qmp-config --ldflags")
    set(QUDA_QIO_LIBS ${QUDA_QIO_LIBS_INTERNAL} CACHE STRING "LIBS for QMP - should be derived from qmp-config --libs")
  endif()
  add_definitions(-DHAVE_QIO)
  set(QIO_UTIL qio_util.cpp qio_field.cpp layout_hyper.c)

  include_directories(SYSTEM ${QUDA_QIOHOME}/include)
  include_directories(SYSTEM ${QUDA_LIMEHOME}/include)
endif()

if(QUDA_MAGMA)
  add_definitions(-DMAGMA_LIB -DADD_ -DMAGMA_SETAFFINITY -DGPUSHMEM=300 -DHAVE_CUBLAS -DMAGMA_LIB)
  find_package(OpenMP)
  find_package(BLAS REQUIRED)
  find_package(LAPACK REQUIRED)
  if("${QUDA_MAGMAHOME}" STREQUAL "")
    find_package(PkgConfig REQUIRED)
    pkg_check_modules(MAGMA magma)
    include_directories(SYSTEM ${MAGMA_INCLUDEDIR})
    message("${MAGMA_INCLUDEDIR}")
    find_library(MAGMA ${MAGMA_LIBRARIES} PATH ${MAGMA_LIBRARY_DIRS})
    LIST(APPEND MAGMA ${BLAS_LIBRARIES})
    LIST(APPEND MAGMA ${LAPACK_LIBRARIES})
  else()
    # prefer static library
    find_library(MAGMA libmagma.a magma ${QUDA_MAGMAHOME}/lib/)
    # append additional libraries required by magma
    list(APPEND MAGMA ${CUDA_cublas_LIBRARY})
    list(APPEND MAGMA ${CUDA_cusparse_LIBRARY})
    list(APPEND MAGMA ${QUDA_MAGMA_LIBS})
    # and any additional OpenMP linker flags
    set(CMAKE_EXE_LINKER_FLAGS "${CMAKE_EXE_LINKER_FLAGS} ${OpenMP_CXX_FLAGS}")
    include_directories(SYSTEM ${QUDA_MAGMAHOME}/include)
<<<<<<< HEAD
    # add blas/lapack
    LIST(APPEND MAGMA ${BLAS_LIBRARIES})
    LIST(APPEND MAGMA ${LAPACK_LIBRARIES})
=======
>>>>>>> 31c4c6f2
  endif()
endif(QUDA_MAGMA)

# This selects arpack or parpack for Multi GPU
if(QUDA_ARPACK)
  enable_language(Fortran)
  add_definitions(-DARPACK_LIB)

  if(QUDA_MPI OR QUDA_QMP)
    set(ARPACK_MPI ON)
  else()
    set(ARPACK_MPI OFF)
  endif()

  if(QUDA_DOWNLOAD_ARPACK)
    include(GNUInstallDirs)

    ExternalProject_Add(ARPACK-NG
                        GIT_REPOSITORY https://github.com/opencollab/arpack-ng.git
                        GIT_TAG 3.7.0
                        GIT_SHALLOW YES
                        PREFIX arpack-ng
                        # CONFIGURE_COMMAND CC=${MPI_C_COMPILER} CXX=${MPI_CXX_COMPILER}  <SOURCE_DIR>/configure --with-
                        # qmp-comms-type=MPI --prefix=<INSTALL_DIR>
                        CMAKE_ARGS -DMPI=${ARPACK_MPI} -DCMAKE_INSTALL_PREFIX=<INSTALL_DIR>
                        CMAKE_GENERATOR "Unix Makefiles"
                        # BUILD_COMMAND  make
                        # INSTALL_COMMAND make install
                        # LOG_INSTALL ON
                        # LOG_BUILD ON
                        # LOG_DOWNLOAD ON
                        # LOG_MERGED_STDOUTERR ON
                        # LOG_OUTPUT_ON_FAILURE ON
                        )
    ExternalProject_Get_Property(ARPACK-NG INSTALL_DIR)
    set(QUDA_ARPACK_HOME ${INSTALL_DIR})
    add_library(arpack-ng STATIC IMPORTED)
    add_dependencies(arpack-ng ARPACK-NG)
    find_package(BLAS REQUIRED)
    find_package(LAPACK REQUIRED)
    # target_link_libraries(arpack-ng INTERFACE  -L${QUDA_ARPACK_HOME}/lib -larpack)
    target_link_libraries(arpack-ng INTERFACE ${BLAS_LIBRARIES} ${LAPACK_LIBRARIES})
    set_target_properties(arpack-ng PROPERTIES IMPORTED_LINK_INTERFACE_LANGUAGES Fortran)
    set_target_properties(arpack-ng
                          PROPERTIES IMPORTED_LOCATION ${QUDA_ARPACK_HOME}/${CMAKE_INSTALL_LIBDIR}/libarpack.a)
    if(QUDA_MPI OR QUDA_QMP)
      add_library(parpack-ng STATIC IMPORTED)
      # target_link_libraries(arpack-ng INTERFACE -L${QUDA_ARPACK_HOME}/lib -lparpack)
      target_link_libraries(parpack-ng INTERFACE arpack-ng MPI::MPI_Fortran)
      set_target_properties(parpack-ng PROPERTIES IMPORTED_LINK_INTERFACE_LANGUAGES Fortran)
      set_target_properties(parpack-ng
                            PROPERTIES IMPORTED_LOCATION ${QUDA_ARPACK_HOME}/${CMAKE_INSTALL_LIBDIR}/libparpack.a)
      # include_directories(SYSTEM ${QUDA_ARPACK_HOME}/PARPACK/SRC/MPI) include_directories(SYSTEM
      # ${QUDA_ARPACK_HOME}/PARPACK/UTIL/MPI)
    endif()
    
  else(QUDA_DOWNLOAD_ARPACK)
    find_package(PkgConfig REQUIRED)

    # We always need the serial library
    pkg_check_modules(ARPACK QUIET arpack)
    if(NOT ARPACK_FOUND OR QUDA_ARPACK_HOME)
      find_library(ARPACK arpack PATH ${QUDA_ARPACK_HOME})
    else()
      find_library(ARPACK ${ARPACK_LIBRARIES} PATH ${ARPACK_LIBRARY_DIRS})
    endif()
   
    # Link the parallel library if required
    if(QUDA_MPI OR QUDA_QMP)
      pkg_check_modules(PARPACK QUIET parpack)
      if(NOT PARPACK_FOUND OR QUDA_ARPACK_HOME)
        find_library(PARPACK parpack PATH ${QUDA_ARPACK_HOME})
      else()
        find_library(PARPACK ${PARPACK_LIBRARIES} PATH ${PARPACK_LIBRARY_DIRS})
      endif()
    endif()
  endif(QUDA_DOWNLOAD_ARPACK)

  if(QUDA_ARPACK_LOGGING)
    # ARPACK-NG does not suppport logging - we must warn the user
    message(WARNING "Specifying QUDA_ARPACK_LOGGING with ARPACK-NG package will cause link failures. Please ensure that QUDA_ARPACK_LOGGING=OFF if downloading ARPACK-NG or using system installed ARPACK-NG")
    add_definitions(-DARPACK_LOGGING)
  endif()
endif(QUDA_ARPACK)

if(QUDA_PRIMME)
  add_definitions(-DPRIMME_LIB)
  find_package(BLAS REQUIRED)
  find_package(LAPACK REQUIRED)
  find_package(PkgConfig REQUIRED)
  pkg_check_modules(PRIMME QUIET primme)
  if(NOT PRIMME_FOUND OR QUDA_PRIMME_HOME)
    find_library(PRIMME primme PATH ${QUDA_PRIMME_HOME}/lib)
  else()
    find_library(PRIMME ${PRIMME_LIBRARIES} PATH ${PRIMME_LIBRARY_DIRS})
  endif()
  include_directories(SYSTEM ${QUDA_PRIMME_HOME}/include)
  LIST(APPEND MAGMA ${BLAS_LIBRARIES})
  LIST(APPEND MAGMA ${LAPACK_LIBRARIES})
  
endif(QUDA_PRIMME)



# set which precisions to enable
add_definitions(-DQUDA_PRECISION=${QUDA_PRECISION})

# set which precisions to enable
add_definitions(-DQUDA_RECONSTRUCT=${QUDA_RECONSTRUCT})

if(QUDA_SSTEP)
  add_definitions(-DSSTEP)
endif()

if(QUDA_MULTIGRID)
  add_definitions(-DCUBLAS_LIB)
  add_definitions(-DGPU_MULTIGRID)
  list(APPEND QUDA_LIBS ${CUDA_cublas_LIBRARY})
endif(QUDA_MULTIGRID)

if(QUDA_BLOCKSOLVER)
  add_definitions(-DBLOCKSOLVER)
endif()

if(QUDA_JITIFY)
  add_definitions(-DJITIFY)
  find_package(LibDL)
  # find_library(LibDL_Libraries nvToolsExt ${CUDA_TOOLKIT_ROOT_DIR}/lib/)
  list(APPEND QUDA_LIBS ${CUDA_nvrtc_LIBRARY})
  list(APPEND QUDA_LIBS ${LIBDL_LIBRARIES})
endif()

if(QUDA_USE_EIGEN)
  add_definitions(-DEIGEN)
endif()

if(QUDA_DIRAC_WILSON)
  add_definitions(-DGPU_WILSON_DIRAC)
endif(QUDA_DIRAC_WILSON)

if(QUDA_DIRAC_DOMAIN_WALL)
  add_definitions(-DGPU_DOMAIN_WALL_DIRAC)
endif(QUDA_DIRAC_DOMAIN_WALL)

if(QUDA_DIRAC_STAGGERED)
  add_definitions(-DGPU_STAGGERED_DIRAC)
endif(QUDA_DIRAC_STAGGERED)

if(QUDA_DIRAC_CLOVER)
  add_definitions(-DGPU_CLOVER_DIRAC -DGPU_WILSON_DIRAC -DGPU_GAUGE_TOOLS)
endif(QUDA_DIRAC_CLOVER)

if(QUDA_DIRAC_TWISTED_MASS)
  add_definitions(-DGPU_TWISTED_MASS_DIRAC -DGPU_WILSON_DIRAC)
endif(QUDA_DIRAC_TWISTED_MASS)

if(QUDA_DIRAC_TWISTED_CLOVER)
  add_definitions(-DGPU_TWISTED_CLOVER_DIRAC -DGPU_CLOVER_DIRAC -DGPU_TWISTED_MASS_DIRAC -DGPU_WILSON_DIRAC
                  -DGPU_GAUGE_TOOLS)
endif(QUDA_DIRAC_TWISTED_CLOVER)

if(QUDA_DIRAC_NDEG_TWISTED_MASS)
  add_definitions(-DGPU_NDEG_TWISTED_MASS_DIRAC -DGPU_TWISTED_MASS_DIRAC -DGPU_WILSON_DIRAC)
endif(QUDA_DIRAC_NDEG_TWISTED_MASS)

if(QUDA_LINK_ASQTAD)
  add_definitions(-DGPU_FATLINK -DGPU_GAUGE_TOOLS)
endif(QUDA_LINK_ASQTAD)

if(QUDA_LINK_HISQ)
  add_definitions(-DGPU_FATLINK -DGPU_UNITARIZE -DGPU_GAUGE_TOOLS)
endif(QUDA_LINK_HISQ)

if(QUDA_FORCE_GAUGE)
  add_definitions(-DGPU_GAUGE_FORCE -DGPU_GAUGE_TOOLS)
endif(QUDA_FORCE_GAUGE)

if(QUDA_FORCE_HISQ)
  add_definitions(-DGPU_HISQ_FORCE -DGPU_STAGGERED_OPROD -DGPU_GAUGE_TOOLS)
endif(QUDA_FORCE_HISQ)

if(QUDA_GAUGE_TOOLS)
  add_definitions(-DGPU_GAUGE_TOOLS)
endif(QUDA_GAUGE_TOOLS)

if(QUDA_GAUGE_ALG)
  add_definitions(-DGPU_GAUGE_ALG)
  add_definitions(-DGPU_GAUGE_TOOLS)
  add_definitions(-DGPU_UNITARIZE)
  list(APPEND QUDA_LIBS ${CUDA_cufft_LIBRARY} ${CUDA_curand_LIBRARY})
endif(QUDA_GAUGE_ALG)

if(QUDA_MPI_NVTX)
  list(APPEND COMM_OBJS nvtx_pmpi.c)
  set(QUDA_NVTX ON)
endif(QUDA_MPI_NVTX)

if(QUDA_INTERFACE_NVTX)
  add_definitions(-DINTERFACE_NVTX)
  set(QUDA_NVTX ON)
endif(QUDA_INTERFACE_NVTX)

if(QUDA_NVTX)
  find_path(NVTX3 "nvtx3/nvToolsExt.h" PATHS ${CUDA_TOOLKIT_INCLUDE} NO_DEFAULT_PATH)
  if(NVTX3)
    add_definitions(-DQUDA_NVTX_VERSION=3)
  else(NVTX)
    list(APPEND QUDA_LIBS ${CUDA_nvToolsExt_LIBRARY})
  endif(NVTX3)
endif(QUDA_NVTX)

if(QUDA_LEGACY_DSLASH)
  add_definitions(-DUSE_LEGACY_DSLASH)
endif(QUDA_LEGACY_DSLASH)

if(QUDA_INTERFACE_QDP)
  add_definitions(-DBUILD_QDP_INTERFACE)
endif(QUDA_INTERFACE_QDP)

if(QUDA_INTERFACE_MILC)
  add_definitions(-DBUILD_MILC_INTERFACE)
endif(QUDA_INTERFACE_MILC)

if(QUDA_INTERFACE_CPS)
  add_definitions(-DBUILD_CPS_INTERFACE)
endif(QUDA_INTERFACE_CPS)

if(QUDA_INTERFACE_QDPJIT)
  add_definitions(-DBUILD_QDPJIT_INTERFACE)
endif(QUDA_INTERFACE_QDPJIT)

if(QUDA_INTERFACE_BQCD)
  add_definitions(-DBUILD_BQCD_INTERFACE)
endif(QUDA_INTERFACE_BQCD)

if(QUDA_INTERFACE_TIFR)
  add_definitions(-DBUILD_TIFR_INTERFACE)
endif(QUDA_INTERFACE_TIFR)

if(QUDA_NUMA_NVML)
  add_definitions(-DNUMA_NVML)
  set(NUMA_AFFINITY_OBJS numa_affinity.cpp)
  find_package(NVML REQUIRED)
  include_directories(SYSTEM NVML_INCLUDE_DIR)
endif(QUDA_NUMA_NVML)

if(QUDA_CONTRACT)
  add_definitions(-DGPU_CONTRACT)
endif(QUDA_CONTRACT)

if(QUDA_COVDEV)
  add_definitions(-DGPU_COVDEV)
endif(QUDA_COVDEV)

# define FORTRAN FLAGS
set(CMAKE_F_FLAGS -std=c99 CACHE STRING "Fortran Flags")

# derive whether we need to build the fortran interface
if(QUDA_INTERFACE_TIFR OR QUDA_INTERFACE_BQCD OR QUDA_ARPACK)
  set(BUILD_FORTRAN_INTERFACE ON)
  enable_language(Fortran)
endif()

# CUDA stuff

set(CMAKE_CUDA_HOST_COMPILER "${CMAKE_CXX_COMPILER}" CACHE FILEPATH "Host compiler to be used by nvcc")
set(CMAKE_CUDA_STANDARD ${QUDA_CXX_STANDARD})
set(CMAKE_CUDA_STANDARD_REQUIRED True)
mark_as_advanced(CMAKE_CUDA_HOST_COMPILER)

# NVCC FLAGS independent off build type

set(QUDA_NVCC_FLAGS "-ftz=true -prec-div=false -prec-sqrt=false")
set(CMAKE_CUDA_FLAGS
    "-Wno-deprecated-gpu-targets -arch=${QUDA_GPU_ARCH}"
    CACHE STRING "Flags used by the CUDA compiler" FORCE)
if(QUDA_VERBOSE_BUILD)
  set(CMAKE_CUDA_FLAGS
      "-Wno-deprecated-gpu-targets -arch=${QUDA_GPU_ARCH} --ptxas-options=-v"
      CACHE STRING "Flags used by the CUDA compiler" FORCE)
endif(QUDA_VERBOSE_BUILD)

# define CUDA flags when CMake >= 3.8
set(CMAKE_CUDA_DISABLE_XCOMPILER_WARNINGS
    "-Wno-unknown-pragmas,-Wno-unused-function,-Wno-unused-local-typedef,-Wno-unused-private-field")
set(CMAKE_CUDA_FLAGS_DEVEL
    "${QUDA_NVCC_FLAGS} -lineinfo -g -O3 -Xcompiler ${CMAKE_CUDA_DISABLE_XCOMPILER_WARNINGS}"
    CACHE STRING "Flags used by the CUDA compiler during regular development builds.")
set(CMAKE_CUDA_FLAGS_STRICT
    "${CMAKE_CUDA_FLAGS_DEVEL}"
    CACHE STRING "Flags used by the CUDA compiler during strict jenkins builds.")
set(CMAKE_CUDA_FLAGS_RELEASE
    "${QUDA_NVCC_FLAGS} -O3 -w"
    CACHE STRING "Flags used by the CUDA compiler during release builds.")
set(CMAKE_CUDA_FLAGS_HOSTDEBUG
    "${QUDA_NVCC_FLAGS} -g -lineinfo -DHOST_DEBUG"
    CACHE STRING "Flags used by the C++ compiler during host-debug builds.")
set(CMAKE_CUDA_FLAGS_DEVICEDEBUG
    "${QUDA_NVCC_FLAGS} -G"
    CACHE STRING "Flags used by the C++ compiler during device-debug builds.")
set(CMAKE_CUDA_FLAGS_DEBUG
    "${QUDA_NVCC_FLAGS} -g -DHOST_DEBUG -G"
    CACHE STRING "Flags used by the C++ compiler during full (host+device) debug builds.")
set(CMAKE_CUDA_FLAGS_SANITIZE
    "${QUDA_NVCC_FLAGS} -g -lineinfo -DHOST_DEBUG -Xcompiler -fsanitize=address,-fsanitize=undefined"
    CACHE STRING "Flags used by the C++ compiler during sanitizer debug builds.")

# CUDA Wrapper for finding libs etc
find_package(CUDAWrapper)

# We need threads
find_package(Threads REQUIRED)

# COMPILER OPTIONS and BUILD types
include_directories(${CMAKE_CURRENT_SOURCE_DIR})
include_directories(SYSTEM ${CUDA_INCLUDE_DIRS})
include_directories(include)
include_directories(lib)
# if(QUDA_JITIFY)
include_directories(${CMAKE_CURRENT_BINARY_DIR}/include)
# endif()

# QUDA_HASH for tunecache
if(NOT GITVERSION)
  set(GITVERSION ${PROJECT_VERSION})
endif()
file(STRINGS ${CUDA_TOOLKIT_INCLUDE}/cuda.h CUDA_VERSIONLONG REGEX "\#define CUDA_VERSION")
string(REPLACE "\#define CUDA_VERSION " "" CUDA_VERSIONLONG ${CUDA_VERSIONLONG})
string(STRIP CUDA_VERSIONLONG ${CUDA_VERSIONLONG})
set(HASH cpu_arch=${CPU_ARCH},gpu_arch=${QUDA_GPU_ARCH},cuda_version=${CUDA_VERSIONLONG})

# this allows simplified running of clang-tidy
if(${CMAKE_BUILD_TYPE} STREQUAL "DEVEL")
  set(CMAKE_EXPORT_COMPILE_COMMANDS ON)
endif()

# build up git version add -debug to GITVERSION if we build with debug options enabled
string(REGEX MATCH [Dd][Ee][Bb][Uu][Gg] DEBUG_BUILD ${CMAKE_BUILD_TYPE})
if(DEBUG_BUILD)
  if(GITVERSION)
    set(GITVERSION ${GITVERSION}-debug)
  else()
    set(GITVERSION debug)
  endif()
endif()

# GPU ARCH
set(GITVERSION ${GITVERSION}-${QUDA_GPU_ARCH})
string(REGEX REPLACE sm_ "" COMP_CAP ${QUDA_GPU_ARCH})
set(COMP_CAP "${COMP_CAP}0")

# make the compiler flags an advanced option for all user defined build types (cmake defined build types are advanced by
# default )
mark_as_advanced(CMAKE_CUDA_FLAGS_DEVEL)
mark_as_advanced(CMAKE_CUDA_FLAGS_STRICT)
mark_as_advanced(CMAKE_CUDA_FLAGS_RELEASE)
mark_as_advanced(CMAKE_CUDA_FLAGS_DEBUG)
mark_as_advanced(CMAKE_CUDA_FLAGS_HOSTDEBUG)
mark_as_advanced(CMAKE_CUDA_FLAGS_DEVICEDEBUG)
mark_as_advanced(CMAKE_CUDA_FLAGS_SANITIZE)

mark_as_advanced(CMAKE_CXX_FLAGS_DEVEL)
mark_as_advanced(CMAKE_CXX_FLAGS_STRICT)
mark_as_advanced(CMAKE_CXX_FLAGS_RELEASE)
mark_as_advanced(CMAKE_CXX_FLAGS_DEBUG)
mark_as_advanced(CMAKE_CXX_FLAGS_HOSTDEBUG)
mark_as_advanced(CMAKE_CXX_FLAGS_DEVICEDEBUG)
mark_as_advanced(CMAKE_CXX_FLAGS_SANITIZE)

mark_as_advanced(CMAKE_C_FLAGS_DEVEL)
mark_as_advanced(CMAKE_C_FLAGS_STRICT)
mark_as_advanced(CMAKE_C_FLAGS_RELEASE)
mark_as_advanced(CMAKE_C_FLAGS_DEBUG)
mark_as_advanced(CMAKE_C_FLAGS_HOSTDEBUG)
mark_as_advanced(CMAKE_C_FLAGS_DEVICEDEBUG)
mark_as_advanced(CMAKE_C_FLAGS_SANITIZE)
mark_as_advanced(CMAKE_F_FLAGS)

set(BUILDNAME ${HASH})
include(CTest)
# add tests and quda library
add_subdirectory(lib)
add_subdirectory(tests)
add_subdirectory(doc)<|MERGE_RESOLUTION|>--- conflicted
+++ resolved
@@ -557,12 +557,9 @@
     # and any additional OpenMP linker flags
     set(CMAKE_EXE_LINKER_FLAGS "${CMAKE_EXE_LINKER_FLAGS} ${OpenMP_CXX_FLAGS}")
     include_directories(SYSTEM ${QUDA_MAGMAHOME}/include)
-<<<<<<< HEAD
     # add blas/lapack
     LIST(APPEND MAGMA ${BLAS_LIBRARIES})
     LIST(APPEND MAGMA ${LAPACK_LIBRARIES})
-=======
->>>>>>> 31c4c6f2
   endif()
 endif(QUDA_MAGMA)
 
