--- conflicted
+++ resolved
@@ -103,57 +103,20 @@
 set(QUDA_NUMA_AFFINITY ON CACHE BOOL "enable NUMA affinity")
 set(QUDA_VERBOSE_BUILD OFF CACHE BOOL "display kernel register useage")
 
-<<<<<<< HEAD
-# build options
-set(BUILD_WILSON_DIRAC ON CACHE BOOL "build Wilson Dirac operators")
-set(BUILD_CLOVER_DIRAC ON CACHE BOOL "build clover Dirac operators")
-set(BUILD_DOMAIN_WALL_DIRAC ON CACHE BOOL "build domain wall Dirac operators")
-set(BUILD_STAGGERED_DIRAC ON CACHE BOOL "build staggered Dirac operators")
-set(BUILD_TWISTED_MASS_DIRAC ON CACHE BOOL "build twisted mass Dirac operators")
-set(BUILD_TWISTED_CLOVER_DIRAC ON CACHE BOOL "build twisted clover Dirac operators")
-set(BUILD_NDEG_TWISTED_MASS_DIRAC OFF CACHE BOOL "build non-degenerate twisted mass Dirac operators")
-set(BUILD_FATLINK OFF CACHE BOOL "build code for computing asqtad fat links")
-set(BUILD_HISQLINK OFF CACHE BOOL "build code for computing hisq fat links")
-set(BUILD_GAUGE_FORCE OFF CACHE BOOL "build code for (1-loop Symanzik) gauge force")
-set(BUILD_FERMION_FORCE OFF CACHE BOOL "build code for asqtad fermion force")
-set(BUILD_HISQ_FORCE OFF CACHE BOOL "build code for hisq fermion force")
-set(BUILD_GAUGE_TOOLS OFF CACHE BOOL "build auxilary gauge-field tools")
-set(BUILD_GAUGE_ALG OFF CACHE BOOL "build gauge-fixing and pure-gauge algorithms")
-set(BUILD_SSTEP OFF CACHE BOOL "build s-step linear solvers")
-set(BUILD_MULTIGRID OFF CACHE BOOL "build multigrid solvers")
-set(BUILD_CONTRACT OFF CACHE BOOL "build code for bilinear contraction")
-# Dynamic inversion saves memory but decreases the flops
-set(BUILD_DYNAMIC_CLOVER OFF CACHE BOOL "Dynamically invert the clover term for twisted-clover")
-set(BUILD_QIO OFF CACHE BOOL "build QIO code for binary I/O")
-
-# Multi-GPU options
-set(BUILD_MULTI_GPU OFF CACHE BOOL "set to 'yes' to build the multi-GPU code")
-set(BUILD_QMP OFF CACHE BOOL "set to 'yes' to build the QMP multi-GPU code")
-set(BUILD_MPI OFF CACHE BOOL "set to 'yes' to build the MPI multi-GPU code")
-set(POSIX_THREADS OFF CACHE BOOL "set to 'yes' to build pthread-enabled dslash")
-
-#BLAS library
-set(BUILD_MAGMA OFF CACHE BOOL "build magma interface")
+# NVTX options
+set(QUDA_MPI_NVTX OFF CACHE BOOL "add nvtx markup to MPI API calls for the visual profiler")
+set(QUDA_INTERFACE_NVTX OFF CACHE BOOL "add nvtx markup to interface calls for the visual profiler")
 
 # GPUdirect options
 set(QUDA_GPU_DIRECT ON CACHE BOOL "set to 'yes' to allow GPU and NIC to shared pinned buffers")
 set(QUDA_GPU_COMMS OFF CACHE BOOL "set to 'yes' to allow GPU and NIC to communicate using RDMA")
 
-=======
->>>>>>> 9425ca6f
-# NVTX options
-set(QUDA_MPI_NVTX OFF CACHE BOOL "add nvtx markup to MPI API calls for the visual profiler")
-set(QUDA_INTERFACE_NVTX OFF CACHE BOOL "add nvtx markup to interface calls for the visual profiler")
-
-# GPUdirect options
-set(QUDA_GPU_DIRECT ON CACHE BOOL "set to 'yes' to allow GPU and NIC to shared pinned buffers")
-set(QUDA_GPU_COMMS OFF CACHE BOOL "set to 'yes' to allow GPU and NIC to communicate using RDMA")
-
 # Packing option
 set(QUDA_DEVICE_PACK ON CACHE BOOL "set to 'yes' to enable packing and unpacking on the device")
 
 # features in development
 set(QUDA_SSTEP OFF CACHE BOOL "build s-step linear solvers")
+set(QUDA_MULTIGRID OFF CACHE BOOL "build multigrid solvers")
 
 mark_as_advanced(QUDA_BLAS_TEX)
 mark_as_advanced(QUDA_FERMI_DBLE_TEX)
@@ -232,15 +195,11 @@
   add_definitions(-DSSTEP)
 endif()
 
-<<<<<<< HEAD
-if (BUILD_MULTIGRID)
+if (QUDA_MULTIGRID)
   add_definitions(-DGPU_MULTIGRID)
-endif(BUILD_MULTIGRID)
-
-if(POSIX_THREADS)
-=======
+endif(QUDA_MULTIGRID)
+
 if(QUDA_POSIX_THREADS)
->>>>>>> 9425ca6f
   add_definitions(-DPTHREADS)
 endif()
 
@@ -420,13 +379,8 @@
 add_definitions(-D__COMPUTE_CAPABILITY__=${COMP_CAP})
 
 
-<<<<<<< HEAD
-# NVCC FLAGS independent off build type
-set(QUDA_NVCC_FLAGS -std=c++11 -arch=${GPU_ARCH} -ftz=true -prec-div=false -prec-sqrt=false)
-=======
 # NVCC FLAGS independet off build type
-set(QUDA_NVCC_FLAGS -arch=${QUDA_GPU_ARCH} -ftz=true -prec-div=false -prec-sqrt=false)
->>>>>>> 9425ca6f
+set(QUDA_NVCC_FLAGS -std=c++11 -arch=${QUDA_GPU_ARCH} -ftz=true -prec-div=false -prec-sqrt=false)
 
 if(QUDA_VERBOSE_BUILD)
   LIST(APPEND QUDA_NVCC_FLAGS --ptxas-options=-v)
@@ -450,13 +404,11 @@
     "Flags used by the C++ compiler during full (host+device) debug builds."
     FORCE )
 
-<<<<<<< HEAD
 LIST(APPEND OpenMP_CXX_FLAGS -std=c++11)
-=======
+
 # to remain consistent with other build types
 mark_as_advanced(CUDA_NVCC_FLAGS_HOSTDEBUG)
 mark_as_advanced(CUDA_NVCC_FLAGS_DEVICEDEBUG)
->>>>>>> 9425ca6f
 
 set(CMAKE_CXX_FLAGS_DEVEL  "${OpenMP_CXX_FLAGS} -O3 -Wall" CACHE STRING
     "Flags used by the CUDA compiler during regular development builds."
