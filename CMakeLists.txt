--- conflicted
+++ resolved
@@ -147,13 +147,9 @@
 set(QUDA_BLOCKSOLVER OFF CACHE BOOL "build block solvers")
 set(QUDA_DEFLATEDSOLVER OFF CACHE BOOL "build deflated solvers")
 set(QUDA_ALTRELIABLE OFF CACHE BOOL "use alternative reliable updates in CG")
-<<<<<<< HEAD
-set(QUDA_EIGEN OFF CACHE BOOL "build with EIGEN library")
 set(QUDA_SWIZZLE OFF CACHE BOOL "use swizzle optimization for Dslash")
-=======
 set(QUDA_USE_EIGEN OFF CACHE BOOL "use EIGEN library (where optional)")
 set(QUDA_DOWNLOAD_EIGEN ON CACHE BOOL "Download Eigen")
->>>>>>> 7a108264
 
 mark_as_advanced(QUDA_BUILD_ALL_TESTS)
 mark_as_advanced(QUDA_BUILD_SHAREDLIB)
