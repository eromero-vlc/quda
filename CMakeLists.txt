# basic setup for cmake
cmake_minimum_required(VERSION 3.1 FATAL_ERROR)
set(CMAKE_INCLUDE_CURRENT_DIR ON)
set(CMAKE_INCLUDE_DIRECTORIES_PROJECT_BEFORE ON)
set(CMAKE_COLOR_MAKEFILE ON)
set(CMAKE_CXX_STANDARD_REQUIRED True)
set(CMAKE_CXX_STANDARD 11)
# disable in source builds
# this is only a temporary fix, but for now we need it as cmake will
# otherwise overwrite the existing makefiles
set(CMAKE_DISABLE_SOURCE_CHANGES ON)
set(CMAKE_DISABLE_IN_SOURCE_BUILD ON)
# add a directory for cmake modules
list(APPEND CMAKE_MODULE_PATH "${CMAKE_SOURCE_DIR}/cmake")



find_package(Git)
SET(DEFBUILD "RELEASE")
IF(GIT_FOUND)
execute_process(COMMAND ${GIT_EXECUTABLE} show WORKING_DIRECTORY ${CMAKE_SOURCE_DIR} RESULT_VARIABLE IS_GIT_REPOSIITORY OUTPUT_QUIET ERROR_QUIET)
  IF(${IS_GIT_REPOSIITORY} EQUAL 0)
    execute_process(COMMAND ${GIT_EXECUTABLE} describe --abbrev=0 WORKING_DIRECTORY ${CMAKE_SOURCE_DIR} OUTPUT_VARIABLE GITTAG OUTPUT_STRIP_TRAILING_WHITESPACE)
# we use git rev-list and pipe that through wc here. Newer git versions support --count as option to rev-list but that might not always be available
    execute_process(COMMAND ${GIT_EXECUTABLE} rev-list ${GITTAG}..HEAD WORKING_DIRECTORY ${CMAKE_SOURCE_DIR} COMMAND wc -l OUTPUT_VARIABLE GITCOUNT OUTPUT_STRIP_TRAILING_WHITESPACE)
    execute_process(COMMAND ${GIT_EXECUTABLE}  describe --long --dirty WORKING_DIRECTORY ${CMAKE_SOURCE_DIR} OUTPUT_VARIABLE GITVERSION OUTPUT_STRIP_TRAILING_WHITESPACE)
    IF(GITCOUNT EQUAL 0)
      SET(DEFBUILD "RELEASE")
    ELSE()
      SET(DEFBUILD "DEVEL")
    ENDIF()
  ENDIF()
ENDIF(GIT_FOUND)

set(VALID_BUILD_TYPES DEVEL RELEASE STRICT DEBUG HOSTDEBUG DEVICEDEBUG )
SET(CMAKE_BUILD_TYPE "${DEFBUILD}" CACHE STRING  "Choose the type of build, options are: ${VALID_BUILD_TYPES}")
set_property(CACHE CMAKE_BUILD_TYPE PROPERTY STRINGS DEVEL RELEASE STRICT DEBUG HOSTDEBUG DEVICEDEBUG)

string(TOUPPER ${CMAKE_BUILD_TYPE} CHECK_BUILD_TYPE)
LIST(FIND VALID_BUILD_TYPES ${CHECK_BUILD_TYPE} BUILD_TYPE_VALID)

if(BUILD_TYPE_VALID LESS 0)
  message(SEND_ERROR "Please specify a valid CMAKE_BUILD_TYPE type! Valid build types are:" "${VALID_BUILD_TYPES}")
endif()


#
# PROJECT is QUDA
#
project("QUDA" VERSION 0.9.0)

if(NOT GITVERSION)
  set(GITVERSION ${CMAKE_VERSION})
endif()


#######################################################################
# QUDA OPTIONS
# likely to be changed by users
#######################################################################
if(DEFINED ENV{QUDA_GPU_ARCH})
  set(QUDA_DEFAULT_GPU_ARCH $ENV{QUDA_GPU_ARCH})
else()
  set(QUDA_DEFAULT_GPU_ARCH sm_35)
endif()
if(NOT QUDA_GPU_ARCH)
  message ("-- Building QUDA for arch " "${QUDA_DEFAULT_GPU_ARCH}")
endif()

set(QUDA_GPU_ARCH ${QUDA_DEFAULT_GPU_ARCH} CACHE STRING "set the GPU architecture (sm_20, sm_21, sm_30, sm_35, sm_37, sm_50, sm_52, sm_60)")
set_property(CACHE QUDA_GPU_ARCH PROPERTY STRINGS sm_20 sm_21 sm_30 sm_35 sm_37 sm_50 sm_52 sm_60)
# build options
set(QUDA_DIRAC_WILSON ON CACHE BOOL "build Wilson Dirac operators")
set(QUDA_DIRAC_CLOVER ON CACHE BOOL "build clover Dirac operators")
set(QUDA_DIRAC_DOMAIN_WALL ON CACHE BOOL "build domain wall Dirac operators")
set(QUDA_DIRAC_STAGGERED ON CACHE BOOL "build staggered Dirac operators")
set(QUDA_DIRAC_TWISTED_MASS ON CACHE BOOL "build twisted mass Dirac operators")
set(QUDA_DIRAC_TWISTED_CLOVER ON CACHE BOOL "build twisted clover Dirac operators")
set(QUDA_DIRAC_NDEG_TWISTED_MASS OFF CACHE BOOL "build non-degenerate twisted mass Dirac operators")
set(QUDA_LINK_ASQTAD OFF CACHE BOOL "build code for computing asqtad fat links")
set(QUDA_LINK_HISQ OFF CACHE BOOL "build code for computing hisq fat links")
set(QUDA_FORCE_GAUGE OFF CACHE BOOL "build code for (1-loop Symanzik) gauge force")
set(QUDA_FORCE_ASQTAD OFF CACHE BOOL "build code for asqtad fermion force")
set(QUDA_FORCE_HISQ OFF CACHE BOOL "build code for hisq fermion force")
set(QUDA_GAUGE_TOOLS OFF CACHE BOOL "build auxiliary gauge-field tools")
set(QUDA_GAUGE_ALG OFF CACHE BOOL "build gauge-fixing and pure-gauge algorithms")
set(QUDA_CONTRACT OFF CACHE BOOL "build code for bilinear contraction")
# Dynamic inversion saves memory but decreases the flops
set(QUDA_DYNAMIC_CLOVER OFF CACHE BOOL "Dynamically invert the clover term for twisted-clover")
set(QUDA_QIO OFF CACHE BOOL "build QIO code for binary I/O")

# Multi-GPU options
set(QUDA_QMP OFF CACHE BOOL "set to 'yes' to build the QMP multi-GPU code")
set(QUDA_MPI OFF CACHE BOOL "set to 'yes' to build the MPI multi-GPU code")
set(QUDA_POSIX_THREADS OFF CACHE BOOL "set to 'yes' to build pthread-enabled dslash")

#BLAS library
set(QUDA_MAGMA OFF CACHE BOOL "build magma interface")

#ARPACK
set(QUDA_ARPACK OFF CACHE BOOL "build arpack interface")

# Interface options
set(QUDA_INTERFACE_QDP ON CACHE BOOL "build qdp interface")
set(QUDA_INTERFACE_MILC ON CACHE BOOL "build milc interface")
set(QUDA_INTERFACE_CPS OFF CACHE BOOL "build cps interface")
set(QUDA_INTERFACE_QDPJIT OFF CACHE BOOL "build qdpjit interface")
set(QUDA_INTERFACE_BQCD OFF CACHE BOOL "build bqcd interface")
set(QUDA_INTERFACE_TIFR OFF CACHE BOOL "build tifr interface")

# QDPJIT
set(QUDA_QDPJIT OFF CACHE BOOL "build QDP-JIT support?")
set(QUDA_QDPJITHOME "" CACHE PATH "path to QDPJIT installation")

# Locations for QIO / QMP
set(QUDA_QIOHOME "" CACHE PATH "path to QIO")
set(QUDA_QMPHOME "" CACHE PATH "path to QMP")
set(QUDA_LIMEHOME "" CACHE PATH "path to LIME")
set(QUDA_ARPACK_HOME "" CACHE PATH "path to arpack / parpack")
set(QUDA_MAGMAHOME "" CACHE PATH "path to MAGMA, if not set, pkg-config will be attempted")
set(QUDA_MAGMA_LIBS "" CACHE STRING "additional linker flags required to link against magma")

set(QUDA_MAGMAHOME "" CACHE PATH "path to MAGMA, if not set, pkg-config will be attempted")

#######################################################################
#QUDA ADVANCED OPTIONS
# that ususally should not be changed by users
#######################################################################
set(QUDA_BUILD_ALL_TESTS ON CACHE BOOL "build tests by default")
set(QUDA_BUILD_SHAREDLIB OFF CACHE BOOL "build quda as a shared lib")
set(QUDA_BLAS_TEX ON CACHE BOOL "enable texture reads in BLAS?")
set(QUDA_FERMI_DBLE_TEX ON CACHE BOOL "enable double-precision texture reads on Fermi?")
set(QUDA_NUMA_NVML OFF CACHE BOOL "experimental use of NVML to set numa affinity" )
set(QUDA_VERBOSE_BUILD OFF CACHE BOOL "display kernel register useage")
set(QUDA_MAX_MULTI_BLAS_N  "4" CACHE STRING "maximum value to intizlize template for multi-blas /-reduce")


# NVTX options
set(QUDA_MPI_NVTX OFF CACHE BOOL "add nvtx markup to MPI API calls for the visual profiler")
set(QUDA_INTERFACE_NVTX OFF CACHE BOOL "add nvtx markup to interface calls for the visual profiler")

# GPUdirect options
set(QUDA_GPU_DIRECT ON CACHE BOOL "set to 'yes' to allow GPU and NIC to shared pinned buffers")

# features in development
set(QUDA_SSTEP OFF CACHE BOOL "build s-step linear solvers")
set(QUDA_MULTIGRID OFF CACHE BOOL "build multigrid solvers")
set(QUDA_BLOCKSOLVER OFF CACHE BOOL "build block solvers")
set(QUDA_DEFLATEDSOLVER OFF CACHE BOOL "build deflated solvers")
set(QUDA_ALTRELIABLE OFF CACHE BOOL "use alternative reliable updates in CG")
set(QUDA_EIGEN OFF CACHE BOOL "build with EIGEN library")

mark_as_advanced(QUDA_BUILD_ALL_TESTS)
mark_as_advanced(QUDA_BUILD_SHAREDLIB)
mark_as_advanced(QUDA_BLAS_TEX)
mark_as_advanced(QUDA_FERMI_DBLE_TEX)
mark_as_advanced(QUDA_NUMA_NVML)
mark_as_advanced(QUDA_VERBOSE_BUILD)
mark_as_advanced(QUDA_MAX_MULTI_BLAS_N)

mark_as_advanced(QUDA_MPI_NVTX)
mark_as_advanced(QUDA_INTERFACE_NVTX)

mark_as_advanced(QUDA_GPU_DIRECT)

mark_as_advanced(QUDA_SSTEP)
mark_as_advanced(QUDA_EIGEN)
mark_as_advanced(QUDA_ALTRELIABLE)

#######################################################################
# options that are not exposed at all because only one option exists
set(CPU_ARCH x86_64)


#######################################################################
# everything below here is processing the setup
#######################################################################

# we need to check for some packages
find_package(PythonInterp)

if(${CMAKE_VERSION} VERSION_GREATER 3.7.99)
  find_package(CUDAWrapper)
  set(USING_CUDA_LANG_SUPPORT True)
  set(CMAKE_CUDA_STANDARD 11)
  set(CMAKE_CUDA_STANDARD_REQUIRED True)
else()
  set(CUDA_HOST_COMPILER "${CMAKE_CXX_COMPILER}" CACHE FILEPATH "Host side compiler used by NVCC")
  mark_as_advanced(CUDA_HOST_COMPILER)
  find_package(CUDA REQUIRED)
  set(USING_CUDA_LANG_SUPPORT False)
endif()

find_package(Threads REQUIRED)

# do all the build definitions
#

if(QUDA_MPI OR QUDA_QMP)
  add_definitions(-DMULTI_GPU)
  find_package(MPI)
else()
  set(COMM_OBJS comm_single.cpp)
endif()

if(QUDA_QDPJIT)
  add_definitions(-DUSE_QDPJIT)
  include_directories(SYSTEM ${QUDA_QDPJITHOME}/include)
  execute_process(COMMAND ${QUDA_QDPJITHOME}/bin/qdp\+\+-config --ldflags OUTPUT_VARIABLE QDP_LDFLAGS OUTPUT_STRIP_TRAILING_WHITESPACE)
  execute_process(COMMAND ${QUDA_QDPJITHOME}/bin/qdp\+\+-config --libs OUTPUT_VARIABLE QDP_LIBS OUTPUT_STRIP_TRAILING_WHITESPACE)
  FIND_LIBRARY(QDP_LIB qdp PATH ${QUDA_QDPJITHOME}/lib)
  FIND_LIBRARY(QIO_LIB qio ${QUDA_QDPJITHOME}/lib/)
  FIND_LIBRARY(LIME_LIB lime ${QUDA_QDPJITHOME}/lib/)
endif()

if(QUDA_MPI AND QUDA_QMP)
  message(WARNING "Specifying QUDA_QMP and QUDA_MPI might result in undefined behavior. If you intend to use QMP set QUDA_MPI=OFF.")
endif()

if(QUDA_MPI)
  add_definitions(-DMPI_COMMS)
  set(COMM_OBJS comm_mpi.cpp)
  include_directories(SYSTEM ${MPI_CXX_INCLUDE_PATH})
endif()

if(QUDA_QMP)
  if("${QUDA_QMPHOME}" STREQUAL "")
    message( FATAL_ERROR "QUDA_QMPHOME must be defined if QUDA_QMP is set" )
  endif()
  add_definitions(-DQMP_COMMS)
  execute_process(COMMAND ${QUDA_QMPHOME}/bin/qmp-config --cflags OUTPUT_VARIABLE QMP_CFLAGS OUTPUT_STRIP_TRAILING_WHITESPACE)
  execute_process(COMMAND ${QUDA_QMPHOME}/bin/qmp-config --ldflags OUTPUT_VARIABLE QMP_LDFLAGS OUTPUT_STRIP_TRAILING_WHITESPACE)
  execute_process(COMMAND ${QUDA_QMPHOME}/bin/qmp-config --libs OUTPUT_VARIABLE QMP_LIBS OUTPUT_STRIP_TRAILING_WHITESPACE)
  FIND_LIBRARY(QMP_LIB qmp ${QUDA_QMPHOME}/lib)
  include_directories(SYSTEM ${QUDA_QMPHOME}/include)
  set(COMM_OBJS comm_qmp.cpp)
endif()

if(QUDA_QIO)
  if("${QUDA_QIOHOME}" STREQUAL "" OR "${QUDA_LIMEHOME}" STREQUAL "")
    message( FATAL_ERROR "QUDA_QIOHOME and QUDA_LIMEHOME must be defined when QUDA_QIO is set" )
  endif()
  add_definitions(-DHAVE_QIO)
  set(QIO_UTIL qio_util.cpp qio_field.cpp layout_hyper.c)
  FIND_LIBRARY(QIO_LIB qio ${QUDA_QIOHOME}/lib/)
  FIND_LIBRARY(LIME_LIB lime ${QUDA_LIMEHOME}/lib/)
  include_directories(SYSTEM ${QUDA_QIOHOME}/include)
  include_directories(SYSTEM ${QUDA_LIMEHOME}/include)
endif()

if(QUDA_MAGMA)
  add_definitions(-DMAGMA_LIB -DADD_ -DMAGMA_SETAFFINITY -DGPUSHMEM=300 -DHAVE_CUBLAS -DMAGMA_LIB)
  find_package(OpenMP)
  if("${QUDA_MAGMAHOME}" STREQUAL "")
    find_package(PkgConfig REQUIRED)
<<<<<<< HEAD
    pkg_check_modules(MAGMA  magma)
=======
    pkg_check_modules(MAGMA magma)
>>>>>>> c4df2cc5
    include_directories(SYSTEM ${MAGMA_INCLUDEDIR})
    message("${MAGMA_INCLUDEDIR}")
    find_library(MAGMA ${MAGMA_LIBRARIES} PATH ${MAGMA_LIBRARY_DIRS})
  else()
    # prefer static library
<<<<<<< HEAD
    FIND_LIBRARY(MAGMA_LIB libmagma.a magma ${QUDA_MAGMAHOME}/lib/)
=======
    find_library(MAGMA libmagma.a magma ${QUDA_MAGMAHOME}/lib/)
    # append additional libraries required by magma
    LIST(APPEND MAGMA ${CUDA_cublas_LIBRARY})
    LIST(APPEND MAGMA ${CUDA_cusparse_LIBRARY})
    LIST(APPEND MAGMA ${QUDA_MAGMA_LIBS})
    # and any additional OpenMP linker flags
    SET( CMAKE_EXE_LINKER_FLAGS  "${CMAKE_EXE_LINKER_FLAGS} ${OpenMP_CXX_FLAGS}" )
>>>>>>> c4df2cc5
    include_directories(SYSTEM ${QUDA_MAGMAHOME}/include)
  endif()  
endif(QUDA_MAGMA)

# This selects arpack or parpack for Multi GPU
if(QUDA_ARPACK)
  add_definitions(-DARPACK_LIB)
  find_package(PkgConfig REQUIRED)
  if(QUDA_QMP OR QUDA_MPI)
    pkg_check_modules(PARPACK QUIET parpack)
    if(NOT PARPACK_FOUND OR QUDA_ARPACK_HOME)
      find_library(PARPACK parpack PATH ${QUDA_ARPACK_HOME})
    else()
      find_library(PARPACK ${PARPACK_LIBRARIES} PATH ${PARPACK_LIBRARY_DIRS})
    endif()
  set(PARPACK_OR_ARPACK ${PARPACK})
  else()
    pkg_check_modules(ARPACK QUIET arpack)
    if(NOT ARPACK_FOUND OR QUDA_ARPACK_HOME)
      find_library(ARPACK arpack PATH ${QUDA_ARPACK_HOME})
    else()
      find_library(ARPACK ${ARPACK_LIBRARIES} PATH ${ARPACK_LIBRARY_DIRS})
    endif()
  set(PARPACK_OR_ARPACK ${ARPACK})
  endif()
endif(QUDA_ARPACK)


# MAX_MULTI_BLAS_N
add_definitions(-DMAX_MULTI_BLAS_N=${QUDA_MAX_MULTI_BLAS_N})

if(QUDA_SSTEP)
  add_definitions(-DSSTEP)
endif()

if (QUDA_MULTIGRID)
  add_definitions(-DCUBLAS_LIB)
  add_definitions(-DGPU_MULTIGRID)
  LIST(APPEND QUDA_LIBS ${CUDA_cublas_LIBRARY})
endif(QUDA_MULTIGRID)

if(QUDA_BLOCKSOLVER)
  add_definitions(-DBLOCKSOLVER)
  find_package(Eigen REQUIRED)
  include_directories(${EIGEN_INCLUDE_DIRS})
endif()

if(QUDA_DEFLATEDSOLVER)
  add_definitions(-DDEFLATEDSOLVER)
  find_package(Eigen REQUIRED)
  include_directories(${EIGEN_INCLUDE_DIRS})
endif()

if(QUDA_ALTRELIABLE)
  add_definitions(-DALTRELIABE)
endif()

if(QUDA_EIGEN)
  add_definitions(-DEIGEN)
  find_package(Eigen REQUIRED)
  include_directories(${EIGEN_INCLUDE_DIRS})
endif()

if(QUDA_POSIX_THREADS)
  add_definitions(-DPTHREADS)
endif()

if(QUDA_DIRAC_WILSON)
  add_definitions(-DGPU_WILSON_DIRAC)
endif(QUDA_DIRAC_WILSON)

if(QUDA_DIRAC_DOMAIN_WALL)
  add_definitions(-DGPU_DOMAIN_WALL_DIRAC)
endif(QUDA_DIRAC_DOMAIN_WALL)

if (QUDA_DIRAC_STAGGERED)
  add_definitions(-DGPU_STAGGERED_DIRAC)
endif(QUDA_DIRAC_STAGGERED)

if(QUDA_DIRAC_CLOVER)
  add_definitions(-DGPU_CLOVER_DIRAC -DGPU_WILSON_DIRAC -DGPU_GAUGE_TOOLS)
endif(QUDA_DIRAC_CLOVER)

if(QUDA_DIRAC_TWISTED_MASS)
  add_definitions(-DGPU_TWISTED_MASS_DIRAC -DGPU_WILSON_DIRAC)
endif(QUDA_DIRAC_TWISTED_MASS)

if(QUDA_DIRAC_TWISTED_CLOVER)
  add_definitions(-DGPU_TWISTED_CLOVER_DIRAC -DGPU_CLOVER_DIRAC -DGPU_TWISTED_MASS_DIRAC -DGPU_WILSON_DIRAC -DGPU_GAUGE_TOOLS)
endif(QUDA_DIRAC_TWISTED_CLOVER)

if(QUDA_DIRAC_NDEG_TWISTED_MASS)
  add_definitions(-DGPU_NDEG_TWISTED_MASS_DIRAC -DGPU_TWISTED_MASS_DIRAC -DGPU_WILSON_DIRAC)
endif(QUDA_DIRAC_NDEG_TWISTED_MASS)

if(QUDA_LINK_ASQTAD)
  add_definitions(-DGPU_FATLINK -DGPU_GAUGE_TOOLS)
endif(QUDA_LINK_ASQTAD)

if(QUDA_LINK_HISQ)
  add_definitions(-DGPU_FATLINK -DGPU_UNITARIZE -DGPU_GAUGE_TOOLS)
endif(QUDA_LINK_HISQ)

if(QUDA_FORCE_GAUGE)
  add_definitions(-DGPU_GAUGE_FORCE -DGPU_GAUGE_TOOLS)
endif(QUDA_FORCE_GAUGE)

if(QUDA_FORCE_ASQTAD)
  add_definitions(-DGPU_FERMION_FORCE -DGPU_GAUGE_TOOLS)
endif(QUDA_FORCE_ASQTAD)

if(QUDA_FORCE_HISQ)
  add_definitions(-DGPU_HISQ_FORCE -DGPU_STAGGERED_OPROD -DGPU_GAUGE_TOOLS)
endif(QUDA_FORCE_HISQ)

if(QUDA_GAUGE_TOOLS)
  add_definitions(-DGPU_GAUGE_TOOLS)
endif(QUDA_GAUGE_TOOLS)

if(QUDA_GAUGE_ALG)
  add_definitions(-DGPU_GAUGE_ALG)
  add_definitions(-DGPU_GAUGE_TOOLS)
  add_definitions(-DGPU_UNITARIZE)
  LIST(APPEND QUDA_LIBS ${CUDA_cufft_LIBRARY} ${CUDA_curand_LIBRARY})
endif(QUDA_GAUGE_ALG)

if(QUDA_DYNAMIC_CLOVER)
  add_definitions(-DDYNAMIC_CLOVER)
endif(QUDA_DYNAMIC_CLOVER)

if(QUDA_MPI_NVTX)
  LIST(APPEND COMM_OBJS nvtx_pmpi.c)
  set(QUDA_NVTX ON)
endif(QUDA_MPI_NVTX)

if(QUDA_INTERFACE_NVTX)
  add_definitions(-DINTERFACE_NVTX)
  set(QUDA_NVTX ON)
endif(QUDA_INTERFACE_NVTX)

if(QUDA_NVTX)
  FIND_LIBRARY(CUDA_NVTX_LIB nvToolsExt ${CUDA_TOOLKIT_ROOT_DIR}/lib/)
  LIST(APPEND QUDA_LIBS ${CUDA_NVTX_LIB})
endif(QUDA_NVTX)

if(NOT QUDA_BLAS_TEX)
  add_definitions(-DDIRECT_ACCESS_BLAS)
endif(NOT QUDA_BLAS_TEX)

if(NOT QUDA_FERMI_DBLE_TEX)
  add_definitions(-DFERMI_NO_DBLE_TEX)
endif(NOT QUDA_FERMI_DBLE_TEX)

if(GPU_DIRECT)
  add_definitions(-DGPU_DIRECT)
endif(GPU_DIRECT)

if(QUDA_INTERFACE_QDP)
  add_definitions(-DBUILD_QDP_INTERFACE)
endif(QUDA_INTERFACE_QDP)

if(QUDA_INTERFACE_MILC)
  add_definitions(-DBUILD_MILC_INTERFACE)
endif(QUDA_INTERFACE_MILC)

if(QUDA_INTERFACE_CPS)
  add_definitions(-DBUILD_CPS_INTERFACE)
endif(QUDA_INTERFACE_CPS)

if(QUDA_INTERFACE_QDPJIT)
add_definitions(-DBUILD_QDPJIT_INTERFACE)
endif(QUDA_INTERFACE_QDPJIT)

if(QUDA_INTERFACE_BQCD)
  add_definitions(-DBUILD_BQCD_INTERFACE)
endif(QUDA_INTERFACE_BQCD)

if(QUDA_INTERFACE_TIFR)
  add_definitions(-DBUILD_TIFR_INTERFACE)
endif(QUDA_INTERFACE_TIFR)

# derive whether we need to build the fortran interface
if(QUDA_INTERFACE_TIFR OR QUDA_INTERFACE_BQCD)
  SET(BUILD_FORTRAN_INTERFACE ON)
  enable_language(Fortran)
endif()



if(QUDA_NUMA_NVML)
  add_definitions(-DNUMA_NVML)
  set(NUMA_AFFINITY_OBJS numa_affinity.cpp)
  find_package(NVML REQUIRED)
  include_directories(NVML_INCLUDE_DIR)
endif(QUDA_NUMA_NVML)


if(QUDA_CONTRACT)
  add_definitions(-DGPU_CONTRACT)
endif(QUDA_CONTRACT)


# COMPILER OPTIONS and BUILD types
include_directories(${CMAKE_CURRENT_SOURCE_DIR})
include_directories(SYSTEM ${CUDA_INCLUDE_DIRS})
include_directories(include)
include_directories(lib)

# QUDA_HASH for tunecache
file(STRINGS ${CUDA_TOOLKIT_INCLUDE}/cuda.h  CUDA_VERSIONLONG REGEX "\#define CUDA_VERSION" )
STRING(REPLACE "\#define CUDA_VERSION " ""  CUDA_VERSIONLONG ${CUDA_VERSIONLONG})
STRING(STRIP CUDA_VERSIONLONG ${CUDA_VERSIONLONG} )
set(HASH cpu_arch=${CPU_ARCH},gpu_arch=${QUDA_GPU_ARCH},cuda_version=${CUDA_VERSIONLONG})


string(REGEX MATCH [Dd][Ee][Bb][Uu][Gg] DEBUG_BUILD ${CMAKE_BUILD_TYPE})

# build up git version
# add -debug to GITVERSION if we build with debug options enabled
if(DEBUG_BUILD)
  if(GITVERSION)
    set(GITVERSION ${GITVERSION}-debug)
  else()
    set(GITVERSION debug)
  endif()
endif()

set(GITVERSION ${GITVERSION}-${QUDA_GPU_ARCH})


# GPU ARCH
STRING(REGEX REPLACE sm_ "" COMP_CAP ${QUDA_GPU_ARCH})
SET(COMP_CAP "${COMP_CAP}0")
add_definitions(-D__COMPUTE_CAPABILITY__=${COMP_CAP})


# NVCC FLAGS independet off build type
if(NOT USING_CUDA_LANG_SUPPORT)
  set(QUDA_NVCC_FLAGS -std c++11 -arch=${QUDA_GPU_ARCH} -ftz=true -prec-div=false -prec-sqrt=false)
else()
  set(QUDA_NVCC_FLAGS "-ftz=true -prec-div=false -prec-sqrt=false")
  set(CMAKE_CUDA_FLAGS "-arch=${QUDA_GPU_ARCH}" CACHE STRING "Flags used by the CUDA compiler" FORCE)
endif()


if(QUDA_VERBOSE_BUILD)
  LIST(APPEND QUDA_NVCC_FLAGS --ptxas-options=-v)
endif(QUDA_VERBOSE_BUILD)

# some clang warnings shouds be warning even when turning warnings into errors
if (CMAKE_CXX_COMPILER_ID MATCHES "Clang")
    set(CLANG_NOERROR "-Wno-error=unused-private-field")
# this is a hack to get colored diagnostics back when using Ninja and clang
    if(CMAKE_GENERATOR MATCHES "Ninja")
      set(CLANG_FORCE_COLOR "-fcolor-diagnostics")
    endif()
endif()

## define CUDA flags when CMake < 3.8
set(CUDA_NVCC_FLAGS_DEVEL ${QUDA_NVCC_FLAGS} -Wno-deprecated-gpu-targets -Xcompiler -Wno-unknown-pragmas,-Wno-unused-function,-Wno-unused-local-typedef,-Wno-unused-private-field -O3 -lineinfo CACHE STRING
    "Flags used by the CUDA compiler during regular development builds."
    FORCE )
set(CUDA_NVCC_FLAGS_STRICT ${CUDA_NVCC_FLAGS_DEVEL} CACHE STRING
    "Flags used by the CUDA compiler during strict jenkins builds."
    FORCE )
set(CUDA_NVCC_FLAGS_RELEASE ${QUDA_NVCC_FLAGS} -O3 -w CACHE STRING
    "Flags used by the C++ compiler during release builds."
    FORCE )
set(CUDA_NVCC_FLAGS_HOSTDEBUG ${QUDA_NVCC_FLAGS} -g -lineinfo -DHOST_DEBUG CACHE STRING
    "Flags used by the C++ compiler during host-debug builds."
    FORCE )
set(CUDA_NVCC_FLAGS_DEVICEDEBUG ${QUDA_NVCC_FLAGS} -G CACHE STRING
    "Flags used by the C++ compiler during device-debug builds."
    FORCE )
set(CUDA_NVCC_FLAGS_DEBUG ${QUDA_NVCC_FLAGS} -g -DHOST_DEBUG -G CACHE STRING
    "Flags used by the C++ compiler during full (host+device) debug builds."
    FORCE )

## define CUDA flags when CMake >= 3.8
set(CMAKE_CUDA_FLAGS_DEVEL "${QUDA_NVCC_FLAGS} -Wno-deprecated-gpu-targets -Xcompiler -Wno-unknown-pragmas,-Wno-unused-function,-Wno-unused-local-typedef,-Wno-unused-private-field -O3 -lineinfo" CACHE STRING
    "Flags used by the CUDA compiler during regular development builds."
    FORCE )
set(CMAKE_CUDA_FLAGS_STRICT "${CMAKE_CUDA_FLAGS_DEVEL}" CACHE STRING
    "Flags used by the CUDA compiler during strict jenkins builds."
    FORCE )
set(CMAKE_CUDA_FLAGS_RELEASE "${QUDA_NVCC_FLAGS} -O3 -w" CACHE STRING
    "Flags used by the CUDA compiler during release builds."
    FORCE )
set(CMAKE_CUDA_FLAGS_HOSTDEBUG "${QUDA_NVCC_FLAGS} -g -lineinfo -DHOST_DEBUG" CACHE STRING
    "Flags used by the C++ compiler during host-debug builds."
    FORCE )
set(CMAKE_CUDA_FLAGS_DEVICEDEBUG "${QUDA_NVCC_FLAGS} -G" CACHE STRING
    "Flags used by the C++ compiler during device-debug builds."
    FORCE )
set(CMAKE_CUDA_FLAGS_DEBUG "${QUDA_NVCC_FLAGS} -g -DHOST_DEBUG -G" CACHE STRING
    "Flags used by the C++ compiler during full (host+device) debug builds."
    FORCE )

#define CXX FLAGS
set(CMAKE_CXX_FLAGS_DEVEL  "${OpenMP_CXX_FLAGS} -O3 -Wall ${CLANG_FORCE_COLOR}" CACHE STRING
"Flags used by the C++ compiler during regular development builds.")
set(CMAKE_CXX_FLAGS_STRICT  "${OpenMP_CXX_FLAGS} -O3 -Wall -Werror ${CLANG_NOERROR}" CACHE STRING
"Flags used by the C++ compiler during strict jenkins builds.")
set(CMAKE_CXX_FLAGS_RELEASE "${OpenMP_CXX_FLAGS} -O3 -w" CACHE STRING
    "Flags used by the C++ compiler during release builds.")
set(CMAKE_CXX_FLAGS_HOSTDEBUG "${OpenMP_CXX_FLAGS} -Wall -Wno-unknown-pragmas -g -fno-inline -DHOST_DEBUG ${CLANG_FORCE_COLOR}" CACHE STRING
    "Flags used by the C++ compiler during host-debug builds.")
set(CMAKE_CXX_FLAGS_DEVICEDEBUG "${OpenMP_CXX_FLAGS} -Wall -Wno-unknown-pragmas ${CLANG_FORCE_COLOR}" CACHE STRING
    "Flags used by the C++ compiler during device-debug builds.")
set(CMAKE_CXX_FLAGS_DEBUG "${OpenMP_CXX_FLAGS} -Wall -Wno-unknown-pragmas -g -fno-inline -DHOST_DEBUG ${CLANG_FORCE_COLOR}" CACHE STRING
    "Flags used by the C++ compiler during full (host+device) debug builds.")

#define C FLAGS
set(CMAKE_C_FLAGS_DEVEL "-Wall -O3"  CACHE STRING
    "Flags used by the C compiler during regular development builds.")
set(CMAKE_C_FLAGS_STRICT "-Wall -O3 -Werror -Wno-error=unused-private-field"  CACHE STRING
    "Flags used by the C compiler during strict jenkins builds.")
set(CMAKE_C_FLAGS_RELEASE "-Wall -O3 -w" CACHE STRING
    "Flags used by the C compiler during release builds.")
set(CMAKE_C_FLAGS_HOSTDEBUG "-Wall -Wno-unknown-pragmas -g -fno-inline -DHOST_DEBUG" CACHE STRING
    "Flags used by the C compiler during host-debug builds.")
set(CMAKE_C_FLAGS_DEVICEDEBUG "-Wall" CACHE STRING
"Flags used by the C compiler during device-debug builds.")
set(CMAKE_C_FLAGS_DEBUG "-Wall -g -fno-inline -DHOST_DEBUG" CACHE STRING
    "Flags used by the C compiler during full (host+device) debug builds.")

#define FORTRAN FLAGS
set(CMAKE_F_FLAGS -std=c99 CACHE STRING "Fortran Flags")

# make the compiler flags an advanced option for all user defined build types (cmake defined build types are advanced by default )
mark_as_advanced(CMAKE_CXX_FLAGS_DEVEL)
mark_as_advanced(CMAKE_CXX_FLAGS_STRICT)
mark_as_advanced(CMAKE_CXX_FLAGS_HOSTDEBUG)
mark_as_advanced(CMAKE_CXX_FLAGS_DEVICEDEBUG)

mark_as_advanced(CUDA_NVCC_FLAGS_DEVEL)
mark_as_advanced(CUDA_NVCC_FLAGS_STRICT)
mark_as_advanced(CUDA_NVCC_FLAGS_HOSTDEBUG)
mark_as_advanced(CUDA_NVCC_FLAGS_DEVICEDEBUG)
mark_as_advanced(CMAKE_CUDA_FLAGS_DEVEL)
mark_as_advanced(CMAKE_CUDA_FLAGS_STRICT)
mark_as_advanced(CMAKE_CUDA_FLAGS_HOSTDEBUG)
mark_as_advanced(CMAKE_CUDA_FLAGS_DEVICEDEBUG)

mark_as_advanced(CMAKE_C_FLAGS_DEVEL)
mark_as_advanced(CMAKE_C_FLAGS_STRICT)
mark_as_advanced(CMAKE_C_FLAGS_HOSTDEBUG)
mark_as_advanced(CMAKE_C_FLAGS_DEVICEDEBUG)

mark_as_advanced(CMAKE_F_FLAGS)

### add tests and quda library
add_subdirectory(lib)
add_subdirectory(tests)<|MERGE_RESOLUTION|>--- conflicted
+++ resolved
@@ -120,8 +120,6 @@
 set(QUDA_MAGMAHOME "" CACHE PATH "path to MAGMA, if not set, pkg-config will be attempted")
 set(QUDA_MAGMA_LIBS "" CACHE STRING "additional linker flags required to link against magma")
 
-set(QUDA_MAGMAHOME "" CACHE PATH "path to MAGMA, if not set, pkg-config will be attempted")
-
 #######################################################################
 #QUDA ADVANCED OPTIONS
 # that ususally should not be changed by users
@@ -253,19 +251,12 @@
   find_package(OpenMP)
   if("${QUDA_MAGMAHOME}" STREQUAL "")
     find_package(PkgConfig REQUIRED)
-<<<<<<< HEAD
-    pkg_check_modules(MAGMA  magma)
-=======
     pkg_check_modules(MAGMA magma)
->>>>>>> c4df2cc5
     include_directories(SYSTEM ${MAGMA_INCLUDEDIR})
     message("${MAGMA_INCLUDEDIR}")
     find_library(MAGMA ${MAGMA_LIBRARIES} PATH ${MAGMA_LIBRARY_DIRS})
   else()
     # prefer static library
-<<<<<<< HEAD
-    FIND_LIBRARY(MAGMA_LIB libmagma.a magma ${QUDA_MAGMAHOME}/lib/)
-=======
     find_library(MAGMA libmagma.a magma ${QUDA_MAGMAHOME}/lib/)
     # append additional libraries required by magma
     LIST(APPEND MAGMA ${CUDA_cublas_LIBRARY})
@@ -273,7 +264,6 @@
     LIST(APPEND MAGMA ${QUDA_MAGMA_LIBS})
     # and any additional OpenMP linker flags
     SET( CMAKE_EXE_LINKER_FLAGS  "${CMAKE_EXE_LINKER_FLAGS} ${OpenMP_CXX_FLAGS}" )
->>>>>>> c4df2cc5
     include_directories(SYSTEM ${QUDA_MAGMAHOME}/include)
   endif()  
 endif(QUDA_MAGMA)
