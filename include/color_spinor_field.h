--- conflicted
+++ resolved
@@ -32,30 +32,18 @@
     ColorSpinorParam(const ColorSpinorField &a);
 
   ColorSpinorParam()
-<<<<<<< HEAD
     : LatticeFieldParam(), location(QUDA_INVALID_FIELD_LOCATION), nColor(0), 
-      nSpin(0), twistFlavor(QUDA_TWIST_INVALID), siteSubset(QUDA_INVALID_SITE_SUBSET),
-      siteOrder(QUDA_INVALID_SITE_ORDER), fieldOrder(QUDA_INVALID_FIELD_ORDER), 
-      gammaBasis(QUDA_INVALID_GAMMA_BASIS), create(QUDA_INVALID_FIELD_CREATE){ ; }
-  
+      nSpin(0), twistFlavor(QUDA_TWIST_INVALID), siteOrder(QUDA_INVALID_SITE_ORDER), 
+      fieldOrder(QUDA_INVALID_FIELD_ORDER), gammaBasis(QUDA_INVALID_GAMMA_BASIS), 
+      create(QUDA_INVALID_FIELD_CREATE){ ; }
+
     // used to create params for external fields
   ColorSpinorParam(void *V, QudaInvertParam &inv_param, const int *X, const bool pc_solution, 
 		   QudaFieldLocation location=QUDA_CPU_FIELD_LOCATION)
-    : LatticeFieldParam(4, X, 0, inv_param.cpu_prec, inv_param.verbosity), 
-      location(location), nColor(3), nSpin(inv_param.dslash_type == QUDA_ASQTAD_DSLASH ? 1 : 4), 
-      twistFlavor(inv_param.twist_flavor), siteSubset(QUDA_INVALID_SITE_SUBSET), siteOrder(QUDA_INVALID_SITE_ORDER), 
-=======
-    : LatticeFieldParam(), nColor(0), nSpin(0), twistFlavor(QUDA_TWIST_INVALID), 
-      siteOrder(QUDA_INVALID_SITE_ORDER), fieldOrder(QUDA_INVALID_FIELD_ORDER), 
-      gammaBasis(QUDA_INVALID_GAMMA_BASIS), create(QUDA_INVALID_FIELD_CREATE) { ; }
-  
-    // used to create cpu params
-  ColorSpinorParam(void *V, QudaInvertParam &inv_param, const int *X, const bool pc_solution)
-    : LatticeFieldParam(4, X, 0, inv_param.cpu_prec), nColor(3), 
+    : LatticeFieldParam(4, X, 0, inv_param.cpu_prec), location(location), nColor(3), 
       nSpin( (inv_param.dslash_type == QUDA_ASQTAD_DSLASH ||
 	      inv_param.dslash_type == QUDA_STAGGERED_DSLASH) ? 1 : 4), 
       twistFlavor(inv_param.twist_flavor), siteOrder(QUDA_INVALID_SITE_ORDER), 
->>>>>>> 136a4ca8
       fieldOrder(QUDA_INVALID_FIELD_ORDER), gammaBasis(inv_param.gamma_basis), 
       create(QUDA_REFERENCE_FIELD_CREATE), v(V) { 
 
@@ -99,21 +87,12 @@
 	}
       }
 
-<<<<<<< HEAD
     // normally used to create cuda param from a cpu param
   ColorSpinorParam(ColorSpinorParam &cpuParam, QudaInvertParam &inv_param, 
 		   QudaFieldLocation location=QUDA_CUDA_FIELD_LOCATION) 
-    : LatticeFieldParam(cpuParam.nDim, cpuParam.x, inv_param.sp_pad, inv_param.cuda_prec, cpuParam.verbosity),
+    : LatticeFieldParam(cpuParam.nDim, cpuParam.x, inv_param.sp_pad, inv_param.cuda_prec),
       location(location), nColor(cpuParam.nColor), nSpin(cpuParam.nSpin), twistFlavor(cpuParam.twistFlavor), 
-      siteSubset(cpuParam.siteSubset), siteOrder(QUDA_EVEN_ODD_SITE_ORDER), 
-      fieldOrder(QUDA_INVALID_FIELD_ORDER), 
-=======
-    // used to create cuda param from a cpu param
-  ColorSpinorParam(ColorSpinorParam &cpuParam, QudaInvertParam &inv_param) 
-    : LatticeFieldParam(cpuParam.nDim, cpuParam.x, inv_param.sp_pad, inv_param.cuda_prec),
-      nColor(cpuParam.nColor), nSpin(cpuParam.nSpin), twistFlavor(cpuParam.twistFlavor), 
       siteOrder(QUDA_EVEN_ODD_SITE_ORDER), fieldOrder(QUDA_INVALID_FIELD_ORDER), 
->>>>>>> 136a4ca8
       gammaBasis(nSpin == 4? QUDA_UKQCD_GAMMA_BASIS : QUDA_DEGRAND_ROSSI_GAMMA_BASIS), 
       create(QUDA_COPY_FIELD_CREATE), v(0)
       {
