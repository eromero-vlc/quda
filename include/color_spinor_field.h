#ifndef _COLOR_SPINOR_FIELD_H
#define _COLOR_SPINOR_FIELD_H

#include <quda_internal.h>
#include <quda.h>

#include <iostream>

#include <lattice_field.h>
#include <random_quda.h>
#include <fast_intdiv.h>

namespace quda {

  enum MemoryLocation { Device = 1, Host = 2, Remote = 4 };

  struct FullClover;

  /** Typedef for a set of spinors. Can be further divided into subsets ,e.g., with different precisions (not implemented currently) */
  typedef std::vector<ColorSpinorField*> CompositeColorSpinorField;

  /**
     Any spinor object can be qualified in the following categories:
     1. A regular spinor field (is_composite = false , is_component = false)
     2. A composite spinor field, i.e., a collection of spinor fields (is_composite = true , is_component = false)
     3. An individual component of a composite spinor field (is_composite = false , is_component = true)
     4. A subset of a composite spinor field (e.g., based on index range or field precision) : currently not implemented
  */
  struct CompositeColorSpinorFieldDescriptor {

     bool is_composite; //set to 'false' for a regular spinor field
     bool is_component; //set to 'true' if we want to work with an individual component (otherwise will work with the whole set)

     int  dim;//individual component has dim = 0
     int  id;

     size_t volume;       // volume of a single eigenvector
     size_t volumeCB;     // CB volume of a single eigenvector
     size_t stride;       // stride of a single eigenvector
     size_t real_length;  // physical length of a single eigenvector
     size_t length;       // length including pads (but not ghost zones)

     size_t bytes;      // size in bytes of spinor field
     size_t norm_bytes; // makes no sense but let's keep it...

     CompositeColorSpinorFieldDescriptor()
     : is_composite(false), is_component(false), dim(0), id(0), volume(0), volumeCB(0),
       stride(0), real_length(0), length(0), bytes(0), norm_bytes(0)  {};

     CompositeColorSpinorFieldDescriptor(bool is_composite, int dim, bool is_component = false, int id = 0)
     : is_composite(is_composite), is_component(is_component), dim(dim), id(id), volume(0), volumeCB(0),
       stride(0), real_length(0), length(0), bytes(0), norm_bytes(0)
     {
        if(is_composite && is_component) errorQuda("\nComposite type is not implemented.\n");
        else if(is_composite && dim == 0) is_composite = false;
     }

     CompositeColorSpinorFieldDescriptor(const CompositeColorSpinorFieldDescriptor &descr)
     {
       is_composite = descr.is_composite;
       is_component = descr.is_component;

       if(is_composite && is_component) errorQuda("\nComposite type is not implemented.\n");

       dim = descr.dim;
       id  = descr.id;

       volume   = descr.volume;
       volumeCB = descr.volumeCB;
       stride   = descr.stride;       // stride of a single eigenvector
       real_length = descr.real_length;  // physical length of a single eigenvector
       length      = descr.length;       // length including pads (but not ghost zones)

       bytes = descr.bytes;      // size in bytes of spinor field
       norm_bytes = descr.norm_bytes; // makes no sense but let's keep it...
     }

  };

  class ColorSpinorParam : public LatticeFieldParam {

  public:
    QudaFieldLocation location; // where are we storing the field (CUDA or CPU)?

    int nColor; // Number of colors of the field
    int nSpin; // =1 for staggered, =2 for coarse Dslash, =4 for 4d spinor
    int nVec;  // number of packed vectors (for multigrid transfer operator)

    QudaTwistFlavorType twistFlavor; // used by twisted mass

    QudaSiteOrder siteOrder; // defined for full fields

    QudaFieldOrder fieldOrder; // Float, Float2, Float4 etc.
    QudaGammaBasis gammaBasis;
    QudaFieldCreate create; //

    QudaPCType pc_type; // used to select preconditioning method in DWF

    void *v; // pointer to field
    void *norm;

    //! for deflation solvers:
    bool is_composite;
    int composite_dim;    //e.g., number of eigenvectors in the set
    bool is_component;
    int component_id;          //eigenvector index

    ColorSpinorParam(const ColorSpinorField &a);

    ColorSpinorParam() :
        LatticeFieldParam(),
        location(QUDA_INVALID_FIELD_LOCATION),
        nColor(0),
        nSpin(0),
        nVec(1),
        twistFlavor(QUDA_TWIST_INVALID),
        siteOrder(QUDA_INVALID_SITE_ORDER),
        fieldOrder(QUDA_INVALID_FIELD_ORDER),
        gammaBasis(QUDA_INVALID_GAMMA_BASIS),
        create(QUDA_INVALID_FIELD_CREATE),
        pc_type(QUDA_PC_INVALID),
        is_composite(false),
        composite_dim(0),
        is_component(false),
        component_id(0)
    {
      ;
    }

      // used to create cpu params
    ColorSpinorParam(void *V, QudaInvertParam &inv_param, const int *X, const bool pc_solution,
        QudaFieldLocation location = QUDA_CPU_FIELD_LOCATION) :
        LatticeFieldParam(4, X, 0, inv_param.cpu_prec),
        location(location),
        nColor(3),
        nSpin((inv_param.dslash_type == QUDA_ASQTAD_DSLASH || inv_param.dslash_type == QUDA_STAGGERED_DSLASH
                  || inv_param.dslash_type == QUDA_LAPLACE_DSLASH) ?
                1 :
                4),
        nVec(1),
        twistFlavor(inv_param.twist_flavor),
        siteOrder(QUDA_INVALID_SITE_ORDER),
        fieldOrder(QUDA_INVALID_FIELD_ORDER),
        gammaBasis(inv_param.gamma_basis),
        create(QUDA_REFERENCE_FIELD_CREATE),
        pc_type(inv_param.dslash_type == QUDA_DOMAIN_WALL_DSLASH ? QUDA_5D_PC : QUDA_4D_PC),
        v(V),
        is_composite(false),
        composite_dim(0),
        is_component(false),
        component_id(0)
    {

      if (nDim > QUDA_MAX_DIM) errorQuda("Number of dimensions too great");
      for (int d = 0; d < nDim; d++) x[d] = X[d];

      if (!pc_solution) {
        siteSubset = QUDA_FULL_SITE_SUBSET;
      } else {
        x[0] /= 2; // X defined the full lattice dimensions
        siteSubset = QUDA_PARITY_SITE_SUBSET;
      }

      if (inv_param.dslash_type == QUDA_DOMAIN_WALL_DSLASH || inv_param.dslash_type == QUDA_DOMAIN_WALL_4D_DSLASH
          || inv_param.dslash_type == QUDA_MOBIUS_DWF_DSLASH) {
        nDim++;
        x[4] = inv_param.Ls;
      } else if (inv_param.dslash_type == QUDA_TWISTED_MASS_DSLASH && (twistFlavor == QUDA_TWIST_NONDEG_DOUBLET)) {
        nDim++;
        x[4] = 2; // for two flavors
      } else if (inv_param.dslash_type == QUDA_STAGGERED_DSLASH || inv_param.dslash_type == QUDA_ASQTAD_DSLASH) {
        nDim++;
        x[4] = inv_param.Ls;
      }

      if (inv_param.dirac_order == QUDA_INTERNAL_DIRAC_ORDER) {
<<<<<<< HEAD
        fieldOrder = (precision == QUDA_DOUBLE_PRECISION || nSpin == 1 || nSpin == 2) ? QUDA_FLOAT2_FIELD_ORDER :
                                                                                        QUDA_FLOAT4_FIELD_ORDER;
=======
        fieldOrder
          = (precision == QUDA_DOUBLE_PRECISION || nSpin == 1 || nSpin == 2) ? QUDA_FLOAT2_FIELD_ORDER : QUDA_FLOAT4_FIELD_ORDER;
>>>>>>> 769d28a3
        siteOrder = QUDA_EVEN_ODD_SITE_ORDER;
      } else if (inv_param.dirac_order == QUDA_CPS_WILSON_DIRAC_ORDER) {
        fieldOrder = QUDA_SPACE_SPIN_COLOR_FIELD_ORDER;
        siteOrder = QUDA_ODD_EVEN_SITE_ORDER;
      } else if (inv_param.dirac_order == QUDA_QDP_DIRAC_ORDER) {
        fieldOrder = QUDA_SPACE_COLOR_SPIN_FIELD_ORDER;
        siteOrder = QUDA_EVEN_ODD_SITE_ORDER;
      } else if (inv_param.dirac_order == QUDA_DIRAC_ORDER) {
        fieldOrder = QUDA_SPACE_SPIN_COLOR_FIELD_ORDER;
        siteOrder = QUDA_EVEN_ODD_SITE_ORDER;
      } else if (inv_param.dirac_order == QUDA_QDPJIT_DIRAC_ORDER) {
        fieldOrder = QUDA_QDPJIT_FIELD_ORDER;
        siteOrder = QUDA_EVEN_ODD_SITE_ORDER;
      } else if (inv_param.dirac_order == QUDA_TIFR_PADDED_DIRAC_ORDER) {
        fieldOrder = QUDA_PADDED_SPACE_SPIN_COLOR_FIELD_ORDER;
        siteOrder = QUDA_EVEN_ODD_SITE_ORDER;
      } else {
        errorQuda("Dirac order %d not supported", inv_param.dirac_order);
      }
    }

    // normally used to create cuda param from a cpu param
    ColorSpinorParam(
        ColorSpinorParam &cpuParam, QudaInvertParam &inv_param, QudaFieldLocation location = QUDA_CUDA_FIELD_LOCATION) :
        LatticeFieldParam(cpuParam.nDim, cpuParam.x, inv_param.sp_pad, inv_param.cuda_prec),
        location(location),
        nColor(cpuParam.nColor),
        nSpin(cpuParam.nSpin),
        nVec(cpuParam.nVec),
        twistFlavor(cpuParam.twistFlavor),
        siteOrder(QUDA_EVEN_ODD_SITE_ORDER),
        fieldOrder(QUDA_INVALID_FIELD_ORDER),
        gammaBasis(nSpin == 4 ? QUDA_UKQCD_GAMMA_BASIS : QUDA_DEGRAND_ROSSI_GAMMA_BASIS),
        create(QUDA_COPY_FIELD_CREATE),
        pc_type(cpuParam.pc_type),
        v(0),
        is_composite(cpuParam.is_composite),
        composite_dim(cpuParam.composite_dim),
        is_component(false),
        component_id(0)
    {
      siteSubset = cpuParam.siteSubset;
      fieldOrder = (precision == QUDA_DOUBLE_PRECISION || nSpin == 1 || nSpin == 2) ? QUDA_FLOAT2_FIELD_ORDER : QUDA_FLOAT4_FIELD_ORDER;
    }

    /**
       If using CUDA native fields, this function will ensure that the
       field ordering is appropriate for the new precision setting to
       maintain this status
       @param precision_ New precision value
       @param ghost_precision_ New ghost precision value
     */
    void setPrecision(QudaPrecision precision, QudaPrecision ghost_precision=QUDA_INVALID_PRECISION, bool force_native=false) {
      // is the current status in native field order?
      bool native = force_native ? true : false;
      if ( ((this->precision == QUDA_DOUBLE_PRECISION || nSpin==1 || nSpin==2) &&
	    (fieldOrder == QUDA_FLOAT2_FIELD_ORDER)) ||
	   ((this->precision == QUDA_SINGLE_PRECISION || this->precision == QUDA_HALF_PRECISION || this->precision == QUDA_QUARTER_PRECISION) &&
	    (nSpin==4) && fieldOrder == QUDA_FLOAT4_FIELD_ORDER) ) { native = true; }

      this->precision = precision;
      this->ghost_precision = (ghost_precision == QUDA_INVALID_PRECISION) ? precision : ghost_precision;

      // if this is a native field order, let's preserve that status, else keep the same field order
      if (native) fieldOrder = (precision == QUDA_DOUBLE_PRECISION || nSpin == 1 || nSpin == 2) ?
	QUDA_FLOAT2_FIELD_ORDER : QUDA_FLOAT4_FIELD_ORDER;
    }

    void print() {
      printfQuda("nColor = %d\n", nColor);
      printfQuda("nSpin = %d\n", nSpin);
      printfQuda("twistFlavor = %d\n", twistFlavor);
      printfQuda("nDim = %d\n", nDim);
      for (int d=0; d<nDim; d++) printfQuda("x[%d] = %d\n", d, x[d]);
      printfQuda("precision = %d\n", precision);
      printfQuda("ghost_precision = %d\n", ghost_precision);
      printfQuda("pad = %d\n", pad);
      printfQuda("siteSubset = %d\n", siteSubset);
      printfQuda("siteOrder = %d\n", siteOrder);
      printfQuda("fieldOrder = %d\n", fieldOrder);
      printfQuda("gammaBasis = %d\n", gammaBasis);
      printfQuda("create = %d\n", create);
      printfQuda("v = %lx\n", (unsigned long)v);
      printfQuda("norm = %lx\n", (unsigned long)norm);
      //! for deflation etc.
      if(is_composite) printfQuda("Number of elements = %d\n", composite_dim);
    }

    virtual ~ColorSpinorParam() {
    }

  };

  class cpuColorSpinorField;
  class cudaColorSpinorField;

  /**
     @brief Constants used by dslash and packing kernels
  */
  struct DslashConstant {
    int Vh;
    int_fastdiv X[QUDA_MAX_DIM];
    int_fastdiv Xh[QUDA_MAX_DIM];
    int Ls;

    int volume_4d;
    int_fastdiv volume_4d_cb;

    int_fastdiv face_X[4];
    int_fastdiv face_Y[4];
    int_fastdiv face_Z[4];
    int_fastdiv face_T[4];
    int_fastdiv face_XY[4];
    int_fastdiv face_XYZ[4];
    int_fastdiv face_XYZT[4];

    int ghostFace[QUDA_MAX_DIM+1];
    int ghostFaceCB[QUDA_MAX_DIM + 1];

    int X2X1;
    int X3X2X1;
    int X4X3X2X1;

    int X2X1mX1;
    int X3X2X1mX2X1;
    int X4X3X2X1mX3X2X1;
    int X5X4X3X2X1mX4X3X2X1;
    int X4X3X2X1hmX3X2X1h;

    int_fastdiv dims[4][3];
  };

  class ColorSpinorField : public LatticeField {

  private:
      void create(int nDim, const int *x, int Nc, int Ns, int Nvec, QudaTwistFlavorType Twistflavor,
          QudaPrecision precision, int pad, QudaSiteSubset subset, QudaSiteOrder siteOrder, QudaFieldOrder fieldOrder,
          QudaGammaBasis gammaBasis, QudaPCType pc_type);
      void destroy();

  protected:
    bool init;

    /** Used to keep local track of allocated ghost_precision in createGhostZone */
    mutable QudaPrecision ghost_precision_allocated;

    int nColor;
    int nSpin;
    int nVec;

    int nDim;
    int x[QUDA_MAX_DIM];

    size_t volume;
    size_t volumeCB;
    size_t pad;
    size_t stride;

    QudaTwistFlavorType twistFlavor;

    QudaPCType pc_type; // used to select preconditioning method in DWF

    size_t real_length; // physical length only
    size_t length; // length including pads, but not ghost zone - used for BLAS

    void *v; // the field elements
    void *norm; // the normalization field

    void *v_h; // the field elements
    void *norm_h; // the normalization field

    // multi-GPU parameters

    void* ghost[2][QUDA_MAX_DIM]; // pointers to the ghost regions - NULL by default
    void* ghostNorm[2][QUDA_MAX_DIM]; // pointers to ghost norms - NULL by default

    mutable int ghostFace[QUDA_MAX_DIM];   // the size of each face
    mutable int ghostFaceCB[QUDA_MAX_DIM]; // the size of each checkboarded face

    mutable void *ghost_buf[2*QUDA_MAX_DIM]; // wrapper that points to current ghost zone

    mutable DslashConstant dslash_constant; // constants used by dslash and packing kernels

    size_t bytes; // size in bytes of spinor field
    size_t norm_bytes; // size in bytes of norm field

    QudaSiteSubset siteSubset;
    QudaSiteOrder siteOrder;
    QudaFieldOrder fieldOrder;
    QudaGammaBasis gammaBasis;

    // in the case of full fields, these are references to the even / odd sublattices
    ColorSpinorField *even;
    ColorSpinorField *odd;

    //! used for deflation eigenvector sets etc.:
    CompositeColorSpinorFieldDescriptor composite_descr;//containes info about the set
    //
    CompositeColorSpinorField components;

    /**
       Compute the required extended ghost zone sizes and offsets
       @param[in] nFace The depth of the halo
       @param[in] spin_project Whether we are spin projecting
    */
    void createGhostZone(int nFace, bool spin_project=true) const;

    // resets the above attributes based on contents of param
    void reset(const ColorSpinorParam &);
    void fill(ColorSpinorParam &) const;
    static void checkField(const ColorSpinorField &, const ColorSpinorField &);

    /**
       @brief Set the vol_string and aux_string for use in tuning
    */
    void setTuningString();

  public:
    //ColorSpinorField();
    ColorSpinorField(const ColorSpinorField &);
    ColorSpinorField(const ColorSpinorParam &);

    virtual ~ColorSpinorField();

    virtual ColorSpinorField& operator=(const ColorSpinorField &);

    int Ncolor() const { return nColor; }
    int Nspin() const { return nSpin; }
    int Nvec() const { return nVec; }
    QudaTwistFlavorType TwistFlavor() const { return twistFlavor; }
    int Ndim() const { return nDim; }
    const int* X() const { return x; }
    int X(int d) const { return x[d]; }
    size_t RealLength() const { return real_length; }
    size_t Length() const { return length; }
    size_t Stride() const { return stride; }
    size_t Volume() const { return volume; }
    size_t VolumeCB() const { return siteSubset == QUDA_PARITY_SITE_SUBSET ? volume : volume / 2; }
    int Pad() const { return pad; }
    size_t Bytes() const { return bytes; }
    size_t NormBytes() const { return norm_bytes; }
    size_t GhostBytes() const { return ghost_bytes; }
    size_t GhostNormBytes() const { return ghost_bytes; }
    void PrintDims() const { printfQuda("dimensions=%d %d %d %d\n", x[0], x[1], x[2], x[3]); }

    void* V() {return v;}
    const void* V() const {return v;}
    void* Norm(){return norm;}
    const void* Norm() const {return norm;}
    virtual const void* Ghost2() const { return nullptr; }

    /**
       Do the exchange between neighbouring nodes of the data in
       sendbuf storing the result in recvbuf.  The arrays are ordered
       (2*dim + dir).
       @param recvbuf Packed buffer where we store the result
       @param sendbuf Packed buffer from which we're sending
       @param nFace Number of layers we are exchanging
     */
    void exchange(void **ghost, void **sendbuf, int nFace=1) const;

    /**
       This is a unified ghost exchange function for doing a complete
       halo exchange regardless of the type of field.  All dimensions
       are exchanged and no spin projection is done in the case of
       Wilson fermions.
       @param[in] parity Field parity
       @param[in] nFace Depth of halo exchange
       @param[in] dagger Is this for a dagger operator (only relevant for spin projected Wilson)
       @param[in] pack_destination Destination of the packing buffer
       @param[in] halo_location Destination of the halo reading buffer
       @param[in] gdr_send Are we using GDR for sending
       @param[in] gdr_recv Are we using GDR for receiving
       @param[in] ghost_precision The precision used for the ghost exchange
     */
    virtual void exchangeGhost(QudaParity parity, int nFace, int dagger, const MemoryLocation *pack_destination=nullptr,
			       const MemoryLocation *halo_location=nullptr, bool gdr_send=false, bool gdr_recv=false,
			       QudaPrecision ghost_precision=QUDA_INVALID_PRECISION) const = 0;

    /**
      This function returns true if the field is stored in an internal
      field order, given the precision and the length of the spin
      dimension.
      */
    bool isNative() const;

    bool IsComposite() const { return composite_descr.is_composite; }
    bool IsComponent() const { return composite_descr.is_component; }

    int CompositeDim() const { return composite_descr.dim; }
    int ComponentId() const { return composite_descr.id; }
    int ComponentVolume() const { return composite_descr.volume; }
    int ComponentVolumeCB() const { return composite_descr.volumeCB; }
    int ComponentStride() const { return composite_descr.stride; }
    size_t ComponentLength() const { return composite_descr.length; }
    size_t ComponentRealLength() const { return composite_descr.real_length; }

    size_t ComponentBytes() const { return composite_descr.bytes; }
    size_t ComponentNormBytes() const { return composite_descr.norm_bytes; }

    QudaPCType PCType() const { return pc_type; }

    QudaSiteSubset SiteSubset() const { return siteSubset; }
    QudaSiteOrder SiteOrder() const { return siteOrder; }
    QudaFieldOrder FieldOrder() const { return fieldOrder; }
    QudaGammaBasis GammaBasis() const { return gammaBasis; }

    const int *GhostFace() const { return ghostFace; }
    const int *GhostFaceCB() const { return ghostFaceCB; }
    int GhostOffset(const int i) const { return ghostOffset[i][0]; }
    int GhostOffset(const int i, const int j) const { return ghostOffset[i][j]; }
    int GhostNormOffset(const int i ) const { return ghostNormOffset[i][0]; }
    int GhostNormOffset(const int i, const int j) const { return ghostNormOffset[i][j]; }

    void* Ghost(const int i);
    const void* Ghost(const int i) const;
    void* GhostNorm(const int i);
    const void* GhostNorm(const int i) const;

    /**
       Return array of pointers to the ghost zones (ordering dim*2+dir)
     */
    void* const* Ghost() const;

    /**
       @brief Get the dslash_constant structure from this field
    */
    const DslashConstant& getDslashConstant() const { return dslash_constant; }

    const ColorSpinorField& Even() const;
    const ColorSpinorField& Odd() const;

    ColorSpinorField& Even();
    ColorSpinorField& Odd();

    ColorSpinorField& Component(const int idx) const;
    ColorSpinorField& Component(const int idx);

    CompositeColorSpinorField& Components(){
      return components;
    };

    virtual void Source(const QudaSourceType sourceType, const int st=0, const int s=0, const int c=0) = 0;

    virtual void PrintVector(unsigned int x) const = 0;

    /**
     * Compute the n-dimensional site index given the 1-d offset index
     * @param y n-dimensional site index
     * @param i 1-dimensional site index
     */
    void LatticeIndex(int *y, int i) const;

    /**
     * Compute the 1-d offset index given the n-dimensional site index
     * @param i 1-dimensional site index
     * @param y n-dimensional site index
     */
    void OffsetIndex(int &i, int *y) const;

    static ColorSpinorField* Create(const ColorSpinorParam &param);
    static ColorSpinorField* Create(const ColorSpinorField &src, const ColorSpinorParam &param);

    /**
       @brief Create a field that aliases this field's storage.  The
       alias field can use a different precision than this field,
       though it cannot be greater.  This functionality is useful for
       the case where we have multiple temporaries in different
       precisions, but do not need them simultaneously.  Use this functionality with caution.
       @param[in] param Parameters for the alias field
    */
    ColorSpinorField* CreateAlias(const ColorSpinorParam &param);

    /**
       @brief Create a coarse color-spinor field, using this field to set the meta data
       @param[in] geoBlockSize Geometric block size that defines the coarse grid dimensions
       @param[in] spinlockSize Geometric block size that defines the coarse spin dimension
       @param[in] Nvec Number of coarse color degrees of freedom per grid point
       @param[in] precision Optionally set the precision of the fine field
       @param[in] location Optionally set the location of the coarse field
       @param[in] mem_type Optionally set the memory type used (e.g., can override with mapped memory)
    */
    ColorSpinorField* CreateCoarse(const int *geoBlockSize, int spinBlockSize, int Nvec,
                                   QudaPrecision precision=QUDA_INVALID_PRECISION,
				   QudaFieldLocation location=QUDA_INVALID_FIELD_LOCATION,
                                   QudaMemoryType mem_Type=QUDA_MEMORY_INVALID);

    /**
       @brief Create a fine color-spinor field, using this field to set the meta data
       @param[in] geoBlockSize Geometric block size that defines the fine grid dimensions
       @param[in] spinlockSize Geometric block size that defines the fine spin dimension
       @param[in] Nvec Number of fine color degrees of freedom per grid point
       @param[in] precision Optionally set the precision of the fine field
       @param[in] location Optionally set the location of the fine field
       @param[in] mem_type Optionally set the memory type used (e.g., can override with mapped memory)
    */
    ColorSpinorField* CreateFine(const int *geoblockSize, int spinBlockSize, int Nvec,
                                 QudaPrecision precision=QUDA_INVALID_PRECISION,
				 QudaFieldLocation location=QUDA_INVALID_FIELD_LOCATION,
                                 QudaMemoryType mem_type=QUDA_MEMORY_INVALID);

    friend std::ostream& operator<<(std::ostream &out, const ColorSpinorField &);
    friend class ColorSpinorParam;
  };

  // CUDA implementation
  class cudaColorSpinorField : public ColorSpinorField {

    friend class cpuColorSpinorField;

  private:
    bool alloc; // whether we allocated memory
    bool init;

    bool texInit; // whether a texture object has been created or not
    mutable bool ghostTexInit; // whether the ghost texture object has been created
    mutable QudaPrecision ghost_precision_tex; /** the precision allocated for the ghost texture */

#ifdef USE_TEXTURE_OBJECTS
    cudaTextureObject_t tex;
    cudaTextureObject_t texNorm;
    void createTexObject();
    void destroyTexObject();
    mutable cudaTextureObject_t ghostTex[4]; // these are double buffered and variants to host-mapped buffers
    mutable cudaTextureObject_t ghostTexNorm[4];
    void createGhostTexObject() const;
    void destroyGhostTexObject() const;
#endif

    bool reference; // whether the field is a reference or not

    mutable void *ghost_field_tex[4]; // instance pointer to GPU halo buffer (used to check if static allocation has changed)

    void create(const QudaFieldCreate);
    void destroy();

    /**
       @brief Zero the padded regions added on to the field.  Ensures
       correct reductions and silences false positive warnings
       regarding uninitialized memory.
     */
    void zeroPad();

    /**
      This function is responsible for calling the correct copy kernel
      given the nature of the source field and the desired destination.
      */
    void copySpinorField(const ColorSpinorField &src);

    void loadSpinorField(const ColorSpinorField &src);
    void saveSpinorField (ColorSpinorField &src) const;

  public:

    //cudaColorSpinorField();
    cudaColorSpinorField(const cudaColorSpinorField&);
    cudaColorSpinorField(const ColorSpinorField&, const ColorSpinorParam&);
    cudaColorSpinorField(const ColorSpinorField&);
    cudaColorSpinorField(const ColorSpinorParam&);
    virtual ~cudaColorSpinorField();

    ColorSpinorField& operator=(const ColorSpinorField &);
    cudaColorSpinorField& operator=(const cudaColorSpinorField&);
    cudaColorSpinorField& operator=(const cpuColorSpinorField&);

    void copy(const cudaColorSpinorField &);

    void switchBufferPinned();

    /**
       @brief Create the communication handlers and buffers
       @param[in] nFace Depth of each halo
       @param[in] spin_project Whether the halos are spin projected (Wilson-type fermions only)
    */
    void createComms(int nFace, bool spin_project=true);

    /**
       @brief Allocate the ghost buffers
       @param[in] nFace Depth of each halo
       @param[in] spin_project Whether the halos are spin projected (Wilson-type fermions only)
    */
    void allocateGhostBuffer(int nFace, bool spin_project=true) const;

    /**
       @brief Packs the cudaColorSpinorField's ghost zone
       @param[in] nFace How many faces to pack (depth)
       @param[in] parity Parity of the field
       @param[in] dim Labels space-time dimensions
       @param[in] dir Pack data to send in forward of backward directions, or both
       @param[in] dagger Whether the operator is the Hermitian conjugate or not
       @param[in] stream Which stream to use for the kernel
       @param[out] buffer Optional parameter where the ghost should be
       stored (default is to use cudaColorSpinorField::ghostFaceBuffer)
       @param[in] location Are we packing directly into local device memory, zero-copy memory or remote memory
       @param[in] location_label Consistent label used for labeling
       the packing tunekey since location can be difference for each process
       @param[in] spin_project Whether we are spin projecting when face packing
       @param[in] a Twisted mass parameter (scale factor, default=0)
       @param[in] b Twisted mass parameter (flavor twist factor, default=0)
       @param[in] c Twisted mass parameter (chiral twist factor, default=0)
      */
    void packGhost(const int nFace, const QudaParity parity, const int dim, const QudaDirection dir, const int dagger,
                   cudaStream_t *stream, MemoryLocation location[2 * QUDA_MAX_DIM], MemoryLocation location_label,
                   bool spin_project, double a = 0, double b = 0, double c = 0);

    void packGhostExtended(const int nFace, const int R[], const QudaParity parity, const int dim, const QudaDirection dir,
			   const int dagger,cudaStream_t* stream, bool zero_copy=false);

    /**
      Initiate the gpu to cpu send of the ghost zone (halo)
      @param ghost_spinor Where to send the ghost zone
      @param nFace Number of face to send
      @param dim The lattice dimension we are sending
      @param dir The direction (QUDA_BACKWARDS or QUDA_FORWARDS)
      @param dagger Whether the operator is daggerer or not
      @param stream The array of streams to use
      */
    void sendGhost(void *ghost_spinor, const int nFace, const int dim, const QudaDirection dir,
        const int dagger, cudaStream_t *stream);

    /**
      Initiate the cpu to gpu send of the ghost zone (halo)
      @param ghost_spinor Source of the ghost zone
      @param nFace Number of face to send
      @param dim The lattice dimension we are sending
      @param dir The direction (QUDA_BACKWARDS or QUDA_FORWARDS)
      @param dagger Whether the operator is daggerer or not
      @param stream The array of streams to use
      */
    void unpackGhost(const void* ghost_spinor, const int nFace, const int dim,
        const QudaDirection dir, const int dagger, cudaStream_t* stream);

    /**
      Initiate the cpu to gpu copy of the extended border region
      @param ghost_spinor Source of the ghost zone
      @param parity Parity of the field
      @param nFace Number of face to send
      @param dim The lattice dimension we are sending
      @param dir The direction (QUDA_BACKWARDS or QUDA_FORWARDS)
      @param dagger Whether the operator is daggered or not
      @param stream The array of streams to use
      @param zero_copy Whether we are unpacking from zero_copy memory
      */
    void unpackGhostExtended(const void* ghost_spinor, const int nFace, const QudaParity parity,
			     const int dim, const QudaDirection dir, const int dagger, cudaStream_t* stream, bool zero_copy);


    void streamInit(cudaStream_t *stream_p);

    /**
       Pack the field halos in preparation for halo exchange, e.g., for Dslash
       @param[in] nFace Depth of faces
       @param[in] parity Field parity
       @param[in] dagger Whether this exchange is for the conjugate operator
       @param[in] stream CUDA stream index to be used for packing kernel
       @param[in] location Array of field locations where each halo
       will be sent (Host, Device or Remote)
       @param[in] location_label Consistent label used for labeling
       the packing tunekey since location can be difference for each
       process
       @param[in] spin_project Whether we are spin projecting when face packing
       @param[in] a Used for twisted mass (scale factor)
       @param[in] b Used for twisted mass (chiral twist factor)
       @param[in] c Used for twisted mass (flavor twist factor)
    */
    void pack(int nFace, int parity, int dagger, int stream_idx, MemoryLocation location[],
              MemoryLocation location_label, bool spin_project = true, double a = 0, double b = 0, double c = 0);

    void packExtended(const int nFace, const int R[], const int parity, const int dagger,
        const int dim,  cudaStream_t *stream_p, const bool zeroCopyPack=false);

    void gather(int nFace, int dagger, int dir, cudaStream_t *stream_p=NULL);

    /**
       @brief Initiate halo communication receive
       @param[in] Depth of face exchange
       @param[in] d d=[2*dim+dir], where dim is dimension and dir is
       the scatter-centric direction (0=backwards,1=forwards)
       @param[in] dagger Whether this exchange is for the conjugate operator
       @param[in] stream CUDA stream to be used (unused)
       @param[in] gdr Whether we are using GDR on the receive side
    */
    void recvStart(int nFace, int dir, int dagger=0, cudaStream_t *stream_p=nullptr, bool gdr=false);

    /**
       @brief Initiate halo communication sending
       @param[in] nFace Depth of face exchange
       @param[in] d d=[2*dim+dir], where dim is dimension and dir is
       the scatter-centric direction (0=backwards,1=forwards)
       @param[in] dagger Whether this exchange is for the conjugate operator
       @param[in] stream CUDA stream that we will post the p2p event
       synchronization to (if nullptr then stream+d will be used
       @param[in] gdr Whether we are using GDR on the send side
       @param[in] remote_write Whether we are writing direct to remote memory (or using copy engines)
    */
    void sendStart(int nFace, int d, int dagger=0, cudaStream_t *stream_p=nullptr, bool gdr=false, bool remote_write=false);

    /**
       @brief Initiate halo communication
       @param[in] Depth of face exchange
       @param[in] d d=[2*dim+dir], where dim is dimension and dir is
       the scatter-centric direction (0=backwards,1=forwards)
       @param[in] dagger Whether this exchange is for the conjugate operator
       @param[in] stream CUDA stream to be used (unused)
       @param[in] gdr_send Whether we are using GDR on the send side
       @param[in] gdr_recv Whether we are using GDR on the receive side
    */
    void commsStart(int nFace, int d, int dagger=0, cudaStream_t *stream_p=nullptr, bool gdr_send=false, bool gdr_recv=false);

    /**
       @brief Non-blocking query if the halo communication has completed
       @param[in] Depth of face exchange
       @param[in] d d=[2*dim+dir], where dim is dimension and dir is
       the scatter-centric direction (0=backwards,1=forwards)
       @param[in] dagger Whether this exchange is for the conjugate operator
       @param[in] stream CUDA stream to be used (unused)
       @param[in] gdr_send Whether we are using GDR on the send side
       @param[in] gdr_recv Whether we are using GDR on the receive side
    */
    int commsQuery(int nFace, int d, int dagger=0, cudaStream_t *stream_p=nullptr, bool gdr_send=false, bool gdr_recv=false);

    /**
       @brief Wait on halo communication to complete
       @param[in] Depth of face exchange
       @param[in] d d=[2*dim+dir], where dim is dimension and dir is
       the scatter-centric direction (0=backwards,1=forwards)
       @param[in] dagger Whether this exchange is for the conjugate operator
       @param[in] stream CUDA stream to be used (unused)
       @param[in] gdr_send Whether we are using GDR on the send side
       @param[in] gdr_recv Whether we are using GDR on the receive side
    */
    void commsWait(int nFace, int d, int dagger=0, cudaStream_t *stream_p=nullptr, bool gdr_send=false, bool gdr_recv=false);

    void scatter(int nFace, int dagger, int dir, cudaStream_t *stream_p);
    void scatter(int nFace, int dagger, int dir);

    void scatterExtended(int nFace, int parity, int dagger, int dir);

    inline const void* Ghost2() const {
      if (bufferIndex < 2) {
        return ghost_recv_buffer_d[bufferIndex];
      } else {
        return ghost_pinned_recv_buffer_hd[bufferIndex%2];
      }
    }

    /**
       @brief This is a unified ghost exchange function for doing a complete
       halo exchange regardless of the type of field.  All dimensions
       are exchanged and no spin projection is done in the case of
       Wilson fermions.
       @param[in] parity Field parity
       @param[in] nFace Depth of halo exchange
       @param[in] dagger Is this for a dagger operator (only relevant for spin projected Wilson)
       @param[in] pack_destination Destination of the packing buffer
       @param[in] halo_location Destination of the halo reading buffer
       @param[in] gdr_send Are we using GDR for sending
       @param[in] gdr_recv Are we using GDR for receiving
       @param[in] ghost_precision The precision used for the ghost exchange
     */
    void exchangeGhost(QudaParity parity, int nFace, int dagger, const MemoryLocation *pack_destination=nullptr,
		       const MemoryLocation *halo_location=nullptr, bool gdr_send=false, bool gdr_recv=false,
		       QudaPrecision ghost_precision=QUDA_INVALID_PRECISION) const;

#ifdef USE_TEXTURE_OBJECTS
    inline const cudaTextureObject_t& Tex() const { return tex; }
    inline const cudaTextureObject_t& TexNorm() const { return texNorm; }
    inline const cudaTextureObject_t& GhostTex() const { return ghostTex[bufferIndex]; }
    inline const cudaTextureObject_t& GhostTexNorm() const { return ghostTexNorm[bufferIndex]; }
#endif

    cudaColorSpinorField& Component(const int idx) const;
    CompositeColorSpinorField& Components() const;
    void CopySubset(cudaColorSpinorField& dst, const int range, const int first_element=0) const;

    void zero();

    friend std::ostream& operator<<(std::ostream &out, const cudaColorSpinorField &);

    void getTexObjectInfo() const;

    void Source(const QudaSourceType sourceType, const int st=0, const int s=0, const int c=0);

    void PrintVector(unsigned int x) const;

    /**
       @brief Backs up the cudaColorSpinorField
    */
    void backup() const;

    /**
       @brief Restores the cudaColorSpinorField
    */
    void restore() const;
  };

  // CPU implementation
  class cpuColorSpinorField : public ColorSpinorField {

    friend class cudaColorSpinorField;

  public:
    static void* fwdGhostFaceBuffer[QUDA_MAX_DIM]; //cpu memory
    static void* backGhostFaceBuffer[QUDA_MAX_DIM]; //cpu memory
    static void* fwdGhostFaceSendBuffer[QUDA_MAX_DIM]; //cpu memory
    static void* backGhostFaceSendBuffer[QUDA_MAX_DIM]; //cpu memory
    static int initGhostFaceBuffer;
    static size_t ghostFaceBytes[QUDA_MAX_DIM];

    private:
    //void *v; // the field elements
    //void *norm; // the normalization field
    bool init;
    bool reference; // whether the field is a reference or not

    void create(const QudaFieldCreate);
    void destroy();

    public:
    //cpuColorSpinorField();
    cpuColorSpinorField(const cpuColorSpinorField&);
    cpuColorSpinorField(const ColorSpinorField&);
    cpuColorSpinorField(const ColorSpinorField&, const ColorSpinorParam&);
    cpuColorSpinorField(const ColorSpinorParam&);
    virtual ~cpuColorSpinorField();

    ColorSpinorField& operator=(const ColorSpinorField &);
    cpuColorSpinorField& operator=(const cpuColorSpinorField&);
    cpuColorSpinorField& operator=(const cudaColorSpinorField&);

    void Source(const QudaSourceType sourceType, const int st=0, const int s=0, const int c=0);

    /**
       @brief Perform a component by component comparison of two
       color-spinor fields.  In doing we normalize with respect to the
       first colorspinor field, e.g., we compare || a_i - b_i || / || a ||
       @param[in] a Ground truth color spinor field
       @param[in] b Field we are checking

       @param[in] resolution How many bins per order of magnitude to
       use.  The default resolution=1 means that we have 16 bins
       covering the range [1e-15,1.0].
     */
    static int Compare(const cpuColorSpinorField &a, const cpuColorSpinorField &b, const int resolution=1);

    void PrintVector(unsigned int x) const;

    /**
       @brief Allocate the ghost buffers
       @param[in] nFace Depth of each halo
    */
    void allocateGhostBuffer(int nFace) const;
    static void freeGhostBuffer(void);

    void packGhost(void **ghost, const QudaParity parity, const int nFace, const int dagger) const;
    void unpackGhost(void* ghost_spinor, const int dim,
		     const QudaDirection dir, const int dagger);

    void copy(const cpuColorSpinorField&);
    void zero();

    /**
       @brief This is a unified ghost exchange function for doing a complete
       halo exchange regardless of the type of field.  All dimensions
       are exchanged and no spin projection is done in the case of
       Wilson fermions.
       @param[in] parity Field parity
       @param[in] nFace Depth of halo exchange
       @param[in] dagger Is this for a dagger operator (only relevant for spin projected Wilson)
       @param[in] pack_destination Destination of the packing buffer
       @param[in] halo_location Destination of the halo reading buffer
       @param[in] gdr_send Dummy for CPU
       @param[in] gdr_recv Dummy for GPU
       @param[in] ghost_precision The precision used for the ghost exchange
     */
    void exchangeGhost(QudaParity parity, int nFace, int dagger, const MemoryLocation *pack_destination=nullptr,
		       const MemoryLocation *halo_location=nullptr, bool gdr_send=false, bool gdr_recv=false,
		       QudaPrecision ghost_precision=QUDA_INVALID_PRECISION) const;

    /**
       @brief Backs up the cpuColorSpinorField
    */
    void backup() const;

    /**
       @brief Restores the cpuColorSpinorField
    */
    void restore() const;
  };

  void copyGenericColorSpinor(ColorSpinorField &dst, const ColorSpinorField &src,
      QudaFieldLocation location, void *Dst=0, void *Src=0,
      void *dstNorm=0, void*srcNorm=0);
  void genericSource(cpuColorSpinorField &a, QudaSourceType sourceType, int x, int s, int c);
  int genericCompare(const cpuColorSpinorField &a, const cpuColorSpinorField &b, int tol);

  void genericPrintVector(const cpuColorSpinorField &a, unsigned int x);
  void genericCudaPrintVector(const cudaColorSpinorField &a, unsigned x);

  void exchangeExtendedGhost(cudaColorSpinorField* spinor, int R[], int parity, cudaStream_t *stream_p);

  void copyExtendedColorSpinor(ColorSpinorField &dst, const ColorSpinorField &src,
      QudaFieldLocation location, const int parity, void *Dst, void *Src, void *dstNorm, void *srcNorm);

  /**
     @brief Generic ghost packing routine

     @param[out] ghost Array of packed ghosts with array ordering [2*dim+dir]
     @param[in] a Input field that is being packed
     @param[in] parity Which parity are we packing
     @param[in] dagger Is for a dagger operator (presently ignored)
     @param[in[ location Array specifiying the memory location of each resulting ghost [2*dim+dir]
  */
  void genericPackGhost(void **ghost, const ColorSpinorField &a, QudaParity parity,
			int nFace, int dagger, MemoryLocation *destination=nullptr);

  /**
     @brief Generate a random noise spinor.  This variant allows the user to manage the RNG state.
     @param src The colorspinorfield
     @param randstates Random state
     @param type The type of noise to create (QUDA_NOISE_GAUSSIAN or QUDA_NOISE_UNIFORM)
  */
  void spinorNoise(ColorSpinorField &src, RNG& randstates, QudaNoiseType type);

  /**
     @brief Generate a random noise spinor.  This variant just
     requires a seed and will create and destroy the random number state.
     @param src The colorspinorfield
     @param seed Seed
     @param type The type of noise to create (QUDA_NOISE_GAUSSIAN or QUDA_NOISE_UNIFORM)
  */
  void spinorNoise(ColorSpinorField &src, unsigned long long seed, QudaNoiseType type);

  /**
     @brief Helper function for determining if the preconditioning
     type of the fields is the same.
     @param[in] a Input field
     @param[in] b Input field
     @return If PCType is unique return this
   */
  inline QudaPCType PCType_(
      const char *func, const char *file, int line, const ColorSpinorField &a, const ColorSpinorField &b)
  {
    QudaPCType type = QUDA_PC_INVALID;
    if (a.PCType() == b.PCType())
      type = a.PCType();
    else
      errorQuda("PCTypes %d %d do not match (%s:%d in %s())\n", a.PCType(), b.PCType(), file, line, func);
    return type;
  }

  /**
     @brief Helper function for determining if the precision of the fields is the same.
     @param[in] a Input field
     @param[in] b Input field
     @param[in] args List of additional fields to check precision on
     @return If precision is unique return the precision
   */
  template <typename... Args>
  inline QudaPCType PCType_(const char *func, const char *file, int line, const ColorSpinorField &a,
      const ColorSpinorField &b, const Args &... args)
  {
    return static_cast<QudaPCType>(PCType_(func, file, line, a, b) & PCType_(func, file, line, a, args...));
  }

#define checkPCType(...) PCType_(__func__, __FILE__, __LINE__, __VA_ARGS__)

} // namespace quda

#endif // _COLOR_SPINOR_FIELD_H<|MERGE_RESOLUTION|>--- conflicted
+++ resolved
@@ -174,13 +174,8 @@
       }
 
       if (inv_param.dirac_order == QUDA_INTERNAL_DIRAC_ORDER) {
-<<<<<<< HEAD
-        fieldOrder = (precision == QUDA_DOUBLE_PRECISION || nSpin == 1 || nSpin == 2) ? QUDA_FLOAT2_FIELD_ORDER :
-                                                                                        QUDA_FLOAT4_FIELD_ORDER;
-=======
         fieldOrder
           = (precision == QUDA_DOUBLE_PRECISION || nSpin == 1 || nSpin == 2) ? QUDA_FLOAT2_FIELD_ORDER : QUDA_FLOAT4_FIELD_ORDER;
->>>>>>> 769d28a3
         siteOrder = QUDA_EVEN_ODD_SITE_ORDER;
       } else if (inv_param.dirac_order == QUDA_CPS_WILSON_DIRAC_ORDER) {
         fieldOrder = QUDA_SPACE_SPIN_COLOR_FIELD_ORDER;
