--- conflicted
+++ resolved
@@ -149,7 +149,6 @@
 	return *(FieldOrder<Float>::v + index);
       }
 
-<<<<<<< HEAD
        __device__ __host__ quda::complex<Float>& operator()(int x, int s, int c) {
 	unsigned long index = (x*FieldOrder<Float>::nColor+c)*FieldOrder<Float>::nSpin+s;
 	return *(FieldOrder<Float>::v + index);
@@ -172,37 +171,6 @@
 	  if (field.Ndim() != 5) errorQuda("Error, wrong number of dimensions for this FieldOrder");
 	  for (int i=0; i<4; i++) volume_4d *= field.X()[i];
 	  Ls = field.X()[4];
-=======
-    Float& operator()(const int &x, const int &s, const int &c, const int &z) {
-      int ls = x / Ls;
-      int x_4d = x - ls*volume_4d;
-      unsigned long index_4d = ((x_4d*field.nColor+c)*field.nSpin+s)*2+z;
-      return ((Float**)(field.v))[ls][index_4d];
-    }
-  };
-
-template <typename Float, int Ns, int Nc, int N>
-struct FloatNOrder {
-  typedef typename mapper<Float>::type RegType;
-  Float *field;
-  float *norm;
-  int volumeCB;
-  int stride;
-  FloatNOrder(const ColorSpinorField &a, Float *field_=0, float *norm_=0)
-  : field(field_ ? field_ : (Float*)a.V()), norm(norm_ ? norm_ : (float*)a.Norm()), 
-    volumeCB(a.VolumeCB()), stride(a.Stride()) { ; }
-  virtual ~FloatNOrder() { ; }
-
-  __device__ __host__ inline void load(RegType v[Ns*Nc*2], int x) const {
-    if (x >= volumeCB) return;
-    for (int s=0; s<Ns; s++) {
-      for (int c=0; c<Nc; c++) {
-	for (int z=0; z<2; z++) {
-	  int internal_idx = (s*Nc + c)*2 + z;
-	  int pad_idx = internal_idx / N;
-	  copy(v[(s*Nc+c)*2+z], field[(pad_idx * stride + x)*N + internal_idx % N]);
-	  if (sizeof(Float)==sizeof(short)) v[(s*Nc+c)*2+z] *= norm[x];
->>>>>>> 136a4ca8
 	}
       virtual ~QOPDomainWallOrder() { ; }
 
@@ -235,16 +203,7 @@
 	errorQuda("Order %d not supported in ColorSpinorField", a.FieldOrder());
       }
 
-<<<<<<< HEAD
       return ptr;
-=======
-  __device__ __host__ inline void save(const RegType v[Ns*Nc*2], int x) {
-    if (x >= volumeCB) return;
-    RegType scale = 0.0;
-    if (sizeof(Float)==sizeof(short)) {
-      for (int i=0; i<2*Ns*Nc; i++) scale = fabs(v[i]) > scale ? fabs(v[i]) : scale;
-      norm[x] = scale;
->>>>>>> 136a4ca8
     }
 
     template <typename Float, int Ns, int Nc, int N>
@@ -260,6 +219,7 @@
 	virtual ~FloatNOrder() { ; }
 
 	__device__ __host__ inline void load(RegType v[Ns*Nc*2], int x) const {
+	  if (x >= volumeCB) return;
 	  for (int s=0; s<Ns; s++) {
 	    for (int c=0; c<Nc; c++) {
 	      for (int z=0; z<2; z++) {
@@ -273,6 +233,7 @@
 	}
 
 	__device__ __host__ inline void save(const RegType v[Ns*Nc*2], int x) {
+	  if (x >= volumeCB) return;
 	  RegType scale = 0.0;
 	  if (sizeof(Float)==sizeof(short)) {
 	    for (int i=0; i<2*Ns*Nc; i++) scale = fabs(v[i]) > scale ? fabs(v[i]) : scale;
@@ -308,72 +269,23 @@
 	size_t Bytes() const { return volumeCB * Nc * Ns * 2 * sizeof(Float); }
       };
 
-<<<<<<< HEAD
     /**! float4 load specialization to obtain full coalescing. */
     template<> __device__ inline void FloatNOrder<float, 4, 3, 4>::load(float v[24], int x) const {
+      if (x >= volumeCB) return;
 #pragma unroll
       for (int i=0; i<4*3*2; i+=4) {
 	float4 tmp = ((float4*)field)[i/4 * stride + x];
 	v[i] = tmp.x; v[i+1] = tmp.y; v[i+2] = tmp.z; v[i+3] = tmp.w;
-=======
-/**! float4 load specialization to obtain full coalescing. */
-template<> __device__ inline void FloatNOrder<float, 4, 3, 4>::load(float v[24], int x) const {
-  if (x >= volumeCB) return;
-#pragma unroll
-  for (int i=0; i<4*3*2; i+=4) {
-    float4 tmp = ((float4*)field)[i/4 * stride + x];
-    v[i] = tmp.x; v[i+1] = tmp.y; v[i+2] = tmp.z; v[i+3] = tmp.w;
-  }
-}
-
-/**! float4 save specialization to obtain full coalescing. */
-template<> __device__ inline void FloatNOrder<float, 4, 3, 4>::save(const float v[24], int x) {
-  if (x >= volumeCB) return;
-#pragma unroll
-  for (int i=0; i<4*3*2; i+=4) {
-    float4 tmp = make_float4(v[i], v[i+1], v[i+2], v[i+3]);
-    ((float4*)field)[i/4 * stride + x] = tmp;
-  }
-}
-
-template <typename Float, int Ns, int Nc>
-struct SpaceColorSpinorOrder {
-  typedef typename mapper<Float>::type RegType;
-  Float *field;
-  int volumeCB;
-  int stride;
-  SpaceColorSpinorOrder(const ColorSpinorField &a, Float *field_=0) 
-  : field(field_ ? field_ : (Float*)a.V()), volumeCB(a.VolumeCB()), stride(a.Stride()) 
-  { if (volumeCB != stride) errorQuda("Stride must equal volume for this field order"); }
-  virtual ~SpaceColorSpinorOrder() { ; }
-
-  __device__ __host__ inline void load(RegType v[Ns*Nc*2], int x) const {
-    if (x >= volumeCB) return;
-    for (int s=0; s<Ns; s++) {
-      for (int c=0; c<Nc; c++) {
-	for (int z=0; z<2; z++) {
-	  v[(s*Nc+c)*2+z] = field[((x*Nc + c)*Ns + s)*2 + z]; 
-	}
->>>>>>> 136a4ca8
       }
     }
 
-<<<<<<< HEAD
     /**! float4 save specialization to obtain full coalescing. */
     template<> __device__ inline void FloatNOrder<float, 4, 3, 4>::save(const float v[24], int x) {
+      if (x >= volumeCB) return;
 #pragma unroll
       for (int i=0; i<4*3*2; i+=4) {
 	float4 tmp = make_float4(v[i], v[i+1], v[i+2], v[i+3]);
 	((float4*)field)[i/4 * stride + x] = tmp;
-=======
-  __device__ __host__ inline void save(const RegType v[Ns*Nc*2], int x) {
-    if (x >= volumeCB) return;
-    for (int s=0; s<Ns; s++) {
-      for (int c=0; c<Nc; c++) {
-	for (int z=0; z<2; z++) {
-	  field[((x*Nc + c)*Ns + s)*2 + z] = v[(s*Nc+c)*2+z];
-	}
->>>>>>> 136a4ca8
       }
     }
 
@@ -389,6 +301,7 @@
 	virtual ~SpaceColorSpinorOrder() { ; }
 
 	__device__ __host__ inline void load(RegType v[Ns*Nc*2], int x) const {
+	  if (x >= volumeCB) return;
 	  for (int s=0; s<Ns; s++) {
 	    for (int c=0; c<Nc; c++) {
 	      for (int z=0; z<2; z++) {
@@ -399,6 +312,7 @@
 	}
 
 	__device__ __host__ inline void save(const RegType v[Ns*Nc*2], int x) {
+	  if (x >= volumeCB) return;
 	  for (int s=0; s<Ns; s++) {
 	    for (int c=0; c<Nc; c++) {
 	      for (int z=0; z<2; z++) {
@@ -430,7 +344,6 @@
 
       extern __shared__ typename mapper<Float>::type s_data[];
 
-<<<<<<< HEAD
       int x0 = x-tid;
       int i=tid;
       while (i<vec_length*block_dim) {
@@ -440,17 +353,6 @@
 	s_data[sh_idx] = field[x0*vec_length + i];
 	i += block_dim;
       }
-=======
-  int x0 = x-tid; // x0 is the base index from where we are reading
-  int i=tid;
-  while (i<vec_length*block_dim) {
-    int space_idx = i / vec_length;
-    int internal_idx = i - space_idx*vec_length;
-    int sh_idx = internal_idx*(blockDim.x+1) + space_idx;
-    s_data[sh_idx] = field[x0*vec_length + i];
-    i += block_dim;
-  }
->>>>>>> 136a4ca8
 
       __syncthreads();
 
@@ -506,7 +408,7 @@
 #ifdef __CUDA_ARCH__
       load_shared<float, 4, 3>(v, field, x, volumeCB);
 #else
-<<<<<<< HEAD
+      if (x >= volumeCB) return;
       const int Ns=4;
       const int Nc=3;
       for (int s=0; s<Ns; s++) {
@@ -515,15 +417,6 @@
 	    v[(s*Nc+c)*2+z] = field[((x*Nc + c)*Ns + s)*2 + z]; 
 	  }
 	}
-=======
-  if (x >= volumeCB) return;
-  const int Ns=4;
-  const int Nc=3;
-  for (int s=0; s<Ns; s++) {
-    for (int c=0; c<Nc; c++) {
-      for (int z=0; z<2; z++) {
-	v[(s*Nc+c)*2+z] = field[((x*Nc + c)*Ns + s)*2 + z]; 
->>>>>>> 136a4ca8
       }
 #endif
     }
@@ -533,7 +426,7 @@
 #ifdef __CUDA_ARCH__
       save_shared<float, 4, 3>(field, v, x, volumeCB);
 #else
-<<<<<<< HEAD
+      if (x >= volumeCB) return;
       const int Ns=4;
       const int Nc=3;
       for (int s=0; s<Ns; s++) {
@@ -541,44 +434,11 @@
 	  for (int z=0; z<2; z++) {
 	    field[((x*Nc + c)*Ns + s)*2 + z] = v[(s*Nc+c)*2+z];
 	  }
-=======
-  if (x >= volumeCB) return;
-  const int Ns=4;
-  const int Nc=3;
-  for (int s=0; s<Ns; s++) {
-    for (int c=0; c<Nc; c++) {
-      for (int z=0; z<2; z++) {
-	field[((x*Nc + c)*Ns + s)*2 + z] = v[(s*Nc+c)*2+z];
-      }
-    }
-  }
-#endif
-}
-
-template <typename Float, int Ns, int Nc>
-struct SpaceSpinorColorOrder {
-  typedef typename mapper<Float>::type RegType;
-  Float *field;
-  int volumeCB;
-  int stride;
-  SpaceSpinorColorOrder(const ColorSpinorField &a, Float *field_=0) 
-  : field(field_ ? field_ : (Float*)a.V()), volumeCB(a.VolumeCB()), stride(a.Stride())
-  { if (volumeCB != stride) errorQuda("Stride must equal volume for this field order"); }
-  virtual ~SpaceSpinorColorOrder() { ; }
-
-  __device__ __host__ inline void load(RegType v[Ns*Nc*2], int x) const {
-    if (x >= volumeCB) return;
-    for (int s=0; s<Ns; s++) {
-      for (int c=0; c<Nc; c++) {
-	for (int z=0; z<2; z++) {
-	  v[(s*Nc+c)*2+z] = field[((x*Ns + s)*Nc + c)*2 + z];
->>>>>>> 136a4ca8
 	}
       }
 #endif
     }
 
-<<<<<<< HEAD
     template <typename Float, int Ns, int Nc>
       struct SpaceSpinorColorOrder {
 	typedef typename mapper<Float>::type RegType;
@@ -591,6 +451,7 @@
 	virtual ~SpaceSpinorColorOrder() { ; }
 
 	__device__ __host__ inline void load(RegType v[Ns*Nc*2], int x) const {
+	  if (x >= volumeCB) return;
 	  for (int s=0; s<Ns; s++) {
 	    for (int c=0; c<Nc; c++) {
 	      for (int z=0; z<2; z++) {
@@ -601,6 +462,7 @@
 	}
 
 	__device__ __host__ inline void save(const RegType v[Ns*Nc*2], int x) {
+	  if (x >= volumeCB) return;
 	  for (int s=0; s<Ns; s++) {
 	    for (int c=0; c<Nc; c++) {
 	      for (int z=0; z<2; z++) {
@@ -608,53 +470,8 @@
 	      }
 	    }
 	  }
-=======
-  __device__ __host__ inline void save(const RegType v[Ns*Nc*2], int x) {
-    if (x >= volumeCB) return;
-    for (int s=0; s<Ns; s++) {
-      for (int c=0; c<Nc; c++) {
-	for (int z=0; z<2; z++) {
-	  field[((x*Ns + s)*Nc + c)*2 + z] = v[(s*Nc+c)*2+z];
-	}
-      }
-    }
-  }
-
-  __device__ __host__ const RegType& operator()(int x, int s, int c, int z) const {
-    return field[((x*Ns + s)*Nc + c)*2 + z];
-  }
-
-  __device__ __host__ RegType& operator()(int x, int s, int c, int z) {
-    return field[((x*Ns + s)*Nc + c)*2 + z];
-  }
-
-
-  size_t Bytes() const { return volumeCB * Nc * Ns * 2 * sizeof(Float); }
-};
-
-
-template <typename Float, int Ns, int Nc>
-struct QDPJITDiracOrder {
-  typedef typename mapper<Float>::type RegType;
-  Float *field;
-  int volumeCB;
-  int parity;
-  int stride;
-  QDPJITDiracOrder(const ColorSpinorField &a, Float *field_=0, int parity_=1) 
-  : field(field_ ? field_ : (Float*)a.V()), volumeCB(a.VolumeCB()), stride(a.Stride()), parity(parity_)
-  { if (volumeCB != a.Stride()) errorQuda("Stride must equal volume for this field order"); }
-  virtual ~QDPJITDiracOrder() { ; }
-
-  __device__ __host__ inline void load(RegType v[Ns*Nc*2], int x) const {
-    if (x >= volumeCB) return;
-    for (int s=0; s<Ns; s++) {
-      for (int c=0; c<Nc; c++) {
-	for (int z=0; z<2; z++) {
-	  v[(s*Nc+c)*2+z] = field[(((z*Nc + c)*Ns + s)*2 + parity)*volumeCB + x];
->>>>>>> 136a4ca8
-	}
-
-<<<<<<< HEAD
+	}
+
 	__device__ __host__ const RegType& operator()(int x, int s, int c, int z) const {
 	  return field[((x*Ns + s)*Nc + c)*2 + z];
 	}
@@ -681,6 +498,7 @@
 	virtual ~QDPJITDiracOrder() { ; }
 
 	__device__ __host__ inline void load(RegType v[Ns*Nc*2], int x) const {
+	  if (x >= volumeCB) return;
 	  for (int s=0; s<Ns; s++) {
 	    for (int c=0; c<Nc; c++) {
 	      for (int z=0; z<2; z++) {
@@ -688,17 +506,10 @@
 	      }
 	    }
 	  }
-=======
-  __device__ __host__ inline void save(const RegType v[Ns*Nc*2], int x) {
-    if (x >= volumeCB) return;
-    for (int s=0; s<Ns; s++) {
-      for (int c=0; c<Nc; c++) {
-	for (int z=0; z<2; z++) {
-	  field[(((z*Nc + c)*Ns + s)*2 + parity)*volumeCB + x] = v[(s*Nc+c)*2+z];
->>>>>>> 136a4ca8
 	}
 
 	__device__ __host__ inline void save(const RegType v[Ns*Nc*2], int x) {
+	  if (x >= volumeCB) return;
 	  for (int s=0; s<Ns; s++) {
 	    for (int c=0; c<Nc; c++) {
 	      for (int z=0; z<2; z++) {
