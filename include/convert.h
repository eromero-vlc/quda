#pragma once

/**
 * @file convert.h
 *
 * @section DESCRIPTION 
 * Conversion functions that are used as building blocks for
 * arbitrary field and register ordering.
 */

#include <quda_internal.h> // for maximum short, char traits. 

template <typename type> inline int vecLength() { return 0; }

template<> inline int vecLength<char>() { return 1; }
template<> inline int vecLength<short>() { return 1; }
template<> inline int vecLength<float>() { return 1; }
template<> inline int vecLength<double>() { return 1; }

template<> inline int vecLength<char2>() { return 2; }
template<> inline int vecLength<short2>() { return 2; }
template<> inline int vecLength<float2>() { return 2; }
template<> inline int vecLength<double2>() { return 2; }

template<> inline int vecLength<char4>() { return 4; }
template<> inline int vecLength<short4>() { return 4; }
template<> inline int vecLength<float4>() { return 4; }
template<> inline int vecLength<double4>() { return 4; }

<<<<<<< HEAD
inline __device__ float s2f(const short &a) { return static_cast<float>(a) * fixedInvMaxValue<short>::value; }
inline __device__ double s2d(const short &a) { return static_cast<double>(a) * fixedInvMaxValue<short>::value; }
inline __device__ float c2f(const char &a) { return static_cast<float>(a) * fixedInvMaxValue<char>::value; }
inline __device__ double c2d(const char &a) { return static_cast<double>(a) * fixedInvMaxValue<char>::value; }

=======
// MAX_SHORT 32767
#define MAX_SHORT_INV 3.051850948e-5
inline __device__ float s2f(const short &a) { return static_cast<float>(a) * MAX_SHORT_INV; }
inline __device__ double s2d(const short &a) { return static_cast<double>(a) * MAX_SHORT_INV; }
>>>>>>> 726d84fc

template <typename FloatN>
__device__ inline void copyFloatN(FloatN &a, const FloatN &b) { a = b; }

// This is emulating the texture normalized return: char
__device__ inline void copyFloatN(float2 &a, const char2 &b) { a = make_float2(c2f(b.x), c2f(b.y)); }
__device__ inline void copyFloatN(float4 &a, const char4 &b) { a = make_float4(c2f(b.x), c2f(b.y), c2f(b.z), c2f(b.w)); }
__device__ inline void copyFloatN(double2 &a, const char2 &b) { a = make_double2(c2d(b.x), c2d(b.y)); }
__device__ inline void copyFloatN(double4 &a, const char4 &b) { a = make_double4(c2d(b.x), c2d(b.y), c2d(b.z), c2d(b.w)); }

// This is emulating the texture normalized return: short
__device__ inline void copyFloatN(float2 &a, const short2 &b) { a = make_float2(s2f(b.x), s2f(b.y)); }
__device__ inline void copyFloatN(float4 &a, const short4 &b) { a = make_float4(s2f(b.x), s2f(b.y), s2f(b.z), s2f(b.w)); }
__device__ inline void copyFloatN(double2 &a, const short2 &b) { a = make_double2(s2d(b.x), s2d(b.y)); }
__device__ inline void copyFloatN(double4 &a, const short4 &b) { a = make_double4(s2d(b.x), s2d(b.y), s2d(b.z), s2d(b.w)); }

__device__ inline void copyFloatN(float2 &a, const double2 &b) { a = make_float2(b.x, b.y); }
__device__ inline void copyFloatN(double2 &a, const float2 &b) { a = make_double2(b.x, b.y); }
__device__ inline void copyFloatN(float4 &a, const double4 &b) { a = make_float4(b.x, b.y, b.z, b.w); }
__device__ inline void copyFloatN(double4 &a, const float4 &b) { a = make_double4(b.x, b.y, b.z, b.w); }

// Fast float to integer round
__device__ inline int f2i(float f) { f += 12582912.0f; return reinterpret_cast<int&>(f); }

// Fast double to integer round
__device__ inline int d2i(double d) { d += 6755399441055744.0; return reinterpret_cast<int&>(d); }

/* Here we assume that the input data has already been normalized and shifted. */
__device__ inline void copyFloatN(short2 &a, const float2 &b) { a = make_short2(f2i(b.x), f2i(b.y)); }
__device__ inline void copyFloatN(short4 &a, const float4 &b) { a = make_short4(f2i(b.x), f2i(b.y), f2i(b.z), f2i(b.w)); }
__device__ inline void copyFloatN(short2 &a, const double2 &b) { a = make_short2(d2i(b.x), d2i(b.y)); }
__device__ inline void copyFloatN(short4 &a, const double4 &b) { a = make_short4(d2i(b.x), d2i(b.y), d2i(b.z), d2i(b.w)); }

__device__ inline void copyFloatN(char2 &a, const float2 &b) { a = make_char2(f2i(b.x), f2i(b.y)); }
__device__ inline void copyFloatN(char4 &a, const float4 &b) { a = make_char4(f2i(b.x), f2i(b.y), f2i(b.z), f2i(b.w)); }
__device__ inline void copyFloatN(char2 &a, const double2 &b) { a = make_char2(d2i(b.x), d2i(b.y)); }
__device__ inline void copyFloatN(char4 &a, const double4 &b) { a = make_char4(d2i(b.x), d2i(b.y), d2i(b.z), d2i(b.w)); }


/**
 Convert a vector of type InputType to type OutputType.

 The main current limitation is that there is an implicit assumption
 that N * sizeof(OutputType) / sizeof(InputType) is an integer.  E.g.,
 you cannot convert a vector 9 float2s into a vector of 5 float4s.

 @param x Output vector.
 @param y Input vector.
 @param N Length of output vector.
 */
template<typename OutputType, typename InputType>
__device__ inline void convert(OutputType x[], InputType y[], const int N) {
  // default is one-2-one conversion, e.g., matching vector lengths and precisions
#pragma unroll
  for (int j=0; j<N; j++) copyFloatN(x[j], y[j]);
}

template<> __device__ inline void convert<float2,short2>(float2 x[], short2 y[], const int N) {
#pragma unroll
  for (int j=0; j<N; j++) x[j] = make_float2(y[j].x, y[j].y);
}

template<> __device__ inline void convert<float4,short4>(float4 x[], short4 y[], const int N) {
#pragma unroll
  for (int j=0; j<N; j++) x[j] = make_float4(y[j].x, y[j].y, y[j].z, y[j].w);
}

// 4 <-> 2 vector conversion

template<> __device__ inline void convert<double4,double2>(double4 x[], double2 y[], const int N) {
#pragma unroll
  for (int j=0; j<N; j++) x[j] = make_double4(y[2*j].x, y[2*j].y, y[2*j+1].x, y[2*j+1].y);
}

template<> __device__ inline void convert<double2,double4>(double2 x[], double4 y[], const int N) {
#pragma unroll
  for (int j=0; j<N/2; j++) {
    x[2*j] = make_double2(y[j].x, y[j].y);
    x[2*j+1] = make_double2(y[j].z, y[j].w);
  }
}

template<> __device__ inline void convert<float4,float2>(float4 x[], float2 y[], const int N) {
#pragma unroll
  for (int j=0; j<N; j++) x[j] = make_float4(y[2*j].x, y[2*j].y, y[2*j+1].x, y[2*j+1].y);
}

template<> __device__ inline void convert<float2,float4>(float2 x[], float4 y[], const int N) {
#pragma unroll
  for (int j=0; j<N/2; j++) {
    x[2*j] = make_float2(y[j].x, y[j].y);
    x[2*j+1] = make_float2(y[j].z, y[j].w);
  }
}

template<> __device__ inline void convert<short4,float2>(short4 x[], float2 y[], const int N) {
#pragma unroll
  for (int j=0; j<N; j++) x[j] = make_short4(f2i(y[2*j].x), f2i(y[2*j].y), f2i(y[2*j+1].x), f2i(y[2*j+1].y));
}

template<> __device__ inline void convert<float2,short4>(float2 x[], short4 y[], const int N) {
#pragma unroll
  for (int j=0; j<N/2; j++) {
    x[2*j] = make_float2(y[j].x, y[j].y);
    x[2*j+1] = make_float2(y[j].z, y[j].w);
  }
}

template<> __device__ inline void convert<float4,short2>(float4 x[], short2 y[], const int N) {
#pragma unroll
  for (int j=0; j<N; j++) x[j] = make_float4(y[2*j].x, y[2*j].y, y[2*j+1].x, y[2*j+1].y);
}

template<> __device__ inline void convert<short2,float4>(short2 x[], float4 y[], const int N) {
#pragma unroll
  for (int j=0; j<N/2; j++) {
    x[2*j] = make_short2(f2i(y[j].x), f2i(y[j].y));
    x[2*j+1] = make_short2(f2i(y[j].z), f2i(y[j].w));
  }
}

template<> __device__ inline void convert<short4,double2>(short4 x[], double2 y[], const int N) {
#pragma unroll
  for (int j=0; j<N; j++) x[j] = make_short4(d2i(y[2*j].x), d2i(y[2*j].y), d2i(y[2*j+1].x), d2i(y[2*j+1].y));
}

template<> __device__ inline void convert<double2,short4>(double2 x[], short4 y[], const int N) {
#pragma unroll
  for (int j=0; j<N/2; j++) {
    x[2*j] = make_double2(y[j].x, y[j].y);
    x[2*j+1] = make_double2(y[j].z, y[j].w);
  }
}

template<> __device__ inline void convert<double4,short2>(double4 x[], short2 y[], const int N) {
#pragma unroll
  for (int j=0; j<N; j++) x[j] = make_double4(y[2*j].x, y[2*j].y, y[2*j+1].x, y[2*j+1].y);
}

template<> __device__ inline void convert<short2,double4>(short2 x[], double4 y[], const int N) {
#pragma unroll
  for (int j=0; j<N/2; j++) {
    x[2*j] = make_short2(d2i(y[j].x), d2i(y[j].y));
    x[2*j+1] = make_short2(d2i(y[j].z), d2i(y[j].w));
  }
}

template<> __device__ inline void convert<float4,double2>(float4 x[], double2 y[], const int N) {
#pragma unroll
  for (int j=0; j<N; j++) x[j] = make_float4(y[2*j].x, y[2*j].y, y[2*j+1].x, y[2*j+1].y);
}

template<> __device__ inline void convert<double2,float4>(double2 x[], float4 y[], const int N) {
#pragma unroll
  for (int j=0; j<N/2; j++) {
    x[2*j] = make_double2(y[j].x, y[j].y);
    x[2*j+1] = make_double2(y[j].z, y[j].w);
  }
}

template<> __device__ inline void convert<double4,float2>(double4 x[], float2 y[], const int N) {
#pragma unroll
  for (int j=0; j<N; j++) x[j] = make_double4(y[2*j].x, y[2*j].y, y[2*j+1].x, y[2*j+1].y);
}

template<> __device__ inline void convert<float2,double4>(float2 x[], double4 y[], const int N) {
#pragma unroll
  for (int j=0; j<N/2; j++) {
    x[2*j] = make_float2(y[j].x, y[j].y);
    x[2*j+1] = make_float2(y[j].z, y[j].w);
  }
}
<|MERGE_RESOLUTION|>--- conflicted
+++ resolved
@@ -27,18 +27,10 @@
 template<> inline int vecLength<float4>() { return 4; }
 template<> inline int vecLength<double4>() { return 4; }
 
-<<<<<<< HEAD
 inline __device__ float s2f(const short &a) { return static_cast<float>(a) * fixedInvMaxValue<short>::value; }
 inline __device__ double s2d(const short &a) { return static_cast<double>(a) * fixedInvMaxValue<short>::value; }
 inline __device__ float c2f(const char &a) { return static_cast<float>(a) * fixedInvMaxValue<char>::value; }
 inline __device__ double c2d(const char &a) { return static_cast<double>(a) * fixedInvMaxValue<char>::value; }
-
-=======
-// MAX_SHORT 32767
-#define MAX_SHORT_INV 3.051850948e-5
-inline __device__ float s2f(const short &a) { return static_cast<float>(a) * MAX_SHORT_INV; }
-inline __device__ double s2d(const short &a) { return static_cast<double>(a) * MAX_SHORT_INV; }
->>>>>>> 726d84fc
 
 template <typename FloatN>
 __device__ inline void copyFloatN(FloatN &a, const FloatN &b) { a = b; }
