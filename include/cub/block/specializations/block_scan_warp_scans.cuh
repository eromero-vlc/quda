--- conflicted
+++ resolved
@@ -73,27 +73,17 @@
     };
 
     ///  WarpScan utility type
-<<<<<<< HEAD
-    typedef WarpScan<T, WARP_THREADS, PTX_ARCH> WarpScan;
-=======
     typedef WarpScan<T, WARP_THREADS, PTX_ARCH> WarpScanT;
 
     ///  WarpScan utility type
     typedef WarpScan<T, WARPS, PTX_ARCH> WarpAggregateScan;
->>>>>>> 9cfad35c
 
     /// Shared memory storage layout type
     struct _TempStorage
     {
-<<<<<<< HEAD
-        typename WarpScan::TempStorage      warp_scan[WARPS];           ///< Buffer for warp-synchronous scans
-        T                                   warp_aggregates[WARPS];     ///< Shared totals from each warp-synchronous scan
-        T                                   block_prefix;               ///< Shared prefix for the entire threadblock
-=======
         typename WarpScanT::TempStorage warp_scan[WARPS];           ///< Buffer for warp-synchronous scans
         T                               warp_aggregates[WARPS];
         T                               block_prefix;               ///< Shared prefix for the entire threadblock
->>>>>>> 9cfad35c
     };
 
 
@@ -126,14 +116,11 @@
         lane_id(LaneId())
     {}
 
-<<<<<<< HEAD
-=======
 
     //---------------------------------------------------------------------
     // Utility methods
     //---------------------------------------------------------------------
 
->>>>>>> 9cfad35c
     template <typename ScanOp, int WARP>
     __device__ __forceinline__ void ApplyWarpAggregates(
         T               &partial,           ///< [out] The calling thread's partial reduction
@@ -142,20 +129,6 @@
         bool            lane_valid,         ///< [in] Whether or not the partial belonging to the current thread is valid
         Int2Type<WARP>  addend_warp)
     {
-<<<<<<< HEAD
-            T inclusive = scan_op(block_aggregate, partial);
-            if (warp_id == WARP)
-            {
-                partial = (lane_valid) ?
-                    inclusive :
-                    block_aggregate;
-            }
-
-            T addend = temp_storage.warp_aggregates[WARP];
-            block_aggregate = scan_op(block_aggregate, addend);
-
-            ApplyWarpAggregates(partial, scan_op, block_aggregate, lane_valid, Int2Type<WARP + 1>());
-=======
         T inclusive = scan_op(block_aggregate, partial);
         if (warp_id == WARP)
         {
@@ -168,7 +141,6 @@
         block_aggregate = scan_op(block_aggregate, addend);
 
         ApplyWarpAggregates(partial, scan_op, block_aggregate, lane_valid, Int2Type<WARP + 1>());
->>>>>>> 9cfad35c
     }
 
     template <typename ScanOp>
@@ -198,32 +170,6 @@
 
         block_aggregate = temp_storage.warp_aggregates[0];
 
-<<<<<<< HEAD
-#if __CUDA_ARCH__ <= 130
-
-        // Use template unrolling for SM1x (since the PTX backend can't handle it)
-        ApplyWarpAggregates(partial, scan_op, block_aggregate, lane_valid, Int2Type<1>());
-
-#else
-
-        // Use the pragma unrolling (since it uses less registers)
-        #pragma unroll
-        for (int WARP = 1; WARP < WARPS; WARP++)
-        {
-            T inclusive = scan_op(block_aggregate, partial);
-            if (warp_id == WARP)
-            {
-                partial = (lane_valid) ?
-                    inclusive :
-                    block_aggregate;
-            }
-
-            T addend = temp_storage.warp_aggregates[WARP];
-            block_aggregate = scan_op(block_aggregate, addend);
-        }
-
-#endif
-=======
         // Use template unrolling (since the PTX backend can't handle unrolling it for SM1x)
         ApplyWarpAggregates(partial, scan_op, block_aggregate, lane_valid, Int2Type<1>());
     }
@@ -242,7 +188,6 @@
     {
         T block_aggregate;
         ExclusiveScan(input, output, identity, scan_op, block_aggregate);
->>>>>>> 9cfad35c
     }
 
 
@@ -256,11 +201,7 @@
         T               &block_aggregate)   ///< [out] Threadblock-wide aggregate reduction of input items
     {
         T inclusive_output;
-<<<<<<< HEAD
-        WarpScan(temp_storage.warp_scan[warp_id]).Scan(input, inclusive_output, output, identity, scan_op);
-=======
         WarpScanT(temp_storage.warp_scan[warp_id]).Scan(input, inclusive_output, output, identity, scan_op);
->>>>>>> 9cfad35c
 
         // Update outputs and block_aggregate with warp-wide aggregates
         ApplyWarpAggregates(output, scan_op, inclusive_output, block_aggregate);
@@ -297,8 +238,6 @@
         // Incorporate threadblock prefix into outputs
         T block_prefix = temp_storage.block_prefix;
         output = scan_op(block_prefix, output);
-<<<<<<< HEAD
-=======
     }
 
 
@@ -315,7 +254,6 @@
     {
         T block_aggregate;
         ExclusiveScan(input, output, scan_op, block_aggregate);
->>>>>>> 9cfad35c
     }
 
 
@@ -328,11 +266,7 @@
         T               &block_aggregate)               ///< [out] Threadblock-wide aggregate reduction of input items
     {
         T inclusive_output;
-<<<<<<< HEAD
-        WarpScan(temp_storage.warp_scan[warp_id]).Scan(input, inclusive_output, output, scan_op);
-=======
         WarpScanT(temp_storage.warp_scan[warp_id]).Scan(input, inclusive_output, output, scan_op);
->>>>>>> 9cfad35c
 
         // Update outputs and block_aggregate with warp-wide aggregates
         ApplyWarpAggregates(output, scan_op, inclusive_output, block_aggregate, (lane_id > 0));
@@ -373,32 +307,50 @@
     }
 
 
-<<<<<<< HEAD
-    /// Computes an exclusive threadblock-wide prefix scan using addition (+) as the scan operator.  Each thread contributes one input element.  Also provides every thread with the block-wide \p block_aggregate of all inputs.
-    __device__ __forceinline__ void ExclusiveSum(
+    //---------------------------------------------------------------------
+    // Inclusive scans
+    //---------------------------------------------------------------------
+
+    /// Computes an inclusive threadblock-wide prefix scan using the specified binary \p scan_op functor.  Each thread contributes one input element.
+    template <typename ScanOp>
+    __device__ __forceinline__ void InclusiveScan(
+        T               input,                          ///< [in] Calling thread's input item
+        T               &output,                        ///< [out] Calling thread's output item (may be aliased to \p input)
+        ScanOp          scan_op)                        ///< [in] Binary scan operator
+    {
+        T block_aggregate;
+        InclusiveScan(input, output, scan_op, block_aggregate);
+    }
+
+
+    /// Computes an inclusive threadblock-wide prefix scan using the specified binary \p scan_op functor.  Each thread contributes one input element.  Also provides every thread with the block-wide \p block_aggregate of all inputs.
+    template <typename ScanOp>
+    __device__ __forceinline__ void InclusiveScan(
+        T               input,                          ///< [in] Calling thread's input item
+        T               &output,                        ///< [out] Calling thread's output item (may be aliased to \p input)
+        ScanOp          scan_op,                        ///< [in] Binary scan operator
+        T               &block_aggregate)               ///< [out] Threadblock-wide aggregate reduction of input items
+    {
+        WarpScanT(temp_storage.warp_scan[warp_id]).InclusiveScan(input, output, scan_op);
+
+        // Update outputs and block_aggregate with warp-wide aggregates from lane WARP_THREADS-1
+        ApplyWarpAggregates(output, scan_op, output, block_aggregate);
+
+    }
+
+
+    /// Computes an inclusive threadblock-wide prefix scan using the specified binary \p scan_op functor.  Each thread contributes one input element.  the call-back functor \p block_prefix_callback_op is invoked by the first warp in the block, and the value returned by <em>lane</em><sub>0</sub> in that warp is used as the "seed" value that logically prefixes the threadblock's scan inputs.  Also provides every thread with the block-wide \p block_aggregate of all inputs.
+    template <
+        typename ScanOp,
+        typename BlockPrefixCallbackOp>
+    __device__ __forceinline__ void InclusiveScan(
         T                       input,                          ///< [in] Calling thread's input item
         T                       &output,                        ///< [out] Calling thread's output item (may be aliased to \p input)
-        T                       &block_aggregate)               ///< [out] Threadblock-wide aggregate reduction of input items
-    {
-        Sum     scan_op;
-        T       inclusive_output;
-
-        WarpScan(temp_storage.warp_scan[warp_id]).Sum(input, inclusive_output, output);
-
-        // Update outputs and block_aggregate with warp-wide aggregates from lane WARP_THREADS-1
-        ApplyWarpAggregates(output, scan_op, inclusive_output, block_aggregate);
-    }
-
-
-    /// Computes an exclusive threadblock-wide prefix scan using addition (+) as the scan operator.  Each thread contributes one input element.  Instead of using 0 as the threadblock-wide prefix, the call-back functor \p block_prefix_callback_op is invoked by the first warp in the block, and the value returned by <em>lane</em><sub>0</sub> in that warp is used as the "seed" value that logically prefixes the threadblock's scan inputs.  Also provides every thread with the block-wide \p block_aggregate of all inputs.
-    template <typename BlockPrefixCallbackOp>
-    __device__ __forceinline__ void ExclusiveSum(
-        T                       input,                          ///< [in] Calling thread's input item
-        T                       &output,                        ///< [out] Calling thread's output item (may be aliased to \p input)
+        ScanOp                  scan_op,                        ///< [in] Binary scan operator
         T                       &block_aggregate,               ///< [out] Threadblock-wide aggregate reduction of input items (exclusive of the \p block_prefix_callback_op value)
         BlockPrefixCallbackOp   &block_prefix_callback_op)      ///< [in-out] <b>[<em>warp</em><sub>0</sub> only]</b> Call-back functor for specifying a threadblock-wide prefix to be applied to all inputs.
     {
-        ExclusiveSum(input, output, block_aggregate);
+        InclusiveScan(input, output, scan_op, block_aggregate);
 
         // Use the first warp to determine the threadblock prefix, returning the result in lane0
         if (warp_id == 0)
@@ -414,124 +366,11 @@
         __syncthreads();
 
         // Incorporate threadblock prefix into outputs
-        Sum scan_op;
         T block_prefix = temp_storage.block_prefix;
         output = scan_op(block_prefix, output);
-=======
-    //---------------------------------------------------------------------
-    // Inclusive scans
-    //---------------------------------------------------------------------
-
-    /// Computes an inclusive threadblock-wide prefix scan using the specified binary \p scan_op functor.  Each thread contributes one input element.
-    template <typename ScanOp>
-    __device__ __forceinline__ void InclusiveScan(
-        T               input,                          ///< [in] Calling thread's input item
-        T               &output,                        ///< [out] Calling thread's output item (may be aliased to \p input)
-        ScanOp          scan_op)                        ///< [in] Binary scan operator
-    {
-        T block_aggregate;
-        InclusiveScan(input, output, scan_op, block_aggregate);
->>>>>>> 9cfad35c
-    }
-
-
-    /// Computes an inclusive threadblock-wide prefix scan using the specified binary \p scan_op functor.  Each thread contributes one input element.  Also provides every thread with the block-wide \p block_aggregate of all inputs.
-    template <typename ScanOp>
-    __device__ __forceinline__ void InclusiveScan(
-        T               input,                          ///< [in] Calling thread's input item
-        T               &output,                        ///< [out] Calling thread's output item (may be aliased to \p input)
-        ScanOp          scan_op,                        ///< [in] Binary scan operator
-        T               &block_aggregate)               ///< [out] Threadblock-wide aggregate reduction of input items
-    {
-<<<<<<< HEAD
-        WarpScan(temp_storage.warp_scan[warp_id]).InclusiveScan(input, output, scan_op);
-=======
-        WarpScanT(temp_storage.warp_scan[warp_id]).InclusiveScan(input, output, scan_op);
->>>>>>> 9cfad35c
-
-        // Update outputs and block_aggregate with warp-wide aggregates from lane WARP_THREADS-1
-        ApplyWarpAggregates(output, scan_op, output, block_aggregate);
-
-    }
-
-
-    /// Computes an inclusive threadblock-wide prefix scan using the specified binary \p scan_op functor.  Each thread contributes one input element.  the call-back functor \p block_prefix_callback_op is invoked by the first warp in the block, and the value returned by <em>lane</em><sub>0</sub> in that warp is used as the "seed" value that logically prefixes the threadblock's scan inputs.  Also provides every thread with the block-wide \p block_aggregate of all inputs.
-    template <
-        typename ScanOp,
-        typename BlockPrefixCallbackOp>
-    __device__ __forceinline__ void InclusiveScan(
-        T                       input,                          ///< [in] Calling thread's input item
-        T                       &output,                        ///< [out] Calling thread's output item (may be aliased to \p input)
-        ScanOp                  scan_op,                        ///< [in] Binary scan operator
-        T                       &block_aggregate,               ///< [out] Threadblock-wide aggregate reduction of input items (exclusive of the \p block_prefix_callback_op value)
-        BlockPrefixCallbackOp   &block_prefix_callback_op)      ///< [in-out] <b>[<em>warp</em><sub>0</sub> only]</b> Call-back functor for specifying a threadblock-wide prefix to be applied to all inputs.
-    {
-        InclusiveScan(input, output, scan_op, block_aggregate);
-
-        // Use the first warp to determine the threadblock prefix, returning the result in lane0
-        if (warp_id == 0)
-        {
-            T block_prefix = block_prefix_callback_op(block_aggregate);
-            if (lane_id == 0)
-            {
-                // Share the prefix with all threads
-                temp_storage.block_prefix = block_prefix;
-            }
-        }
-
-        __syncthreads();
-
-        // Incorporate threadblock prefix into outputs
-        T block_prefix = temp_storage.block_prefix;
-        output = scan_op(block_prefix, output);
-    }
-
-
-<<<<<<< HEAD
-    /// Computes an inclusive threadblock-wide prefix scan using the specified binary \p scan_op functor.  Each thread contributes one input element.  Also provides every thread with the block-wide \p block_aggregate of all inputs.
-    __device__ __forceinline__ void InclusiveSum(
-        T               input,                          ///< [in] Calling thread's input item
-        T               &output,                        ///< [out] Calling thread's output item (may be aliased to \p input)
-        T               &block_aggregate)               ///< [out] Threadblock-wide aggregate reduction of input items
-    {
-        WarpScan(temp_storage.warp_scan[warp_id]).InclusiveSum(input, output);
-
-        // Update outputs and block_aggregate with warp-wide aggregates from lane WARP_THREADS-1
-        ApplyWarpAggregates(output, Sum(), output, block_aggregate);
-    }
-
-
-    /// Computes an inclusive threadblock-wide prefix scan using the specified binary \p scan_op functor.  Each thread contributes one input element.  Instead of using 0 as the threadblock-wide prefix, the call-back functor \p block_prefix_callback_op is invoked by the first warp in the block, and the value returned by <em>lane</em><sub>0</sub> in that warp is used as the "seed" value that logically prefixes the threadblock's scan inputs.  Also provides every thread with the block-wide \p block_aggregate of all inputs.
-    template <typename BlockPrefixCallbackOp>
-    __device__ __forceinline__ void InclusiveSum(
-        T                       input,                          ///< [in] Calling thread's input item
-        T                       &output,                        ///< [out] Calling thread's output item (may be aliased to \p input)
-        T                       &block_aggregate,               ///< [out] Threadblock-wide aggregate reduction of input items (exclusive of the \p block_prefix_callback_op value)
-        BlockPrefixCallbackOp   &block_prefix_callback_op)      ///< [in-out] <b>[<em>warp</em><sub>0</sub> only]</b> Call-back functor for specifying a threadblock-wide prefix to be applied to all inputs.
-    {
-        InclusiveSum(input, output, block_aggregate);
-
-        // Use the first warp to determine the threadblock prefix, returning the result in lane0
-        if (warp_id == 0)
-        {
-            T block_prefix = block_prefix_callback_op(block_aggregate);
-            if (lane_id == 0)
-            {
-                // Share the prefix with all threads
-                temp_storage.block_prefix = block_prefix;
-            }
-        }
-
-        __syncthreads();
-
-        // Incorporate threadblock prefix into outputs
-        Sum scan_op;
-        T block_prefix = temp_storage.block_prefix;
-        output = scan_op(block_prefix, output);
-    }
-
-=======
->>>>>>> 9cfad35c
+    }
+
+
 };
 
 
