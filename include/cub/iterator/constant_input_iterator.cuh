/******************************************************************************
 * Copyright (c) 2011, Duane Merrill.  All rights reserved.
 * Copyright (c) 2011-2015, NVIDIA CORPORATION.  All rights reserved.
 * 
 * Redistribution and use in source and binary forms, with or without
 * modification, are permitted provided that the following conditions are met:
 *     * Redistributions of source code must retain the above copyright
 *       notice, this list of conditions and the following disclaimer.
 *     * Redistributions in binary form must reproduce the above copyright
 *       notice, this list of conditions and the following disclaimer in the
 *       documentation and/or other materials provided with the distribution.
 *     * Neither the name of the NVIDIA CORPORATION nor the
 *       names of its contributors may be used to endorse or promote products
 *       derived from this software without specific prior written permission.
 * 
 * THIS SOFTWARE IS PROVIDED BY THE COPYRIGHT HOLDERS AND CONTRIBUTORS "AS IS" AND
 * ANY EXPRESS OR IMPLIED WARRANTIES, INCLUDING, BUT NOT LIMITED TO, THE IMPLIED
 * WARRANTIES OF MERCHANTABILITY AND FITNESS FOR A PARTICULAR PURPOSE ARE
 * DISCLAIMED. IN NO EVENT SHALL NVIDIA CORPORATION BE LIABLE FOR ANY
 * DIRECT, INDIRECT, INCIDENTAL, SPECIAL, EXEMPLARY, OR CONSEQUENTIAL DAMAGES
 * (INCLUDING, BUT NOT LIMITED TO, PROCUREMENT OF SUBSTITUTE GOODS OR SERVICES;
 * LOSS OF USE, DATA, OR PROFITS; OR BUSINESS INTERRUPTION) HOWEVER CAUSED AND
 * ON ANY THEORY OF LIABILITY, WHETHER IN CONTRACT, STRICT LIABILITY, OR TORT
 * (INCLUDING NEGLIGENCE OR OTHERWISE) ARISING IN ANY WAY OUT OF THE USE OF THIS
 * SOFTWARE, EVEN IF ADVISED OF THE POSSIBILITY OF SUCH DAMAGE.
 *
 ******************************************************************************/

/**
 * \file
 * Random-access iterator types
 */

#pragma once

#include <iterator>
#include <iostream>

#include "../thread/thread_load.cuh"
#include "../thread/thread_store.cuh"
#include "../util_namespace.cuh"

#if (THRUST_VERSION >= 100700)
    // This iterator is compatible with Thrust API 1.7 and newer
    #include <thrust/iterator/iterator_facade.h>
    #include <thrust/iterator/iterator_traits.h>
#endif // THRUST_VERSION


/// Optional outer namespace(s)
CUB_NS_PREFIX

/// CUB namespace
namespace cub {


/**
 * \addtogroup UtilIterator
 * @{
 */


/**
 * \brief A random-access input generator for dereferencing a sequence of homogeneous values
 *
 * \par Overview
 * - Read references to a ConstantInputIteratorTiterator always return the supplied constant
 *   of type \p ValueType.
 * - Can be used with any data type.
 * - Can be constructed, manipulated, dereferenced, and exchanged within and between host and device
 *   functions.
 * - Compatible with Thrust API v1.7 or newer.
 *
 * \par Snippet
<<<<<<< HEAD
 * The code snippet below illustrates the use of \p ConstantInputIterator to
=======
 * The code snippet below illustrates the use of \p ConstantInputIteratorTto
>>>>>>> 9cfad35c
 * dereference a sequence of homogeneous doubles.
 * \par
 * \code
 * #include <cub/cub.cuh>   // or equivalently <cub/iterator/constant_input_iterator.cuh>
 *
 * cub::ConstantInputIterator<double> itr(5.0);
 *
 * printf("%f\n", itr[0]);      // 5.0
 * printf("%f\n", itr[1]);      // 5.0
 * printf("%f\n", itr[2]);      // 5.0
 * printf("%f\n", itr[50]);     // 5.0
 *
 * \endcode
 *
 * \tparam ValueType            The value type of this iterator
 * \tparam OffsetT              The difference type of this iterator (Default: \p ptrdiff_t)
 */
template <
    typename ValueType,
    typename OffsetT = ptrdiff_t>
class ConstantInputIterator
{
public:

    // Required iterator traits
    typedef ConstantInputIterator               self_type;              ///< My own type
    typedef OffsetT                             difference_type;        ///< Type to express the result of subtracting one iterator from another
    typedef ValueType                           value_type;             ///< The type of the element the iterator can point to
    typedef ValueType*                          pointer;                ///< The type of a pointer to an element the iterator can point to
    typedef ValueType                           reference;              ///< The type of a reference to an element the iterator can point to

#if (THRUST_VERSION >= 100700)
    // Use Thrust's iterator categories so we can use these iterators in Thrust 1.7 (or newer) methods
    typedef typename thrust::detail::iterator_facade_category<
        thrust::any_system_tag,
        thrust::random_access_traversal_tag,
        value_type,
        reference
      >::type iterator_category;                                        ///< The iterator category
#else
    typedef std::random_access_iterator_tag     iterator_category;      ///< The iterator category
#endif  // THRUST_VERSION

private:

    ValueType   val;
    OffsetT     offset;
#ifdef _WIN32
    OffsetT     pad[CUB_MAX(1, (16 / sizeof(OffsetT) - 1))];        // Workaround for win32 parameter-passing bug (ulonglong2 argmin DeviceReduce)
#endif

public:

    /// Constructor
    __host__ __device__ __forceinline__ ConstantInputIterator(
        ValueType   val,            ///< Starting value for the iterator instance to report
        OffsetT     offset = 0)     ///< Base offset
    :
        val(val),
        offset(offset)
    {}

    /// Postfix increment
    __host__ __device__ __forceinline__ self_type operator++(int)
    {
        self_type retval = *this;
        offset++;
        return retval;
    }

    /// Prefix increment
    __host__ __device__ __forceinline__ self_type operator++()
    {
        offset++;
        return *this;
    }

    /// Indirection
    __host__ __device__ __forceinline__ reference operator*() const
    {
        return val;
    }

    /// Addition
    template <typename Distance>
    __host__ __device__ __forceinline__ self_type operator+(Distance n) const
    {
        self_type retval(val, offset + n);
        return retval;
    }

    /// Addition assignment
    template <typename Distance>
    __host__ __device__ __forceinline__ self_type& operator+=(Distance n)
    {
        offset += n;
        return *this;
    }

    /// Subtraction
    template <typename Distance>
    __host__ __device__ __forceinline__ self_type operator-(Distance n) const
    {
        self_type retval(val, offset - n);
        return retval;
    }

    /// Subtraction assignment
    template <typename Distance>
    __host__ __device__ __forceinline__ self_type& operator-=(Distance n)
    {
        offset -= n;
        return *this;
    }

    /// Distance
    __host__ __device__ __forceinline__ difference_type operator-(self_type other) const
    {
        return offset - other.offset;
    }

    /// Array subscript
    template <typename Distance>
    __host__ __device__ __forceinline__ reference operator[](Distance n) const
    {
        return val;
    }

    /// Structure dereference
    __host__ __device__ __forceinline__ pointer operator->()
    {
        return &val;
    }

    /// Equal to
    __host__ __device__ __forceinline__ bool operator==(const self_type& rhs)
    {
        return (offset == rhs.offset) && ((val == rhs.val));
    }

    /// Not equal to
    __host__ __device__ __forceinline__ bool operator!=(const self_type& rhs)
    {
        return (offset != rhs.offset) || (val!= rhs.val);
    }

    /// ostream operator
    friend std::ostream& operator<<(std::ostream& os, const self_type& itr)
    {
        os << "[" << itr.val << "," << itr.offset << "]";
        return os;
    }

};


/** @} */       // end group UtilIterator

}               // CUB namespace
CUB_NS_POSTFIX  // Optional outer namespace(s)<|MERGE_RESOLUTION|>--- conflicted
+++ resolved
@@ -72,11 +72,7 @@
  * - Compatible with Thrust API v1.7 or newer.
  *
  * \par Snippet
-<<<<<<< HEAD
- * The code snippet below illustrates the use of \p ConstantInputIterator to
-=======
  * The code snippet below illustrates the use of \p ConstantInputIteratorTto
->>>>>>> 9cfad35c
  * dereference a sequence of homogeneous doubles.
  * \par
  * \code
