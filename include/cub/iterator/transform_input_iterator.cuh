/******************************************************************************
 * Copyright (c) 2011, Duane Merrill.  All rights reserved.
 * Copyright (c) 2011-2015, NVIDIA CORPORATION.  All rights reserved.
 * 
 * Redistribution and use in source and binary forms, with or without
 * modification, are permitted provided that the following conditions are met:
 *     * Redistributions of source code must retain the above copyright
 *       notice, this list of conditions and the following disclaimer.
 *     * Redistributions in binary form must reproduce the above copyright
 *       notice, this list of conditions and the following disclaimer in the
 *       documentation and/or other materials provided with the distribution.
 *     * Neither the name of the NVIDIA CORPORATION nor the
 *       names of its contributors may be used to endorse or promote products
 *       derived from this software without specific prior written permission.
 * 
 * THIS SOFTWARE IS PROVIDED BY THE COPYRIGHT HOLDERS AND CONTRIBUTORS "AS IS" AND
 * ANY EXPRESS OR IMPLIED WARRANTIES, INCLUDING, BUT NOT LIMITED TO, THE IMPLIED
 * WARRANTIES OF MERCHANTABILITY AND FITNESS FOR A PARTICULAR PURPOSE ARE
 * DISCLAIMED. IN NO EVENT SHALL NVIDIA CORPORATION BE LIABLE FOR ANY
 * DIRECT, INDIRECT, INCIDENTAL, SPECIAL, EXEMPLARY, OR CONSEQUENTIAL DAMAGES
 * (INCLUDING, BUT NOT LIMITED TO, PROCUREMENT OF SUBSTITUTE GOODS OR SERVICES;
 * LOSS OF USE, DATA, OR PROFITS; OR BUSINESS INTERRUPTION) HOWEVER CAUSED AND
 * ON ANY THEORY OF LIABILITY, WHETHER IN CONTRACT, STRICT LIABILITY, OR TORT
 * (INCLUDING NEGLIGENCE OR OTHERWISE) ARISING IN ANY WAY OUT OF THE USE OF THIS
 * SOFTWARE, EVEN IF ADVISED OF THE POSSIBILITY OF SUCH DAMAGE.
 *
 ******************************************************************************/

/**
 * \file
 * Random-access iterator types
 */

#pragma once

#include <iterator>
#include <iostream>

#include "../thread/thread_load.cuh"
#include "../thread/thread_store.cuh"
#include "../util_device.cuh"
#include "../util_namespace.cuh"

#if (THRUST_VERSION >= 100700)
    // This iterator is compatible with Thrust API 1.7 and newer
    #include <thrust/iterator/iterator_facade.h>
    #include <thrust/iterator/iterator_traits.h>
#endif // THRUST_VERSION


/// Optional outer namespace(s)
CUB_NS_PREFIX

/// CUB namespace
namespace cub {

/**
 * \addtogroup UtilIterator
 * @{
 */


/**
 * \brief A random-access input wrapper for transforming dereferenced values.
 *
 * \par Overview
 * - TransformInputIteratorTwraps a unary conversion functor of type \p
 *   ConversionOp and a random-access input iterator of type <tt>InputIteratorT</tt>,
 *   using the former to produce references of type \p ValueType from the latter.
 * - Can be used with any data type.
 * - Can be constructed, manipulated, and exchanged within and between host and device
 *   functions.  Wrapped host memory can only be dereferenced on the host, and wrapped
 *   device memory can only be dereferenced on the device.
 * - Compatible with Thrust API v1.7 or newer.
 *
 * \par Snippet
<<<<<<< HEAD
 * The code snippet below illustrates the use of \p TransformInputIterator to
=======
 * The code snippet below illustrates the use of \p TransformInputIteratorTto
>>>>>>> 9cfad35c
 * dereference an array of integers, tripling the values and converting them to doubles.
 * \par
 * \code
 * #include <cub/cub.cuh>   // or equivalently <cub/iterator/transform_input_iterator.cuh>
 *
 * // Functor for tripling integer values and converting to doubles
 * struct TripleDoubler
 * {
 *     __host__ __device__ __forceinline__
 *     double operator()(const int &a) const {
 *         return double(a * 2);
 *     }
 * };
 *
 * // Declare, allocate, and initialize a device array
 * int *d_in;                   // e.g., [8, 6, 7, 5, 3, 0, 9]
 * TripleDoubler conversion_op;
 *
 * // Create an iterator wrapper
 * cub::TransformInputIterator<double, TripleDoubler, int*> itr(d_in, conversion_op);
 *
 * // Within device code:
 * printf("%f\n", itr[0]);  // 24.0
 * printf("%f\n", itr[1]);  // 18.0
 * printf("%f\n", itr[6]);  // 27.0
 *
 * \endcode
 *
 * \tparam ValueType            The value type of this iterator
 * \tparam ConversionOp         Unary functor type for mapping objects of type \p InputType to type \p ValueType.  Must have member <tt>ValueType operator()(const InputType &datum)</tt>.
 * \tparam InputIteratorT       The type of the wrapped input iterator
 * \tparam OffsetT              The difference type of this iterator (Default: \p ptrdiff_t)
 *
 */
template <
    typename ValueType,
    typename ConversionOp,
    typename InputIteratorT,
    typename OffsetT = ptrdiff_t>
class TransformInputIterator
{
public:

    // Required iterator traits
    typedef TransformInputIterator              self_type;              ///< My own type
    typedef OffsetT                             difference_type;        ///< Type to express the result of subtracting one iterator from another
    typedef ValueType                           value_type;             ///< The type of the element the iterator can point to
    typedef ValueType*                          pointer;                ///< The type of a pointer to an element the iterator can point to
    typedef ValueType                           reference;              ///< The type of a reference to an element the iterator can point to

#if (THRUST_VERSION >= 100700)
    // Use Thrust's iterator categories so we can use these iterators in Thrust 1.7 (or newer) methods
    typedef typename thrust::detail::iterator_facade_category<
        thrust::any_system_tag,
        thrust::random_access_traversal_tag,
        value_type,
        reference
      >::type iterator_category;                                        ///< The iterator category
#else
    typedef std::random_access_iterator_tag     iterator_category;      ///< The iterator category
#endif  // THRUST_VERSION

private:

    ConversionOp    conversion_op;
    InputIteratorT  input_itr;

public:

    /// Constructor
    __host__ __device__ __forceinline__ TransformInputIterator(
        InputIteratorT      input_itr,          ///< Input iterator to wrap
        ConversionOp        conversion_op)      ///< Conversion functor to wrap
    :
        conversion_op(conversion_op),
        input_itr(input_itr)
    {}

    /// Postfix increment
    __host__ __device__ __forceinline__ self_type operator++(int)
    {
        self_type retval = *this;
        input_itr++;
        return retval;
    }

    /// Prefix increment
    __host__ __device__ __forceinline__ self_type operator++()
    {
        input_itr++;
        return *this;
    }

    /// Indirection
    __host__ __device__ __forceinline__ reference operator*() const
    {
        return conversion_op(*input_itr);
    }

    /// Addition
    template <typename Distance>
    __host__ __device__ __forceinline__ self_type operator+(Distance n) const
    {
        self_type retval(input_itr + n, conversion_op);
        return retval;
    }

    /// Addition assignment
    template <typename Distance>
    __host__ __device__ __forceinline__ self_type& operator+=(Distance n)
    {
        input_itr += n;
        return *this;
    }

    /// Subtraction
    template <typename Distance>
    __host__ __device__ __forceinline__ self_type operator-(Distance n) const
    {
        self_type retval(input_itr - n, conversion_op);
        return retval;
    }

    /// Subtraction assignment
    template <typename Distance>
    __host__ __device__ __forceinline__ self_type& operator-=(Distance n)
    {
        input_itr -= n;
        return *this;
    }

    /// Distance
    __host__ __device__ __forceinline__ difference_type operator-(self_type other) const
    {
        return input_itr - other.input_itr;
    }

    /// Array subscript
    template <typename Distance>
    __host__ __device__ __forceinline__ reference operator[](Distance n) const
    {
        return conversion_op(input_itr[n]);
    }

    /// Structure dereference
    __host__ __device__ __forceinline__ pointer operator->()
    {
        return &conversion_op(*input_itr);
    }

    /// Equal to
    __host__ __device__ __forceinline__ bool operator==(const self_type& rhs)
    {
        return (input_itr == rhs.input_itr);
    }

    /// Not equal to
    __host__ __device__ __forceinline__ bool operator!=(const self_type& rhs)
    {
        return (input_itr != rhs.input_itr);
    }

    /// ostream operator
    friend std::ostream& operator<<(std::ostream& os, const self_type& itr)
    {
        return os;
    }
};



/** @} */       // end group UtilIterator

}               // CUB namespace
CUB_NS_POSTFIX  // Optional outer namespace(s)<|MERGE_RESOLUTION|>--- conflicted
+++ resolved
@@ -74,11 +74,7 @@
  * - Compatible with Thrust API v1.7 or newer.
  *
  * \par Snippet
-<<<<<<< HEAD
- * The code snippet below illustrates the use of \p TransformInputIterator to
-=======
  * The code snippet below illustrates the use of \p TransformInputIteratorTto
->>>>>>> 9cfad35c
  * dereference an array of integers, tripling the values and converting them to doubles.
  * \par
  * \code
