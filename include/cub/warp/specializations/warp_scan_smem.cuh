--- conflicted
+++ resolved
@@ -1,408 +1,3 @@
-<<<<<<< HEAD
-/******************************************************************************
- * Copyright (c) 2011, Duane Merrill.  All rights reserved.
- * Copyright (c) 2011-2014, NVIDIA CORPORATION.  All rights reserved.
- * 
- * Redistribution and use in source and binary forms, with or without
- * modification, are permitted provided that the following conditions are met:
- *     * Redistributions of source code must retain the above copyright
- *       notice, this list of conditions and the following disclaimer.
- *     * Redistributions in binary form must reproduce the above copyright
- *       notice, this list of conditions and the following disclaimer in the
- *       documentation and/or other materials provided with the distribution.
- *     * Neither the name of the NVIDIA CORPORATION nor the
- *       names of its contributors may be used to endorse or promote products
- *       derived from this software without specific prior written permission.
- * 
- * THIS SOFTWARE IS PROVIDED BY THE COPYRIGHT HOLDERS AND CONTRIBUTORS "AS IS" AND
- * ANY EXPRESS OR IMPLIED WARRANTIES, INCLUDING, BUT NOT LIMITED TO, THE IMPLIED
- * WARRANTIES OF MERCHANTABILITY AND FITNESS FOR A PARTICULAR PURPOSE ARE
- * DISCLAIMED. IN NO EVENT SHALL NVIDIA CORPORATION BE LIABLE FOR ANY
- * DIRECT, INDIRECT, INCIDENTAL, SPECIAL, EXEMPLARY, OR CONSEQUENTIAL DAMAGES
- * (INCLUDING, BUT NOT LIMITED TO, PROCUREMENT OF SUBSTITUTE GOODS OR SERVICES;
- * LOSS OF USE, DATA, OR PROFITS; OR BUSINESS INTERRUPTION) HOWEVER CAUSED AND
- * ON ANY THEORY OF LIABILITY, WHETHER IN CONTRACT, STRICT LIABILITY, OR TORT
- * (INCLUDING NEGLIGENCE OR OTHERWISE) ARISING IN ANY WAY OUT OF THE USE OF THIS
- * SOFTWARE, EVEN IF ADVISED OF THE POSSIBILITY OF SUCH DAMAGE.
- *
- ******************************************************************************/
-
-/**
- * \file
- * cub::WarpScanSmem provides smem-based variants of parallel prefix scan of items partitioned across a CUDA thread warp.
- */
-
-#pragma once
-
-#include "../../thread/thread_operators.cuh"
-#include "../../thread/thread_load.cuh"
-#include "../../thread/thread_store.cuh"
-#include "../../util_type.cuh"
-#include "../../util_namespace.cuh"
-
-/// Optional outer namespace(s)
-CUB_NS_PREFIX
-
-/// CUB namespace
-namespace cub {
-
-/**
- * \brief WarpScanSmem provides smem-based variants of parallel prefix scan of items partitioned across a CUDA thread warp.
- */
-template <
-    typename    T,                      ///< Data type being scanned
-    int         LOGICAL_WARP_THREADS,   ///< Number of threads per logical warp
-    int         PTX_ARCH>               ///< The PTX compute capability for which to to specialize this collective
-struct WarpScanSmem
-{
-    /******************************************************************************
-     * Constants and type definitions
-     ******************************************************************************/
-
-    enum
-    {
-        /// Whether the logical warp size and the PTX warp size coincide
-        IS_ARCH_WARP = (LOGICAL_WARP_THREADS == CUB_WARP_THREADS(PTX_ARCH)),
-
-        /// The number of warp scan steps
-        STEPS = Log2<LOGICAL_WARP_THREADS>::VALUE,
-
-        /// The number of threads in half a warp
-        HALF_WARP_THREADS = 1 << (STEPS - 1),
-
-        /// The number of shared memory elements per warp
-        WARP_SMEM_ELEMENTS =  LOGICAL_WARP_THREADS + HALF_WARP_THREADS,
-
-        /// Whether the data type is a primitive integer
-        IS_INTEGER = (Traits<T>::CATEGORY == UNSIGNED_INTEGER) || (Traits<T>::CATEGORY == SIGNED_INTEGER),
-
-    };
-
-    /// Storage cell type (workaround for SM1x compiler bugs with custom-ops like Max() on signed chars)
-    typedef typename If<((Equals<T, char>::VALUE || Equals<T, signed char>::VALUE) && (PTX_ARCH < 200)), int, T>::Type CellT;
-
-    /// Shared memory storage layout type (1.5 warps-worth of elements for each warp)
-    typedef CellT _TempStorage[WARP_SMEM_ELEMENTS];
-
-    // Alias wrapper allowing storage to be unioned
-    struct TempStorage : Uninitialized<_TempStorage> {};
-
-
-    /******************************************************************************
-     * Thread fields
-     ******************************************************************************/
-
-    _TempStorage    &temp_storage;
-    unsigned int    lane_id;
-
-
-    /******************************************************************************
-     * Construction
-     ******************************************************************************/
-
-    /// Constructor
-    __device__ __forceinline__ WarpScanSmem(
-        TempStorage     &temp_storage)
-    :
-        temp_storage(temp_storage.Alias()),
-        lane_id(IS_ARCH_WARP ?
-            LaneId() :
-            LaneId() % LOGICAL_WARP_THREADS)
-    {}
-
-
-    /******************************************************************************
-     * Utility methods
-     ******************************************************************************/
-
-    /// Basic inclusive scan iteration (template unrolled, inductive-case specialization)
-    template <
-        bool        HAS_IDENTITY,
-        int         STEP,
-        typename    ScanOp>
-    __device__ __forceinline__ void ScanStep(
-        T               &partial,
-        ScanOp          scan_op,
-        Int2Type<STEP>  step)
-    {
-        const int OFFSET = 1 << STEP;
-
-        // Share partial into buffer
-        ThreadStore<STORE_VOLATILE>(&temp_storage[HALF_WARP_THREADS + lane_id], (CellT) partial);
-
-        // Update partial if addend is in range
-        if (HAS_IDENTITY || (lane_id >= OFFSET))
-        {
-            T addend = (T) ThreadLoad<LOAD_VOLATILE>(&temp_storage[HALF_WARP_THREADS + lane_id - OFFSET]);
-            partial = scan_op(addend, partial);
-        }
-
-        ScanStep<HAS_IDENTITY>(partial, scan_op, Int2Type<STEP + 1>());
-    }
-
-
-    /// Basic inclusive scan iteration(template unrolled, base-case specialization)
-    template <
-        bool        HAS_IDENTITY,
-        typename    ScanOp>
-    __device__ __forceinline__ void ScanStep(
-        T               &partial,
-        ScanOp          scan_op,
-        Int2Type<STEPS>  step)
-    {}
-
-
-    /// Inclusive prefix scan with identity
-    template <typename ScanOp>
-    __device__ __forceinline__ void InclusiveScan(
-        T               input,              ///< [in] Calling thread's input item.
-        T               &output,            ///< [out] Calling thread's output item.  May be aliased with \p input.
-        T               identity,           ///< [in] Identity value
-        ScanOp          scan_op)            ///< [in] Binary scan operator
-    {
-        ThreadStore<STORE_VOLATILE>(&temp_storage[lane_id], (CellT) identity);
-
-        // Iterate scan steps
-        output = input;
-        ScanStep<true>(output, scan_op, Int2Type<0>());
-    }
-
-
-    /// Inclusive prefix scan (specialized for summation across primitive types)
-    __device__ __forceinline__ void InclusiveScan(
-        T               input,              ///< [in] Calling thread's input item.
-        T               &output,            ///< [out] Calling thread's output item.  May be aliased with \p input.
-        Sum             scan_op,            ///< [in] Binary scan operator
-        Int2Type<true>  is_primitive)       ///< [in] Marker type indicating whether T is primitive type
-    {
-        T identity = ZeroInitialize<T>();
-        InclusiveScan(input, output, identity, scan_op);
-    }
-
-
-    /// Inclusive prefix scan
-    template <typename ScanOp, int IS_PRIMITIVE>
-    __device__ __forceinline__ void InclusiveScan(
-        T                       input,              ///< [in] Calling thread's input item.
-        T                       &output,            ///< [out] Calling thread's output item.  May be aliased with \p input.
-        ScanOp                  scan_op,            ///< [in] Binary scan operator
-        Int2Type<IS_PRIMITIVE>  is_primitive)       ///< [in] Marker type indicating whether T is primitive type
-    {
-        // Iterate scan steps
-        output = input;
-        ScanStep<false>(output, scan_op, Int2Type<0>());
-    }
-
-
-    /// Get exclusive from inclusive (specialized for summation of integer types)
-    __device__ __forceinline__ T GetExclusive(
-        T               input,
-        T               inclusive,
-        Sum             scan_op,
-        Int2Type<true>  is_integer)
-    {
-        return inclusive - input;
-    }
-
-
-    /// Get exclusive from inclusive (specialized for scans other than summation of integer types)
-    template <typename ScanOp, int _IS_INTEGER>
-    __device__ __forceinline__ T GetExclusive(
-        T                       input,
-        T                       inclusive,
-        ScanOp                  scan_op,
-        Int2Type<_IS_INTEGER>   is_integer)
-    {
-        ThreadStore<STORE_VOLATILE>(&temp_storage[HALF_WARP_THREADS + lane_id], (CellT) inclusive);
-        return (T) ThreadLoad<LOAD_VOLATILE>(&temp_storage[HALF_WARP_THREADS + lane_id - 1]);
-    }
-
-
-    /// Get exclusive from inclusive (specialized for summation of integer types)
-    __device__ __forceinline__ T GetExclusive(
-        T               input,
-        T               inclusive,
-        Sum             scan_op,
-        T               &warp_aggregate,
-        Int2Type<true>  is_integer)
-    {
-        ThreadStore<STORE_VOLATILE>(&temp_storage[HALF_WARP_THREADS + lane_id], (CellT) inclusive);
-        warp_aggregate = (T) ThreadLoad<LOAD_VOLATILE>(&temp_storage[WARP_SMEM_ELEMENTS - 1]);
-
-        return inclusive - input;
-    }
-
-
-    /// Get exclusive from inclusive (specialized for scans other than summation of integer types)
-    template <typename ScanOp, int _IS_INTEGER>
-    __device__ __forceinline__ T GetExclusive(
-        T                       input,
-        T                       inclusive,
-        ScanOp                  scan_op,
-        T                       &warp_aggregate,
-        Int2Type<_IS_INTEGER>   is_integer)
-    {
-        ThreadStore<STORE_VOLATILE>(&temp_storage[HALF_WARP_THREADS + lane_id], (CellT) inclusive);
-        warp_aggregate = (T) ThreadLoad<LOAD_VOLATILE>(&temp_storage[WARP_SMEM_ELEMENTS - 1]);
-
-        return (T) ThreadLoad<LOAD_VOLATILE>(&temp_storage[HALF_WARP_THREADS + lane_id - 1]);
-    }
-
-
-    /******************************************************************************
-     * Interface
-     ******************************************************************************/
-
-    /// Broadcast
-    __device__ __forceinline__ T Broadcast(
-        T               input,              ///< [in] The value to broadcast
-        unsigned int    src_lane)           ///< [in] Which warp lane is to do the broadcasting
-    {
-        if (lane_id == src_lane)
-        {
-            ThreadStore<STORE_VOLATILE>(temp_storage, (CellT) input);
-        }
-
-        return (T) ThreadLoad<LOAD_VOLATILE>(temp_storage);
-    }
-
-
-    //---------------------------------------------------------------------
-    // Inclusive operations
-    //---------------------------------------------------------------------
-
-    /// Inclusive scan
-    template <typename ScanOp>
-    __device__ __forceinline__ void InclusiveScan(
-        T               input,              ///< [in] Calling thread's input item.
-        T               &output,            ///< [out] Calling thread's output item.  May be aliased with \p input.
-        ScanOp          scan_op)            ///< [in] Binary scan operator
-    {
-        InclusiveScan(input, output, scan_op, Int2Type<Traits<T>::PRIMITIVE>());
-    }
-
-
-    /// Inclusive scan with aggregate
-    template <typename ScanOp>
-    __device__ __forceinline__ void InclusiveScan(
-        T               input,              ///< [in] Calling thread's input item.
-        T               &output,            ///< [out] Calling thread's output item.  May be aliased with \p input.
-        ScanOp          scan_op,            ///< [in] Binary scan operator
-        T               &warp_aggregate)    ///< [out] Warp-wide aggregate reduction of input items.
-    {
-        InclusiveScan(input, output, scan_op);
-
-        // Retrieve aggregate
-        ThreadStore<STORE_VOLATILE>(&temp_storage[HALF_WARP_THREADS + lane_id], (CellT) output);
-        warp_aggregate = (T) ThreadLoad<LOAD_VOLATILE>(&temp_storage[WARP_SMEM_ELEMENTS - 1]);
-    }
-
-
-    //---------------------------------------------------------------------
-    // Combo (inclusive & exclusive) operations
-    //---------------------------------------------------------------------
-
-    /// Combination scan without identity
-    template <typename ScanOp>
-    __device__ __forceinline__ void Scan(
-        T               input,              ///< [in] Calling thread's input item.
-        T               &inclusive_output,  ///< [out] Calling thread's inclusive-scan output item.
-        T               &exclusive_output,  ///< [out] Calling thread's exclusive-scan output item.
-        ScanOp          scan_op)            ///< [in] Binary scan operator
-    {
-        // Compute inclusive scan
-        InclusiveScan(input, inclusive_output, scan_op);
-
-        // Grab result from predecessor
-        exclusive_output = GetExclusive(input, inclusive_output, scan_op, Int2Type<IS_INTEGER>());
-    }
-
-    /// Combination scan with identity
-    template <typename ScanOp>
-    __device__ __forceinline__ void Scan(
-        T               input,              ///< [in] Calling thread's input item.
-        T               &inclusive_output,  ///< [out] Calling thread's inclusive-scan output item.
-        T               &exclusive_output,  ///< [out] Calling thread's exclusive-scan output item.
-        T               identity,           ///< [in] Identity value
-        ScanOp          scan_op)            ///< [in] Binary scan operator
-    {
-        // Compute inclusive scan
-        InclusiveScan(input, inclusive_output, identity, scan_op);
-
-        // Grab result from predecessor
-        exclusive_output = GetExclusive(input, inclusive_output, scan_op, Int2Type<IS_INTEGER>());
-    }
-
-
-    //---------------------------------------------------------------------
-    // Exclusive operations
-    //---------------------------------------------------------------------
-
-    /// Exclusive scan
-    template <typename ScanOp>
-    __device__ __forceinline__ void ExclusiveScan(
-        T               input,              ///< [in] Calling thread's input item.
-        T               &output,            ///< [out] Calling thread's output item.  May be aliased with \p input.
-        T               identity,           ///< [in] Identity value
-        ScanOp          scan_op)            ///< [in] Binary scan operator
-    {
-        T inclusive_output;
-        Scan(input, inclusive_output, output, identity, scan_op);
-    }
-
-
-    /// Exclusive scan without identity
-    template <typename ScanOp>
-    __device__ __forceinline__ void ExclusiveScan(
-        T               input,              ///< [in] Calling thread's input item.
-        T               &output,            ///< [out] Calling thread's output item.  May be aliased with \p input.
-        ScanOp          scan_op)            ///< [in] Binary scan operator
-    {
-        T inclusive_output;
-        Scan(input, inclusive_output, output, scan_op);
-    }
-
-    /// Exclusive scan with aggregate
-    template <typename ScanOp>
-    __device__ __forceinline__ void ExclusiveScan(
-        T               input,              ///< [in] Calling thread's input item.
-        T               &output,            ///< [out] Calling thread's output item.  May be aliased with \p input.
-        T               identity,           ///< [in] Identity value
-        ScanOp          scan_op,            ///< [in] Binary scan operator
-        T               &warp_aggregate)    ///< [out] Warp-wide aggregate reduction of input items.
-    {
-        // Compute inclusive scan
-        T inclusive_output;
-        InclusiveScan(input, inclusive_output, identity, scan_op);
-
-        // Grab result from predecessor
-        output = GetExclusive(input, inclusive_output, scan_op, warp_aggregate, Int2Type<IS_INTEGER>());
-    }
-
-
-    /// Exclusive scan with aggregate, without identity
-    template <typename ScanOp>
-    __device__ __forceinline__ void ExclusiveScan(
-        T               input,              ///< [in] Calling thread's input item.
-        T               &output,            ///< [out] Calling thread's output item.  May be aliased with \p input.
-        ScanOp          scan_op,            ///< [in] Binary scan operator
-        T               &warp_aggregate)    ///< [out] Warp-wide aggregate reduction of input items.
-    {
-        // Compute inclusive scan
-        T inclusive_output;
-        InclusiveScan(input, inclusive_output, scan_op);
-
-        // Grab result from predecessor
-        output = GetExclusive(input, inclusive_output, scan_op, warp_aggregate, Int2Type<IS_INTEGER>());
-    }
-
-
-};
-
-
-}               // CUB namespace
-CUB_NS_POSTFIX  // Optional outer namespace(s)
-=======
 /******************************************************************************
  * Copyright (c) 2011, Duane Merrill.  All rights reserved.
  * Copyright (c) 2011-2015, NVIDIA CORPORATION.  All rights reserved.
@@ -805,5 +400,4 @@
 
 
 }               // CUB namespace
-CUB_NS_POSTFIX  // Optional outer namespace(s)
->>>>>>> caa992f3
+CUB_NS_POSTFIX  // Optional outer namespace(s)