--- conflicted
+++ resolved
@@ -129,36 +129,15 @@
   } QudaInverterType;
 
   typedef enum QudaEigType_s {
-<<<<<<< HEAD
-    QUDA_LANCZOS,           //Lanczos solver
-    QUDA_IMP_RST_LANCZOS,   //Implicitly restarted lanczos solver
-    QUDA_THICK_RST_LANCZOS, //Thick restarted lanczos solver
-    QUDA_ARNOLDI,           //Arnoldi solver
-    QUDA_IMP_RST_ARNOLDI,   //Implicitly restarted Arnoldi solver
-    QUDA_INVALID_EIG_TYPE = QUDA_INVALID_ENUM
-=======
     QUDA_EIG_TR_LANCZOS, // Thick restarted lanczos solver
     QUDA_EIG_IR_LANCZOS, // Implicitly Restarted Lanczos solver (not implemented)
     QUDA_EIG_IR_ARNOLDI, // Implicitly Restarted Arnoldi solver (not implemented)
     QUDA_EIG_INVALID = QUDA_INVALID_ENUM
->>>>>>> bd6b516e
   } QudaEigType;
 
   /** S=smallest L=largest
       R=real M=modulus I=imaniary **/
   typedef enum QudaEigSpectrumType_s {
-<<<<<<< HEAD
-    QUDA_SR_EIG_SPECTRUM,
-    QUDA_LR_EIG_SPECTRUM,
-    QUDA_SM_EIG_SPECTRUM,
-    QUDA_LM_EIG_SPECTRUM,
-    QUDA_SI_EIG_SPECTRUM,
-    QUDA_LI_EIG_SPECTRUM,
-    QUDA_INVALID_EIG_SPECTRUM = QUDA_INVALID_ENUM
-  } QudaEigSpectrumType;
-
-  
-=======
     QUDA_SPECTRUM_SR_EIG,
     QUDA_SPECTRUM_LR_EIG,
     QUDA_SPECTRUM_SM_EIG,
@@ -168,7 +147,6 @@
     QUDA_SPECTRUM_INVALID = QUDA_INVALID_ENUM
   } QudaEigSpectrumType;
 
->>>>>>> bd6b516e
   typedef enum QudaSolutionType_s {
     QUDA_MAT_SOLUTION,
     QUDA_MATDAG_MAT_SOLUTION,
