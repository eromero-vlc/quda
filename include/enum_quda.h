#ifndef _ENUM_QUDA_H
#define _ENUM_QUDA_H

#include <limits.h>
#define QUDA_INVALID_ENUM INT_MIN

#ifdef __cplusplus
extern "C" {
#endif

  typedef enum QudaMemoryType_s {
    QUDA_MEMORY_DEVICE,
    QUDA_MEMORY_PINNED,
    QUDA_MEMORY_MAPPED,
    QUDA_MEMORY_INVALID = QUDA_INVALID_ENUM
  } QudaMemoryType;

  //
  // Types used in QudaGaugeParam
  //

  typedef enum QudaLinkType_s {
    QUDA_SU3_LINKS,
    QUDA_GENERAL_LINKS,
    QUDA_THREE_LINKS,
    QUDA_MOMENTUM_LINKS,
    QUDA_COARSE_LINKS, // used for coarse-gauge field with multigrid
    QUDA_SMEARED_LINKS, // used for loading and saving gaugeSmeared in the interface
    QUDA_WILSON_LINKS = QUDA_SU3_LINKS, // used by wilson, clover, twisted mass, and domain wall
    QUDA_ASQTAD_FAT_LINKS = QUDA_GENERAL_LINKS,
    QUDA_ASQTAD_LONG_LINKS = QUDA_THREE_LINKS,
    QUDA_ASQTAD_MOM_LINKS  = QUDA_MOMENTUM_LINKS,
    QUDA_ASQTAD_GENERAL_LINKS = QUDA_GENERAL_LINKS,
    QUDA_INVALID_LINKS = QUDA_INVALID_ENUM
  } QudaLinkType;

  typedef enum QudaGaugeFieldOrder_s {
    QUDA_FLOAT_GAUGE_ORDER = 1,
    QUDA_FLOAT2_GAUGE_ORDER = 2, // no reconstruct and double precision
    QUDA_FLOAT4_GAUGE_ORDER = 4, // 8 and 12 reconstruct half and single
    QUDA_QDP_GAUGE_ORDER, // expect *gauge[mu], even-odd, spacetime, row-column color
    QUDA_QDPJIT_GAUGE_ORDER, // expect *gauge[mu], even-odd, complex-column-row-spacetime
    QUDA_CPS_WILSON_GAUGE_ORDER, // expect *gauge, even-odd, mu, spacetime, column-row color
    QUDA_MILC_GAUGE_ORDER, // expect *gauge, even-odd, mu, spacetime, row-column order
    QUDA_MILC_SITE_GAUGE_ORDER, // packed into MILC site AoS [even-odd][spacetime] array, and [dir][row][col] inside
    QUDA_BQCD_GAUGE_ORDER, // expect *gauge, mu, even-odd, spacetime+halos, column-row order
    QUDA_TIFR_GAUGE_ORDER, // expect *gauge, mu, even-odd, spacetime, column-row order
    QUDA_TIFR_PADDED_GAUGE_ORDER, // expect *gauge, mu, parity, t, z+halo, y, x/2, column-row order
    QUDA_INVALID_GAUGE_ORDER = QUDA_INVALID_ENUM
  } QudaGaugeFieldOrder;

  typedef enum QudaTboundary_s {
    QUDA_ANTI_PERIODIC_T = -1,
    QUDA_PERIODIC_T = 1,
    QUDA_INVALID_T_BOUNDARY = QUDA_INVALID_ENUM
  } QudaTboundary;

  typedef enum QudaPrecision_s {
    QUDA_QUARTER_PRECISION = 1,
    QUDA_HALF_PRECISION = 2,
    QUDA_SINGLE_PRECISION = 4,
    QUDA_DOUBLE_PRECISION = 8,
    QUDA_INVALID_PRECISION = QUDA_INVALID_ENUM
  } QudaPrecision;

  typedef enum QudaReconstructType_s {
    QUDA_RECONSTRUCT_NO = 18, // store all 18 real numbers explicitly
    QUDA_RECONSTRUCT_12 = 12, // reconstruct from 12 real numbers
    QUDA_RECONSTRUCT_8 = 8,  // reconstruct from 8 real numbers
    QUDA_RECONSTRUCT_9 = 9,   // used for storing HISQ long-link variables
    QUDA_RECONSTRUCT_13 = 13, // used for storing HISQ long-link variables
    QUDA_RECONSTRUCT_10 = 10, // 10-number parameterization used for storing the momentum field
    QUDA_RECONSTRUCT_INVALID = QUDA_INVALID_ENUM
  } QudaReconstructType;

  typedef enum QudaGaugeFixed_s {
    QUDA_GAUGE_FIXED_NO,  // no gauge fixing
    QUDA_GAUGE_FIXED_YES, // gauge field stored in temporal gauge
    QUDA_GAUGE_FIXED_INVALID = QUDA_INVALID_ENUM
  } QudaGaugeFixed;

  //
  // Types used in QudaInvertParam
  //

  typedef enum QudaDslashType_s {
    QUDA_WILSON_DSLASH,
    QUDA_CLOVER_WILSON_DSLASH,
    QUDA_DOMAIN_WALL_DSLASH,
    QUDA_DOMAIN_WALL_4D_DSLASH,
    QUDA_MOBIUS_DWF_DSLASH,
    QUDA_STAGGERED_DSLASH,
    QUDA_ASQTAD_DSLASH,
    QUDA_TWISTED_MASS_DSLASH,
    QUDA_TWISTED_CLOVER_DSLASH,
    QUDA_LAPLACE_DSLASH,
    QUDA_COVDEV_DSLASH,
    QUDA_INVALID_DSLASH = QUDA_INVALID_ENUM
  } QudaDslashType;

  typedef enum QudaInverterType_s {
    QUDA_CG_INVERTER,
    QUDA_BICGSTAB_INVERTER,
    QUDA_GCR_INVERTER,
    QUDA_MR_INVERTER,
    QUDA_MPBICGSTAB_INVERTER,
    QUDA_SD_INVERTER,
    QUDA_XSD_INVERTER,
    QUDA_PCG_INVERTER,
    QUDA_MPCG_INVERTER,
    QUDA_EIGCG_INVERTER,
    QUDA_INC_EIGCG_INVERTER,
    QUDA_GMRESDR_INVERTER,
    QUDA_GMRESDR_PROJ_INVERTER,
    QUDA_GMRESDR_SH_INVERTER,
    QUDA_FGMRESDR_INVERTER,
    QUDA_MG_INVERTER,
    QUDA_BICGSTABL_INVERTER,
    QUDA_CGNE_INVERTER,
    QUDA_CGNR_INVERTER,
    QUDA_CG3_INVERTER,
    QUDA_CG3NE_INVERTER,
    QUDA_CG3NR_INVERTER,
    QUDA_CA_CG_INVERTER,
    QUDA_CA_CGNE_INVERTER,
    QUDA_CA_CGNR_INVERTER,
    QUDA_CA_GCR_INVERTER,
    QUDA_PIPEPCG_INVERTER,
    QUDA_PIPE2PCG_INVERTER,
    QUDA_INVALID_INVERTER = QUDA_INVALID_ENUM
  } QudaInverterType;

  typedef enum QudaEigType_s {
    QUDA_LANCZOS, //Normal Lanczos eigen solver
    QUDA_IMP_RST_LANCZOS, //implicit restarted lanczos solver
    QUDA_INVALID_TYPE = QUDA_INVALID_ENUM
  } QudaEigType;

  typedef enum QudaSolutionType_s {
    QUDA_MAT_SOLUTION,
    QUDA_MATDAG_MAT_SOLUTION,
    QUDA_MATPC_SOLUTION,
    QUDA_MATPC_DAG_SOLUTION,
    QUDA_MATPCDAG_MATPC_SOLUTION,
    QUDA_MATPCDAG_MATPC_SHIFT_SOLUTION,
    QUDA_INVALID_SOLUTION = QUDA_INVALID_ENUM
  } QudaSolutionType;

  typedef enum QudaSolveType_s {
    QUDA_DIRECT_SOLVE,
    QUDA_NORMOP_SOLVE,
    QUDA_DIRECT_PC_SOLVE,
    QUDA_NORMOP_PC_SOLVE,
    QUDA_NORMERR_SOLVE,
    QUDA_NORMERR_PC_SOLVE,
    QUDA_NORMEQ_SOLVE = QUDA_NORMOP_SOLVE, // deprecated
    QUDA_NORMEQ_PC_SOLVE = QUDA_NORMOP_PC_SOLVE, // deprecated
    QUDA_INVALID_SOLVE = QUDA_INVALID_ENUM
  } QudaSolveType;

  typedef enum QudaMultigridCycleType_s {
    QUDA_MG_CYCLE_VCYCLE,
    QUDA_MG_CYCLE_FCYCLE,
    QUDA_MG_CYCLE_WCYCLE,
    QUDA_MG_CYCLE_RECURSIVE,
    QUDA_MG_CYCLE_INVALID = QUDA_INVALID_ENUM
  } QudaMultigridCycleType;

  typedef enum QudaSchwarzType_s {
    QUDA_ADDITIVE_SCHWARZ,
    QUDA_MULTIPLICATIVE_SCHWARZ,
    QUDA_INVALID_SCHWARZ = QUDA_INVALID_ENUM
  } QudaSchwarzType;

  typedef enum QudaResidualType_s {
    QUDA_L2_RELATIVE_RESIDUAL = 1, // L2 relative residual (default)
    QUDA_L2_ABSOLUTE_RESIDUAL = 2, // L2 absolute residual
    QUDA_HEAVY_QUARK_RESIDUAL = 4, // Fermilab heavy quark residual
    QUDA_INVALID_RESIDUAL = QUDA_INVALID_ENUM
  } QudaResidualType;

  // Which basis to use for CA algorithms
  typedef enum QudaCABasis_s {
    QUDA_POWER_BASIS,
    QUDA_CHEBYSHEV_BASIS,
    QUDA_INVALID_BASIS = QUDA_INVALID_ENUM
  } QudaCABasis;

  // Whether the preconditioned matrix is (1-k^2 Deo Doe) or (1-k^2 Doe Deo)
  //
  // For the clover-improved Wilson Dirac operator, QUDA_MATPC_EVEN_EVEN
  // defaults to the "symmetric" form, (1 - k^2 A_ee^-1 D_eo A_oo^-1 D_oe),
  // and likewise for QUDA_MATPC_ODD_ODD.
  //
  // For the "asymmetric" form, (A_ee - k^2 D_eo A_oo^-1 D_oe), select
  // QUDA_MATPC_EVEN_EVEN_ASYMMETRIC.
  //
  typedef enum QudaMatPCType_s {
    QUDA_MATPC_EVEN_EVEN,
    QUDA_MATPC_ODD_ODD,
    QUDA_MATPC_EVEN_EVEN_ASYMMETRIC,
    QUDA_MATPC_ODD_ODD_ASYMMETRIC,
    QUDA_MATPC_INVALID = QUDA_INVALID_ENUM
  } QudaMatPCType;

  typedef enum QudaDagType_s {
    QUDA_DAG_NO,
    QUDA_DAG_YES,
    QUDA_DAG_INVALID = QUDA_INVALID_ENUM
  } QudaDagType;

  typedef enum QudaMassNormalization_s {
    QUDA_KAPPA_NORMALIZATION,
    QUDA_MASS_NORMALIZATION,
    QUDA_ASYMMETRIC_MASS_NORMALIZATION,
    QUDA_INVALID_NORMALIZATION = QUDA_INVALID_ENUM
  } QudaMassNormalization;

  typedef enum QudaSolverNormalization_s {
    QUDA_DEFAULT_NORMALIZATION, // leave source and solution untouched
    QUDA_SOURCE_NORMALIZATION  // normalize such that || src || = 1
  } QudaSolverNormalization;

  typedef enum QudaPreserveSource_s {
    QUDA_PRESERVE_SOURCE_NO,  // use the source for the residual
    QUDA_PRESERVE_SOURCE_YES, // keep the source intact
    QUDA_PRESERVE_SOURCE_INVALID = QUDA_INVALID_ENUM
  } QudaPreserveSource;

  typedef enum QudaDiracFieldOrder_s {
    QUDA_INTERNAL_DIRAC_ORDER,   // internal dirac order used, varies on precision and dslash type
    QUDA_DIRAC_ORDER,            // even-odd, color inside spin
    QUDA_QDP_DIRAC_ORDER,        // even-odd, spin inside color
    QUDA_QDPJIT_DIRAC_ORDER,     // even-odd, complex-color-spin-spacetime
    QUDA_CPS_WILSON_DIRAC_ORDER, // odd-even, color inside spin
    QUDA_LEX_DIRAC_ORDER,        // lexicographical order, color inside spin
    QUDA_TIFR_PADDED_DIRAC_ORDER, // padded z dimension for TIFR RHMC code
    QUDA_INVALID_DIRAC_ORDER = QUDA_INVALID_ENUM
  } QudaDiracFieldOrder;

  typedef enum QudaCloverFieldOrder_s {
    QUDA_FLOAT_CLOVER_ORDER = 1,  // even-odd float ordering
    QUDA_FLOAT2_CLOVER_ORDER = 2, // even-odd float2 ordering
    QUDA_FLOAT4_CLOVER_ORDER = 4, // even-odd float4 ordering
    QUDA_PACKED_CLOVER_ORDER,     // even-odd, QDP packed
    QUDA_QDPJIT_CLOVER_ORDER,     // (diagonal / off-diagonal)-chirality-spacetime
    QUDA_BQCD_CLOVER_ORDER,       // even-odd, super-diagonal packed and reordered
    QUDA_INVALID_CLOVER_ORDER = QUDA_INVALID_ENUM
  } QudaCloverFieldOrder;

  typedef enum QudaVerbosity_s {
    QUDA_SILENT,
    QUDA_SUMMARIZE,
    QUDA_VERBOSE,
    QUDA_DEBUG_VERBOSE,
    QUDA_INVALID_VERBOSITY = QUDA_INVALID_ENUM
  } QudaVerbosity;

  typedef enum QudaTune_s {
    QUDA_TUNE_NO,
    QUDA_TUNE_YES,
    QUDA_TUNE_INVALID = QUDA_INVALID_ENUM
  } QudaTune;

  typedef enum QudaPreserveDirac_s {
    QUDA_PRESERVE_DIRAC_NO,
    QUDA_PRESERVE_DIRAC_YES,
    QUDA_PRESERVE_DIRAC_INVALID = QUDA_INVALID_ENUM
  } QudaPreserveDirac;

  //
  // Type used for "parity" argument to dslashQuda()
  //

  typedef enum QudaParity_s {
    QUDA_EVEN_PARITY = 0,
    QUDA_ODD_PARITY,
    QUDA_INVALID_PARITY = QUDA_INVALID_ENUM
  } QudaParity;

  //
  // Types used only internally
  //

  typedef enum QudaDiracType_s {
    QUDA_WILSON_DIRAC,
    QUDA_WILSONPC_DIRAC,
    QUDA_CLOVER_DIRAC,
    QUDA_CLOVERPC_DIRAC,
    QUDA_DOMAIN_WALL_DIRAC,
    QUDA_DOMAIN_WALLPC_DIRAC,
    QUDA_DOMAIN_WALL_4D_DIRAC,
    QUDA_DOMAIN_WALL_4DPC_DIRAC,
    QUDA_MOBIUS_DOMAIN_WALL_DIRAC,
    QUDA_MOBIUS_DOMAIN_WALLPC_DIRAC,
    QUDA_STAGGERED_DIRAC,
    QUDA_STAGGEREDPC_DIRAC,
    QUDA_ASQTAD_DIRAC,
    QUDA_ASQTADPC_DIRAC,
    QUDA_TWISTED_MASS_DIRAC,
    QUDA_TWISTED_MASSPC_DIRAC,
    QUDA_TWISTED_CLOVER_DIRAC,
    QUDA_TWISTED_CLOVERPC_DIRAC,
    QUDA_COARSE_DIRAC,
    QUDA_COARSEPC_DIRAC,
    QUDA_GAUGE_LAPLACE_DIRAC,
    QUDA_GAUGE_LAPLACEPC_DIRAC,
    QUDA_GAUGE_COVDEV_DIRAC,
    QUDA_INVALID_DIRAC = QUDA_INVALID_ENUM
  } QudaDiracType;

  // Where the field is stored
  typedef enum QudaFieldLocation_s {
    QUDA_CPU_FIELD_LOCATION = 1,
    QUDA_CUDA_FIELD_LOCATION = 2,
    QUDA_INVALID_FIELD_LOCATION = QUDA_INVALID_ENUM
  } QudaFieldLocation;

  // Which sites are included
  typedef enum QudaSiteSubset_s {
    QUDA_PARITY_SITE_SUBSET = 1,
    QUDA_FULL_SITE_SUBSET = 2,
    QUDA_INVALID_SITE_SUBSET = QUDA_INVALID_ENUM
  } QudaSiteSubset;

  // Site ordering (always t-z-y-x, with rightmost varying fastest)
  typedef enum QudaSiteOrder_s {
    QUDA_LEXICOGRAPHIC_SITE_ORDER, // lexicographic ordering
    QUDA_EVEN_ODD_SITE_ORDER, // QUDA and QDP use this
    QUDA_ODD_EVEN_SITE_ORDER, // CPS uses this
    QUDA_INVALID_SITE_ORDER = QUDA_INVALID_ENUM
  } QudaSiteOrder;

  // Degree of freedom ordering
  typedef enum QudaFieldOrder_s {
    QUDA_FLOAT_FIELD_ORDER = 1, // spin-color-complex-space
    QUDA_FLOAT2_FIELD_ORDER = 2, // (spin-color-complex)/2-space-(spin-color-complex)%2
    QUDA_FLOAT4_FIELD_ORDER = 4, // (spin-color-complex)/4-space-(spin-color-complex)%4
    QUDA_SPACE_SPIN_COLOR_FIELD_ORDER, // CPS/QDP++ ordering
    QUDA_SPACE_COLOR_SPIN_FIELD_ORDER, // QLA ordering (spin inside color)
    QUDA_QDPJIT_FIELD_ORDER, // QDP field ordering (complex-color-spin-spacetime)
    QUDA_QOP_DOMAIN_WALL_FIELD_ORDER, // QOP domain-wall ordering
    QUDA_PADDED_SPACE_SPIN_COLOR_FIELD_ORDER, // TIFR RHMC ordering
    QUDA_INVALID_FIELD_ORDER = QUDA_INVALID_ENUM
  } QudaFieldOrder;

  typedef enum QudaFieldCreate_s {
    QUDA_NULL_FIELD_CREATE, // create new field
    QUDA_ZERO_FIELD_CREATE, // create new field and zero it
    QUDA_COPY_FIELD_CREATE, // create copy to field
    QUDA_REFERENCE_FIELD_CREATE, // create reference to field
    QUDA_INVALID_FIELD_CREATE = QUDA_INVALID_ENUM
  } QudaFieldCreate;

  typedef enum QudaGammaBasis_s {
    QUDA_DEGRAND_ROSSI_GAMMA_BASIS,
    QUDA_UKQCD_GAMMA_BASIS,
    QUDA_CHIRAL_GAMMA_BASIS,
    QUDA_INVALID_GAMMA_BASIS = QUDA_INVALID_ENUM
  } QudaGammaBasis;

  typedef enum QudaSourceType_s {
    QUDA_POINT_SOURCE,
    QUDA_RANDOM_SOURCE,
    QUDA_CONSTANT_SOURCE,
    QUDA_SINUSOIDAL_SOURCE,
    QUDA_CORNER_SOURCE,
    QUDA_INVALID_SOURCE = QUDA_INVALID_ENUM
  } QudaSourceType;

  typedef enum QudaNoiseType_s {
    QUDA_NOISE_GAUSS,
    QUDA_NOISE_UNIFORM,
    QUDA_NOISE_INVALID = QUDA_INVALID_ENUM
  } QudaNoiseType;

  // used to select projection method for deflated solvers
  typedef enum QudaProjectionType_s {
      QUDA_MINRES_PROJECTION,
      QUDA_GALERKIN_PROJECTION,
      QUDA_INVALID_PROJECTION = QUDA_INVALID_ENUM
  } QudaProjectionType;

  // used to select checkerboard preconditioning method
  typedef enum QudaPCType_s {
    QUDA_4D_PC = 4,
    QUDA_5D_PC = 5,
    QUDA_PC_INVALID = QUDA_INVALID_ENUM
<<<<<<< HEAD
  } QudaDWFPCType;
=======
  } QudaPCType;
>>>>>>> d8714936

  typedef enum QudaTwistFlavorType_s {
    QUDA_TWIST_SINGLET = 1,
    QUDA_TWIST_NONDEG_DOUBLET = +2,
    QUDA_TWIST_DEG_DOUBLET = -2,
    QUDA_TWIST_NO  = 0,
    QUDA_TWIST_INVALID = QUDA_INVALID_ENUM
  } QudaTwistFlavorType;

  typedef enum QudaTwistDslashType_s {
    QUDA_DEG_TWIST_INV_DSLASH,
    QUDA_DEG_DSLASH_TWIST_INV,
    QUDA_DEG_DSLASH_TWIST_XPAY,
    QUDA_NONDEG_DSLASH,
    QUDA_DSLASH_INVALID = QUDA_INVALID_ENUM
  } QudaTwistDslashType;

  typedef enum QudaTwistCloverDslashType_s {
    QUDA_DEG_CLOVER_TWIST_INV_DSLASH,
    QUDA_DEG_DSLASH_CLOVER_TWIST_INV,
    QUDA_DEG_DSLASH_CLOVER_TWIST_XPAY,
    QUDA_TC_DSLASH_INVALID = QUDA_INVALID_ENUM
  } QudaTwistCloverDslashType;

  typedef enum QudaTwistGamma5Type_s {
    QUDA_TWIST_GAMMA5_DIRECT,
    QUDA_TWIST_GAMMA5_INVERSE,
    QUDA_TWIST_GAMMA5_INVALID = QUDA_INVALID_ENUM
  } QudaTwistGamma5Type;

  typedef enum QudaUseInitGuess_s {
    QUDA_USE_INIT_GUESS_NO,
    QUDA_USE_INIT_GUESS_YES,
    QUDA_USE_INIT_GUESS_INVALID = QUDA_INVALID_ENUM
  } QudaUseInitGuess;

  typedef enum QudaComputeNullVector_s {
    QUDA_COMPUTE_NULL_VECTOR_NO,
    QUDA_COMPUTE_NULL_VECTOR_YES,
    QUDA_COMPUTE_NULL_VECTOR_INVALID = QUDA_INVALID_ENUM
  } QudaComputeNullVector;

  typedef enum QudaSetupType_s {
    QUDA_NULL_VECTOR_SETUP,
    QUDA_TEST_VECTOR_SETUP,
    QUDA_INVALID_SETUP_TYPE = QUDA_INVALID_ENUM
  } QudaSetupType;

  typedef enum QudaBoolean_s {
    QUDA_BOOLEAN_NO = 0,
    QUDA_BOOLEAN_YES = 1,
    QUDA_BOOLEAN_INVALID = QUDA_INVALID_ENUM
  } QudaBoolean;

  typedef enum QudaDirection_s {
    QUDA_BACKWARDS = -1,
    QUDA_FORWARDS = +1,
    QUDA_BOTH_DIRS = 2
  } QudaDirection;

  typedef enum QudaLinkDirection_s {
    QUDA_LINK_BACKWARDS,
    QUDA_LINK_FORWARDS,
    QUDA_LINK_BIDIRECTIONAL
  } QudaLinkDirection;

  typedef enum QudaFieldGeometry_s {
    QUDA_SCALAR_GEOMETRY = 1,
    QUDA_VECTOR_GEOMETRY = 4,
    QUDA_TENSOR_GEOMETRY = 6,
    QUDA_COARSE_GEOMETRY = 8,
    QUDA_INVALID_GEOMETRY = QUDA_INVALID_ENUM
  } QudaFieldGeometry;

  typedef enum QudaGhostExchange_s {
    QUDA_GHOST_EXCHANGE_NO,
    QUDA_GHOST_EXCHANGE_PAD,
    QUDA_GHOST_EXCHANGE_EXTENDED,
    QUDA_GHOST_EXCHANGE_INVALID = QUDA_INVALID_ENUM
  } QudaGhostExchange;

  typedef enum QudaStaggeredPhase_s {
    QUDA_STAGGERED_PHASE_NO = 0,
    QUDA_STAGGERED_PHASE_MILC = 1,
    QUDA_STAGGERED_PHASE_CPS = 2,
    QUDA_STAGGERED_PHASE_TIFR = 3,
    QUDA_STAGGERED_PHASE_INVALID = QUDA_INVALID_ENUM
  } QudaStaggeredPhase;

  typedef enum QudaContractType_s {
    QUDA_CONTRACT,
    QUDA_CONTRACT_PLUS,
    QUDA_CONTRACT_MINUS,
    QUDA_CONTRACT_GAMMA5,
    QUDA_CONTRACT_GAMMA5_PLUS,
    QUDA_CONTRACT_GAMMA5_MINUS,
    QUDA_CONTRACT_TSLICE,
    QUDA_CONTRACT_TSLICE_PLUS,
    QUDA_CONTRACT_TSLICE_MINUS,
    QUDA_CONTRACT_INVALID = QUDA_INVALID_ENUM
  } QudaContractType;

  //Allows to choose an appropriate external library
  typedef enum QudaExtLibType_s {
    QUDA_CUSOLVE_EXTLIB,
    QUDA_EIGEN_EXTLIB,
    QUDA_MAGMA_EXTLIB,
    QUDA_EXTLIB_INVALID = QUDA_INVALID_ENUM
  } QudaExtLibType;

#ifdef __cplusplus
}
#endif

#endif // _ENUM_QUDA_H<|MERGE_RESOLUTION|>--- conflicted
+++ resolved
@@ -386,11 +386,7 @@
     QUDA_4D_PC = 4,
     QUDA_5D_PC = 5,
     QUDA_PC_INVALID = QUDA_INVALID_ENUM
-<<<<<<< HEAD
-  } QudaDWFPCType;
-=======
   } QudaPCType;
->>>>>>> d8714936
 
   typedef enum QudaTwistFlavorType_s {
     QUDA_TWIST_SINGLET = 1,
