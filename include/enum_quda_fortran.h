--- conflicted
+++ resolved
@@ -345,17 +345,11 @@
 #define QUDA_MINRES_PROJECTION 0
 #define QUDA_GALERKIN_PROJECTION 1
 #define QUDA_INVALID_PROJECTION QUDA_INVALID_ENUM
-<<<<<<< HEAD
-
-#define QudaDWFPCType integer(4)
-#define QUDA_5D_PC 0
-#define QUDA_4D_PC 1
-=======
   
 #define QudaPCType integer(4)
 #define QUDA_4D_PC 4
 #define QUDA_5D_PC 5
->>>>>>> d8714936
+
 #define QUDA_PC_INVALID QUDA_INVALID_ENUM
 
 #define QudaTwistFlavorType integer(4)
