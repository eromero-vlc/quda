--- conflicted
+++ resolved
@@ -147,27 +147,17 @@
 #ifdef __cplusplus
 extern "C" {
 #endif
-<<<<<<< HEAD
-  
   extern bool globalReduce;
+
+  void reduceMaxDouble(double &);
   void reduceDouble(double &);
   void reduceDoubleArray(double *, const int len);
-  
+
   int commDim(int);
   int commCoords(int);
   int commDimPartitioned(int dir);
   void commDimPartitionedSet(int dir);
   void commBarrier();
-=======
-void reduceMaxDouble(double &);
-void reduceDouble(double &);
-void reduceDoubleArray(double *, const int len);
-
-int commDim(int);
-int commCoords(int);
-int commDimPartitioned(int dir);
-void commDimPartitionedSet(int dir);
->>>>>>> 5315ecdc
 
 #ifdef __cplusplus
 }
