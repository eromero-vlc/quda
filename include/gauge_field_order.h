#ifndef _GAUGE_ORDER_H
#define _GAUGE_ORDER_H

/**
 * @file  gauge_field_order.h
 * @brief Main header file for host and device accessors to GaugeFields
 *
 */

#include <tune_quda.h>
#include <assert.h>
#include <register_traits.h>
#include <complex_quda.h>

namespace quda {
  
  namespace gauge {
    
    template <typename Float>
      struct FieldOrder {

      protected:
	/** An internal reference to the actual field we are accessing */
	GaugeField &U;
	const int volumeCB;
	const int nDim;
	const int nColor;

      public:
	/** 
	 * Constructor for the FieldOrder class
	 * @param field The field that we are accessing
	 */
      FieldOrder(GaugeField &U) : U(U), volumeCB(U.VolumeCB()), nDim(U.Ndim()), nColor(U.Ncolor()) { 
	if (U.Reconstruct() != QUDA_RECONSTRUCT_NO) 
	  errorQuda("GaugeField ordering not supported with reconstruction");
      }
	
	GaugeField& Field() { return U; }
	
	/**
	 * Destructor for the FieldOrder class
	 */
	virtual ~FieldOrder() { ; }

	/**
	 * Read-only complex-member accessor function
	 * @param d dimension index
	 * @param parity Parity index
	 * @param x 1-d site index
	 * @param s spin index
	 * @param c color index
	 */
	__device__ __host__ virtual const quda::complex<Float>& 
	operator()(int d, int parity, int x, int row, int col) const = 0;

	/**
	 * Writable complex-member accessor function
	 * @param d dimension index
	 * @param parity Parity index
	 * @param x 1-d site index
	 * @param s spin index
	 * @param c color index
	 */
	__device__ __host__ virtual quda::complex<Float>& 
	operator()(int d, int parity, int x, int row, int col) = 0;

	/** Returns the number of field colors */
	__device__ __host__ int Ncolor() const { return nColor; }

	/** Returns the field volume */
	__device__ __host__ int Volume() const { return 2*volumeCB; }

	/** Returns the field volume */
	__device__ __host__ int VolumeCB() const { return volumeCB; }

	/** Returns the field geometric dimension */
	__device__ __host__ int Ndim() const { return nDim; }
      };

  template <typename Float>
  struct QDPFieldOrder : FieldOrder<Float> {

    quda::complex<Float> **u;

  QDPFieldOrder(GaugeField &U) : FieldOrder<Float>(U), 
      u(static_cast<quda::complex<Float>**>(U.Gauge_p())) { ; } 
    virtual ~QDPFieldOrder() { ; } 
    
    /**
     * Read-only complex-member accessor function
     * @param d dimension index
     * @param parity Parity index
     * @param x 1-d site index
     * @param s spin index
     * @param c color index
     */
    __device__ __host__ const quda::complex<Float>& operator()
      (int d, int parity, int x, int row, int col) const {
      return u[d][ ((parity * FieldOrder<Float>::volumeCB + x)*FieldOrder<Float>::nColor +
		    row)*FieldOrder<Float>::nColor + col];
    }
    
    /**
     * Writable complex-member accessor function
     * @param d dimension index
     * @param parity Parity index
     * @param x 1-d site index
     * @param s spin index
     * @param c color index
     */
    __device__ __host__ quda::complex<Float>& operator()
      (int d, int parity, int x, int row, int col) {
      return u[d][ ((parity * FieldOrder<Float>::volumeCB + x)*FieldOrder<Float>::nColor +
		    row)*FieldOrder<Float>::nColor + col];
    }
    
  };

  template <typename Float>
    FieldOrder<Float>* createOrder(const GaugeField &a) {
    FieldOrder<Float>* ptr=0;

    if (a.Order() == QUDA_QDP_GAUGE_ORDER) {
      ptr = new QDPFieldOrder<Float>(const_cast<GaugeField&>(a));
    } else {
      errorQuda("Order %d not supported in cpuGaugeField", a.FieldOrder());
    }

    return ptr;
  }

  // a += b*c
  template <typename Float>
    __device__ __host__ inline void accumulateComplexProduct(Float *a, const Float *b, const Float *c, Float sign) {
    a[0] += sign*(b[0]*c[0] - b[1]*c[1]);
    a[1] += sign*(b[0]*c[1] + b[1]*c[0]);
  }

  // a = b*c
  template <typename Float>
    __device__ __host__ inline void complexProduct(Float *a, const Float *b, const Float *c) {
    a[0] = b[0]*c[0] - b[1]*c[1];
    a[1] = b[0]*c[1] + b[1]*c[0];
  }

  // a = conj(b)*c
  template <typename Float>
    __device__ __host__ inline void complexDotProduct(Float *a, const Float *b, const Float *c) {
    a[0] = b[0]*c[0] + b[1]*c[1];
    a[1] = b[0]*c[1] - b[1]*c[0];
  }


  // a = b/c
  template <typename Float> 
    __device__ __host__ inline void complexQuotient(Float *a, const Float *b, const Float *c){
    complexDotProduct(a, c, b);
    Float denom = c[0]*c[0] + c[1]*c[1];
    a[0] /= denom;
    a[1] /= denom;
  }

  // a += conj(b) * conj(c)
  template <typename Float>
    __device__ __host__ inline void accumulateConjugateProduct(Float *a, const Float *b, const Float *c, int sign) {
    a[0] += sign * (b[0]*c[0] - b[1]*c[1]);
    a[1] -= sign * (b[0]*c[1] + b[1]*c[0]);
  }

  // a = conj(b)*conj(c)
  template <typename Float>
    __device__ __host__ inline void complexConjugateProduct(Float *a, const Float *b, const Float *c) {
    a[0] = b[0]*c[0] - b[1]*c[1];
    a[1] = -b[0]*c[1] - b[1]*c[0];
  }

  /** Generic reconstruction is no reconstruction */
  template <int N, typename Float> 
    struct Reconstruct {
      typedef typename mapper<Float>::type RegType;
      Reconstruct(const GaugeField &u) { ; }

      __device__ __host__ inline void Pack(RegType out[N], const RegType in[N], int idx ) const {
        for (int i=0; i<N; i++) out[i] = in[i];
      }
      __device__ __host__ inline void Unpack(RegType out[N], const RegType in[N], int idx, int dir, const RegType phase) const {
        for (int i=0; i<N; i++) out[i] = in[i];
      }


      __device__ __host__ inline void getPhase(RegType *phase, const RegType in[18]) const {
	*phase = 0;
      }

    };

  /** No reconstruction but we scale the result. This is used for
      half-precision non-unitary fields, e.g., staggered fat link */
  template <typename Float>
    struct Reconstruct<19,Float> {
    typedef typename mapper<Float>::type RegType;
    RegType scale;
  Reconstruct(const GaugeField &u) : scale(u.LinkMax()) { ; }

    __device__ __host__ inline void Pack(RegType out[18], const RegType in[18], int idx) const {
      for (int i=0; i<18; i++) out[i] = in[i] / scale;
    }
    __device__ __host__ inline void Unpack(RegType out[18], const RegType in[18],
					   int idx, int dir, const RegType phase) const {
      for (int i=0; i<18; i++) out[i] = scale * in[i];
    }

    __device__ __host__ inline void getPhase(RegType* phase, const RegType in[18]) const { *phase=0; return; }
  };

  template <typename Float>
    struct Reconstruct<12,Float> {
    typedef typename mapper<Float>::type RegType;
    int X[QUDA_MAX_DIM];
    const RegType anisotropy;
    const QudaTboundary tBoundary;

  Reconstruct(const GaugeField &u) : anisotropy(u.Anisotropy()), tBoundary(u.TBoundary())
      {	for (int i=0; i<QUDA_MAX_DIM; i++) X[i] = u.X()[i]; }

    __device__ __host__ inline void Pack(RegType out[12], const RegType in[18], int idx) const {
      for (int i=0; i<12; i++) out[i] = in[i];
    }

    __device__ __host__ inline void Unpack(RegType out[18], const RegType in[12],
					   int idx, int dir, const RegType phase) const {
      for (int i=0; i<12; i++) out[i] = in[i];
      for (int i=12; i<18; i++) out[i] = 0.0;
      accumulateConjugateProduct(&out[12], &out[2], &out[10], +1);
      accumulateConjugateProduct(&out[12], &out[4], &out[8], -1);
      accumulateConjugateProduct(&out[14], &out[4], &out[6], +1);
      accumulateConjugateProduct(&out[14], &out[0], &out[10], -1);
      accumulateConjugateProduct(&out[16], &out[0], &out[8], +1);
      accumulateConjugateProduct(&out[16], &out[2], &out[6], -1);
//      RegType u0 = (dir < 3 ? anisotropy :
//		    (idx >= (X[3]-1)*X[0]*X[1]*X[2]/2 ? tBoundary : 1));


            RegType u0 = (dir < 3 ? anisotropy :
                    (((idx >= (X[3]-1)*X[0]*X[1]*X[2]/2) && true) ? tBoundary : 1));


      for (int i=12; i<18; i++) out[i]*=u0;
    }

    __device__ __host__ inline void getPhase(RegType* phase, const RegType in[18]){ *phase=0; return; }

  };


  // FIX ME - 11 is a misnomer to avoid confusion in template instantiation
  template <typename Float>
    struct Reconstruct<11,Float> {
    typedef typename mapper<Float>::type RegType;

    Reconstruct(const GaugeField &u) { ; }

    __device__ __host__ inline void Pack(RegType out[10], const RegType in[18], int idx) const {
      for (int i=0; i<4; i++) out[i] = in[i+2];
      out[4] = in[10];
      out[5] = in[11];
      out[6] = in[1];
      out[7] = in[9];
      out[8] = in[17];
      out[9] = 0.0;
    }

    __device__ __host__ inline void Unpack(RegType out[18], const RegType in[10],
					   int idx, int dir, const RegType phase) const {
      out[0] = 0.0;
      out[1] = in[6];
      for (int i=0; i<4; i++) out[i+2] = in[i];
      out[6] = -out[2];
      out[7] =  out[3];
      out[8] = 0.0;
      out[9] = in[7];
      out[10] = in[4];
      out[11] = in[5];
      out[12] = -out[4];
      out[13] =  out[5];
      out[14] = -out[10];
      out[15] =  out[11];
      out[16] = 0.0;
      out[17] = in[8];
    }

    __device__ __host__ inline void getPhase(RegType* phase, const RegType in[18])
    { *phase=0; return; }

  };

  template <typename Float>
    struct Reconstruct<13,Float> {
    typedef typename mapper<Float>::type RegType;
    const Reconstruct<12,Float> reconstruct_12;
    const RegType scale; 

  Reconstruct(const GaugeField &u) : reconstruct_12(u), scale(u.Scale()) {}

    __device__ __host__ inline void Pack(RegType out[12], const RegType in[18], int idx) const {
      reconstruct_12.Pack(out, in, idx); 
    }

    __device__ __host__ inline void Unpack(RegType out[18], const RegType in[12], int idx, int dir, const RegType phase) const {
      for(int i=0; i<12; ++i) out[i] = in[i];
      for(int i=12; i<18; ++i) out[i] = 0.0;

      const RegType coeff = 1./scale;

      accumulateConjugateProduct(&out[12], &out[2], &out[10], +coeff);
      accumulateConjugateProduct(&out[12], &out[4], &out[8], -coeff);
      accumulateConjugateProduct(&out[14], &out[4], &out[6], +coeff);
      accumulateConjugateProduct(&out[14], &out[0], &out[10], -coeff);
      accumulateConjugateProduct(&out[16], &out[0], &out[8], +coeff);
      accumulateConjugateProduct(&out[16], &out[2], &out[6], -coeff);

      // Multiply the third row by exp(I*3*phase)
      RegType cos_sin[2];
      Trig<isHalf<RegType>::value>::SinCos(static_cast<RegType>(3.*phase), &cos_sin[1], &cos_sin[0]);     
      RegType tmp[2];
      complexProduct(tmp, cos_sin, &out[12]); out[12] = tmp[0]; out[13] = tmp[1];
      complexProduct(tmp, cos_sin, &out[14]); out[14] = tmp[0]; out[15] = tmp[1];
      complexProduct(tmp, cos_sin, &out[16]); out[16] = tmp[0]; out[17] = tmp[1];
    }

    __device__ __host__ inline void getPhase(RegType *phase, const RegType in[18]) const {
      RegType denom[2];
      // denominator = (U[0][0]*U[1][1] - U[0][1]*U[1][0])*
      complexProduct(denom, in, in+8);
      accumulateComplexProduct(denom, in+2, in+6, static_cast<RegType>(-1.0));

      denom[0] /= scale;
      denom[1] /= (-scale); // complex conjugate

      RegType expI3Phase[2];
      // numerator = U[2][2]
      complexQuotient(expI3Phase, in+16, denom);

      *phase = Trig<isHalf<RegType>::value>::Atan2(expI3Phase[1], expI3Phase[0])/3.;
      return;
    }

  };


  template <typename Float>
    struct Reconstruct<8,Float> {
    typedef typename mapper<Float>::type RegType;
    int X[QUDA_MAX_DIM];
    const RegType anisotropy;
    const QudaTboundary tBoundary;

  Reconstruct(const GaugeField &u) : anisotropy(u.Anisotropy()), tBoundary(u.TBoundary()) 
      {	for (int i=0; i<QUDA_MAX_DIM; i++) X[i] = u.X()[i]; }

    __device__ __host__ inline void Pack(RegType out[8], const RegType in[18], int idx) const {
      out[0] = Trig<isHalf<Float>::value>::Atan2(in[1], in[0]);
      out[1] = Trig<isHalf<Float>::value>::Atan2(in[13], in[12]);
      for (int i=2; i<8; i++) out[i] = in[i];
    }

    __device__ __host__ inline void Unpack(RegType out[18], const RegType in[8],
					   int idx, int dir, const RegType phase) const {
      // First reconstruct first row
      RegType row_sum = 0.0;
      for (int i=2; i<6; i++) {
	out[i] = in[i];
	row_sum += in[i]*in[i];
      }

      RegType u0 = (dir < 3 ? anisotropy :
		    (idx >= (X[3]-1)*X[0]*X[1]*X[2]/2 ? tBoundary : 1));
      RegType diff = 1.0/(u0*u0) - row_sum;
      RegType U00_mag = sqrt(diff >= 0 ? diff : 0.0);

      out[0] = U00_mag * Trig<isHalf<Float>::value>::Cos(in[0]);
      out[1] = U00_mag * Trig<isHalf<Float>::value>::Sin(in[0]);

      // Now reconstruct first column
      RegType column_sum = 0.0;
      for (int i=0; i<2; i++) column_sum += out[i]*out[i];
      for (int i=6; i<8; i++) {
	out[i] = in[i];
	column_sum += in[i]*in[i];
      }
      diff = 1.f/(u0*u0) - column_sum;
      RegType U20_mag = sqrt(diff >= 0 ? diff : 0.0);

      out[12] = U20_mag * Trig<isHalf<Float>::value>::Cos(in[1]);
      out[13] = U20_mag * Trig<isHalf<Float>::value>::Sin(in[1]);
      // First column now restored

      // finally reconstruct last elements from SU(2) rotation
      RegType r_inv2 = 1.0/(u0*row_sum);

      // U11
      RegType A[2];
      complexDotProduct(A, out+0, out+6);
      complexConjugateProduct(out+8, out+12, out+4);
      accumulateComplexProduct(out+8, A, out+2, u0);
      out[8] *= -r_inv2;
      out[9] *= -r_inv2;

      // U12
      complexConjugateProduct(out+10, out+12, out+2);
      accumulateComplexProduct(out+10, A, out+4, -u0);
      out[10] *= r_inv2;
      out[11] *= r_inv2;

      // U21
      complexDotProduct(A, out+0, out+12);
      complexConjugateProduct(out+14, out+6, out+4);
      accumulateComplexProduct(out+14, A, out+2, -u0);
      out[14] *= r_inv2;
      out[15] *= r_inv2;

      // U12
      complexConjugateProduct(out+16, out+6, out+2);
      accumulateComplexProduct(out+16, A, out+4, u0);
      out[16] *= -r_inv2;
      out[17] *= -r_inv2;
    }

    __device__ __host__ inline void getPhase(RegType* phase, const RegType in[18]){ *phase=0; return; }
  };


  template <typename Float>
    struct Reconstruct<9,Float> {
    typedef typename mapper<Float>::type RegType;
    const Reconstruct<8,Float> reconstruct_8;
    const RegType scale;

  Reconstruct(const GaugeField &u) : reconstruct_8(u), scale(u.Scale()) {}

    __device__ __host__ inline void getPhase(RegType *phase, const RegType in[18]) const {

      RegType denom[2];
      // denominator = (U[0][0]*U[1][1] - U[0][1]*U[1][0])*
      complexProduct(denom, in, in+8);
      accumulateComplexProduct(denom, in+2, in+6, static_cast<RegType>(-1.0));

      denom[0] /= scale;
      denom[1] /= (-scale); // complex conjugate

      RegType expI3Phase[2];
      // numerator = U[2][2]
      complexQuotient(expI3Phase, in+16, denom);

      *phase = Trig<isHalf<RegType>::value>::Atan2(expI3Phase[1], expI3Phase[0])/3.;
    }


    __device__ __host__ inline void Pack(RegType out[8], const RegType in[18], int idx) const {

      RegType phase;
      getPhase(&phase,in);
      RegType cos_sin[2];
      sincos(-phase, &cos_sin[1], &cos_sin[0]);      
      // Rescale the U3 input matrix by exp(-I*phase) to obtain an SU3 matrix multiplied by a real scale factor, 
      // which the macros in read_gauge.h can handle.
      // NB: Only 5 complex matrix elements are used in the reconstruct 8 packing routine, 
      // so only need to rescale those elements.
      RegType su3[18];
      for(int i=0; i<4; ++i){ 
	complexProduct(su3 + 2*i, cos_sin, in + 2*i);
      }
      complexProduct(&su3[12], cos_sin, &in[12]);
      reconstruct_8.Pack(out, su3, idx); 
    }

    __device__ __host__ inline void Unpack(RegType out[18], const RegType in[8], int idx, int dir, const RegType phase) const {
      reconstruct_8.Unpack(out, in, idx, dir, phase);
      RegType cos_sin[2];
      Trig<isHalf<RegType>::value>::SinCos(phase, &cos_sin[1], &cos_sin[0]);     
      RegType tmp[2];
      cos_sin[0] *= scale;
      cos_sin[1] *= scale;

      // rescale the matrix by exp(I*phase)*scale
      complexProduct(tmp, cos_sin, &out[0]);  out[0] = tmp[0]; out[1] = tmp[1];
      complexProduct(tmp, cos_sin, &out[2]);  out[2] = tmp[0]; out[3] = tmp[1];
      complexProduct(tmp, cos_sin, &out[4]);  out[4] = tmp[0]; out[5] = tmp[1];
      complexProduct(tmp, cos_sin, &out[6]);  out[6] = tmp[0]; out[7] = tmp[1];
      complexProduct(tmp, cos_sin, &out[8]);  out[8] = tmp[0]; out[9] = tmp[1];
      complexProduct(tmp, cos_sin, &out[10]); out[10] = tmp[0]; out[11] = tmp[1];
      complexProduct(tmp, cos_sin, &out[12]); out[12] = tmp[0]; out[13] = tmp[1];
      complexProduct(tmp, cos_sin, &out[14]); out[14] = tmp[0]; out[15] = tmp[1];
      complexProduct(tmp, cos_sin, &out[16]); out[16] = tmp[0]; out[17] = tmp[1];
    }

  };


  template <typename Float, int length, int N, int reconLen>
    struct FloatNOrder {
      typedef typename mapper<Float>::type RegType;
      Reconstruct<reconLen,Float> reconstruct;
      Float *gauge[2];
      Float *ghost[4];
      int faceVolumeCB[QUDA_MAX_DIM];
      const int volumeCB;
      const int stride;
      const int geometry;
#if __COMPUTE_CAPABILITY__ >= 200
      const int hasPhase; 
      const size_t phaseOffset;
#endif

    FloatNOrder(const GaugeField &u, Float *gauge_=0, Float **ghost_=0) : 
      reconstruct(u), volumeCB(u.VolumeCB()), stride(u.Stride()), geometry(u.Geometry())
#if __COMPUTE_CAPABILITY__ >= 200
	, hasPhase((u.Reconstruct() == QUDA_RECONSTRUCT_9 || u.Reconstruct() == QUDA_RECONSTRUCT_13) ? 1 : 0), 
	phaseOffset(u.PhaseOffset())
#endif
      {
	if (gauge_) { gauge[0] = gauge_; gauge[1] = (Float*)((char*)gauge_ + u.Bytes()/2);
	} else { gauge[0] = (Float*)u.Gauge_p(); gauge[1] = (Float*)((char*)u.Gauge_p() + u.Bytes()/2);	}

	for (int i=0; i<4; i++) {
	  ghost[i] = ghost_ ? ghost_[i] : 0; 
	  faceVolumeCB[i] = u.SurfaceCB(i)*u.Nface(); // face volume equals surface * depth	  
	}
      }


    FloatNOrder(const FloatNOrder &order) 
    : reconstruct(order.reconstruct), volumeCB(order.volumeCB), stride(order.stride), 
	geometry(order.geometry) 
#if __COMPUTE_CAPABILITY__ >= 200
	, hasPhase(order.hasPhase), phaseOffset(order.phaseOffset) 
#endif
      {
	gauge[0] = order.gauge[0];
	gauge[1] = order.gauge[1];
	for (int i=0; i<4; i++) {
	  ghost[i] = order.ghost[i];
	  faceVolumeCB[i] = order.faceVolumeCB[i];
	}
      }
      virtual ~FloatNOrder() { ; } 

      __device__ __host__ inline void load(RegType v[length], int x, int dir, int parity) const {
        const int M = reconLen / N;
        RegType tmp[reconLen];
        for (int i=0; i<M; i++) {
          for (int j=0; j<N; j++) {
            int intIdx = i*N + j; // internal dof index
            int padIdx = intIdx / N;
            copy(tmp[i*N+j], gauge[parity][dir*stride*M*N + (padIdx*stride + x)*N + intIdx%N]);
          }
        }
        RegType phase = 0.;
#if __COMPUTE_CAPABILITY__ >= 200
        if(hasPhase) copy(phase, gauge[parity][phaseOffset/sizeof(Float) + stride*dir + x]);
        // The phases come after the ghost matrices
#endif
        reconstruct.Unpack(v, tmp, x, dir, 2.*M_PI*phase);
      }

      __device__ __host__ inline void save(const RegType v[length], int x, int dir, int parity) {
        const int M = reconLen / N;
        RegType tmp[reconLen];
        reconstruct.Pack(tmp, v, x);
        for (int i=0; i<M; i++) {
          for (int j=0; j<N; j++) {
            int intIdx = i*N + j;
            int padIdx = intIdx / N;
            copy(gauge[parity][dir*stride*M*N + (padIdx*stride + x)*N + intIdx%N], tmp[i*N+j]);
          }
        }
#if __COMPUTE_CAPABILITY__ >= 200
        if(hasPhase){
          RegType phase;
          reconstruct.getPhase(&phase,v);
          copy(gauge[parity][phaseOffset/sizeof(Float) + dir*stride + x], static_cast<RegType>(phase/(2.*M_PI))); 
        }        
#endif
      }

      __device__ __host__ inline void loadGhost(RegType v[length], int x, int dir, int parity) const {
        if (!ghost[dir]) { // load from main field not separate array
          load(v, volumeCB+x, dir, parity); // an offset of size volumeCB puts us at the padded region
          // This also works perfectly when phases are stored. No need to change this.
        } else {
          const int M = reconLen / N;
          RegType tmp[reconLen];
          for (int i=0; i<M; i++) {
            for (int j=0; j<N; j++) {
              int intIdx = i*N + j; // internal dof index
              int padIdx = intIdx / N;
#if __COMPUTE_CAPABILITY__ < 200
	      const int hasPhase = 0;
#endif
              copy(tmp[i*N+j], ghost[dir][parity*faceVolumeCB[dir]*(M*N + hasPhase) + (padIdx*faceVolumeCB[dir]+x)*N + intIdx%N]);
            }
          }
          RegType phase=0.; 
#if __COMPUTE_CAPABILITY__ >= 200
          if(hasPhase) copy(phase, ghost[dir][parity*faceVolumeCB[dir]*(M*N + 1) + faceVolumeCB[dir]*M*N + x]); 
#endif
          reconstruct.Unpack(v, tmp, x, dir, 2.*M_PI*phase);	 
        }
      }

      __device__ __host__ inline void saveGhost(const RegType v[length], int x, int dir, int parity) {
        if (!ghost[dir]) { // store in main field not separate array
	  save(v, volumeCB+x, dir, parity); // an offset of size volumeCB puts us at the padded region
        } else {
          const int M = reconLen / N;
          RegType tmp[reconLen];
          reconstruct.Pack(tmp, v, x);
          for (int i=0; i<M; i++) {
            for (int j=0; j<N; j++) {
              int intIdx = i*N + j;
              int padIdx = intIdx / N;
#if __COMPUTE_CAPABILITY__ < 200
	      const int hasPhase = 0;
#endif
              copy(ghost[dir][parity*faceVolumeCB[dir]*(M*N + hasPhase) + (padIdx*faceVolumeCB[dir]+x)*N + intIdx%N], tmp[i*N+j]);
            }
          }

#if __COMPUTE_CAPABILITY__ >= 200
          if(hasPhase){
            RegType phase=0.;
            reconstruct.getPhase(&phase, v); 
            copy(ghost[dir][parity*faceVolumeCB[dir]*(M*N + 1) + faceVolumeCB[dir]*M*N + x], static_cast<RegType>(phase/(2.*M_PI)));
          }
#endif
        }
      }

      __device__ __host__ inline void loadGhostEx(RegType v[length], int x, int dir, 
						  int dim, int g, int parity, const int R[]) const {
	const int M = reconLen / N;
	RegType tmp[reconLen];
	for (int i=0; i<M; i++) {
	  for (int j=0; j<N; j++) {
	    int intIdx = i*N + j; // internal dof index
	    int padIdx = intIdx / N;
	    copy(tmp[i*N+j], ghost[dim][((dir*2+parity)*geometry+g)*R[dim]*faceVolumeCB[dim]*(M*N + hasPhase) 
					+ (padIdx*R[dim]*faceVolumeCB[dim]+x)*N + intIdx%N]);
	  }
	}
	RegType phase=0.; 
	if(hasPhase) copy(phase, ghost[dim][((dir*2+parity)*geometry+g)*R[dim]*faceVolumeCB[dim]*(M*N + 1) 
					    + R[dim]*faceVolumeCB[dim]*M*N + x]); 

	// this will fail for non-18 reconstruct since it's not doing boundary checking correctly
	reconstruct.Unpack(v, tmp, x, g, 2.*M_PI*phase); 
      }

      __device__ __host__ inline void saveGhostEx(const RegType v[length], int x, 
						  int dir, int dim, int g, int parity, const int R[]) {
	const int M = reconLen / N;
	RegType tmp[reconLen];
	reconstruct.Pack(tmp, v, x);
	for (int i=0; i<M; i++) {
	  for (int j=0; j<N; j++) {
	    int intIdx = i*N + j;
	    int padIdx = intIdx / N;
	    copy(ghost[dim][((dir*2+parity)*geometry+g)*R[dim]*faceVolumeCB[dim]*(M*N + hasPhase) 
			    + (padIdx*R[dim]*faceVolumeCB[dim]+x)*N + intIdx%N], tmp[i*N+j]);
	  }
	}
	if(hasPhase){
	  RegType phase=0.;
	  reconstruct.getPhase(&phase, v); 
	  copy(ghost[dim][((dir*2+parity)*geometry+g)*R[dim]*faceVolumeCB[dim]*(M*N + 1) + R[dim]*faceVolumeCB[dim]*M*N + x], 
	       static_cast<RegType>(phase/(2.*M_PI)));
	}
      }

      size_t Bytes() const { return reconLen * sizeof(Float); }
    };

  /** 
      The LegacyOrder defines the ghost zone storage and ordering for
      all cpuGaugeFields, which use the same ghost zone storage.
  */
  template <typename Float, int length> 
    struct LegacyOrder {
      typedef typename mapper<Float>::type RegType;
      Float *ghost[QUDA_MAX_DIM];
      int faceVolumeCB[QUDA_MAX_DIM];
      const int volumeCB;
      const int stride;
      const int geometry;
      const int hasPhase;

      LegacyOrder(const GaugeField &u, Float **ghost_) 
      : volumeCB(u.VolumeCB()), stride(u.Stride()), geometry(u.Geometry()), hasPhase(0) {
	for (int i=0; i<4; i++) {
	  ghost[i] = (ghost_) ? ghost_[i] : (Float*)(u.Ghost()[i]);
	  faceVolumeCB[i] = u.SurfaceCB(i)*u.Nface(); // face volume equals surface * depth
	}
      }

      LegacyOrder(const LegacyOrder &order) 
      : volumeCB(order.volumeCB), stride(order.stride), geometry(order.geometry), hasPhase(0) {
	for (int i=0; i<4; i++) {
	  ghost[i] = order.ghost[i];
	  faceVolumeCB[i] = order.faceVolumeCB[i];
	}
      }

      virtual ~LegacyOrder() { ; }

      __device__ __host__ inline void loadGhost(RegType v[length], int x, int dir, int parity) const {
	for (int i=0; i<length; i++) v[i] = ghost[dir][(parity*faceVolumeCB[dir] + x)*length + i];
      }

      __device__ __host__ inline void saveGhost(const RegType v[length], int x, int dir, int parity) {
	for (int i=0; i<length; i++) ghost[dir][(parity*faceVolumeCB[dir] + x)*length + i] = v[i];
      }

      __device__ __host__ inline void loadGhostEx(RegType v[length], int x, int dir, 
						  int dim, int g, int parity, const int R[]) const {
	for (int i=0; i<length; i++) {
	  v[i] = ghost[dim]
	    [(((dir*2+parity)*R[dim]*faceVolumeCB[dim] + x)*geometry+g)*length + i];
	}
      }

      __device__ __host__ inline void saveGhostEx(const RegType v[length], int x, 
						  int dir, int dim, int g, int parity, const int R[]) {
        for (int i=0; i<length; i++) {
	  ghost[dim]
	    [(((dir*2+parity)*R[dim]*faceVolumeCB[dim] + x)*geometry+g)*length + i] = v[i];
	}
      }

    };

  /**
     struct to define QDP ordered gauge fields: 
     [[dim]] [[parity][volumecb][row][col]]
  */
  template <typename Float, int length> struct QDPOrder : public LegacyOrder<Float,length> {
    typedef typename mapper<Float>::type RegType;
    Float *gauge[QUDA_MAX_DIM];
    const int volumeCB;
  QDPOrder(const GaugeField &u, Float *gauge_=0, Float **ghost_=0) 
    : LegacyOrder<Float,length>(u, ghost_), volumeCB(u.VolumeCB())
      { for (int i=0; i<4; i++) gauge[i] = gauge_ ? ((Float**)gauge_)[i] : ((Float**)u.Gauge_p())[i]; }
  QDPOrder(const QDPOrder &order) : LegacyOrder<Float,length>(order), volumeCB(order.volumeCB) {
      for(int i=0; i<4; i++) gauge[i] = order.gauge[i];
    }
    virtual ~QDPOrder() { ; }

    __device__ __host__ inline void load(RegType v[length], int x, int dir, int parity) const {
      for (int i=0; i<length; i++) {
	v[i] = (RegType)gauge[dir][(parity*volumeCB + x)*length + i];
      }
    }

    __device__ __host__ inline void save(const RegType v[length], int x, int dir, int parity) {
      for (int i=0; i<length; i++) {
	gauge[dir][(parity*volumeCB + x)*length + i] = (Float)v[i];
      }
    }

    size_t Bytes() const { return length * sizeof(Float); }
  };

  /**
     struct to define QDPJIT ordered gauge fields: 
     [[dim]] [[parity][complex][row][col][volumecb]]
  */
  template <typename Float, int length> struct QDPJITOrder : public LegacyOrder<Float,length> {
    typedef typename mapper<Float>::type RegType;
    Float *gauge[QUDA_MAX_DIM];
    const int volumeCB;
  QDPJITOrder(const GaugeField &u, Float *gauge_=0, Float **ghost_=0) 
    : LegacyOrder<Float,length>(u, ghost_), volumeCB(u.VolumeCB())
      { for (int i=0; i<4; i++) gauge[i] = gauge_ ? ((Float**)gauge_)[i] : ((Float**)u.Gauge_p())[i]; }
  QDPJITOrder(const QDPJITOrder &order) : LegacyOrder<Float,length>(order), volumeCB(order.volumeCB) {
      for(int i=0; i<4; i++) gauge[i] = order.gauge[i];
    }
    virtual ~QDPJITOrder() { ; }

    __device__ __host__ inline void load(RegType v[length], int x, int dir, int parity) const {
      for (int i=0; i<length; i++) {
	int z = i%2;
	int rolcol = i/2;
	v[i] = (RegType)gauge[dir][((z*(length/2) + rolcol)*2 + parity)*volumeCB + x];
      }
    }

    __device__ __host__ inline void save(const RegType v[length], int x, int dir, int parity) {
      for (int i=0; i<length; i++) {
	int z = i%2;
	int rolcol = i/2;
	gauge[dir][((z*(length/2) + rolcol)*2 + parity)*volumeCB + x] = (Float)v[i];
      }
    }

    size_t Bytes() const { return length * sizeof(Float); }
  };

  /**
     struct to define MILC ordered gauge fields: 
     [parity][dim][volumecb][row][col]
  */
  template <typename Float, int length> struct MILCOrder : public LegacyOrder<Float,length> {
    typedef typename mapper<Float>::type RegType;
    Float *gauge;
    const int volumeCB;
    const int &geometry;
  MILCOrder(const GaugeField &u, Float *gauge_=0, Float **ghost_=0) : 
    LegacyOrder<Float,length>(u, ghost_), gauge(gauge_ ? gauge_ : (Float*)u.Gauge_p()), 
      volumeCB(u.VolumeCB()), geometry(LegacyOrder<Float,length>::geometry) { ; }
  MILCOrder(const MILCOrder &order) : LegacyOrder<Float,length>(order), 
      gauge(order.gauge), volumeCB(order.volumeCB), geometry(order.geometry)
      { ; }
    virtual ~MILCOrder() { ; }

    __device__ __host__ inline void load(RegType v[length], int x, int dir, int parity) const {
      for (int i=0; i<length; i++) {
	v[i] = (RegType)gauge[((parity*volumeCB+x)*geometry + dir)*length + i];
      }
    }

    __device__ __host__ inline void save(const RegType v[length], int x, int dir, int parity) {
      for (int i=0; i<length; i++) {
	gauge[((parity*volumeCB+x)*geometry + dir)*length + i] = (Float)v[i];
      }
    }

    size_t Bytes() const { return length * sizeof(Float); }
  };

  /**
     struct to define CPS ordered gauge fields: 
     [parity][dim][volumecb][col][row]
  */
  template <typename Float, int length> struct CPSOrder : LegacyOrder<Float,length> {
    typedef typename mapper<Float>::type RegType;
    Float *gauge;
    const int volumeCB;
    const Float anisotropy;
    const int Nc;
    const int &geometry;
  CPSOrder(const GaugeField &u, Float *gauge_=0, Float **ghost_=0) 
    : LegacyOrder<Float,length>(u, ghost_), gauge(gauge_ ? gauge_ : (Float*)u.Gauge_p()), 
      volumeCB(u.VolumeCB()), anisotropy(u.Anisotropy()), Nc(3), 
      geometry(LegacyOrder<Float,length>::geometry) 
      { if (length != 18) errorQuda("Gauge length %d not supported", length); }
  CPSOrder(const CPSOrder &order) : LegacyOrder<Float,length>(order), gauge(order.gauge), 
      volumeCB(order.volumeCB), anisotropy(order.anisotropy), Nc(3), geometry(order.geometry)
      { ; }
    virtual ~CPSOrder() { ; }

    // we need to transpose and scale for CPS ordering
    __device__ __host__ inline void load(RegType v[18], int x, int dir, int parity) const {
      for (int i=0; i<Nc; i++) {
	for (int j=0; j<Nc; j++) {
	  for (int z=0; z<2; z++) {
	    v[(i*Nc+j)*2+z] = 
	      (RegType)(gauge[((((parity*volumeCB+x)*geometry + dir)*Nc + j)*Nc + i)*2 + z] / anisotropy);
	  }
	}
      }
    }

    __device__ __host__ inline void save(const RegType v[18], int x, int dir, int parity) {
      for (int i=0; i<Nc; i++) {
	for (int j=0; j<Nc; j++) {
	  for (int z=0; z<2; z++) {
	    gauge[((((parity*volumeCB+x)*geometry + dir)*Nc + j)*Nc + i)*2 + z] = 
	      (Float)(anisotropy * v[(i*Nc+j)*2+z]);
	  }
	}
      }
    }

    size_t Bytes() const { return Nc * Nc * 2 * sizeof(Float); }
  };

  /**
     struct to define BQCD ordered gauge fields: 
     [mu][parity][volumecb+halos][col][row]
  */
  template <typename Float, int length> struct BQCDOrder : LegacyOrder<Float,length> {
    typedef typename mapper<Float>::type RegType;
    Float *gauge;
    const int volumeCB;
    int exVolumeCB; // extended checkerboard volume
    const int Nc;
  BQCDOrder(const GaugeField &u, Float *gauge_=0, Float **ghost_=0) 
    : LegacyOrder<Float,length>(u, ghost_), gauge(gauge_ ? gauge_ : (Float*)u.Gauge_p()), volumeCB(u.VolumeCB()), Nc(3) { 
      if (length != 18) errorQuda("Gauge length %d not supported", length);
      // compute volumeCB + halo region
      exVolumeCB = u.X()[0]/2 + 2;
      for (int i=1; i<4; i++) exVolumeCB *= u.X()[i] + 2; 
    }
  BQCDOrder(const BQCDOrder &order) : LegacyOrder<Float,length>(order), gauge(order.gauge), 
      volumeCB(order.volumeCB), exVolumeCB(order.exVolumeCB), Nc(3) {       
      if (length != 18) errorQuda("Gauge length %d not supported", length);
    }

    virtual ~BQCDOrder() { ; }

    // we need to transpose for BQCD ordering
    __device__ __host__ inline void load(RegType v[18], int x, int dir, int parity) const {
      for (int i=0; i<Nc; i++) {
	for (int j=0; j<Nc; j++) {
	  for (int z=0; z<2; z++) {
	    v[(i*Nc+j)*2+z] = (RegType)gauge[((((dir*2+parity)*exVolumeCB + x)*Nc + j)*Nc + i)*2 + z];
	  }
	}
      }
    }

    __device__ __host__ inline void save(const RegType v[18], int x, int dir, int parity) {
      for (int i=0; i<Nc; i++) {
	for (int j=0; j<Nc; j++) {
	  for (int z=0; z<2; z++) {
	    gauge[((((dir*2+parity)*exVolumeCB + x)*Nc + j)*Nc + i)*2 + z] = (Float)v[(i*Nc+j)*2+z];
	  }
	}
      }
    }

    size_t Bytes() const { return Nc * Nc * 2 * sizeof(Float); }
  };

<<<<<<< HEAD
  } // namespace gauge
} // namespace quda

#endif // _GAUGE_ORDER_H
=======
  /**
     struct to define TIFR ordered gauge fields: 
     [mu][parity][volumecb][col][row]
  */
  template <typename Float, int length> struct TIFROrder : LegacyOrder<Float,length> {
    typedef typename mapper<Float>::type RegType;
    Float *gauge;
    const int volumeCB;
    const int Nc;
    const Float scale;
  TIFROrder(const GaugeField &u, Float *gauge_=0, Float **ghost_=0) 
    : LegacyOrder<Float,length>(u, ghost_), gauge(gauge_ ? gauge_ : (Float*)u.Gauge_p()), 
      volumeCB(u.VolumeCB()), Nc(3), scale(u.Scale()) { 
      if (length != 18) errorQuda("Gauge length %d not supported", length);
    }
  TIFROrder(const TIFROrder &order) 
    : LegacyOrder<Float,length>(order), gauge(order.gauge), volumeCB(order.volumeCB), Nc(3), scale(order.scale) {       
      if (length != 18) errorQuda("Gauge length %d not supported", length);
    }

    virtual ~TIFROrder() { ; }

    // we need to transpose for TIFR ordering
    __device__ __host__ inline void load(RegType v[18], int x, int dir, int parity) const {
      for (int i=0; i<Nc; i++) {
	for (int j=0; j<Nc; j++) {
	  for (int z=0; z<2; z++) {
	    v[(i*Nc+j)*2+z] = (RegType)gauge[((((dir*2+parity)*volumeCB + x)*Nc + j)*Nc + i)*2 + z] / scale;
	  }
	}
      }
    }

    __device__ __host__ inline void save(const RegType v[18], int x, int dir, int parity) {
      for (int i=0; i<Nc; i++) {
	for (int j=0; j<Nc; j++) {
	  for (int z=0; z<2; z++) {
	    gauge[((((dir*2+parity)*volumeCB + x)*Nc + j)*Nc + i)*2 + z] = (Float)v[(i*Nc+j)*2+z] * scale;
	  }
	}
      }
    }

    size_t Bytes() const { return Nc * Nc * 2 * sizeof(Float); }
  };


}
>>>>>>> 136a4ca8
<|MERGE_RESOLUTION|>--- conflicted
+++ resolved
@@ -78,622 +78,622 @@
 	__device__ __host__ int Ndim() const { return nDim; }
       };
 
-  template <typename Float>
-  struct QDPFieldOrder : FieldOrder<Float> {
-
-    quda::complex<Float> **u;
-
-  QDPFieldOrder(GaugeField &U) : FieldOrder<Float>(U), 
-      u(static_cast<quda::complex<Float>**>(U.Gauge_p())) { ; } 
-    virtual ~QDPFieldOrder() { ; } 
+    template <typename Float>
+      struct QDPFieldOrder : FieldOrder<Float> {
+
+      quda::complex<Float> **u;
+
+    QDPFieldOrder(GaugeField &U) : FieldOrder<Float>(U), 
+	u(static_cast<quda::complex<Float>**>(U.Gauge_p())) { ; } 
+      virtual ~QDPFieldOrder() { ; } 
     
-    /**
-     * Read-only complex-member accessor function
-     * @param d dimension index
-     * @param parity Parity index
-     * @param x 1-d site index
-     * @param s spin index
-     * @param c color index
-     */
-    __device__ __host__ const quda::complex<Float>& operator()
-      (int d, int parity, int x, int row, int col) const {
-      return u[d][ ((parity * FieldOrder<Float>::volumeCB + x)*FieldOrder<Float>::nColor +
-		    row)*FieldOrder<Float>::nColor + col];
+      /**
+       * Read-only complex-member accessor function
+       * @param d dimension index
+       * @param parity Parity index
+       * @param x 1-d site index
+       * @param s spin index
+       * @param c color index
+       */
+      __device__ __host__ const quda::complex<Float>& operator()
+	(int d, int parity, int x, int row, int col) const {
+	return u[d][ ((parity * FieldOrder<Float>::volumeCB + x)*FieldOrder<Float>::nColor +
+		      row)*FieldOrder<Float>::nColor + col];
+      }
+    
+      /**
+       * Writable complex-member accessor function
+       * @param d dimension index
+       * @param parity Parity index
+       * @param x 1-d site index
+       * @param s spin index
+       * @param c color index
+       */
+      __device__ __host__ quda::complex<Float>& operator()
+	(int d, int parity, int x, int row, int col) {
+	return u[d][ ((parity * FieldOrder<Float>::volumeCB + x)*FieldOrder<Float>::nColor +
+		      row)*FieldOrder<Float>::nColor + col];
+      }
+    
+    };
+
+    template <typename Float>
+      FieldOrder<Float>* createOrder(const GaugeField &a) {
+      FieldOrder<Float>* ptr=0;
+
+      if (a.Order() == QUDA_QDP_GAUGE_ORDER) {
+	ptr = new QDPFieldOrder<Float>(const_cast<GaugeField&>(a));
+      } else {
+	errorQuda("Order %d not supported in cpuGaugeField", a.FieldOrder());
+      }
+
+      return ptr;
     }
-    
-    /**
-     * Writable complex-member accessor function
-     * @param d dimension index
-     * @param parity Parity index
-     * @param x 1-d site index
-     * @param s spin index
-     * @param c color index
-     */
-    __device__ __host__ quda::complex<Float>& operator()
-      (int d, int parity, int x, int row, int col) {
-      return u[d][ ((parity * FieldOrder<Float>::volumeCB + x)*FieldOrder<Float>::nColor +
-		    row)*FieldOrder<Float>::nColor + col];
+
+    // a += b*c
+    template <typename Float>
+      __device__ __host__ inline void accumulateComplexProduct(Float *a, const Float *b, const Float *c, Float sign) {
+      a[0] += sign*(b[0]*c[0] - b[1]*c[1]);
+      a[1] += sign*(b[0]*c[1] + b[1]*c[0]);
     }
-    
-  };
-
-  template <typename Float>
-    FieldOrder<Float>* createOrder(const GaugeField &a) {
-    FieldOrder<Float>* ptr=0;
-
-    if (a.Order() == QUDA_QDP_GAUGE_ORDER) {
-      ptr = new QDPFieldOrder<Float>(const_cast<GaugeField&>(a));
-    } else {
-      errorQuda("Order %d not supported in cpuGaugeField", a.FieldOrder());
+
+    // a = b*c
+    template <typename Float>
+      __device__ __host__ inline void complexProduct(Float *a, const Float *b, const Float *c) {
+      a[0] = b[0]*c[0] - b[1]*c[1];
+      a[1] = b[0]*c[1] + b[1]*c[0];
     }
 
-    return ptr;
-  }
-
-  // a += b*c
-  template <typename Float>
-    __device__ __host__ inline void accumulateComplexProduct(Float *a, const Float *b, const Float *c, Float sign) {
-    a[0] += sign*(b[0]*c[0] - b[1]*c[1]);
-    a[1] += sign*(b[0]*c[1] + b[1]*c[0]);
-  }
-
-  // a = b*c
-  template <typename Float>
-    __device__ __host__ inline void complexProduct(Float *a, const Float *b, const Float *c) {
-    a[0] = b[0]*c[0] - b[1]*c[1];
-    a[1] = b[0]*c[1] + b[1]*c[0];
-  }
-
-  // a = conj(b)*c
-  template <typename Float>
-    __device__ __host__ inline void complexDotProduct(Float *a, const Float *b, const Float *c) {
-    a[0] = b[0]*c[0] + b[1]*c[1];
-    a[1] = b[0]*c[1] - b[1]*c[0];
-  }
-
-
-  // a = b/c
-  template <typename Float> 
-    __device__ __host__ inline void complexQuotient(Float *a, const Float *b, const Float *c){
-    complexDotProduct(a, c, b);
-    Float denom = c[0]*c[0] + c[1]*c[1];
-    a[0] /= denom;
-    a[1] /= denom;
-  }
-
-  // a += conj(b) * conj(c)
-  template <typename Float>
-    __device__ __host__ inline void accumulateConjugateProduct(Float *a, const Float *b, const Float *c, int sign) {
-    a[0] += sign * (b[0]*c[0] - b[1]*c[1]);
-    a[1] -= sign * (b[0]*c[1] + b[1]*c[0]);
-  }
-
-  // a = conj(b)*conj(c)
-  template <typename Float>
-    __device__ __host__ inline void complexConjugateProduct(Float *a, const Float *b, const Float *c) {
-    a[0] = b[0]*c[0] - b[1]*c[1];
-    a[1] = -b[0]*c[1] - b[1]*c[0];
-  }
-
-  /** Generic reconstruction is no reconstruction */
-  template <int N, typename Float> 
-    struct Reconstruct {
-      typedef typename mapper<Float>::type RegType;
+    // a = conj(b)*c
+    template <typename Float>
+      __device__ __host__ inline void complexDotProduct(Float *a, const Float *b, const Float *c) {
+      a[0] = b[0]*c[0] + b[1]*c[1];
+      a[1] = b[0]*c[1] - b[1]*c[0];
+    }
+
+
+    // a = b/c
+    template <typename Float> 
+      __device__ __host__ inline void complexQuotient(Float *a, const Float *b, const Float *c){
+      complexDotProduct(a, c, b);
+      Float denom = c[0]*c[0] + c[1]*c[1];
+      a[0] /= denom;
+      a[1] /= denom;
+    }
+
+    // a += conj(b) * conj(c)
+    template <typename Float>
+      __device__ __host__ inline void accumulateConjugateProduct(Float *a, const Float *b, const Float *c, int sign) {
+      a[0] += sign * (b[0]*c[0] - b[1]*c[1]);
+      a[1] -= sign * (b[0]*c[1] + b[1]*c[0]);
+    }
+
+    // a = conj(b)*conj(c)
+    template <typename Float>
+      __device__ __host__ inline void complexConjugateProduct(Float *a, const Float *b, const Float *c) {
+      a[0] = b[0]*c[0] - b[1]*c[1];
+      a[1] = -b[0]*c[1] - b[1]*c[0];
+    }
+
+    /** Generic reconstruction is no reconstruction */
+    template <int N, typename Float> 
+      struct Reconstruct {
+	typedef typename mapper<Float>::type RegType;
+	Reconstruct(const GaugeField &u) { ; }
+
+	__device__ __host__ inline void Pack(RegType out[N], const RegType in[N], int idx ) const {
+	  for (int i=0; i<N; i++) out[i] = in[i];
+	}
+	__device__ __host__ inline void Unpack(RegType out[N], const RegType in[N], int idx, int dir, const RegType phase) const {
+	  for (int i=0; i<N; i++) out[i] = in[i];
+	}
+
+
+	__device__ __host__ inline void getPhase(RegType *phase, const RegType in[18]) const {
+	  *phase = 0;
+	}
+
+      };
+
+    /** No reconstruction but we scale the result. This is used for
+	half-precision non-unitary fields, e.g., staggered fat link */
+    template <typename Float>
+      struct Reconstruct<19,Float> {
+      typedef typename mapper<Float>::type RegType;
+      RegType scale;
+    Reconstruct(const GaugeField &u) : scale(u.LinkMax()) { ; }
+
+      __device__ __host__ inline void Pack(RegType out[18], const RegType in[18], int idx) const {
+	for (int i=0; i<18; i++) out[i] = in[i] / scale;
+      }
+      __device__ __host__ inline void Unpack(RegType out[18], const RegType in[18],
+					     int idx, int dir, const RegType phase) const {
+	for (int i=0; i<18; i++) out[i] = scale * in[i];
+      }
+
+      __device__ __host__ inline void getPhase(RegType* phase, const RegType in[18]) const { *phase=0; return; }
+    };
+
+    template <typename Float>
+      struct Reconstruct<12,Float> {
+      typedef typename mapper<Float>::type RegType;
+      int X[QUDA_MAX_DIM];
+      const RegType anisotropy;
+      const QudaTboundary tBoundary;
+
+    Reconstruct(const GaugeField &u) : anisotropy(u.Anisotropy()), tBoundary(u.TBoundary())
+	{	for (int i=0; i<QUDA_MAX_DIM; i++) X[i] = u.X()[i]; }
+
+      __device__ __host__ inline void Pack(RegType out[12], const RegType in[18], int idx) const {
+	for (int i=0; i<12; i++) out[i] = in[i];
+      }
+
+      __device__ __host__ inline void Unpack(RegType out[18], const RegType in[12],
+					     int idx, int dir, const RegType phase) const {
+	for (int i=0; i<12; i++) out[i] = in[i];
+	for (int i=12; i<18; i++) out[i] = 0.0;
+	accumulateConjugateProduct(&out[12], &out[2], &out[10], +1);
+	accumulateConjugateProduct(&out[12], &out[4], &out[8], -1);
+	accumulateConjugateProduct(&out[14], &out[4], &out[6], +1);
+	accumulateConjugateProduct(&out[14], &out[0], &out[10], -1);
+	accumulateConjugateProduct(&out[16], &out[0], &out[8], +1);
+	accumulateConjugateProduct(&out[16], &out[2], &out[6], -1);
+	//      RegType u0 = (dir < 3 ? anisotropy :
+	//		    (idx >= (X[3]-1)*X[0]*X[1]*X[2]/2 ? tBoundary : 1));
+
+
+	RegType u0 = (dir < 3 ? anisotropy :
+		      (((idx >= (X[3]-1)*X[0]*X[1]*X[2]/2) && true) ? tBoundary : 1));
+
+
+	for (int i=12; i<18; i++) out[i]*=u0;
+      }
+
+      __device__ __host__ inline void getPhase(RegType* phase, const RegType in[18]){ *phase=0; return; }
+
+    };
+
+
+    // FIX ME - 11 is a misnomer to avoid confusion in template instantiation
+    template <typename Float>
+      struct Reconstruct<11,Float> {
+      typedef typename mapper<Float>::type RegType;
+
       Reconstruct(const GaugeField &u) { ; }
 
-      __device__ __host__ inline void Pack(RegType out[N], const RegType in[N], int idx ) const {
-        for (int i=0; i<N; i++) out[i] = in[i];
-      }
-      __device__ __host__ inline void Unpack(RegType out[N], const RegType in[N], int idx, int dir, const RegType phase) const {
-        for (int i=0; i<N; i++) out[i] = in[i];
-      }
-
+      __device__ __host__ inline void Pack(RegType out[10], const RegType in[18], int idx) const {
+	for (int i=0; i<4; i++) out[i] = in[i+2];
+	out[4] = in[10];
+	out[5] = in[11];
+	out[6] = in[1];
+	out[7] = in[9];
+	out[8] = in[17];
+	out[9] = 0.0;
+      }
+
+      __device__ __host__ inline void Unpack(RegType out[18], const RegType in[10],
+					     int idx, int dir, const RegType phase) const {
+	out[0] = 0.0;
+	out[1] = in[6];
+	for (int i=0; i<4; i++) out[i+2] = in[i];
+	out[6] = -out[2];
+	out[7] =  out[3];
+	out[8] = 0.0;
+	out[9] = in[7];
+	out[10] = in[4];
+	out[11] = in[5];
+	out[12] = -out[4];
+	out[13] =  out[5];
+	out[14] = -out[10];
+	out[15] =  out[11];
+	out[16] = 0.0;
+	out[17] = in[8];
+      }
+
+      __device__ __host__ inline void getPhase(RegType* phase, const RegType in[18])
+      { *phase=0; return; }
+
+    };
+
+    template <typename Float>
+      struct Reconstruct<13,Float> {
+      typedef typename mapper<Float>::type RegType;
+      const Reconstruct<12,Float> reconstruct_12;
+      const RegType scale; 
+
+    Reconstruct(const GaugeField &u) : reconstruct_12(u), scale(u.Scale()) {}
+
+      __device__ __host__ inline void Pack(RegType out[12], const RegType in[18], int idx) const {
+	reconstruct_12.Pack(out, in, idx); 
+      }
+
+      __device__ __host__ inline void Unpack(RegType out[18], const RegType in[12], int idx, int dir, const RegType phase) const {
+	for(int i=0; i<12; ++i) out[i] = in[i];
+	for(int i=12; i<18; ++i) out[i] = 0.0;
+
+	const RegType coeff = 1./scale;
+
+	accumulateConjugateProduct(&out[12], &out[2], &out[10], +coeff);
+	accumulateConjugateProduct(&out[12], &out[4], &out[8], -coeff);
+	accumulateConjugateProduct(&out[14], &out[4], &out[6], +coeff);
+	accumulateConjugateProduct(&out[14], &out[0], &out[10], -coeff);
+	accumulateConjugateProduct(&out[16], &out[0], &out[8], +coeff);
+	accumulateConjugateProduct(&out[16], &out[2], &out[6], -coeff);
+
+	// Multiply the third row by exp(I*3*phase)
+	RegType cos_sin[2];
+	Trig<isHalf<RegType>::value>::SinCos(static_cast<RegType>(3.*phase), &cos_sin[1], &cos_sin[0]);     
+	RegType tmp[2];
+	complexProduct(tmp, cos_sin, &out[12]); out[12] = tmp[0]; out[13] = tmp[1];
+	complexProduct(tmp, cos_sin, &out[14]); out[14] = tmp[0]; out[15] = tmp[1];
+	complexProduct(tmp, cos_sin, &out[16]); out[16] = tmp[0]; out[17] = tmp[1];
+      }
 
       __device__ __host__ inline void getPhase(RegType *phase, const RegType in[18]) const {
-	*phase = 0;
-      }
-
-    };
-
-  /** No reconstruction but we scale the result. This is used for
-      half-precision non-unitary fields, e.g., staggered fat link */
-  template <typename Float>
-    struct Reconstruct<19,Float> {
-    typedef typename mapper<Float>::type RegType;
-    RegType scale;
-  Reconstruct(const GaugeField &u) : scale(u.LinkMax()) { ; }
-
-    __device__ __host__ inline void Pack(RegType out[18], const RegType in[18], int idx) const {
-      for (int i=0; i<18; i++) out[i] = in[i] / scale;
-    }
-    __device__ __host__ inline void Unpack(RegType out[18], const RegType in[18],
-					   int idx, int dir, const RegType phase) const {
-      for (int i=0; i<18; i++) out[i] = scale * in[i];
-    }
-
-    __device__ __host__ inline void getPhase(RegType* phase, const RegType in[18]) const { *phase=0; return; }
-  };
-
-  template <typename Float>
-    struct Reconstruct<12,Float> {
-    typedef typename mapper<Float>::type RegType;
-    int X[QUDA_MAX_DIM];
-    const RegType anisotropy;
-    const QudaTboundary tBoundary;
-
-  Reconstruct(const GaugeField &u) : anisotropy(u.Anisotropy()), tBoundary(u.TBoundary())
-      {	for (int i=0; i<QUDA_MAX_DIM; i++) X[i] = u.X()[i]; }
-
-    __device__ __host__ inline void Pack(RegType out[12], const RegType in[18], int idx) const {
-      for (int i=0; i<12; i++) out[i] = in[i];
-    }
-
-    __device__ __host__ inline void Unpack(RegType out[18], const RegType in[12],
-					   int idx, int dir, const RegType phase) const {
-      for (int i=0; i<12; i++) out[i] = in[i];
-      for (int i=12; i<18; i++) out[i] = 0.0;
-      accumulateConjugateProduct(&out[12], &out[2], &out[10], +1);
-      accumulateConjugateProduct(&out[12], &out[4], &out[8], -1);
-      accumulateConjugateProduct(&out[14], &out[4], &out[6], +1);
-      accumulateConjugateProduct(&out[14], &out[0], &out[10], -1);
-      accumulateConjugateProduct(&out[16], &out[0], &out[8], +1);
-      accumulateConjugateProduct(&out[16], &out[2], &out[6], -1);
-//      RegType u0 = (dir < 3 ? anisotropy :
-//		    (idx >= (X[3]-1)*X[0]*X[1]*X[2]/2 ? tBoundary : 1));
-
-
-            RegType u0 = (dir < 3 ? anisotropy :
-                    (((idx >= (X[3]-1)*X[0]*X[1]*X[2]/2) && true) ? tBoundary : 1));
-
-
-      for (int i=12; i<18; i++) out[i]*=u0;
-    }
-
-    __device__ __host__ inline void getPhase(RegType* phase, const RegType in[18]){ *phase=0; return; }
-
-  };
-
-
-  // FIX ME - 11 is a misnomer to avoid confusion in template instantiation
-  template <typename Float>
-    struct Reconstruct<11,Float> {
-    typedef typename mapper<Float>::type RegType;
-
-    Reconstruct(const GaugeField &u) { ; }
-
-    __device__ __host__ inline void Pack(RegType out[10], const RegType in[18], int idx) const {
-      for (int i=0; i<4; i++) out[i] = in[i+2];
-      out[4] = in[10];
-      out[5] = in[11];
-      out[6] = in[1];
-      out[7] = in[9];
-      out[8] = in[17];
-      out[9] = 0.0;
-    }
-
-    __device__ __host__ inline void Unpack(RegType out[18], const RegType in[10],
-					   int idx, int dir, const RegType phase) const {
-      out[0] = 0.0;
-      out[1] = in[6];
-      for (int i=0; i<4; i++) out[i+2] = in[i];
-      out[6] = -out[2];
-      out[7] =  out[3];
-      out[8] = 0.0;
-      out[9] = in[7];
-      out[10] = in[4];
-      out[11] = in[5];
-      out[12] = -out[4];
-      out[13] =  out[5];
-      out[14] = -out[10];
-      out[15] =  out[11];
-      out[16] = 0.0;
-      out[17] = in[8];
-    }
-
-    __device__ __host__ inline void getPhase(RegType* phase, const RegType in[18])
-    { *phase=0; return; }
-
-  };
-
-  template <typename Float>
-    struct Reconstruct<13,Float> {
-    typedef typename mapper<Float>::type RegType;
-    const Reconstruct<12,Float> reconstruct_12;
-    const RegType scale; 
-
-  Reconstruct(const GaugeField &u) : reconstruct_12(u), scale(u.Scale()) {}
-
-    __device__ __host__ inline void Pack(RegType out[12], const RegType in[18], int idx) const {
-      reconstruct_12.Pack(out, in, idx); 
-    }
-
-    __device__ __host__ inline void Unpack(RegType out[18], const RegType in[12], int idx, int dir, const RegType phase) const {
-      for(int i=0; i<12; ++i) out[i] = in[i];
-      for(int i=12; i<18; ++i) out[i] = 0.0;
-
-      const RegType coeff = 1./scale;
-
-      accumulateConjugateProduct(&out[12], &out[2], &out[10], +coeff);
-      accumulateConjugateProduct(&out[12], &out[4], &out[8], -coeff);
-      accumulateConjugateProduct(&out[14], &out[4], &out[6], +coeff);
-      accumulateConjugateProduct(&out[14], &out[0], &out[10], -coeff);
-      accumulateConjugateProduct(&out[16], &out[0], &out[8], +coeff);
-      accumulateConjugateProduct(&out[16], &out[2], &out[6], -coeff);
-
-      // Multiply the third row by exp(I*3*phase)
-      RegType cos_sin[2];
-      Trig<isHalf<RegType>::value>::SinCos(static_cast<RegType>(3.*phase), &cos_sin[1], &cos_sin[0]);     
-      RegType tmp[2];
-      complexProduct(tmp, cos_sin, &out[12]); out[12] = tmp[0]; out[13] = tmp[1];
-      complexProduct(tmp, cos_sin, &out[14]); out[14] = tmp[0]; out[15] = tmp[1];
-      complexProduct(tmp, cos_sin, &out[16]); out[16] = tmp[0]; out[17] = tmp[1];
-    }
-
-    __device__ __host__ inline void getPhase(RegType *phase, const RegType in[18]) const {
-      RegType denom[2];
-      // denominator = (U[0][0]*U[1][1] - U[0][1]*U[1][0])*
-      complexProduct(denom, in, in+8);
-      accumulateComplexProduct(denom, in+2, in+6, static_cast<RegType>(-1.0));
-
-      denom[0] /= scale;
-      denom[1] /= (-scale); // complex conjugate
-
-      RegType expI3Phase[2];
-      // numerator = U[2][2]
-      complexQuotient(expI3Phase, in+16, denom);
-
-      *phase = Trig<isHalf<RegType>::value>::Atan2(expI3Phase[1], expI3Phase[0])/3.;
-      return;
-    }
-
-  };
-
-
-  template <typename Float>
-    struct Reconstruct<8,Float> {
-    typedef typename mapper<Float>::type RegType;
-    int X[QUDA_MAX_DIM];
-    const RegType anisotropy;
-    const QudaTboundary tBoundary;
-
-  Reconstruct(const GaugeField &u) : anisotropy(u.Anisotropy()), tBoundary(u.TBoundary()) 
-      {	for (int i=0; i<QUDA_MAX_DIM; i++) X[i] = u.X()[i]; }
-
-    __device__ __host__ inline void Pack(RegType out[8], const RegType in[18], int idx) const {
-      out[0] = Trig<isHalf<Float>::value>::Atan2(in[1], in[0]);
-      out[1] = Trig<isHalf<Float>::value>::Atan2(in[13], in[12]);
-      for (int i=2; i<8; i++) out[i] = in[i];
-    }
-
-    __device__ __host__ inline void Unpack(RegType out[18], const RegType in[8],
-					   int idx, int dir, const RegType phase) const {
-      // First reconstruct first row
-      RegType row_sum = 0.0;
-      for (int i=2; i<6; i++) {
-	out[i] = in[i];
-	row_sum += in[i]*in[i];
-      }
-
-      RegType u0 = (dir < 3 ? anisotropy :
-		    (idx >= (X[3]-1)*X[0]*X[1]*X[2]/2 ? tBoundary : 1));
-      RegType diff = 1.0/(u0*u0) - row_sum;
-      RegType U00_mag = sqrt(diff >= 0 ? diff : 0.0);
-
-      out[0] = U00_mag * Trig<isHalf<Float>::value>::Cos(in[0]);
-      out[1] = U00_mag * Trig<isHalf<Float>::value>::Sin(in[0]);
-
-      // Now reconstruct first column
-      RegType column_sum = 0.0;
-      for (int i=0; i<2; i++) column_sum += out[i]*out[i];
-      for (int i=6; i<8; i++) {
-	out[i] = in[i];
-	column_sum += in[i]*in[i];
-      }
-      diff = 1.f/(u0*u0) - column_sum;
-      RegType U20_mag = sqrt(diff >= 0 ? diff : 0.0);
-
-      out[12] = U20_mag * Trig<isHalf<Float>::value>::Cos(in[1]);
-      out[13] = U20_mag * Trig<isHalf<Float>::value>::Sin(in[1]);
-      // First column now restored
-
-      // finally reconstruct last elements from SU(2) rotation
-      RegType r_inv2 = 1.0/(u0*row_sum);
-
-      // U11
-      RegType A[2];
-      complexDotProduct(A, out+0, out+6);
-      complexConjugateProduct(out+8, out+12, out+4);
-      accumulateComplexProduct(out+8, A, out+2, u0);
-      out[8] *= -r_inv2;
-      out[9] *= -r_inv2;
-
-      // U12
-      complexConjugateProduct(out+10, out+12, out+2);
-      accumulateComplexProduct(out+10, A, out+4, -u0);
-      out[10] *= r_inv2;
-      out[11] *= r_inv2;
-
-      // U21
-      complexDotProduct(A, out+0, out+12);
-      complexConjugateProduct(out+14, out+6, out+4);
-      accumulateComplexProduct(out+14, A, out+2, -u0);
-      out[14] *= r_inv2;
-      out[15] *= r_inv2;
-
-      // U12
-      complexConjugateProduct(out+16, out+6, out+2);
-      accumulateComplexProduct(out+16, A, out+4, u0);
-      out[16] *= -r_inv2;
-      out[17] *= -r_inv2;
-    }
-
-    __device__ __host__ inline void getPhase(RegType* phase, const RegType in[18]){ *phase=0; return; }
-  };
-
-
-  template <typename Float>
-    struct Reconstruct<9,Float> {
-    typedef typename mapper<Float>::type RegType;
-    const Reconstruct<8,Float> reconstruct_8;
-    const RegType scale;
-
-  Reconstruct(const GaugeField &u) : reconstruct_8(u), scale(u.Scale()) {}
-
-    __device__ __host__ inline void getPhase(RegType *phase, const RegType in[18]) const {
-
-      RegType denom[2];
-      // denominator = (U[0][0]*U[1][1] - U[0][1]*U[1][0])*
-      complexProduct(denom, in, in+8);
-      accumulateComplexProduct(denom, in+2, in+6, static_cast<RegType>(-1.0));
-
-      denom[0] /= scale;
-      denom[1] /= (-scale); // complex conjugate
-
-      RegType expI3Phase[2];
-      // numerator = U[2][2]
-      complexQuotient(expI3Phase, in+16, denom);
-
-      *phase = Trig<isHalf<RegType>::value>::Atan2(expI3Phase[1], expI3Phase[0])/3.;
-    }
-
-
-    __device__ __host__ inline void Pack(RegType out[8], const RegType in[18], int idx) const {
-
-      RegType phase;
-      getPhase(&phase,in);
-      RegType cos_sin[2];
-      sincos(-phase, &cos_sin[1], &cos_sin[0]);      
-      // Rescale the U3 input matrix by exp(-I*phase) to obtain an SU3 matrix multiplied by a real scale factor, 
-      // which the macros in read_gauge.h can handle.
-      // NB: Only 5 complex matrix elements are used in the reconstruct 8 packing routine, 
-      // so only need to rescale those elements.
-      RegType su3[18];
-      for(int i=0; i<4; ++i){ 
-	complexProduct(su3 + 2*i, cos_sin, in + 2*i);
-      }
-      complexProduct(&su3[12], cos_sin, &in[12]);
-      reconstruct_8.Pack(out, su3, idx); 
-    }
-
-    __device__ __host__ inline void Unpack(RegType out[18], const RegType in[8], int idx, int dir, const RegType phase) const {
-      reconstruct_8.Unpack(out, in, idx, dir, phase);
-      RegType cos_sin[2];
-      Trig<isHalf<RegType>::value>::SinCos(phase, &cos_sin[1], &cos_sin[0]);     
-      RegType tmp[2];
-      cos_sin[0] *= scale;
-      cos_sin[1] *= scale;
-
-      // rescale the matrix by exp(I*phase)*scale
-      complexProduct(tmp, cos_sin, &out[0]);  out[0] = tmp[0]; out[1] = tmp[1];
-      complexProduct(tmp, cos_sin, &out[2]);  out[2] = tmp[0]; out[3] = tmp[1];
-      complexProduct(tmp, cos_sin, &out[4]);  out[4] = tmp[0]; out[5] = tmp[1];
-      complexProduct(tmp, cos_sin, &out[6]);  out[6] = tmp[0]; out[7] = tmp[1];
-      complexProduct(tmp, cos_sin, &out[8]);  out[8] = tmp[0]; out[9] = tmp[1];
-      complexProduct(tmp, cos_sin, &out[10]); out[10] = tmp[0]; out[11] = tmp[1];
-      complexProduct(tmp, cos_sin, &out[12]); out[12] = tmp[0]; out[13] = tmp[1];
-      complexProduct(tmp, cos_sin, &out[14]); out[14] = tmp[0]; out[15] = tmp[1];
-      complexProduct(tmp, cos_sin, &out[16]); out[16] = tmp[0]; out[17] = tmp[1];
-    }
-
-  };
-
-
-  template <typename Float, int length, int N, int reconLen>
-    struct FloatNOrder {
-      typedef typename mapper<Float>::type RegType;
-      Reconstruct<reconLen,Float> reconstruct;
-      Float *gauge[2];
-      Float *ghost[4];
-      int faceVolumeCB[QUDA_MAX_DIM];
-      const int volumeCB;
-      const int stride;
-      const int geometry;
+	RegType denom[2];
+	// denominator = (U[0][0]*U[1][1] - U[0][1]*U[1][0])*
+	complexProduct(denom, in, in+8);
+	accumulateComplexProduct(denom, in+2, in+6, static_cast<RegType>(-1.0));
+
+	denom[0] /= scale;
+	denom[1] /= (-scale); // complex conjugate
+
+	RegType expI3Phase[2];
+	// numerator = U[2][2]
+	complexQuotient(expI3Phase, in+16, denom);
+
+	*phase = Trig<isHalf<RegType>::value>::Atan2(expI3Phase[1], expI3Phase[0])/3.;
+	return;
+      }
+
+    };
+
+
+    template <typename Float>
+      struct Reconstruct<8,Float> {
+      typedef typename mapper<Float>::type RegType;
+      int X[QUDA_MAX_DIM];
+      const RegType anisotropy;
+      const QudaTboundary tBoundary;
+
+    Reconstruct(const GaugeField &u) : anisotropy(u.Anisotropy()), tBoundary(u.TBoundary()) 
+	{	for (int i=0; i<QUDA_MAX_DIM; i++) X[i] = u.X()[i]; }
+
+      __device__ __host__ inline void Pack(RegType out[8], const RegType in[18], int idx) const {
+	out[0] = Trig<isHalf<Float>::value>::Atan2(in[1], in[0]);
+	out[1] = Trig<isHalf<Float>::value>::Atan2(in[13], in[12]);
+	for (int i=2; i<8; i++) out[i] = in[i];
+      }
+
+      __device__ __host__ inline void Unpack(RegType out[18], const RegType in[8],
+					     int idx, int dir, const RegType phase) const {
+	// First reconstruct first row
+	RegType row_sum = 0.0;
+	for (int i=2; i<6; i++) {
+	  out[i] = in[i];
+	  row_sum += in[i]*in[i];
+	}
+
+	RegType u0 = (dir < 3 ? anisotropy :
+		      (idx >= (X[3]-1)*X[0]*X[1]*X[2]/2 ? tBoundary : 1));
+	RegType diff = 1.0/(u0*u0) - row_sum;
+	RegType U00_mag = sqrt(diff >= 0 ? diff : 0.0);
+
+	out[0] = U00_mag * Trig<isHalf<Float>::value>::Cos(in[0]);
+	out[1] = U00_mag * Trig<isHalf<Float>::value>::Sin(in[0]);
+
+	// Now reconstruct first column
+	RegType column_sum = 0.0;
+	for (int i=0; i<2; i++) column_sum += out[i]*out[i];
+	for (int i=6; i<8; i++) {
+	  out[i] = in[i];
+	  column_sum += in[i]*in[i];
+	}
+	diff = 1.f/(u0*u0) - column_sum;
+	RegType U20_mag = sqrt(diff >= 0 ? diff : 0.0);
+
+	out[12] = U20_mag * Trig<isHalf<Float>::value>::Cos(in[1]);
+	out[13] = U20_mag * Trig<isHalf<Float>::value>::Sin(in[1]);
+	// First column now restored
+
+	// finally reconstruct last elements from SU(2) rotation
+	RegType r_inv2 = 1.0/(u0*row_sum);
+
+	// U11
+	RegType A[2];
+	complexDotProduct(A, out+0, out+6);
+	complexConjugateProduct(out+8, out+12, out+4);
+	accumulateComplexProduct(out+8, A, out+2, u0);
+	out[8] *= -r_inv2;
+	out[9] *= -r_inv2;
+
+	// U12
+	complexConjugateProduct(out+10, out+12, out+2);
+	accumulateComplexProduct(out+10, A, out+4, -u0);
+	out[10] *= r_inv2;
+	out[11] *= r_inv2;
+
+	// U21
+	complexDotProduct(A, out+0, out+12);
+	complexConjugateProduct(out+14, out+6, out+4);
+	accumulateComplexProduct(out+14, A, out+2, -u0);
+	out[14] *= r_inv2;
+	out[15] *= r_inv2;
+
+	// U12
+	complexConjugateProduct(out+16, out+6, out+2);
+	accumulateComplexProduct(out+16, A, out+4, u0);
+	out[16] *= -r_inv2;
+	out[17] *= -r_inv2;
+      }
+
+      __device__ __host__ inline void getPhase(RegType* phase, const RegType in[18]){ *phase=0; return; }
+    };
+
+
+    template <typename Float>
+      struct Reconstruct<9,Float> {
+      typedef typename mapper<Float>::type RegType;
+      const Reconstruct<8,Float> reconstruct_8;
+      const RegType scale;
+
+    Reconstruct(const GaugeField &u) : reconstruct_8(u), scale(u.Scale()) {}
+
+      __device__ __host__ inline void getPhase(RegType *phase, const RegType in[18]) const {
+
+	RegType denom[2];
+	// denominator = (U[0][0]*U[1][1] - U[0][1]*U[1][0])*
+	complexProduct(denom, in, in+8);
+	accumulateComplexProduct(denom, in+2, in+6, static_cast<RegType>(-1.0));
+
+	denom[0] /= scale;
+	denom[1] /= (-scale); // complex conjugate
+
+	RegType expI3Phase[2];
+	// numerator = U[2][2]
+	complexQuotient(expI3Phase, in+16, denom);
+
+	*phase = Trig<isHalf<RegType>::value>::Atan2(expI3Phase[1], expI3Phase[0])/3.;
+      }
+
+
+      __device__ __host__ inline void Pack(RegType out[8], const RegType in[18], int idx) const {
+
+	RegType phase;
+	getPhase(&phase,in);
+	RegType cos_sin[2];
+	sincos(-phase, &cos_sin[1], &cos_sin[0]);      
+	// Rescale the U3 input matrix by exp(-I*phase) to obtain an SU3 matrix multiplied by a real scale factor, 
+	// which the macros in read_gauge.h can handle.
+	// NB: Only 5 complex matrix elements are used in the reconstruct 8 packing routine, 
+	// so only need to rescale those elements.
+	RegType su3[18];
+	for(int i=0; i<4; ++i){ 
+	  complexProduct(su3 + 2*i, cos_sin, in + 2*i);
+	}
+	complexProduct(&su3[12], cos_sin, &in[12]);
+	reconstruct_8.Pack(out, su3, idx); 
+      }
+
+      __device__ __host__ inline void Unpack(RegType out[18], const RegType in[8], int idx, int dir, const RegType phase) const {
+	reconstruct_8.Unpack(out, in, idx, dir, phase);
+	RegType cos_sin[2];
+	Trig<isHalf<RegType>::value>::SinCos(phase, &cos_sin[1], &cos_sin[0]);     
+	RegType tmp[2];
+	cos_sin[0] *= scale;
+	cos_sin[1] *= scale;
+
+	// rescale the matrix by exp(I*phase)*scale
+	complexProduct(tmp, cos_sin, &out[0]);  out[0] = tmp[0]; out[1] = tmp[1];
+	complexProduct(tmp, cos_sin, &out[2]);  out[2] = tmp[0]; out[3] = tmp[1];
+	complexProduct(tmp, cos_sin, &out[4]);  out[4] = tmp[0]; out[5] = tmp[1];
+	complexProduct(tmp, cos_sin, &out[6]);  out[6] = tmp[0]; out[7] = tmp[1];
+	complexProduct(tmp, cos_sin, &out[8]);  out[8] = tmp[0]; out[9] = tmp[1];
+	complexProduct(tmp, cos_sin, &out[10]); out[10] = tmp[0]; out[11] = tmp[1];
+	complexProduct(tmp, cos_sin, &out[12]); out[12] = tmp[0]; out[13] = tmp[1];
+	complexProduct(tmp, cos_sin, &out[14]); out[14] = tmp[0]; out[15] = tmp[1];
+	complexProduct(tmp, cos_sin, &out[16]); out[16] = tmp[0]; out[17] = tmp[1];
+      }
+
+    };
+
+
+    template <typename Float, int length, int N, int reconLen>
+      struct FloatNOrder {
+	typedef typename mapper<Float>::type RegType;
+	Reconstruct<reconLen,Float> reconstruct;
+	Float *gauge[2];
+	Float *ghost[4];
+	int faceVolumeCB[QUDA_MAX_DIM];
+	const int volumeCB;
+	const int stride;
+	const int geometry;
 #if __COMPUTE_CAPABILITY__ >= 200
-      const int hasPhase; 
-      const size_t phaseOffset;
+	const int hasPhase; 
+	const size_t phaseOffset;
 #endif
 
-    FloatNOrder(const GaugeField &u, Float *gauge_=0, Float **ghost_=0) : 
-      reconstruct(u), volumeCB(u.VolumeCB()), stride(u.Stride()), geometry(u.Geometry())
+      FloatNOrder(const GaugeField &u, Float *gauge_=0, Float **ghost_=0) : 
+	reconstruct(u), volumeCB(u.VolumeCB()), stride(u.Stride()), geometry(u.Geometry())
 #if __COMPUTE_CAPABILITY__ >= 200
-	, hasPhase((u.Reconstruct() == QUDA_RECONSTRUCT_9 || u.Reconstruct() == QUDA_RECONSTRUCT_13) ? 1 : 0), 
-	phaseOffset(u.PhaseOffset())
+	  , hasPhase((u.Reconstruct() == QUDA_RECONSTRUCT_9 || u.Reconstruct() == QUDA_RECONSTRUCT_13) ? 1 : 0), 
+	  phaseOffset(u.PhaseOffset())
 #endif
-      {
-	if (gauge_) { gauge[0] = gauge_; gauge[1] = (Float*)((char*)gauge_ + u.Bytes()/2);
-	} else { gauge[0] = (Float*)u.Gauge_p(); gauge[1] = (Float*)((char*)u.Gauge_p() + u.Bytes()/2);	}
-
-	for (int i=0; i<4; i++) {
-	  ghost[i] = ghost_ ? ghost_[i] : 0; 
-	  faceVolumeCB[i] = u.SurfaceCB(i)*u.Nface(); // face volume equals surface * depth	  
-	}
-      }
-
-
-    FloatNOrder(const FloatNOrder &order) 
-    : reconstruct(order.reconstruct), volumeCB(order.volumeCB), stride(order.stride), 
-	geometry(order.geometry) 
+	{
+	  if (gauge_) { gauge[0] = gauge_; gauge[1] = (Float*)((char*)gauge_ + u.Bytes()/2);
+	  } else { gauge[0] = (Float*)u.Gauge_p(); gauge[1] = (Float*)((char*)u.Gauge_p() + u.Bytes()/2);	}
+
+	  for (int i=0; i<4; i++) {
+	    ghost[i] = ghost_ ? ghost_[i] : 0; 
+	    faceVolumeCB[i] = u.SurfaceCB(i)*u.Nface(); // face volume equals surface * depth	  
+	  }
+	}
+
+
+      FloatNOrder(const FloatNOrder &order) 
+      : reconstruct(order.reconstruct), volumeCB(order.volumeCB), stride(order.stride), 
+	  geometry(order.geometry) 
 #if __COMPUTE_CAPABILITY__ >= 200
-	, hasPhase(order.hasPhase), phaseOffset(order.phaseOffset) 
+	  , hasPhase(order.hasPhase), phaseOffset(order.phaseOffset) 
 #endif
-      {
-	gauge[0] = order.gauge[0];
-	gauge[1] = order.gauge[1];
-	for (int i=0; i<4; i++) {
-	  ghost[i] = order.ghost[i];
-	  faceVolumeCB[i] = order.faceVolumeCB[i];
-	}
-      }
-      virtual ~FloatNOrder() { ; } 
-
-      __device__ __host__ inline void load(RegType v[length], int x, int dir, int parity) const {
-        const int M = reconLen / N;
-        RegType tmp[reconLen];
-        for (int i=0; i<M; i++) {
-          for (int j=0; j<N; j++) {
-            int intIdx = i*N + j; // internal dof index
-            int padIdx = intIdx / N;
-            copy(tmp[i*N+j], gauge[parity][dir*stride*M*N + (padIdx*stride + x)*N + intIdx%N]);
-          }
-        }
-        RegType phase = 0.;
+	{
+	  gauge[0] = order.gauge[0];
+	  gauge[1] = order.gauge[1];
+	  for (int i=0; i<4; i++) {
+	    ghost[i] = order.ghost[i];
+	    faceVolumeCB[i] = order.faceVolumeCB[i];
+	  }
+	}
+	virtual ~FloatNOrder() { ; } 
+
+	__device__ __host__ inline void load(RegType v[length], int x, int dir, int parity) const {
+	  const int M = reconLen / N;
+	  RegType tmp[reconLen];
+	  for (int i=0; i<M; i++) {
+	    for (int j=0; j<N; j++) {
+	      int intIdx = i*N + j; // internal dof index
+	      int padIdx = intIdx / N;
+	      copy(tmp[i*N+j], gauge[parity][dir*stride*M*N + (padIdx*stride + x)*N + intIdx%N]);
+	    }
+	  }
+	  RegType phase = 0.;
 #if __COMPUTE_CAPABILITY__ >= 200
-        if(hasPhase) copy(phase, gauge[parity][phaseOffset/sizeof(Float) + stride*dir + x]);
-        // The phases come after the ghost matrices
+	  if(hasPhase) copy(phase, gauge[parity][phaseOffset/sizeof(Float) + stride*dir + x]);
+	  // The phases come after the ghost matrices
 #endif
-        reconstruct.Unpack(v, tmp, x, dir, 2.*M_PI*phase);
-      }
-
-      __device__ __host__ inline void save(const RegType v[length], int x, int dir, int parity) {
-        const int M = reconLen / N;
-        RegType tmp[reconLen];
-        reconstruct.Pack(tmp, v, x);
-        for (int i=0; i<M; i++) {
-          for (int j=0; j<N; j++) {
-            int intIdx = i*N + j;
-            int padIdx = intIdx / N;
-            copy(gauge[parity][dir*stride*M*N + (padIdx*stride + x)*N + intIdx%N], tmp[i*N+j]);
-          }
-        }
+	  reconstruct.Unpack(v, tmp, x, dir, 2.*M_PI*phase);
+	}
+
+	__device__ __host__ inline void save(const RegType v[length], int x, int dir, int parity) {
+	  const int M = reconLen / N;
+	  RegType tmp[reconLen];
+	  reconstruct.Pack(tmp, v, x);
+	  for (int i=0; i<M; i++) {
+	    for (int j=0; j<N; j++) {
+	      int intIdx = i*N + j;
+	      int padIdx = intIdx / N;
+	      copy(gauge[parity][dir*stride*M*N + (padIdx*stride + x)*N + intIdx%N], tmp[i*N+j]);
+	    }
+	  }
 #if __COMPUTE_CAPABILITY__ >= 200
-        if(hasPhase){
-          RegType phase;
-          reconstruct.getPhase(&phase,v);
-          copy(gauge[parity][phaseOffset/sizeof(Float) + dir*stride + x], static_cast<RegType>(phase/(2.*M_PI))); 
-        }        
+	  if(hasPhase){
+	    RegType phase;
+	    reconstruct.getPhase(&phase,v);
+	    copy(gauge[parity][phaseOffset/sizeof(Float) + dir*stride + x], static_cast<RegType>(phase/(2.*M_PI))); 
+	  }        
 #endif
-      }
-
-      __device__ __host__ inline void loadGhost(RegType v[length], int x, int dir, int parity) const {
-        if (!ghost[dir]) { // load from main field not separate array
-          load(v, volumeCB+x, dir, parity); // an offset of size volumeCB puts us at the padded region
-          // This also works perfectly when phases are stored. No need to change this.
-        } else {
-          const int M = reconLen / N;
-          RegType tmp[reconLen];
-          for (int i=0; i<M; i++) {
-            for (int j=0; j<N; j++) {
-              int intIdx = i*N + j; // internal dof index
-              int padIdx = intIdx / N;
+	}
+
+	__device__ __host__ inline void loadGhost(RegType v[length], int x, int dir, int parity) const {
+	  if (!ghost[dir]) { // load from main field not separate array
+	    load(v, volumeCB+x, dir, parity); // an offset of size volumeCB puts us at the padded region
+	    // This also works perfectly when phases are stored. No need to change this.
+	  } else {
+	    const int M = reconLen / N;
+	    RegType tmp[reconLen];
+	    for (int i=0; i<M; i++) {
+	      for (int j=0; j<N; j++) {
+		int intIdx = i*N + j; // internal dof index
+		int padIdx = intIdx / N;
 #if __COMPUTE_CAPABILITY__ < 200
-	      const int hasPhase = 0;
+		const int hasPhase = 0;
 #endif
-              copy(tmp[i*N+j], ghost[dir][parity*faceVolumeCB[dir]*(M*N + hasPhase) + (padIdx*faceVolumeCB[dir]+x)*N + intIdx%N]);
-            }
-          }
-          RegType phase=0.; 
+		copy(tmp[i*N+j], ghost[dir][parity*faceVolumeCB[dir]*(M*N + hasPhase) + (padIdx*faceVolumeCB[dir]+x)*N + intIdx%N]);
+	      }
+	    }
+	    RegType phase=0.; 
 #if __COMPUTE_CAPABILITY__ >= 200
-          if(hasPhase) copy(phase, ghost[dir][parity*faceVolumeCB[dir]*(M*N + 1) + faceVolumeCB[dir]*M*N + x]); 
+	    if(hasPhase) copy(phase, ghost[dir][parity*faceVolumeCB[dir]*(M*N + 1) + faceVolumeCB[dir]*M*N + x]); 
 #endif
-          reconstruct.Unpack(v, tmp, x, dir, 2.*M_PI*phase);	 
-        }
-      }
-
-      __device__ __host__ inline void saveGhost(const RegType v[length], int x, int dir, int parity) {
-        if (!ghost[dir]) { // store in main field not separate array
-	  save(v, volumeCB+x, dir, parity); // an offset of size volumeCB puts us at the padded region
-        } else {
-          const int M = reconLen / N;
-          RegType tmp[reconLen];
-          reconstruct.Pack(tmp, v, x);
-          for (int i=0; i<M; i++) {
-            for (int j=0; j<N; j++) {
-              int intIdx = i*N + j;
-              int padIdx = intIdx / N;
+	    reconstruct.Unpack(v, tmp, x, dir, 2.*M_PI*phase);	 
+	  }
+	}
+
+	__device__ __host__ inline void saveGhost(const RegType v[length], int x, int dir, int parity) {
+	  if (!ghost[dir]) { // store in main field not separate array
+	    save(v, volumeCB+x, dir, parity); // an offset of size volumeCB puts us at the padded region
+	  } else {
+	    const int M = reconLen / N;
+	    RegType tmp[reconLen];
+	    reconstruct.Pack(tmp, v, x);
+	    for (int i=0; i<M; i++) {
+	      for (int j=0; j<N; j++) {
+		int intIdx = i*N + j;
+		int padIdx = intIdx / N;
 #if __COMPUTE_CAPABILITY__ < 200
-	      const int hasPhase = 0;
+		const int hasPhase = 0;
 #endif
-              copy(ghost[dir][parity*faceVolumeCB[dir]*(M*N + hasPhase) + (padIdx*faceVolumeCB[dir]+x)*N + intIdx%N], tmp[i*N+j]);
-            }
-          }
+		copy(ghost[dir][parity*faceVolumeCB[dir]*(M*N + hasPhase) + (padIdx*faceVolumeCB[dir]+x)*N + intIdx%N], tmp[i*N+j]);
+	      }
+	    }
 
 #if __COMPUTE_CAPABILITY__ >= 200
-          if(hasPhase){
-            RegType phase=0.;
-            reconstruct.getPhase(&phase, v); 
-            copy(ghost[dir][parity*faceVolumeCB[dir]*(M*N + 1) + faceVolumeCB[dir]*M*N + x], static_cast<RegType>(phase/(2.*M_PI)));
-          }
+	    if(hasPhase){
+	      RegType phase=0.;
+	      reconstruct.getPhase(&phase, v); 
+	      copy(ghost[dir][parity*faceVolumeCB[dir]*(M*N + 1) + faceVolumeCB[dir]*M*N + x], static_cast<RegType>(phase/(2.*M_PI)));
+	    }
 #endif
-        }
-      }
-
-      __device__ __host__ inline void loadGhostEx(RegType v[length], int x, int dir, 
-						  int dim, int g, int parity, const int R[]) const {
-	const int M = reconLen / N;
-	RegType tmp[reconLen];
-	for (int i=0; i<M; i++) {
-	  for (int j=0; j<N; j++) {
-	    int intIdx = i*N + j; // internal dof index
-	    int padIdx = intIdx / N;
-	    copy(tmp[i*N+j], ghost[dim][((dir*2+parity)*geometry+g)*R[dim]*faceVolumeCB[dim]*(M*N + hasPhase) 
-					+ (padIdx*R[dim]*faceVolumeCB[dim]+x)*N + intIdx%N]);
-	  }
-	}
-	RegType phase=0.; 
-	if(hasPhase) copy(phase, ghost[dim][((dir*2+parity)*geometry+g)*R[dim]*faceVolumeCB[dim]*(M*N + 1) 
-					    + R[dim]*faceVolumeCB[dim]*M*N + x]); 
-
-	// this will fail for non-18 reconstruct since it's not doing boundary checking correctly
-	reconstruct.Unpack(v, tmp, x, g, 2.*M_PI*phase); 
-      }
-
-      __device__ __host__ inline void saveGhostEx(const RegType v[length], int x, 
-						  int dir, int dim, int g, int parity, const int R[]) {
-	const int M = reconLen / N;
-	RegType tmp[reconLen];
-	reconstruct.Pack(tmp, v, x);
-	for (int i=0; i<M; i++) {
-	  for (int j=0; j<N; j++) {
-	    int intIdx = i*N + j;
-	    int padIdx = intIdx / N;
-	    copy(ghost[dim][((dir*2+parity)*geometry+g)*R[dim]*faceVolumeCB[dim]*(M*N + hasPhase) 
-			    + (padIdx*R[dim]*faceVolumeCB[dim]+x)*N + intIdx%N], tmp[i*N+j]);
-	  }
-	}
-	if(hasPhase){
-	  RegType phase=0.;
-	  reconstruct.getPhase(&phase, v); 
-	  copy(ghost[dim][((dir*2+parity)*geometry+g)*R[dim]*faceVolumeCB[dim]*(M*N + 1) + R[dim]*faceVolumeCB[dim]*M*N + x], 
-	       static_cast<RegType>(phase/(2.*M_PI)));
-	}
-      }
-
-      size_t Bytes() const { return reconLen * sizeof(Float); }
-    };
-
-  /** 
-      The LegacyOrder defines the ghost zone storage and ordering for
-      all cpuGaugeFields, which use the same ghost zone storage.
-  */
-  template <typename Float, int length> 
-    struct LegacyOrder {
-      typedef typename mapper<Float>::type RegType;
-      Float *ghost[QUDA_MAX_DIM];
-      int faceVolumeCB[QUDA_MAX_DIM];
-      const int volumeCB;
-      const int stride;
-      const int geometry;
-      const int hasPhase;
+	  }
+	}
+
+	__device__ __host__ inline void loadGhostEx(RegType v[length], int x, int dir, 
+						    int dim, int g, int parity, const int R[]) const {
+	  const int M = reconLen / N;
+	  RegType tmp[reconLen];
+	  for (int i=0; i<M; i++) {
+	    for (int j=0; j<N; j++) {
+	      int intIdx = i*N + j; // internal dof index
+	      int padIdx = intIdx / N;
+	      copy(tmp[i*N+j], ghost[dim][((dir*2+parity)*geometry+g)*R[dim]*faceVolumeCB[dim]*(M*N + hasPhase) 
+					  + (padIdx*R[dim]*faceVolumeCB[dim]+x)*N + intIdx%N]);
+	    }
+	  }
+	  RegType phase=0.; 
+	  if(hasPhase) copy(phase, ghost[dim][((dir*2+parity)*geometry+g)*R[dim]*faceVolumeCB[dim]*(M*N + 1) 
+					      + R[dim]*faceVolumeCB[dim]*M*N + x]); 
+
+	  // this will fail for non-18 reconstruct since it's not doing boundary checking correctly
+	  reconstruct.Unpack(v, tmp, x, g, 2.*M_PI*phase); 
+	}
+
+	__device__ __host__ inline void saveGhostEx(const RegType v[length], int x, 
+						    int dir, int dim, int g, int parity, const int R[]) {
+	  const int M = reconLen / N;
+	  RegType tmp[reconLen];
+	  reconstruct.Pack(tmp, v, x);
+	  for (int i=0; i<M; i++) {
+	    for (int j=0; j<N; j++) {
+	      int intIdx = i*N + j;
+	      int padIdx = intIdx / N;
+	      copy(ghost[dim][((dir*2+parity)*geometry+g)*R[dim]*faceVolumeCB[dim]*(M*N + hasPhase) 
+			      + (padIdx*R[dim]*faceVolumeCB[dim]+x)*N + intIdx%N], tmp[i*N+j]);
+	    }
+	  }
+	  if(hasPhase){
+	    RegType phase=0.;
+	    reconstruct.getPhase(&phase, v); 
+	    copy(ghost[dim][((dir*2+parity)*geometry+g)*R[dim]*faceVolumeCB[dim]*(M*N + 1) + R[dim]*faceVolumeCB[dim]*M*N + x], 
+		 static_cast<RegType>(phase/(2.*M_PI)));
+	  }
+	}
+
+	size_t Bytes() const { return reconLen * sizeof(Float); }
+      };
+
+    /** 
+	The LegacyOrder defines the ghost zone storage and ordering for
+	all cpuGaugeFields, which use the same ghost zone storage.
+    */
+    template <typename Float, int length> 
+      struct LegacyOrder {
+	typedef typename mapper<Float>::type RegType;
+	Float *ghost[QUDA_MAX_DIM];
+	int faceVolumeCB[QUDA_MAX_DIM];
+	const int volumeCB;
+	const int stride;
+	const int geometry;
+	const int hasPhase;
 
       LegacyOrder(const GaugeField &u, Float **ghost_) 
       : volumeCB(u.VolumeCB()), stride(u.Stride()), geometry(u.Geometry()), hasPhase(0) {
@@ -711,279 +711,274 @@
 	}
       }
 
-      virtual ~LegacyOrder() { ; }
-
-      __device__ __host__ inline void loadGhost(RegType v[length], int x, int dir, int parity) const {
-	for (int i=0; i<length; i++) v[i] = ghost[dir][(parity*faceVolumeCB[dir] + x)*length + i];
-      }
-
-      __device__ __host__ inline void saveGhost(const RegType v[length], int x, int dir, int parity) {
-	for (int i=0; i<length; i++) ghost[dir][(parity*faceVolumeCB[dir] + x)*length + i] = v[i];
-      }
-
-      __device__ __host__ inline void loadGhostEx(RegType v[length], int x, int dir, 
-						  int dim, int g, int parity, const int R[]) const {
+	virtual ~LegacyOrder() { ; }
+
+	__device__ __host__ inline void loadGhost(RegType v[length], int x, int dir, int parity) const {
+	  for (int i=0; i<length; i++) v[i] = ghost[dir][(parity*faceVolumeCB[dir] + x)*length + i];
+	}
+
+	__device__ __host__ inline void saveGhost(const RegType v[length], int x, int dir, int parity) {
+	  for (int i=0; i<length; i++) ghost[dir][(parity*faceVolumeCB[dir] + x)*length + i] = v[i];
+	}
+
+	__device__ __host__ inline void loadGhostEx(RegType v[length], int x, int dir, 
+						    int dim, int g, int parity, const int R[]) const {
+	  for (int i=0; i<length; i++) {
+	    v[i] = ghost[dim]
+	      [(((dir*2+parity)*R[dim]*faceVolumeCB[dim] + x)*geometry+g)*length + i];
+	  }
+	}
+
+	__device__ __host__ inline void saveGhostEx(const RegType v[length], int x, 
+						    int dir, int dim, int g, int parity, const int R[]) {
+	  for (int i=0; i<length; i++) {
+	    ghost[dim]
+	      [(((dir*2+parity)*R[dim]*faceVolumeCB[dim] + x)*geometry+g)*length + i] = v[i];
+	  }
+	}
+
+      };
+
+    /**
+       struct to define QDP ordered gauge fields: 
+       [[dim]] [[parity][volumecb][row][col]]
+    */
+    template <typename Float, int length> struct QDPOrder : public LegacyOrder<Float,length> {
+      typedef typename mapper<Float>::type RegType;
+      Float *gauge[QUDA_MAX_DIM];
+      const int volumeCB;
+    QDPOrder(const GaugeField &u, Float *gauge_=0, Float **ghost_=0) 
+      : LegacyOrder<Float,length>(u, ghost_), volumeCB(u.VolumeCB())
+	{ for (int i=0; i<4; i++) gauge[i] = gauge_ ? ((Float**)gauge_)[i] : ((Float**)u.Gauge_p())[i]; }
+    QDPOrder(const QDPOrder &order) : LegacyOrder<Float,length>(order), volumeCB(order.volumeCB) {
+	for(int i=0; i<4; i++) gauge[i] = order.gauge[i];
+      }
+      virtual ~QDPOrder() { ; }
+
+      __device__ __host__ inline void load(RegType v[length], int x, int dir, int parity) const {
 	for (int i=0; i<length; i++) {
-	  v[i] = ghost[dim]
-	    [(((dir*2+parity)*R[dim]*faceVolumeCB[dim] + x)*geometry+g)*length + i];
-	}
-      }
-
-      __device__ __host__ inline void saveGhostEx(const RegType v[length], int x, 
-						  int dir, int dim, int g, int parity, const int R[]) {
-        for (int i=0; i<length; i++) {
-	  ghost[dim]
-	    [(((dir*2+parity)*R[dim]*faceVolumeCB[dim] + x)*geometry+g)*length + i] = v[i];
-	}
-      }
-
-    };
-
-  /**
-     struct to define QDP ordered gauge fields: 
-     [[dim]] [[parity][volumecb][row][col]]
-  */
-  template <typename Float, int length> struct QDPOrder : public LegacyOrder<Float,length> {
-    typedef typename mapper<Float>::type RegType;
-    Float *gauge[QUDA_MAX_DIM];
-    const int volumeCB;
-  QDPOrder(const GaugeField &u, Float *gauge_=0, Float **ghost_=0) 
-    : LegacyOrder<Float,length>(u, ghost_), volumeCB(u.VolumeCB())
-      { for (int i=0; i<4; i++) gauge[i] = gauge_ ? ((Float**)gauge_)[i] : ((Float**)u.Gauge_p())[i]; }
-  QDPOrder(const QDPOrder &order) : LegacyOrder<Float,length>(order), volumeCB(order.volumeCB) {
-      for(int i=0; i<4; i++) gauge[i] = order.gauge[i];
-    }
-    virtual ~QDPOrder() { ; }
-
-    __device__ __host__ inline void load(RegType v[length], int x, int dir, int parity) const {
-      for (int i=0; i<length; i++) {
-	v[i] = (RegType)gauge[dir][(parity*volumeCB + x)*length + i];
-      }
-    }
-
-    __device__ __host__ inline void save(const RegType v[length], int x, int dir, int parity) {
-      for (int i=0; i<length; i++) {
-	gauge[dir][(parity*volumeCB + x)*length + i] = (Float)v[i];
-      }
-    }
-
-    size_t Bytes() const { return length * sizeof(Float); }
-  };
-
-  /**
-     struct to define QDPJIT ordered gauge fields: 
-     [[dim]] [[parity][complex][row][col][volumecb]]
-  */
-  template <typename Float, int length> struct QDPJITOrder : public LegacyOrder<Float,length> {
-    typedef typename mapper<Float>::type RegType;
-    Float *gauge[QUDA_MAX_DIM];
-    const int volumeCB;
-  QDPJITOrder(const GaugeField &u, Float *gauge_=0, Float **ghost_=0) 
-    : LegacyOrder<Float,length>(u, ghost_), volumeCB(u.VolumeCB())
-      { for (int i=0; i<4; i++) gauge[i] = gauge_ ? ((Float**)gauge_)[i] : ((Float**)u.Gauge_p())[i]; }
-  QDPJITOrder(const QDPJITOrder &order) : LegacyOrder<Float,length>(order), volumeCB(order.volumeCB) {
-      for(int i=0; i<4; i++) gauge[i] = order.gauge[i];
-    }
-    virtual ~QDPJITOrder() { ; }
-
-    __device__ __host__ inline void load(RegType v[length], int x, int dir, int parity) const {
-      for (int i=0; i<length; i++) {
-	int z = i%2;
-	int rolcol = i/2;
-	v[i] = (RegType)gauge[dir][((z*(length/2) + rolcol)*2 + parity)*volumeCB + x];
-      }
-    }
-
-    __device__ __host__ inline void save(const RegType v[length], int x, int dir, int parity) {
-      for (int i=0; i<length; i++) {
-	int z = i%2;
-	int rolcol = i/2;
-	gauge[dir][((z*(length/2) + rolcol)*2 + parity)*volumeCB + x] = (Float)v[i];
-      }
-    }
-
-    size_t Bytes() const { return length * sizeof(Float); }
-  };
-
-  /**
-     struct to define MILC ordered gauge fields: 
-     [parity][dim][volumecb][row][col]
-  */
-  template <typename Float, int length> struct MILCOrder : public LegacyOrder<Float,length> {
-    typedef typename mapper<Float>::type RegType;
-    Float *gauge;
-    const int volumeCB;
-    const int &geometry;
-  MILCOrder(const GaugeField &u, Float *gauge_=0, Float **ghost_=0) : 
-    LegacyOrder<Float,length>(u, ghost_), gauge(gauge_ ? gauge_ : (Float*)u.Gauge_p()), 
-      volumeCB(u.VolumeCB()), geometry(LegacyOrder<Float,length>::geometry) { ; }
-  MILCOrder(const MILCOrder &order) : LegacyOrder<Float,length>(order), 
-      gauge(order.gauge), volumeCB(order.volumeCB), geometry(order.geometry)
-      { ; }
-    virtual ~MILCOrder() { ; }
-
-    __device__ __host__ inline void load(RegType v[length], int x, int dir, int parity) const {
-      for (int i=0; i<length; i++) {
-	v[i] = (RegType)gauge[((parity*volumeCB+x)*geometry + dir)*length + i];
-      }
-    }
-
-    __device__ __host__ inline void save(const RegType v[length], int x, int dir, int parity) {
-      for (int i=0; i<length; i++) {
-	gauge[((parity*volumeCB+x)*geometry + dir)*length + i] = (Float)v[i];
-      }
-    }
-
-    size_t Bytes() const { return length * sizeof(Float); }
-  };
-
-  /**
-     struct to define CPS ordered gauge fields: 
-     [parity][dim][volumecb][col][row]
-  */
-  template <typename Float, int length> struct CPSOrder : LegacyOrder<Float,length> {
-    typedef typename mapper<Float>::type RegType;
-    Float *gauge;
-    const int volumeCB;
-    const Float anisotropy;
-    const int Nc;
-    const int &geometry;
-  CPSOrder(const GaugeField &u, Float *gauge_=0, Float **ghost_=0) 
-    : LegacyOrder<Float,length>(u, ghost_), gauge(gauge_ ? gauge_ : (Float*)u.Gauge_p()), 
-      volumeCB(u.VolumeCB()), anisotropy(u.Anisotropy()), Nc(3), 
-      geometry(LegacyOrder<Float,length>::geometry) 
-      { if (length != 18) errorQuda("Gauge length %d not supported", length); }
-  CPSOrder(const CPSOrder &order) : LegacyOrder<Float,length>(order), gauge(order.gauge), 
-      volumeCB(order.volumeCB), anisotropy(order.anisotropy), Nc(3), geometry(order.geometry)
-      { ; }
-    virtual ~CPSOrder() { ; }
-
-    // we need to transpose and scale for CPS ordering
-    __device__ __host__ inline void load(RegType v[18], int x, int dir, int parity) const {
-      for (int i=0; i<Nc; i++) {
-	for (int j=0; j<Nc; j++) {
-	  for (int z=0; z<2; z++) {
-	    v[(i*Nc+j)*2+z] = 
-	      (RegType)(gauge[((((parity*volumeCB+x)*geometry + dir)*Nc + j)*Nc + i)*2 + z] / anisotropy);
-	  }
-	}
-      }
-    }
-
-    __device__ __host__ inline void save(const RegType v[18], int x, int dir, int parity) {
-      for (int i=0; i<Nc; i++) {
-	for (int j=0; j<Nc; j++) {
-	  for (int z=0; z<2; z++) {
-	    gauge[((((parity*volumeCB+x)*geometry + dir)*Nc + j)*Nc + i)*2 + z] = 
-	      (Float)(anisotropy * v[(i*Nc+j)*2+z]);
-	  }
-	}
-      }
-    }
-
-    size_t Bytes() const { return Nc * Nc * 2 * sizeof(Float); }
-  };
-
-  /**
-     struct to define BQCD ordered gauge fields: 
-     [mu][parity][volumecb+halos][col][row]
-  */
-  template <typename Float, int length> struct BQCDOrder : LegacyOrder<Float,length> {
-    typedef typename mapper<Float>::type RegType;
-    Float *gauge;
-    const int volumeCB;
-    int exVolumeCB; // extended checkerboard volume
-    const int Nc;
-  BQCDOrder(const GaugeField &u, Float *gauge_=0, Float **ghost_=0) 
-    : LegacyOrder<Float,length>(u, ghost_), gauge(gauge_ ? gauge_ : (Float*)u.Gauge_p()), volumeCB(u.VolumeCB()), Nc(3) { 
-      if (length != 18) errorQuda("Gauge length %d not supported", length);
-      // compute volumeCB + halo region
-      exVolumeCB = u.X()[0]/2 + 2;
-      for (int i=1; i<4; i++) exVolumeCB *= u.X()[i] + 2; 
-    }
-  BQCDOrder(const BQCDOrder &order) : LegacyOrder<Float,length>(order), gauge(order.gauge), 
-      volumeCB(order.volumeCB), exVolumeCB(order.exVolumeCB), Nc(3) {       
-      if (length != 18) errorQuda("Gauge length %d not supported", length);
-    }
-
-    virtual ~BQCDOrder() { ; }
-
-    // we need to transpose for BQCD ordering
-    __device__ __host__ inline void load(RegType v[18], int x, int dir, int parity) const {
-      for (int i=0; i<Nc; i++) {
-	for (int j=0; j<Nc; j++) {
-	  for (int z=0; z<2; z++) {
-	    v[(i*Nc+j)*2+z] = (RegType)gauge[((((dir*2+parity)*exVolumeCB + x)*Nc + j)*Nc + i)*2 + z];
-	  }
-	}
-      }
-    }
-
-    __device__ __host__ inline void save(const RegType v[18], int x, int dir, int parity) {
-      for (int i=0; i<Nc; i++) {
-	for (int j=0; j<Nc; j++) {
-	  for (int z=0; z<2; z++) {
-	    gauge[((((dir*2+parity)*exVolumeCB + x)*Nc + j)*Nc + i)*2 + z] = (Float)v[(i*Nc+j)*2+z];
-	  }
-	}
-      }
-    }
-
-    size_t Bytes() const { return Nc * Nc * 2 * sizeof(Float); }
-  };
-
-<<<<<<< HEAD
+	  v[i] = (RegType)gauge[dir][(parity*volumeCB + x)*length + i];
+	}
+      }
+
+      __device__ __host__ inline void save(const RegType v[length], int x, int dir, int parity) {
+	for (int i=0; i<length; i++) {
+	  gauge[dir][(parity*volumeCB + x)*length + i] = (Float)v[i];
+	}
+      }
+
+      size_t Bytes() const { return length * sizeof(Float); }
+    };
+
+    /**
+       struct to define QDPJIT ordered gauge fields: 
+       [[dim]] [[parity][complex][row][col][volumecb]]
+    */
+    template <typename Float, int length> struct QDPJITOrder : public LegacyOrder<Float,length> {
+      typedef typename mapper<Float>::type RegType;
+      Float *gauge[QUDA_MAX_DIM];
+      const int volumeCB;
+    QDPJITOrder(const GaugeField &u, Float *gauge_=0, Float **ghost_=0) 
+      : LegacyOrder<Float,length>(u, ghost_), volumeCB(u.VolumeCB())
+	{ for (int i=0; i<4; i++) gauge[i] = gauge_ ? ((Float**)gauge_)[i] : ((Float**)u.Gauge_p())[i]; }
+    QDPJITOrder(const QDPJITOrder &order) : LegacyOrder<Float,length>(order), volumeCB(order.volumeCB) {
+	for(int i=0; i<4; i++) gauge[i] = order.gauge[i];
+      }
+      virtual ~QDPJITOrder() { ; }
+
+      __device__ __host__ inline void load(RegType v[length], int x, int dir, int parity) const {
+	for (int i=0; i<length; i++) {
+	  int z = i%2;
+	  int rolcol = i/2;
+	  v[i] = (RegType)gauge[dir][((z*(length/2) + rolcol)*2 + parity)*volumeCB + x];
+	}
+      }
+
+      __device__ __host__ inline void save(const RegType v[length], int x, int dir, int parity) {
+	for (int i=0; i<length; i++) {
+	  int z = i%2;
+	  int rolcol = i/2;
+	  gauge[dir][((z*(length/2) + rolcol)*2 + parity)*volumeCB + x] = (Float)v[i];
+	}
+      }
+
+      size_t Bytes() const { return length * sizeof(Float); }
+    };
+
+    /**
+       struct to define MILC ordered gauge fields: 
+       [parity][dim][volumecb][row][col]
+    */
+    template <typename Float, int length> struct MILCOrder : public LegacyOrder<Float,length> {
+      typedef typename mapper<Float>::type RegType;
+      Float *gauge;
+      const int volumeCB;
+      const int &geometry;
+    MILCOrder(const GaugeField &u, Float *gauge_=0, Float **ghost_=0) : 
+      LegacyOrder<Float,length>(u, ghost_), gauge(gauge_ ? gauge_ : (Float*)u.Gauge_p()), 
+	volumeCB(u.VolumeCB()), geometry(LegacyOrder<Float,length>::geometry) { ; }
+    MILCOrder(const MILCOrder &order) : LegacyOrder<Float,length>(order), 
+	gauge(order.gauge), volumeCB(order.volumeCB), geometry(order.geometry)
+	{ ; }
+      virtual ~MILCOrder() { ; }
+
+      __device__ __host__ inline void load(RegType v[length], int x, int dir, int parity) const {
+	for (int i=0; i<length; i++) {
+	  v[i] = (RegType)gauge[((parity*volumeCB+x)*geometry + dir)*length + i];
+	}
+      }
+
+      __device__ __host__ inline void save(const RegType v[length], int x, int dir, int parity) {
+	for (int i=0; i<length; i++) {
+	  gauge[((parity*volumeCB+x)*geometry + dir)*length + i] = (Float)v[i];
+	}
+      }
+
+      size_t Bytes() const { return length * sizeof(Float); }
+    };
+
+    /**
+       struct to define CPS ordered gauge fields: 
+       [parity][dim][volumecb][col][row]
+    */
+    template <typename Float, int length> struct CPSOrder : LegacyOrder<Float,length> {
+      typedef typename mapper<Float>::type RegType;
+      Float *gauge;
+      const int volumeCB;
+      const Float anisotropy;
+      const int Nc;
+      const int &geometry;
+    CPSOrder(const GaugeField &u, Float *gauge_=0, Float **ghost_=0) 
+      : LegacyOrder<Float,length>(u, ghost_), gauge(gauge_ ? gauge_ : (Float*)u.Gauge_p()), 
+	volumeCB(u.VolumeCB()), anisotropy(u.Anisotropy()), Nc(3), 
+	geometry(LegacyOrder<Float,length>::geometry) 
+	  { if (length != 18) errorQuda("Gauge length %d not supported", length); }
+    CPSOrder(const CPSOrder &order) : LegacyOrder<Float,length>(order), gauge(order.gauge), 
+	volumeCB(order.volumeCB), anisotropy(order.anisotropy), Nc(3), geometry(order.geometry)
+	{ ; }
+      virtual ~CPSOrder() { ; }
+
+      // we need to transpose and scale for CPS ordering
+      __device__ __host__ inline void load(RegType v[18], int x, int dir, int parity) const {
+	for (int i=0; i<Nc; i++) {
+	  for (int j=0; j<Nc; j++) {
+	    for (int z=0; z<2; z++) {
+	      v[(i*Nc+j)*2+z] = 
+		(RegType)(gauge[((((parity*volumeCB+x)*geometry + dir)*Nc + j)*Nc + i)*2 + z] / anisotropy);
+	    }
+	  }
+	}
+      }
+
+      __device__ __host__ inline void save(const RegType v[18], int x, int dir, int parity) {
+	for (int i=0; i<Nc; i++) {
+	  for (int j=0; j<Nc; j++) {
+	    for (int z=0; z<2; z++) {
+	      gauge[((((parity*volumeCB+x)*geometry + dir)*Nc + j)*Nc + i)*2 + z] = 
+		(Float)(anisotropy * v[(i*Nc+j)*2+z]);
+	    }
+	  }
+	}
+      }
+
+      size_t Bytes() const { return Nc * Nc * 2 * sizeof(Float); }
+    };
+
+    /**
+       struct to define BQCD ordered gauge fields: 
+       [mu][parity][volumecb+halos][col][row]
+    */
+    template <typename Float, int length> struct BQCDOrder : LegacyOrder<Float,length> {
+      typedef typename mapper<Float>::type RegType;
+      Float *gauge;
+      const int volumeCB;
+      int exVolumeCB; // extended checkerboard volume
+      const int Nc;
+    BQCDOrder(const GaugeField &u, Float *gauge_=0, Float **ghost_=0) 
+      : LegacyOrder<Float,length>(u, ghost_), gauge(gauge_ ? gauge_ : (Float*)u.Gauge_p()), volumeCB(u.VolumeCB()), Nc(3) { 
+	if (length != 18) errorQuda("Gauge length %d not supported", length);
+	// compute volumeCB + halo region
+	exVolumeCB = u.X()[0]/2 + 2;
+	for (int i=1; i<4; i++) exVolumeCB *= u.X()[i] + 2; 
+      }
+    BQCDOrder(const BQCDOrder &order) : LegacyOrder<Float,length>(order), gauge(order.gauge), 
+	volumeCB(order.volumeCB), exVolumeCB(order.exVolumeCB), Nc(3) {       
+	if (length != 18) errorQuda("Gauge length %d not supported", length);
+      }
+
+      virtual ~BQCDOrder() { ; }
+
+      // we need to transpose for BQCD ordering
+      __device__ __host__ inline void load(RegType v[18], int x, int dir, int parity) const {
+	for (int i=0; i<Nc; i++) {
+	  for (int j=0; j<Nc; j++) {
+	    for (int z=0; z<2; z++) {
+	      v[(i*Nc+j)*2+z] = (RegType)gauge[((((dir*2+parity)*exVolumeCB + x)*Nc + j)*Nc + i)*2 + z];
+	    }
+	  }
+	}
+      }
+
+      __device__ __host__ inline void save(const RegType v[18], int x, int dir, int parity) {
+	for (int i=0; i<Nc; i++) {
+	  for (int j=0; j<Nc; j++) {
+	    for (int z=0; z<2; z++) {
+	      gauge[((((dir*2+parity)*exVolumeCB + x)*Nc + j)*Nc + i)*2 + z] = (Float)v[(i*Nc+j)*2+z];
+	    }
+	  }
+	}
+      }
+
+      size_t Bytes() const { return Nc * Nc * 2 * sizeof(Float); }
+    };
+
+    /**
+       struct to define TIFR ordered gauge fields: 
+       [mu][parity][volumecb][col][row]
+    */
+    template <typename Float, int length> struct TIFROrder : LegacyOrder<Float,length> {
+      typedef typename mapper<Float>::type RegType;
+      Float *gauge;
+      const int volumeCB;
+      const int Nc;
+      const Float scale;
+    TIFROrder(const GaugeField &u, Float *gauge_=0, Float **ghost_=0) 
+      : LegacyOrder<Float,length>(u, ghost_), gauge(gauge_ ? gauge_ : (Float*)u.Gauge_p()), 
+	volumeCB(u.VolumeCB()), Nc(3), scale(u.Scale()) { 
+	if (length != 18) errorQuda("Gauge length %d not supported", length);
+      }
+    TIFROrder(const TIFROrder &order) 
+      : LegacyOrder<Float,length>(order), gauge(order.gauge), volumeCB(order.volumeCB), Nc(3), scale(order.scale) {       
+	if (length != 18) errorQuda("Gauge length %d not supported", length);
+      }
+
+      virtual ~TIFROrder() { ; }
+
+      // we need to transpose for TIFR ordering
+      __device__ __host__ inline void load(RegType v[18], int x, int dir, int parity) const {
+	for (int i=0; i<Nc; i++) {
+	  for (int j=0; j<Nc; j++) {
+	    for (int z=0; z<2; z++) {
+	      v[(i*Nc+j)*2+z] = (RegType)gauge[((((dir*2+parity)*volumeCB + x)*Nc + j)*Nc + i)*2 + z] / scale;
+	    }
+	  }
+	}
+      }
+
+      __device__ __host__ inline void save(const RegType v[18], int x, int dir, int parity) {
+	for (int i=0; i<Nc; i++) {
+	  for (int j=0; j<Nc; j++) {
+	    for (int z=0; z<2; z++) {
+	      gauge[((((dir*2+parity)*volumeCB + x)*Nc + j)*Nc + i)*2 + z] = (Float)v[(i*Nc+j)*2+z] * scale;
+	    }
+	  }
+	}
+      }
+
+      size_t Bytes() const { return Nc * Nc * 2 * sizeof(Float); }
+    };
+
   } // namespace gauge
 } // namespace quda
 
-#endif // _GAUGE_ORDER_H
-=======
-  /**
-     struct to define TIFR ordered gauge fields: 
-     [mu][parity][volumecb][col][row]
-  */
-  template <typename Float, int length> struct TIFROrder : LegacyOrder<Float,length> {
-    typedef typename mapper<Float>::type RegType;
-    Float *gauge;
-    const int volumeCB;
-    const int Nc;
-    const Float scale;
-  TIFROrder(const GaugeField &u, Float *gauge_=0, Float **ghost_=0) 
-    : LegacyOrder<Float,length>(u, ghost_), gauge(gauge_ ? gauge_ : (Float*)u.Gauge_p()), 
-      volumeCB(u.VolumeCB()), Nc(3), scale(u.Scale()) { 
-      if (length != 18) errorQuda("Gauge length %d not supported", length);
-    }
-  TIFROrder(const TIFROrder &order) 
-    : LegacyOrder<Float,length>(order), gauge(order.gauge), volumeCB(order.volumeCB), Nc(3), scale(order.scale) {       
-      if (length != 18) errorQuda("Gauge length %d not supported", length);
-    }
-
-    virtual ~TIFROrder() { ; }
-
-    // we need to transpose for TIFR ordering
-    __device__ __host__ inline void load(RegType v[18], int x, int dir, int parity) const {
-      for (int i=0; i<Nc; i++) {
-	for (int j=0; j<Nc; j++) {
-	  for (int z=0; z<2; z++) {
-	    v[(i*Nc+j)*2+z] = (RegType)gauge[((((dir*2+parity)*volumeCB + x)*Nc + j)*Nc + i)*2 + z] / scale;
-	  }
-	}
-      }
-    }
-
-    __device__ __host__ inline void save(const RegType v[18], int x, int dir, int parity) {
-      for (int i=0; i<Nc; i++) {
-	for (int j=0; j<Nc; j++) {
-	  for (int z=0; z<2; z++) {
-	    gauge[((((dir*2+parity)*volumeCB + x)*Nc + j)*Nc + i)*2 + z] = (Float)v[(i*Nc+j)*2+z] * scale;
-	  }
-	}
-      }
-    }
-
-    size_t Bytes() const { return Nc * Nc * 2 * sizeof(Float); }
-  };
-
-
-}
->>>>>>> 136a4ca8
+#endif // _GAUGE_ORDER_H