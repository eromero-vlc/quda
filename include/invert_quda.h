#ifndef _INVERT_QUDA_H
#define _INVERT_QUDA_H

#include <quda.h>
#include <quda_internal.h>
#include <dirac_quda.h>
#include <color_spinor_field.h>
#include <vector>

namespace quda {

  /**
     SolverParam is the meta data used to define linear solvers.
   */
  struct SolverParam {
    /**
       Which linear solver to use
    */
    QudaInverterType inv_type;

    /**
     * The inner Krylov solver used in the preconditioner.  Set to
     * QUDA_INVALID_INVERTER to disable the preconditioner entirely.
     */
    QudaInverterType inv_type_precondition;


    /**
     * Preconditioner instance, e.g., multigrid
     */
    void *preconditioner;

    /**
     * Deflation operator
     */
    void *deflation_op;

    /**
     * Whether to use the L2 relative residual, L2 absolute residual
     * or Fermilab heavy-quark residual, or combinations therein to
     * determine convergence.  To require that multiple stopping
     * conditions are satisfied, use a bitwise OR as follows:
     *
     * p.residual_type = (QudaResidualType) (QUDA_L2_RELATIVE_RESIDUAL
     *                                     | QUDA_HEAVY_QUARK_RESIDUAL);
     */
    QudaResidualType residual_type;

    /**< Whether to use an initial guess in the solver or not */
    QudaUseInitGuess use_init_guess;

    /**< Whether to solve linear system with zero RHS */
    QudaComputeNullVector compute_null_vector;

    /**< Reliable update tolerance */
    double delta;

    /**< Whether to keep the partial solution accumulator in sloppy precision */
    bool use_sloppy_partial_accumulator;

    /**< This parameter determines how often we accumulate into the
       solution vector from the direction vectors in the solver.
       E.g., running with solution_accumulator_pipeline = 4, means we
       will update the solution vector every four iterations using the
       direction vectors from the prior four iterations.  This
       increases performance of mixed-precision solvers since it means
       less high-precision vector round-trip memory travel, but
       requires more low-precision memory allocation. */
    int solution_accumulator_pipeline;

    /**< This parameter determines how many consective reliable update
    residual increases we tolerate before terminating the solver,
    i.e., how long do we want to keep trying to converge */
    int max_res_increase;

    /**< This parameter determines how many total reliable update
    residual increases we tolerate before terminating the solver,
    i.e., how long do we want to keep trying to converge */
    int max_res_increase_total;

    /**< After how many iterations shall the heavy quark residual be updated */
    int heavy_quark_check;

    /**< Enable pipeline solver */
    int pipeline;

    /**< Solver tolerance in the L2 residual norm */
    double tol;

    /**< Solver tolerance in the L2 residual norm */
    double tol_restart;

    /**< Solver tolerance in the heavy quark residual norm */
    double tol_hq;

    /**< Whether to compute the true residual post solve */
    bool compute_true_res;

    /**< Actual L2 residual norm achieved in solver */
    double true_res;

    /**< Actual heavy quark residual norm achieved in solver */
    double true_res_hq;

    /**< Maximum number of iterations in the linear solver */
    int maxiter;

    /**< The number of iterations performed by the solver */
    int iter;

    /**< The precision used by the QUDA solver */
    QudaPrecision precision;

    /**< The precision used by the QUDA sloppy operator */
    QudaPrecision precision_sloppy;

    /**< The precision used by the QUDA preconditioner */
    QudaPrecision precision_precondition;

    /**< Preserve the source or not in the linear solver (deprecated?) */
    QudaPreserveSource preserve_source;

    /**< Domain overlap to use in the preconditioning */
    int overlap_precondition;


    /**< Number of sources in the multi-src solver */
    int num_src;

    // Multi-shift solver parameters

    /**< Number of offsets in the multi-shift solver */
    int num_offset;

    /** Offsets for multi-shift solver */
    double offset[QUDA_MAX_ARRAY_SIZE];

    /** Solver tolerance for each offset */
    double tol_offset[QUDA_MAX_ARRAY_SIZE];

    /** Solver tolerance for each shift when refinement is applied using the heavy-quark residual */
    double tol_hq_offset[QUDA_MAX_ARRAY_SIZE];

    /** Actual L2 residual norm achieved in solver for each offset */
    double true_res_offset[QUDA_MAX_ARRAY_SIZE];

    /** Iterated L2 residual norm achieved in multi shift solver for each offset */
    double iter_res_offset[QUDA_MAX_ARRAY_SIZE];

    /** Actual heavy quark residual norm achieved in solver for each offset */
    double true_res_hq_offset[QUDA_MAX_ARRAY_SIZE];


    /** Number of steps in s-step algorithms */
    int Nsteps;

    /** Maximum size of Krylov space used by solver */
    int Nkrylov;

    /** Number of preconditioner cycles to perform per iteration */
    int precondition_cycle;

    /** Tolerance in the inner solver */
    double tol_precondition;

    /** Maximum number of iterations allowed in the inner solver */
    int maxiter_precondition;

    /** Relaxation parameter used in GCR-DD (default = 1.0) */
    double omega;



    /** Whether to use additive or multiplicative Schwarz preconditioning */
    QudaSchwarzType schwarz_type;

    /**< The time taken by the solver */
    double secs;

    /**< The Gflops rate of the solver */
    double gflops;

    // Incremental EigCG solver parameters
    /**< The precision of the Ritz vectors */
    QudaPrecision precision_ritz;//also search space precision

    int nev;//number of eigenvectors produced by EigCG
    int m;//Dimension of the search space
    int deflation_grid;
    int rhs_idx;

    bool    use_reduced_vector_set;
    bool    use_cg_updates;
    double  cg_iterref_tol;
    int     eigcg_max_restarts;
    int     max_restart_num;
    double  inc_tol;
    double  eigenval_tol;

    QudaVerbosity verbosity_precondition; //! verbosity to use for preconditioner

    bool is_preconditioner; //! whether the solver acting as a preconditioner for another solver

    bool global_reduction; //! whether to use a global or local (node) reduction for this solver

    /**
       Default constructor
     */
    SolverParam() : compute_null_vector(QUDA_COMPUTE_NULL_VECTOR_NO),
      compute_true_res(true), verbosity_precondition(QUDA_SILENT) { ; }

    /**
       Constructor that matches the initial values to that of the
       QudaInvertParam instance
       @param param The QudaInvertParam instance from which the values are copied
     */
    SolverParam(const QudaInvertParam &param) : inv_type(param.inv_type),
      inv_type_precondition(param.inv_type_precondition), preconditioner(param.preconditioner), deflation_op(param.deflation_op),
      residual_type(param.residual_type), use_init_guess(param.use_init_guess),
      compute_null_vector(QUDA_COMPUTE_NULL_VECTOR_NO), delta(param.reliable_delta),
      use_sloppy_partial_accumulator(param.use_sloppy_partial_accumulator),
      solution_accumulator_pipeline(param.solution_accumulator_pipeline),
      max_res_increase(param.max_res_increase), max_res_increase_total(param.max_res_increase_total),
      heavy_quark_check(param.heavy_quark_check), pipeline(param.pipeline),
      tol(param.tol), tol_restart(param.tol_restart), tol_hq(param.tol_hq),
      compute_true_res(param.compute_true_res), true_res(param.true_res),
      true_res_hq(param.true_res_hq), maxiter(param.maxiter), iter(param.iter),
      precision(param.cuda_prec), precision_sloppy(param.cuda_prec_sloppy),
      precision_precondition(param.cuda_prec_precondition),
      preserve_source(param.preserve_source), num_src(param.num_src), num_offset(param.num_offset),
      Nsteps(param.Nsteps), Nkrylov(param.gcrNkrylov), precondition_cycle(param.precondition_cycle),
      tol_precondition(param.tol_precondition), maxiter_precondition(param.maxiter_precondition),
      omega(param.omega), schwarz_type(param.schwarz_type), secs(param.secs), gflops(param.gflops),
      precision_ritz(param.cuda_prec_ritz), nev(param.nev), m(param.max_search_dim),
      deflation_grid(param.deflation_grid), rhs_idx(0), use_reduced_vector_set(param.use_reduced_vector_set),
      use_cg_updates(param.use_cg_updates), cg_iterref_tol(param.cg_iterref_tol),
      eigcg_max_restarts(param.eigcg_max_restarts), max_restart_num(param.max_restart_num),
      inc_tol(param.inc_tol), eigenval_tol(param.eigenval_tol),
      verbosity_precondition(param.verbosity_precondition),
      is_preconditioner(false), global_reduction(true)
    {
      for (int i=0; i<num_offset; i++) {
	offset[i] = param.offset[i];
	tol_offset[i] = param.tol_offset[i];
	tol_hq_offset[i] = param.tol_hq_offset[i];
      }

      if(param.rhs_idx != 0 && (param.inv_type==QUDA_INC_EIGCG_INVERTER || param.inv_type==QUDA_GMRESDR_PROJ_INVERTER)){
        rhs_idx = param.rhs_idx;
      }
    }

    SolverParam(const SolverParam &param) : inv_type(param.inv_type),
      inv_type_precondition(param.inv_type_precondition), preconditioner(param.preconditioner), deflation_op(param.deflation_op),
      residual_type(param.residual_type), use_init_guess(param.use_init_guess),
      delta(param.delta), use_sloppy_partial_accumulator(param.use_sloppy_partial_accumulator),
      solution_accumulator_pipeline(param.solution_accumulator_pipeline),
      max_res_increase(param.max_res_increase), max_res_increase_total(param.max_res_increase_total),
      heavy_quark_check(param.heavy_quark_check), pipeline(param.pipeline),
      tol(param.tol), tol_restart(param.tol_restart), tol_hq(param.tol_hq),
      compute_true_res(param.compute_true_res), true_res(param.true_res),
      true_res_hq(param.true_res_hq), maxiter(param.maxiter), iter(param.iter),
      precision(param.precision), precision_sloppy(param.precision_sloppy),
      precision_precondition(param.precision_precondition),
      preserve_source(param.preserve_source), num_offset(param.num_offset),
      Nsteps(param.Nsteps), Nkrylov(param.Nkrylov), precondition_cycle(param.precondition_cycle),
      tol_precondition(param.tol_precondition), maxiter_precondition(param.maxiter_precondition),
      omega(param.omega), schwarz_type(param.schwarz_type), secs(param.secs), gflops(param.gflops),
      precision_ritz(param.precision_ritz), nev(param.nev), m(param.m),
      deflation_grid(param.deflation_grid), rhs_idx(0), use_reduced_vector_set(param.use_reduced_vector_set),
      use_cg_updates(param.use_cg_updates), cg_iterref_tol(param.cg_iterref_tol),
      eigcg_max_restarts(param.eigcg_max_restarts), max_restart_num(param.max_restart_num),
      inc_tol(param.inc_tol), eigenval_tol(param.eigenval_tol),
      verbosity_precondition(param.verbosity_precondition),
      is_preconditioner(param.is_preconditioner), global_reduction(param.global_reduction)
    {
      for (int i=0; i<num_offset; i++) {
	offset[i] = param.offset[i];
	tol_offset[i] = param.tol_offset[i];
	tol_hq_offset[i] = param.tol_hq_offset[i];
      }

      if((param.inv_type == QUDA_INC_EIGCG_INVERTER || param.inv_type == QUDA_EIGCG_INVERTER) && m % 16){//current hack for the magma library
        m = (m / 16) * 16 + 16;
        warningQuda("\nSwitched eigenvector search dimension to %d\n", m);
      }
      if(param.rhs_idx != 0 && (param.inv_type==QUDA_INC_EIGCG_INVERTER || param.inv_type==QUDA_GMRESDR_PROJ_INVERTER)){
        rhs_idx = param.rhs_idx;
      }
    }

    ~SolverParam() { }

    /**
       Update the QudaInvertParam with the data from this
       @param param the QudaInvertParam to be updated
     */
    void updateInvertParam(QudaInvertParam &param, int offset=-1) {
      param.true_res = true_res;
      param.true_res_hq = true_res_hq;
      param.iter += iter;
      reduceDouble(gflops);
      param.gflops += gflops;
      param.secs += secs;
      if (offset >= 0) {
	param.true_res_offset[offset] = true_res_offset[offset];
        param.iter_res_offset[offset] = iter_res_offset[offset];
	param.true_res_hq_offset[offset] = true_res_hq_offset[offset];
      } else {
	for (int i=0; i<num_offset; i++) {
	  param.true_res_offset[i] = true_res_offset[i];
          param.iter_res_offset[i] = iter_res_offset[i];
	  param.true_res_hq_offset[i] = true_res_hq_offset[i];
	}
      }
      //for incremental eigCG:
      param.rhs_idx = rhs_idx;
    }

    void updateRhsIndex(QudaInvertParam &param) {
      //for incremental eigCG:
      rhs_idx = param.rhs_idx;
    }

  };

  class Solver {

  protected:
    SolverParam &param;
    TimeProfile &profile;

  public:
    Solver(SolverParam &param, TimeProfile &profile) : param(param), profile(profile) { ; }
    virtual ~Solver() { ; }

    virtual void operator()(ColorSpinorField &out, ColorSpinorField &in) = 0;

    virtual void solve(ColorSpinorField &out, ColorSpinorField &in);


    /**
       Solver factory
    */
    static Solver* create(SolverParam &param, DiracMatrix &mat, DiracMatrix &matSloppy,
			  DiracMatrix &matPrecon, TimeProfile &profile);

    /**
       Set the solver stopping condition
       @param b2 L2 norm squared of the source vector
     */
    static double stopping(const double &tol, const double &b2, QudaResidualType residual_type);

    /**
       Test for solver convergence
       @param r2 L2 norm squared of the residual
       @param hq2 Heavy quark residual
       @param r2_tol Solver L2 tolerance
       @param hq_tol Solver heavy-quark tolerance
     */
    bool convergence(const double &r2, const double &hq2, const double &r2_tol,
		     const double &hq_tol);

    /**
       Test for HQ solver convergence -- ignore L2 residual
       @param r2 L2 norm squared of the residual
       @param hq2 Heavy quark residual
       @param r2_tol Solver L2 tolerance
       @param hq_tol Solver heavy-quark tolerance
     */
    bool convergenceHQ(const double &r2, const double &hq2, const double &r2_tol,
         const double &hq_tol);

    /**
       Test for L2 solver convergence -- ignore HQ residual
       @param r2 L2 norm squared of the residual
       @param hq2 Heavy quark residual
       @param r2_tol Solver L2 tolerance
       @param hq_tol Solver heavy-quark tolerance
     */
    bool convergenceL2(const double &r2, const double &hq2, const double &r2_tol,
         const double &hq_tol);

    /**
       Prints out the running statistics of the solver (requires a verbosity of QUDA_VERBOSE)
     */
    void PrintStats(const char*, int k, const double &r2, const double &b2, const double &hq2);

    /**
	Prints out the summary of the solver convergence (requires a
	versbosity of QUDA_SUMMARIZE).  Assumes
	SolverParam.true_res and SolverParam.true_res_hq has
	been set
    */
    void PrintSummary(const char *name, int k, const double &r2, const double &b2);

    /**
     * Return flops
     * @return flops expended by this operator
     */
    virtual double flops() const { return 0; }
  };

  class CG : public Solver {

  private:
    const DiracMatrix &mat;
    const DiracMatrix &matSloppy;
    // pointers to fields to avoid multiple creation overhead
    ColorSpinorField *yp, *rp, *App, *tmpp;
<<<<<<< HEAD
#ifdef BLOCKSOLVER
    ColorSpinorField *x_sloppy_savedp, *pp, *qp, *tmp_matsloppyp;
#endif
=======
    std::vector<ColorSpinorField*> p;
>>>>>>> 4717e962
    bool init;

  public:
    CG(DiracMatrix &mat, DiracMatrix &matSloppy, SolverParam &param, TimeProfile &profile);
    virtual ~CG();

    void operator()(ColorSpinorField &out, ColorSpinorField &in);

    template <int n>
    void solve_n(ColorSpinorField& out, ColorSpinorField& in);
    void solve(ColorSpinorField& out, ColorSpinorField& in);

    int block_reliable(double &rNorm, double &maxrx, double &maxrr, const double &r2, const double &delta);
  };

  class CGNE : public CG {

  private:
    DiracMMdag mmdag;
    DiracMMdag mmdagSloppy;
    ColorSpinorField *xp;
    bool init;

  public:
    CGNE(DiracMatrix &mat, DiracMatrix &matSloppy, SolverParam &param, TimeProfile &profile);
    virtual ~CGNE();

    void operator()(ColorSpinorField &out, ColorSpinorField &in);
  };

  class CGNR : public CG {

  private:
    DiracMdagM mdagm;
    DiracMdagM mdagmSloppy;
    ColorSpinorField *bp;
    bool init;

  public:
    CGNR(DiracMatrix &mat, DiracMatrix &matSloppy, SolverParam &param, TimeProfile &profile);
    virtual ~CGNR();

    void operator()(ColorSpinorField &out, ColorSpinorField &in);
  };



  class MPCG : public Solver {
    private:
      const DiracMatrix &mat;
      void computeMatrixPowers(cudaColorSpinorField out[], cudaColorSpinorField &in, int nvec);
      void computeMatrixPowers(std::vector<cudaColorSpinorField>& out, std::vector<cudaColorSpinorField>& in, int nsteps);


    public:
      MPCG(DiracMatrix &mat, SolverParam &param, TimeProfile &profile);
      virtual ~MPCG();

      void operator()(ColorSpinorField &out, ColorSpinorField &in);
  };



  class PreconCG : public Solver {
    private:
      const DiracMatrix &mat;
      const DiracMatrix &matSloppy;
      const DiracMatrix &matPrecon;

      Solver *K;
      SolverParam Kparam; // parameters for preconditioner solve

      int nKrylov;//corresponds to m_{max}+1, if nKrylov = 0 , use standard pcg
      double *pAp;
  
      std::vector<ColorSpinorField*> p;  // FCG search vectors
      std::vector<ColorSpinorField*> Ap; // mat * search vectors

      /**
       Solver uses lazy allocation: this flag to determine whether we have allocated.
      */
      bool init;
      bool use_ipcg_iters;//which algorithm to use:  (true & K) => ipcg, (false & K) => fcg, !K => regilar CG

      ColorSpinorField *rp;       //! residual vector
      ColorSpinorField *yp;       //! high precision accumulator
      ColorSpinorField *tmpp;     //! temporary for mat-vec
      ColorSpinorField *x_sloppy; //! sloppy solution vector
      ColorSpinorField *r_sloppy; //! sloppy residual vector
      ColorSpinorField *r_pre;    //! residual passed to preconditioner
      ColorSpinorField *p_pre;    //! preconditioner result
      ColorSpinorField *wp;       //! preconditioner result in sloppy precision

    public:
      PreconCG(DiracMatrix &mat, DiracMatrix &matSloppy, DiracMatrix &matPrecon, SolverParam &param, TimeProfile &profile);
      /**
        @param K Preconditioner
      */
      PreconCG(DiracMatrix &mat, Solver &K, DiracMatrix &matSloppy, DiracMatrix &matPrecon, SolverParam &param, TimeProfile &profile);

      virtual ~PreconCG();

      void operator()(ColorSpinorField &out, ColorSpinorField &in);
      //optimization methods:
      void ComputeBeta(double *beta, int begin, int size);
      void UpdateP(double *beta, int begin, int j, int size);
      void orthoDir(int mk, int j, int pipeline); 
  };


  class BiCGstab : public Solver {

  private:
    DiracMatrix &mat;
    const DiracMatrix &matSloppy;
    const DiracMatrix &matPrecon;

    // pointers to fields to avoid multiple creation overhead
    ColorSpinorField *yp, *rp, *pp, *vp, *tmpp, *tp;
    bool init;

  public:
    BiCGstab(DiracMatrix &mat, DiracMatrix &matSloppy, DiracMatrix &matPrecon,
	     SolverParam &param, TimeProfile &profile);
    virtual ~BiCGstab();

    void operator()(ColorSpinorField &out, ColorSpinorField &in);
  };

  class SimpleBiCGstab : public Solver {

  private:
    DiracMatrix &mat;

    // pointers to fields to avoid multiple creation overhead
    cudaColorSpinorField *yp, *rp, *pp, *vp, *tmpp, *tp;
    bool init;

  public:
    SimpleBiCGstab(DiracMatrix &mat, SolverParam &param, TimeProfile &profile);
    virtual ~SimpleBiCGstab();

    void operator()(ColorSpinorField &out, ColorSpinorField &in);
  };

  class MPBiCGstab : public Solver {

  private:
    DiracMatrix &mat;
    void computeMatrixPowers(std::vector<cudaColorSpinorField>& pr, cudaColorSpinorField& p, cudaColorSpinorField& r, int nsteps);

  public:
    MPBiCGstab(DiracMatrix &mat, SolverParam &param, TimeProfile &profile);
    virtual ~MPBiCGstab();

    void operator()(ColorSpinorField &out, ColorSpinorField &in);
  };

  class BiCGstabL : public Solver {

  private:
    DiracMatrix &mat;
    const DiracMatrix &matSloppy;

    /**
       The size of the Krylov space that BiCGstabL uses.
     */
    int nKrylov; // in the language of BiCGstabL, this is L.
    
    // Various coefficients and params needed on each iteration.
    Complex rho0, rho1, alpha, omega, beta; // Various coefficients for the BiCG part of BiCGstab-L. 
    Complex *gamma, *gamma_prime, *gamma_prime_prime; // Parameters for MR part of BiCGstab-L. (L+1) length.
    Complex **tau; // Parameters for MR part of BiCGstab-L. Tech. modified Gram-Schmidt coeffs. (L+1)x(L+1) length.
    double *sigma; // Parameters for MR part of BiCGstab-L. Tech. the normalization part of Gram-Scmidt. (L+1) length.
    
    // pointers to fields to avoid multiple creation overhead
    // full precision fields
    ColorSpinorField *r_fullp;   //! Full precision residual.
    ColorSpinorField *yp;        //! Full precision temporary.
    // sloppy precision fields
    ColorSpinorField *tempp;     //! Sloppy temporary vector. 
    std::vector<ColorSpinorField*> r; // Current residual + intermediate residual values, along the MR.
    std::vector<ColorSpinorField*> u; // Search directions.
    
    // Saved, preallocated vectors. (may or may not get used depending on precision.)
    ColorSpinorField *x_sloppy_saved_p; //! Sloppy solution vector.
    ColorSpinorField *r0_saved_p;       //! Shadow residual, in BiCG language.
    ColorSpinorField *r_sloppy_saved_p; //! Current residual, in BiCG language.
    
    /**
       Internal routine for reliable updates. Made to not conflict with BiCGstab's implementation.
     */
    int reliable(double &rNorm, double &maxrx, double &maxrr, const double &r2, const double &delta);
    
    /**
       Internal routines for pipelined Gram-Schmidt. Made to not conflict with GCR's implementation.
     */
    void computeTau(Complex **tau, double *sigma, std::vector<ColorSpinorField*> r, int begin, int size, int j);
    void updateR(Complex **tau, std::vector<ColorSpinorField*> r, int begin, int size, int j);
    void orthoDir(Complex **tau, double* sigma, std::vector<ColorSpinorField*> r, int j, int pipeline);
    
    void updateUend(Complex* gamma, std::vector<ColorSpinorField*> u, int nKrylov);
    void updateXRend(Complex* gamma, Complex* gamma_prime, Complex* gamma_prime_prime,
                                std::vector<ColorSpinorField*> r, ColorSpinorField& x, int nKrylov);
    
    /**
       Solver uses lazy allocation: this flag determines whether we have allocated or not.
     */
    bool init; 
    
    std::string solver_name; // holds BiCGstab-l, where 'l' literally equals nKrylov.

  public:
    BiCGstabL(DiracMatrix &mat, DiracMatrix &matSloppy, SolverParam &param, TimeProfile &profile);
    virtual ~BiCGstabL();

    void operator()(ColorSpinorField &out, ColorSpinorField &in);
  };

  class GCR : public Solver {

  private:
    const DiracMatrix &mat;
    const DiracMatrix &matSloppy;
    const DiracMatrix &matPrecon;

    Solver *K;
    SolverParam Kparam; // parameters for preconditioner solve

    /**
       The size of the Krylov space that GCR uses
     */
    int nKrylov;

    Complex *alpha;
    Complex **beta;
    double *gamma;

    /**
       Solver uses lazy allocation: this flag to determine whether we have allocated.
     */
    bool init;

    ColorSpinorField *rp;       //! residual vector
    ColorSpinorField *yp;       //! high precision accumulator
    ColorSpinorField *tmpp;     //! temporary for mat-vec
    ColorSpinorField *x_sloppy; //! sloppy solution vector
    ColorSpinorField *r_sloppy; //! sloppy residual vector
    ColorSpinorField *r_pre;    //! residual passed to preconditioner
    ColorSpinorField *p_pre;    //! preconditioner result
    ColorSpinorField *rM;       //! residual vector for doing multi-cycle preconditioning

    std::vector<ColorSpinorField*> p;  // GCR direction vectors
    std::vector<ColorSpinorField*> Ap; // mat * direction vectors

  public:
    GCR(DiracMatrix &mat, DiracMatrix &matSloppy, DiracMatrix &matPrecon,
	SolverParam &param, TimeProfile &profile);

    /**
       @param K Preconditioner
     */
    GCR(DiracMatrix &mat, Solver &K, DiracMatrix &matSloppy, DiracMatrix &matPrecon,
	SolverParam &param, TimeProfile &profile);
    virtual ~GCR();

    void operator()(ColorSpinorField &out, ColorSpinorField &in);
  };

  class MR : public Solver {

  private:
    const DiracMatrix &mat;
    const DiracMatrix &matSloppy;
    ColorSpinorField *rp;
    ColorSpinorField *Arp;
    ColorSpinorField *tmpp;
    ColorSpinorField *yp;  //Holds initial guess if applicable
    bool init;
    bool allocate_r;
    bool allocate_y;

  public:
    MR(DiracMatrix &mat, DiracMatrix &matSloppy, SolverParam &param, TimeProfile &profile);
    virtual ~MR();

    void operator()(ColorSpinorField &out, ColorSpinorField &in);
  };

  // Steepest descent solver used as a preconditioner
  class SD : public Solver {
    private:
      const DiracMatrix &mat;
      cudaColorSpinorField *Ar;
      cudaColorSpinorField *r;
      cudaColorSpinorField *y;
      bool init;

    public:
      SD(DiracMatrix &mat, SolverParam &param, TimeProfile &profile);
      virtual ~SD();


      void operator()(ColorSpinorField &out, ColorSpinorField &in);
  };

  // Extended Steepest Descent solver used for overlapping DD preconditioning
  class XSD : public Solver {
    private:
      const DiracMatrix &mat;
      cudaColorSpinorField *xx;
      cudaColorSpinorField *bx;
      SD *sd; // extended sd is implemented using standard sd
      bool init;
      int R[4];

    public:
      XSD(DiracMatrix &mat, SolverParam &param, TimeProfile &profile);
      virtual ~XSD();

      void operator()(ColorSpinorField &out, ColorSpinorField &in);
  };


  class PreconditionedSolver : public Solver {

  private:
    Solver *solver;
    const Dirac &dirac;
    const char *prefix;

  public:
  PreconditionedSolver(Solver &solver, const Dirac &dirac, SolverParam &param, TimeProfile &profile, const char *prefix)
    : Solver(param, profile), solver(&solver), dirac(dirac), prefix(prefix) { }
    virtual ~PreconditionedSolver() { delete solver; }

    void operator()(ColorSpinorField &x, ColorSpinorField &b) {
      setOutputPrefix(prefix);

      QudaSolutionType solution_type = b.SiteSubset() == QUDA_FULL_SITE_SUBSET ? QUDA_MAT_SOLUTION : QUDA_MATPC_SOLUTION;

      ColorSpinorField *out=nullptr;
      ColorSpinorField *in=nullptr;

      dirac.prepare(in, out, x, b, solution_type);
      (*solver)(*out, *in);
      dirac.reconstruct(x, b, solution_type);

      setOutputPrefix("");
    }
  };


  class MultiShiftSolver {

  protected:
    SolverParam &param;
    TimeProfile &profile;

  public:
    MultiShiftSolver(SolverParam &param, TimeProfile &profile) :
    param(param), profile(profile) { ; }
    virtual ~MultiShiftSolver() { ; }

    virtual void operator()(std::vector<ColorSpinorField*> out, ColorSpinorField &in) = 0;
    bool convergence(const double *r2, const double *r2_tol, int n) const;
  };

  class MultiShiftCG : public MultiShiftSolver {

  protected:
    const DiracMatrix &mat;
    const DiracMatrix &matSloppy;

  public:
    MultiShiftCG(DiracMatrix &mat, DiracMatrix &matSloppy, SolverParam &param, TimeProfile &profile);
    virtual ~MultiShiftCG();

    void operator()(std::vector<ColorSpinorField*> out, ColorSpinorField &in);
  };



  /**
     This computes the optimum guess for the system Ax=b in the L2
     residual norm.  For use in the HMD force calculations using a
     minimal residual chronological method.  This computes the guess
     solution as a linear combination of a given number of previous
     solutions.  Following Brower et al, only the orthogonalised vector
     basis is stored to conserve memory.

     If Eigen support is enabled then Eigen's SVD algorithm is used
     for solving the linear system, else Gaussian eliminiation with
     partial pivots is used.
  */
  class MinResExt {

  protected:
    const DiracMatrix &mat;
    bool orthogonal; //! Whether to construct an orthogonal basis or not
    bool apply_mat; //! Whether to compute q = Ap or assume it is provided
    TimeProfile &profile;

  public:
    /**
       @param mat The operator for the linear system we wish to solve
       @param orthogonal Whether to construct an orthogonal basis prior to constructing the linear system
       @param apply_mat Whether to apply the operator in place or assume q already contains this
       @profile Timing profile to use
    */
    MinResExt(DiracMatrix &mat, bool orthogonal, bool apply_mat, TimeProfile &profile);
    virtual ~MinResExt();

    /**
       @param x The optimum for the solution vector.
       @param b The source vector in the equation to be solved. This is not preserved and is overwritten by the new residual.
       @param basis Vector of pairs storing the basis (p,Ap)
    */
    void operator()(ColorSpinorField &x, ColorSpinorField &b,
		    std::vector<std::pair<ColorSpinorField*,ColorSpinorField*> > basis);

    /**
       @param x The optimum for the solution vector.
       @param b The source vector in the equation to be solved. This is not preserved.
       @param p The basis vectors in which we are building the guess
       @param q The basis vectors multipled by A
    */
    void operator()(ColorSpinorField &x, ColorSpinorField &b,
		    std::vector<ColorSpinorField*> p,
		    std::vector<ColorSpinorField*> q);
  };

  using ColorSpinorFieldSet = ColorSpinorField;

  //forward declaration
  class EigCGArgs;

  class IncEigCG : public Solver {

  private:
    DiracMatrix &mat;
    DiracMatrix &matSloppy;
    DiracMatrix &matPrecon;

    Solver *K;
    SolverParam Kparam; // parameters for preconditioner solve

    ColorSpinorFieldSet *Vm;  //eigCG search vectors  (spinor matrix of size eigen_vector_length x m)

    ColorSpinorField *rp;       //! residual vector
    ColorSpinorField *yp;       //! high precision accumulator
    ColorSpinorField* p;  // conjugate vector
    ColorSpinorField* Ap; // mat * conjugate vector
    ColorSpinorField *tmpp;     //! temporary for mat-vec
    ColorSpinorField* Az; // mat * conjugate vector from the previous iteration 
    ColorSpinorField *r_pre;    //! residual passed to preconditioner
    ColorSpinorField *p_pre;    //! preconditioner result

    EigCGArgs *eigcg_args;

    TimeProfile &profile;    //time profile for initCG solver

    bool init;

  public:

    IncEigCG(DiracMatrix &mat, DiracMatrix &matSloppy, DiracMatrix &matPrecon, SolverParam &param, TimeProfile &profile);

    virtual ~IncEigCG();

    void RestartVT(const double beta, const double rho);
    void UpdateVm(ColorSpinorField &res, double beta, double sqrtr2); 
    //EigCG solver:
    int eigCGsolve(ColorSpinorField &out, ColorSpinorField &in);
    //InitCG solver:
    int initCGsolve(ColorSpinorField &out, ColorSpinorField &in);
    //Incremental eigCG solver (for eigcg and initcg calls)
    void operator()(ColorSpinorField &out, ColorSpinorField &in);
  };

//forward declaration
 class GMResDRArgs;

 class GMResDR : public Solver {

  private:

    DiracMatrix &mat;
    DiracMatrix &matSloppy;
    DiracMatrix &matPrecon;

    Solver *K;
    SolverParam Kparam; // parameters for preconditioner solve

    ColorSpinorFieldSet *Vm;//arnoldi basis vectors, size (m+1)
    ColorSpinorFieldSet *Zm;//arnoldi basis vectors, size (m+1)

    ColorSpinorField *rp;       //! residual vector
    ColorSpinorField *yp;       //! high precision accumulator
    ColorSpinorField *tmpp;     //! temporary for mat-vec
    ColorSpinorField *r_sloppy; //! sloppy residual vector
    ColorSpinorField *r_pre;    //! residual passed to preconditioner
    ColorSpinorField *p_pre;    //! preconditioner result

    TimeProfile &profile;    //time profile for initCG solver

    GMResDRArgs *gmresdr_args;

    bool init;

  public:

    GMResDR(DiracMatrix &mat, DiracMatrix &matSloppy, DiracMatrix &matPrecon, SolverParam &param, TimeProfile &profile);
    GMResDR(DiracMatrix &mat, Solver &K, DiracMatrix &matSloppy, DiracMatrix &matPrecon, SolverParam &param, TimeProfile &profile);

    virtual ~GMResDR();

    //GMRES-DR solver
    void operator()(ColorSpinorField &out, ColorSpinorField &in);
    //
    //GMRESDR method
    void RunDeflatedCycles (ColorSpinorField *out, ColorSpinorField *in, const double tol_threshold);
    //
    int FlexArnoldiProcedure (const int start_idx, const bool do_givens);

    void RestartVZH();

    void UpdateSolution(ColorSpinorField *x, ColorSpinorField *r, bool do_gels);

  };

} // namespace quda

#endif // _INVERT_QUDA_H<|MERGE_RESOLUTION|>--- conflicted
+++ resolved
@@ -408,13 +408,10 @@
     const DiracMatrix &matSloppy;
     // pointers to fields to avoid multiple creation overhead
     ColorSpinorField *yp, *rp, *App, *tmpp;
-<<<<<<< HEAD
+    std::vector<ColorSpinorField*> p;
 #ifdef BLOCKSOLVER
     ColorSpinorField *x_sloppy_savedp, *pp, *qp, *tmp_matsloppyp;
 #endif
-=======
-    std::vector<ColorSpinorField*> p;
->>>>>>> 4717e962
     bool init;
 
   public:
