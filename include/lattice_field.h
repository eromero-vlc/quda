--- conflicted
+++ resolved
@@ -99,15 +99,8 @@
     /** Whether the field is full or single parity */
     QudaSiteSubset siteSubset;
 
-<<<<<<< HEAD
-    /**
-	Pinned-memory buffer that is used by all derived classes 
-    */
-    static void *bufferPinned; 
-=======
     /** Pinned-memory buffer that is used by all derived classes */
     static void *bufferPinned[2]; 
->>>>>>> 794e10a3
 
     /** Whether the pinned-memory buffer has already been initialized or not */
     static bool bufferPinnedInit[2];
@@ -168,40 +161,33 @@
     /** Message handles for sending backwards */
     MsgHandle ***mh_send_back[2];
     
-<<<<<<< HEAD
+    /** Used as a label in the autotuner */
+    char vol_string[TuneKey::volume_n];
+    
+    /** Sets the vol_string for use in tuning */
+    virtual void setTuningString(); 
+
  public:
 
     /**
        Constructor for creating a LatticeField from a LatticeFieldParam
        @param param Contains the metadata for creating the LatticeField
     */
-=======
-    char vol_string[TuneKey::volume_n]; /** used as a label in the autotuner */
-    virtual void setTuningString(); /** set the vol_string for use in tuning */
-
-  public:
->>>>>>> 794e10a3
     LatticeField(const LatticeFieldParam &param);
 
-<<<<<<< HEAD
     /**
        Destructor for LatticeField
     */
     virtual ~LatticeField();
     
-    /**
-       Free the pinned-memory buffer 
-    */
-    static void freeBuffer();
-    
+    /** 
+	Free the pinned-memory buffer 
+    */
+    static void freeBuffer(int index=0);
+
     /**
        @return The dimension of the lattice 
     */
-=======
-    /** Free the pinned-memory buffer */
-    static void freeBuffer(int index=0);
-
->>>>>>> 794e10a3
     int Ndim() const { return nDim; }
     
     /**
