#ifndef _LATTICE_FIELD_H
#define _LATTICE_FIELD_H

#include <quda.h>
#include <iostream>

/**
 * @file lattice_field.h
 *
 * @section DESCRIPTION 
 *
 * LatticeField is an abstract base clase for all Field objects.
 */

namespace quda {

  // Forward declaration of all children
  class ColorSpinorField;
  class cudaColorSpinorField;
  class cpuColorSpinorField;

  class GaugeField;
  class cpuGaugeField;
  class cudaGaugeField;

  class CloverField;
  class cudaCloverField;
  class cpuCloverField;

  struct LatticeFieldParam {
    int nDim;
    int x[QUDA_MAX_DIM];
    int pad;

    QudaPrecision precision;
    QudaVerbosity verbosity;

<<<<<<< HEAD
    LatticeFieldParam() { ; }
    
    /**
       Constructor for creating a LatticeField from a QudaGaugeParam
       @param param Contains the metadate for creating the
       LatticeField
    */
    LatticeFieldParam(const QudaGaugeParam &param) : nDim(4), pad(0), 
      precision(param.cpu_prec), verbosity(QUDA_SILENT)  {
      for (int i=0; i<nDim; i++) x[i] = param.X[i];
=======
    LatticeFieldParam() 
    : nDim(0), pad(0), precision(QUDA_INVALID_PRECISION), verbosity(QUDA_SILENT) { 
      for (int i=0; i<nDim; i++) x[i] = 0; 
    }

    LatticeFieldParam(int nDim, const int *x, int pad, QudaPrecision precision, 
		      QudaVerbosity verbosity) 
    : nDim(nDim), pad(pad), precision(precision), verbosity(verbosity) { 
      if (nDim > QUDA_MAX_DIM) errorQuda("Number of dimensions too great");
      for (int i=0; i<nDim; i++) this->x[i] = x[i]; 
    }
    
    // constructor for creating a cpuGaugeField only
    LatticeFieldParam(const QudaGaugeParam &param) 
    : nDim(4), pad(0), precision(param.cpu_prec), verbosity(QUDA_SILENT)  {
      for (int i=0; i<nDim; i++) this->x[i] = param.X[i];
>>>>>>> cc3a0bfa
    }
  };

  std::ostream& operator<<(std::ostream& output, const LatticeFieldParam& param);

  class LatticeField {

  protected:
    int volume; // lattice volume
    int volumeCB; // the checkboarded volume
    int stride;
    int pad;
  
    size_t total_bytes;

    int nDim;
    int x[QUDA_MAX_DIM];

    int surface[QUDA_MAX_DIM];
    int surfaceCB[QUDA_MAX_DIM];

    /**
       The precision of the field 
    */
    QudaPrecision precision;

    /**
       The verbosity to use for this field
    */
    QudaVerbosity verbosity;

    /**
	Pinned-memory buffer that is used by all derived classes 
    */
    static void *bufferPinned; 

    /**
	Whether the pinned-memory buffer has already been initialized or not 
    */
    static bool bufferInit;

    /**
	The size in bytes of pinned-memory buffer 
    */
    static size_t bufferBytes;

    /**
	Resize the pinned-memory buffer 
    */
    void resizeBuffer(size_t bytes) const;

 public:
  /**
     Constructor for creating a LatticeField from a LatticeFieldParam
     @param param Contains the metadata for creating the LatticeField
  */
  LatticeField(const LatticeFieldParam &param);

  /**
     Destructor for LatticeField
  */
  virtual ~LatticeField() { ; }

  /**
     Free the pinned-memory buffer 
   */
  static void freeBuffer();

  /**
     @return The dimension of the lattice 
  */
  int Ndim() const { return nDim; }

  /**
     @return The pointer to the lattice-dimension array
  */
  const int* X() const { return x; }

  /**
     @return The full-field volume
  */
  int Volume() const { return volume; }

  /**
     @return The single-parity volume
  */
  int VolumeCB() const { return volumeCB; }

  /**
     @param i The dimension of the requested surface 
     @return The single-parity surface of dimension i
  */
  int SurfaceCB(const int i) const { return surfaceCB[i]; }

  /**
     @return The single-parity stride of the field     
  */
  int Stride() const { return stride; }

  /**
     @return The field padding
  */
  int Pad() const { return pad; }

  /**
     @return The field precision
  */
  QudaPrecision Precision() const { return precision; }

  /**
     @return The location of the field
  */
  QudaFieldLocation Location() const;

  /**
     @return The verbosity of the field
  */
  QudaVerbosity Verbosity() const { return verbosity; }

  /**
     @return The total storage allocated
  */
  size_t GBytes() const { return total_bytes / (1<<30); }

  /**
     Check that the metadata of *this and a are compatible
     @param a The LatticeField to which we are comparing
  */
  void checkField(const LatticeField &a);

  /**
     Read in the field specified by filenemae
     @param filename The name of the file to read
  */
  virtual void read(char *filename);

  /**
     Write the field in the file specified by filename
     @param filename The name of the file to write
  */
  virtual void write(char *filename);

};

} // namespace quda

#endif // _LATTICE_FIELD_H<|MERGE_RESOLUTION|>--- conflicted
+++ resolved
@@ -35,18 +35,6 @@
     QudaPrecision precision;
     QudaVerbosity verbosity;
 
-<<<<<<< HEAD
-    LatticeFieldParam() { ; }
-    
-    /**
-       Constructor for creating a LatticeField from a QudaGaugeParam
-       @param param Contains the metadate for creating the
-       LatticeField
-    */
-    LatticeFieldParam(const QudaGaugeParam &param) : nDim(4), pad(0), 
-      precision(param.cpu_prec), verbosity(QUDA_SILENT)  {
-      for (int i=0; i<nDim; i++) x[i] = param.X[i];
-=======
     LatticeFieldParam() 
     : nDim(0), pad(0), precision(QUDA_INVALID_PRECISION), verbosity(QUDA_SILENT) { 
       for (int i=0; i<nDim; i++) x[i] = 0; 
@@ -59,11 +47,14 @@
       for (int i=0; i<nDim; i++) this->x[i] = x[i]; 
     }
     
-    // constructor for creating a cpuGaugeField only
+    /**
+       Constructor for creating a LatticeField from a QudaGaugeParam
+       @param param Contains the metadate for creating the
+       LatticeField
+    */
     LatticeFieldParam(const QudaGaugeParam &param) 
     : nDim(4), pad(0), precision(param.cpu_prec), verbosity(QUDA_SILENT)  {
       for (int i=0; i<nDim; i++) this->x[i] = param.X[i];
->>>>>>> cc3a0bfa
     }
   };
 
