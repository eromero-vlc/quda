--- conflicted
+++ resolved
@@ -17,8 +17,10 @@
 #define Z_FWD_NBR  7
 #define T_FWD_NBR  8
 
-<<<<<<< HEAD
 void            comm_set_gridsize(int x, int y, int z, int t);
+  int           comm_dim_partitioned(int dir);
+  /*testing/debugging use only */
+  void          comm_dim_partitioned_set(int dir);
 void		comm_init(void);
 int		comm_rank(void);
 int		comm_size(void);
@@ -37,28 +39,6 @@
 void		comm_cleanup(void);
 int		comm_gpuid();
 
-=======
-  void            comm_set_gridsize(int x, int y, int z, int t);
-  int		comm_dim_partitioned(int dir);
-  /*testing/debugging use only */
-  void		comm_dim_partitioned_set(int dir);
-  void		comm_init(void);
-  int		comm_rank(void);
-  int		comm_size(void);
-  unsigned long	comm_send(void*, int, int);
-  unsigned long   comm_send_with_tag(void*, int, int, int);
-  unsigned long	comm_recv(void*, int, int);
-  unsigned long   comm_recv_with_tag(void*, int, int, int);
-  void		comm_wait(unsigned long);
-  void		comm_allreduce(double* data);
-  void		comm_allreduce_array(double* data, size_t size);
-  void		comm_allreduce_max(double* data);
-  void		comm_barrier(void);
-  void		comm_exit(int);
-  void		comm_cleanup(void);
-  int		comm_gpuid();
-  
->>>>>>> 28b80a96
 #ifdef __cplusplus
 }
 #endif
