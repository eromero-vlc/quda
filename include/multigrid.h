--- conflicted
+++ resolved
@@ -175,35 +175,13 @@
     : DiracMatrix(d), t(t), tmp(tmp), tmp2(tmp2), tmp3(tmp3), tmp4(tmp4) { }
 
     void operator()(ColorSpinorField &out, const ColorSpinorField &in) const
-<<<<<<< HEAD
-    { 
-      #if 0
-      if(in.Precision() == QUDA_DOUBLE_PRECISION) {
-       std::complex<double> **Y;
-       int ndim = in.Ndim();
-       Y = (std::complex<double> **)malloc((2*ndim+1)*sizeof(std::complex<double>*));
-       for(int i = 0; i < (2*ndim+1); i++) {
-	Y[i] = (std::complex<double> *)malloc(in.Volume()*in.Ncolor()*in.Ncolor()*in.Nspin()*in.Nspin()*sizeof(std::complex<double>));
-       }
-       CoarseOp(*t,(void **)Y,in.Precision(),dirac->gauge);
-       ApplyCoarse(out, in, (void **)Y, in.Precision(), 1.0);
-       for(int i = 0; i < (2*ndim+1); i++) {
-         free(Y[i]);
-       }
-       free(Y);
-
-      } 
-      #else
-=======
     {
       errorQuda("Not implemented");
->>>>>>> 2e41f6e4
       t->P(tmp, in);
       tmp3 = tmp;
       dirac->M(tmp4, tmp3);
       tmp2 = tmp4;
       t->R(out, tmp2);
-      #endif
     }
 
     // FIXME - additional dummy fields not used
