#pragma once

namespace quda {

  /**
     A.S.: we don't have spin dofr for top-level staeggered field, so, strictly speaking, the spin mapper is undefined
  */


  /**
     Helper struct for dealing with spin coarsening.  This helper
     should work with all types of fermions.
   */
  template <int fineSpin, int coarseSpin>
  struct spin_mapper {
<<<<<<< HEAD
     const int spin_block_size = (fineSpin != 1) ? fineSpin / coarseSpin : 1;
=======
    static constexpr int spin_block_size = fineSpin / coarseSpin;
>>>>>>> 9d41e8e1

    /**
       Return the coarse spin coordinate from the fine spin coordinate (trivial opertion for the top level staggered field)
       @param s Fine spin coordinate
       @return Coarse spin coordinate
     */
    __device__ __host__ inline int operator()( int s ) const
    { return s / spin_block_size; }
  };



}<|MERGE_RESOLUTION|>--- conflicted
+++ resolved
@@ -13,11 +13,7 @@
    */
   template <int fineSpin, int coarseSpin>
   struct spin_mapper {
-<<<<<<< HEAD
-     const int spin_block_size = (fineSpin != 1) ? fineSpin / coarseSpin : 1;
-=======
-    static constexpr int spin_block_size = fineSpin / coarseSpin;
->>>>>>> 9d41e8e1
+    static constexpr int spin_block_size = (fineSpin != 1) ? fineSpin / coarseSpin : 1;
 
     /**
        Return the coarse spin coordinate from the fine spin coordinate (trivial opertion for the top level staggered field)
