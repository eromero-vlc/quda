--- conflicted
+++ resolved
@@ -372,18 +372,10 @@
 
   } QudaInvertParam;
 
-<<<<<<< HEAD
-
   // Parameter set for solving eigenvalue problems.
   typedef struct QudaEigParam_s {
 
-    //EIGENSOLVER PARAMS
-=======
-  // Parameter set for solving eigenvalue problems.
-  typedef struct QudaEigParam_s {
-
     // EIGENSOLVER PARAMS
->>>>>>> bd6b516e
     //-------------------------------------------------
     /** Used to store information pertinent to the operator **/
     QudaInvertParam *invert_param;
@@ -398,24 +390,14 @@
     int poly_deg;
 
     /** Range used in polynomial acceleration **/
-<<<<<<< HEAD
-    double a_min;    
-=======
     double a_min;
->>>>>>> bd6b516e
     double a_max;
 
     /** What type of Dirac operator we are using **/
     /** If !(use_norm_op) && !(use_dagger) use M. **/
-<<<<<<< HEAD
-    /** If use_dagger, use Mdag  instead of M. **/
-    /** If use_norm_op, use MdagM instead of M. **/
-    /** If use_norm_op && use_dagger use MMdag. **/    
-=======
     /** If use_dagger, use Mdag **/
     /** If use_norm_op, use MdagM **/
     /** If use_norm_op && use_dagger use MMdag. **/
->>>>>>> bd6b516e
     QudaBoolean use_dagger;
     QudaBoolean use_norm_op;
 
@@ -429,44 +411,21 @@
     int nEv;
     /** Total size of Krylov space **/
     int nKr;
-<<<<<<< HEAD
-    /** Number of converged eigenvectors requested **/
-    int nConv;
-    /** Tolerance on the least well known eigenvalue's residual **/
-    double tol;
-    /** For Lanczos/Arnoldi, check every nth step **/
-=======
     /** Max number of locked eigenpairs (deduced at runtime) **/
     int nLockedMax;
     /** Number of requested converged eigenvectors **/
     int nConv;
     /** Tolerance on the least well known eigenvalue's residual **/
     double tol;
->>>>>>> bd6b516e
     /** For IRLM/IRAM, check every nth restart **/
     int check_interval;
     /** For IRLM/IRAM, quit after n restarts **/
     int max_restarts;
-<<<<<<< HEAD
-    /** Name of the QUDA logfile (residua, upper Hessenberg/tridiag matrix updates) **/
-    char QUDA_logfile[512];
-=======
->>>>>>> bd6b516e
 
     /** In the test function, cross check the device result against ARPACK **/
     QudaBoolean arpack_check;
     /** For Arpack cross check, name of the Arpack logfile **/
     char arpack_logfile[512];
-<<<<<<< HEAD
-        
-    //-------------------------------------------------
-    
-    //EIG-CG PARAMS
-    //-------------------------------------------------
-    int nk;
-    int np;         
-    
-=======
 
     /** Name of the QUDA logfile (residua, upper Hessenberg/tridiag matrix updates) **/
     char QUDA_logfile[512];
@@ -478,7 +437,6 @@
     int nk;
     int np;
 
->>>>>>> bd6b516e
     /** Whether to load eigenvectors */
     QudaBoolean import_vectors;
 
@@ -517,11 +475,7 @@
     QudaInvertParam *invert_param;
 
     QudaEigParam *eig_param[QUDA_MAX_MG_LEVEL];
-<<<<<<< HEAD
-    
-=======
-
->>>>>>> bd6b516e
+
     /** Number of multigrid levels */
     int n_level;
 
@@ -663,21 +617,15 @@
     /** Whether to run null vector oblique checks once set up is complete */
     QudaBoolean run_oblique_proj_check;
 
+    /** Whether to use eigenvectors for the nullspace */
+    QudaBoolean use_low_modes;
+
+    /** Deflate the coarsest grid  */
+    QudaBoolean deflate_coarsest;
+
     /** Whether to load the null-space vectors to disk (requires QIO) */
     QudaBoolean vec_load;
 
-    /** Whether to run null Vs eigen vector overlap checks once set up is complete */
-    QudaBoolean run_low_mode_check;
-
-    /** Whether to run null vector oblique checks once set up is complete */
-    QudaBoolean run_oblique_proj_check;
-
-    /** Whether to use eigenvectors for the nullspace */
-    QudaBoolean use_low_modes;
-
-    /** Deflate the coarsest grid  */
-    QudaBoolean deflate_coarsest;
-
     /** Filename prefix where to load the null-space vectors */
     char vec_infile[256];
 
@@ -699,8 +647,7 @@
     /** Multiplicative factor for the mu parameter */
     double mu_factor[QUDA_MAX_MG_LEVEL];
 
-    /** Boolean for if this is a staggered solve or not 
-      ESW hack for now, but will likely influence defaults long term */
+    /** Boolean for if this is a staggered solve or not */
     QudaBoolean is_staggered;
 
   } QudaMultigridParam;
@@ -946,26 +893,6 @@
   void eigensolveQuda(void *h_evals, void *h_evecs, QudaEigParam *param);
 
   /**
-   * Perform the eigensolve. The problem matrix is defined by the invert param, the 
-   * mode of solution is specified by the eig param. It is assumed that the gauge
-   * field has already been loaded via  loadGaugeQuda().
-   * @param h_els  Host side eigenvalues
-   * @param h_evs  Host side eigenvectors
-   * @param param  Contains all metadata regarding the type of solve.
-   */
-  void eigensolveQuda(void *h_evals, void *h_evecs, QudaEigParam *param);
-
-  /**
-   * Perform the eigensolve using ARPACK. The problem matrix is defined by the 
-   * invert param, the mode of solution is specified by the eig param. 
-   * It is assumed that the gauge field has already been loaded via loadGaugeQuda().
-   * @param h_els  Host side eigenvalues
-   * @param h_evs  Host side eigenvectors
-   * @param param  Contains all metadata regarding the type of solve.
-   */
-  void eigensolveARPACK(void *h_evals, void *h_evecs, QudaEigParam *param);
-  
-  /**
    * Perform the solve, according to the parameters set in param.  It
    * is assumed that the gauge field has already been loaded via
    * loadGaugeQuda().
@@ -973,9 +900,9 @@
    * @param h_b    Source spinor field
    * @param param  Contains all metadata regarding host and device
    *               storage and solver parameters
-   */  
+   */
   void invertQuda(void *h_x, void *h_b, QudaInvertParam *param);
-  
+
   /**
    * Perform the solve like @invertQuda but for multiples right hand sides.
    *
