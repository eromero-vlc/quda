#ifndef _QUDA_H
#define _QUDA_H

/**
 * @file  quda.h
 * @brief Main header file for the QUDA library
 *
 * Note to QUDA developers: When adding new members to QudaGaugeParam
 * and QudaInvertParam, be sure to update lib/check_params.h as well
 * as the Fortran interface in lib/quda_fortran.F90.
 */

#include <enum_quda.h>
#include <stdio.h> /* for FILE */
#include <quda_constants.h>

#ifdef __cplusplus
extern "C" {
#endif

  /**
   * Parameters having to do with the gauge field or the
   * interpretation of the gauge field by various Dirac operators
   */
  typedef struct QudaGaugeParam_s {

    QudaFieldLocation location; /**< The location of the gauge field */

    int X[4];             /**< The local space-time dimensions (without checkboarding) */

    double anisotropy;    /**< Used for Wilson and Wilson-clover */
    double tadpole_coeff; /**< Used for staggered only */
    double scale; /**< Used by staggered long links */

    QudaLinkType type; /**< The link type of the gauge field (e.g., Wilson, fat, long, etc.) */
    QudaGaugeFieldOrder gauge_order; /**< The ordering on the input gauge field */

    QudaTboundary t_boundary;  /**< The temporal boundary condition that will be used for fermion fields */

    QudaPrecision cpu_prec; /**< The precision used by the caller */

    QudaPrecision cuda_prec; /**< The precision of the cuda gauge field */
    QudaReconstructType reconstruct; /**< The reconstruction type of the cuda gauge field */

    QudaPrecision cuda_prec_sloppy; /**< The precision of the sloppy gauge field */
    QudaReconstructType reconstruct_sloppy; /**< The recontruction type of the sloppy gauge field */

    QudaPrecision cuda_prec_precondition; /**< The precision of the preconditioner gauge field */
    QudaReconstructType reconstruct_precondition; /**< The recontruction type of the preconditioner gauge field */

    QudaGaugeFixed gauge_fix; /**< Whether the input gauge field is in the axial gauge or not */

    int ga_pad;       /**< The pad size that the cudaGaugeField will use (default=0) */ 

    int site_ga_pad;  /**< Used by link fattening and the gauge and fermion forces */

    int staple_pad;   /**< Used by link fattening */
    int llfat_ga_pad; /**< Used by link fattening */
    int mom_ga_pad;   /**< Used by the gauge and fermion forces */
    double gaugeGiB;  /**< The storage used by the gauge fields */

    int preserve_gauge; /**< Used by link fattening */

    QudaStaggeredPhase staggered_phase_type; /**< Set the staggered phase type of the links */
    int staggered_phase_applied; /**< Whether the staggered phase has already been applied to the links */

    int overlap; /**< Width of overlapping domains */

    int use_resident_gauge;  /**< Use the resident gauge field */
    int use_resident_mom;    /**< Use the resident mom field */
    int make_resident_gauge; /**< Make the gauge field resident */
    int make_resident_mom;   /**< Make the mom field resident */

  } QudaGaugeParam;


  /**
   * Parameters relating to the solver and the choice of Dirac operator.
   */
  typedef struct QudaInvertParam_s {

    QudaFieldLocation input_location; /**< The location of the input field */
    QudaFieldLocation output_location; /**< The location of the output field */

    QudaDslashType dslash_type; /**< The Dirac Dslash type that is being used */
    QudaInverterType inv_type; /**< Which linear solver to use */

    double mass;  /**< Used for staggered only */
    double kappa; /**< Used for Wilson and Wilson-clover */

    double m5;    /**< Domain wall height */
    int Ls;       /**< Extent of the 5th dimension (for domain wall) */

    double b_5[QUDA_MAX_DWF_LS];  /**< MDWF coefficients */
    double c_5[QUDA_MAX_DWF_LS];  /**< will be used only for the mobius type of Fermion */

    double mu;    /**< Twisted mass parameter */
    double epsilon; /**< Twisted mass parameter */

    QudaTwistFlavorType twist_flavor;  /**< Twisted mass flavor */

    double tol;    /**< Solver tolerance in the L2 residual norm */
    double tol_restart;   /**< Solver tolerance in the L2 residual norm (used to restart InitCG) */
    double tol_hq; /**< Solver tolerance in the heavy quark residual norm */
    double true_res; /**< Actual L2 residual norm achieved in solver */
    double true_res_hq; /**< Actual heavy quark residual norm achieved in solver */
    int maxiter; /**< Maximum number of iterations in the linear solver */
    double reliable_delta; /**< Reliable update tolerance */
    int use_sloppy_partial_accumulator; /**< Whether to keep the partial solution accumuator in sloppy precision */

    /**< This parameter determines how many consective reliable update
    residual increases we tolerate before terminating the solver,
    i.e., how long do we want to keep trying to converge */
    int max_res_increase;

    /**< This parameter determines how many total reliable update
    residual increases we tolerate before terminating the solver,
    i.e., how long do we want to keep trying to converge */
    int max_res_increase_total;

    /**< After how many iterations shall the heavy quark residual be updated */
    int heavy_quark_check;

    int pipeline; /**< Whether to use a pipelined solver with less global sums */

    int num_offset; /**< Number of offsets in the multi-shift solver */

    int overlap; /**< Width of domain overlaps */

    /** Offsets for multi-shift solver */
    double offset[QUDA_MAX_MULTI_SHIFT];

    /** Solver tolerance for each offset */
    double tol_offset[QUDA_MAX_MULTI_SHIFT];     

    /** Solver tolerance for each shift when refinement is applied using the heavy-quark residual */
    double tol_hq_offset[QUDA_MAX_MULTI_SHIFT];

    /** Actual L2 residual norm achieved in solver for each offset */
    double true_res_offset[QUDA_MAX_MULTI_SHIFT]; 

    /** Iterated L2 residual norm achieved in multi shift solver for each offset */
    double iter_res_offset[QUDA_MAX_MULTI_SHIFT];

    /** Actual heavy quark residual norm achieved in solver for each offset */
    double true_res_hq_offset[QUDA_MAX_MULTI_SHIFT]; 

    QudaSolutionType solution_type;  /**< Type of system to solve */
    QudaSolveType solve_type;        /**< How to solve it */
    QudaMatPCType matpc_type;        /**< The preconditioned matrix type */
    QudaDagType dagger;              /**< Whether we are using the Hermitian conjugate system or not */
    QudaMassNormalization mass_normalization; /**< The mass normalization is being used by the caller */
    QudaSolverNormalization solver_normalization; /**< The normalization desired in the solver */

    QudaPreserveSource preserve_source;       /**< Preserve the source or not in the linear solver (deprecated) */

    QudaPrecision cpu_prec;                /**< The precision used by the input fermion fields */
    QudaPrecision cuda_prec;               /**< The precision used by the QUDA solver */
    QudaPrecision cuda_prec_sloppy;        /**< The precision used by the QUDA sloppy operator */
    QudaPrecision cuda_prec_precondition;  /**< The precision used by the QUDA preconditioner */

    QudaDiracFieldOrder dirac_order;       /**< The order of the input and output fermion fields */

    QudaGammaBasis gamma_basis;            /**< Gamma basis of the input and output host fields */

    QudaFieldLocation clover_location;            /**< The location of the clover field */
    QudaPrecision clover_cpu_prec;         /**< The precision used for the input clover field */
    QudaPrecision clover_cuda_prec;        /**< The precision used for the clover field in the QUDA solver */
    QudaPrecision clover_cuda_prec_sloppy; /**< The precision used for the clover field in the QUDA sloppy operator */
    QudaPrecision clover_cuda_prec_precondition; /**< The precision used for the clover field in the QUDA preconditioner */

    QudaCloverFieldOrder clover_order;     /**< The order of the input clover field */
    QudaUseInitGuess use_init_guess;       /**< Whether to use an initial guess in the solver or not */

    double clover_coeff;                   /**< Coefficient of the clover term */

    int compute_clover_trlog;              /**< Whether to compute the trace log of the clover term */
    double trlogA[2];                      /**< The trace log of the clover term (even/odd computed separately) */

    QudaVerbosity verbosity;               /**< The verbosity setting to use in the solver */

    int sp_pad;                            /**< The padding to use for the fermion fields */
    int cl_pad;                            /**< The padding to use for the clover fields */

    int iter;                              /**< The number of iterations performed by the solver */
    double spinorGiB;                      /**< The memory footprint of the fermion fields */
    double cloverGiB;                      /**< The memory footprint of the clover fields */
    double gflops;                         /**< The Gflops rate of the solver */
    double secs;                           /**< The time taken by the solver */

    QudaTune tune;                          /**< Enable auto-tuning? (default = QUDA_TUNE_YES) */


    /** Number of steps in s-step algorithms */
    int Nsteps; 

    /** Maximum size of Krylov space used by solver */
    int gcrNkrylov;

    /*
     * The following parameters are related to the domain-decomposed
     * preconditioner, if enabled.
     */

    /**
     * The inner Krylov solver used in the preconditioner.  Set to
     * QUDA_INVALID_INVERTER to disable the preconditioner entirely.
     */
    QudaInverterType inv_type_precondition;

    /**
      Dirac Dslash used in preconditioner
    */
    QudaDslashType dslash_type_precondition;
    /** Verbosity of the inner Krylov solver */
    QudaVerbosity verbosity_precondition;

    /** Tolerance in the inner solver */
    double tol_precondition;

    /** Maximum number of iterations allowed in the inner solver */
    int maxiter_precondition;

    /** Relaxation parameter used in GCR-DD (default = 1.0) */
    double omega;

    /** Number of preconditioner cycles to perform per iteration */
    int precondition_cycle;

    /** Whether to use additive or multiplicative Schwarz preconditioning */
    QudaSchwarzType schwarz_type;

    /**
     * Whether to use the L2 relative residual, Fermilab heavy-quark
     * residual, or both to determine convergence.  To require that both
     * stopping conditions are satisfied, use a bitwise OR as follows:
     *
     * p.residual_type = (QudaResidualType) (QUDA_L2_RELATIVE_RESIDUAL
     *                                     | QUDA_HEAVY_QUARK_RESIDUAL);
     */
    QudaResidualType residual_type;

    /**Parameters for deflated solvers*/
    QudaPrecision cuda_prec_ritz; /**< The precision of the Ritz vectors */

    int nev;

    int max_search_dim;//for magma library this parameter must be multiple 16?

    int rhs_idx;

    int deflation_grid;//total deflation space is nev*deflation_grid

    /** Whether to make the solution vector(s) after the solve */
    int make_resident_solution;

    /** Whether to use the resident solution vector(s) */
    int use_resident_solution;

  } QudaInvertParam;


  // Parameter set for solving the eigenvalue problems.
  // Eigen problems are tightly related with Ritz algorithm.
  // And the Lanczos algorithm use the Ritz operator.
  // For Ritz matrix operation, 
  // we need to know about the solution type of dirac operator.
  // For acceleration, we are also using chevisov polynomial method.
  // And nk, np values are needed Implicit Restart Lanczos method
  // which is optimized form of Lanczos algorithm
  typedef struct QudaEigParam_s {

    QudaInvertParam *invert_param;
    QudaSolutionType  RitzMat_lanczos;
    QudaSolutionType  RitzMat_Convcheck;
    QudaEigType eig_type;

    double *MatPoly_param;
    int NPoly;
    double Stp_residual;
    int nk;
    int np;
    int f_size;
    double eigen_shift;

  } QudaEigParam;

    
  typedef struct QudaMultigridParam_s {

    QudaInvertParam *invert_param;

    /** Number of multigrid levels */
    int n_level;

    /** Geometric block sizes to use on each level */
    int geo_block_size[QUDA_MAX_MG_LEVEL][QUDA_MAX_DIM];

    /** Spin block sizes to use on each level */
    int spin_block_size[QUDA_MAX_MG_LEVEL];

    /** Number of null-space vectors to use on each level */
    int n_vec[QUDA_MAX_MG_LEVEL];

    /** Number of pre-smoother applications on each level */
    int nu_pre[QUDA_MAX_MG_LEVEL];

    /** Number of post-smoother applicaitons on each level */
    int nu_post[QUDA_MAX_MG_LEVEL];

    /** Smoother / solver to use on each level */
    QudaInverterType smoother[QUDA_MAX_MG_LEVEL];

    /** Location where each level should be done */
    QudaFieldLocation location[QUDA_MAX_MG_LEVEL];

    /** Whether to compute the null vectors or reload them */
    QudaComputeNullVector compute_null_vector;

  } QudaMultigridParam;



  /*
   * Interface functions, found in interface_quda.cpp
   */

  /**
   * Set parameters related to status reporting.
   *
   * In typical usage, this function will be called once (or not at
   * all) just before the call to initQuda(), but it's valid to call
   * it any number of times at any point during execution.  Prior to
   * the first time it's called, the parameters take default values
   * as indicated below.
   *
   * @param verbosity  Default verbosity, ranging from QUDA_SILENT to
   *                   QUDA_DEBUG_VERBOSE.  Within a solver, this
   *                   parameter is overridden by the "verbosity"
   *                   member of QudaInvertParam.  The default value
   *                   is QUDA_SUMMARIZE.
   *
   * @param prefix     String to prepend to all messages from QUDA.  This
   *                   defaults to the empty string (""), but you may
   *                   wish to specify something like "QUDA: " to
   *                   distinguish QUDA's output from that of your
   *                   application.
   *
   * @param outfile    File pointer (such as stdout, stderr, or a handle
   *                   returned by fopen()) where messages should be
   *                   printed.  The default is stdout.
   */
  void setVerbosityQuda(QudaVerbosity verbosity, const char prefix[],
      FILE *outfile);

  /**
   * initCommsGridQuda() takes an optional "rank_from_coords" argument that
   * should be a pointer to a user-defined function with this prototype.  
   *
   * @param coords  Node coordinates
   * @param fdata   Any auxiliary data needed by the function
   * @return        MPI rank or QMP node ID cooresponding to the node coordinates
   *
   * @see initCommsGridQuda
   */
  typedef int (*QudaCommsMap)(const int *coords, void *fdata);

  /**
   * Declare the grid mapping ("logical topology" in QMP parlance)
   * used for communications in a multi-GPU grid.  This function
   * should be called prior to initQuda().  The only case in which
   * it's optional is when QMP is used for communication and the
   * logical topology has already been declared by the application.
   *
   * @param nDim   Number of grid dimensions.  "4" is the only supported
   *               value currently.
   *
   * @param dims   Array of grid dimensions.  dims[0]*dims[1]*dims[2]*dims[3]
   *               must equal the total number of MPI ranks or QMP nodes.
   *
   * @param func   Pointer to a user-supplied function that maps coordinates
   *               in the communication grid to MPI ranks (or QMP node IDs).
   *               If the pointer is NULL, the default mapping depends on
   *               whether QMP or MPI is being used for communication.  With
   *               QMP, the existing logical topology is used if it's been
   *               declared.  With MPI or as a fallback with QMP, the default
   *               ordering is lexicographical with the fourth ("t") index
   *               varying fastest.
   *
   * @param fdata  Pointer to any data required by "func" (may be NULL)               
   *
   * @see QudaCommsMap
   */
  void initCommsGridQuda(int nDim, const int *dims, QudaCommsMap func, void *fdata);

  /**
   * Initialize the library.  This is a low-level interface that is
   * called by initQuda.  Calling initQudaDevice requires that the
   * user also call initQudaMemory before using QUDA.
   *
   * @param device CUDA device number to use.  In a multi-GPU build,
   *               this parameter may either be set explicitly on a
   *               per-process basis or set to -1 to enable a default
   *               allocation of devices to processes.  
   */
  void initQudaDevice(int device);

  /**
   * Initialize the library persistant memory allocations (both host
   * and device).  This is a low-level interface that is called by
   * initQuda.  Calling initQudaMemory requires that the user has
   * previously called initQudaDevice.
   */
  void initQudaMemory();

  /**
   * Initialize the library.  This function is actually a wrapper
   * around calls to initQudaDevice() and initQudaMemory().
   *
   * @param device  CUDA device number to use.  In a multi-GPU build,
   *                this parameter may either be set explicitly on a
   *                per-process basis or set to -1 to enable a default
   *                allocation of devices to processes.
   */
  void initQuda(int device);

  /**
   * Finalize the library.
   */
  void endQuda(void);

  /**
   * A new QudaGaugeParam should always be initialized immediately
   * after it's defined (and prior to explicitly setting its members)
   * using this function.  Typical usage is as follows:
   *
   *   QudaGaugeParam gauge_param = newQudaGaugeParam();
   */
  QudaGaugeParam newQudaGaugeParam(void);

  /**
   * A new QudaInvertParam should always be initialized immediately
   * after it's defined (and prior to explicitly setting its members)
   * using this function.  Typical usage is as follows:
   *
   *   QudaInvertParam invert_param = newQudaInvertParam();
   */
  QudaInvertParam newQudaInvertParam(void);

  /**
   * A new QudaEigParam should always be initialized immediately
   * after it's defined (and prior to explicitly setting its members)
   * using this function.  Typical usage is as follows:
   *
   *   QudaEigParam eig_param = newQudaEigParam();
   */
  QudaEigParam newQudaEigParam(void);

  /**
   * Print the members of QudaGaugeParam.
   * @param param The QudaGaugeParam whose elements we are to print.
   */
  void printQudaGaugeParam(QudaGaugeParam *param);

  /**
   * Print the members of QudaGaugeParam.
   * @param param The QudaGaugeParam whose elements we are to print.
   */
  void printQudaInvertParam(QudaInvertParam *param);

  /**
   * Print the members of QudaEigParam.
   * @param param The QudaEigParam whose elements we are to print.
   */
  void printQudaEigParam(QudaEigParam *param);

  /**
   * Load the gauge field from the host.
   * @param h_gauge Base pointer to host gauge field (regardless of dimensionality)
   * @param param   Contains all metadata regarding host and device storage
   */
  void loadGaugeQuda(void *h_gauge, QudaGaugeParam *param);

  /**
   * Free QUDA's internal copy of the gauge field.
   */
  void freeGaugeQuda(void);

  /**
   * Save the gauge field to the host.
   * @param h_gauge Base pointer to host gauge field (regardless of dimensionality)
   * @param param   Contains all metadata regarding host and device storage
   */
  void saveGaugeQuda(void *h_gauge, QudaGaugeParam *param);

  /**
   * Load the clover term and/or the clover inverse from the host.
   * Either h_clover or h_clovinv may be set to NULL.
   * @param h_clover    Base pointer to host clover field
   * @param h_cloverinv Base pointer to host clover inverse field
   * @param inv_param   Contains all metadata regarding host and device storage
   */
  void loadCloverQuda(void *h_clover, void *h_clovinv,
      QudaInvertParam *inv_param);

  /**
   * Free QUDA's internal copy of the clover term and/or clover inverse.
   */
  void freeCloverQuda(void);

  /**
   * Perform the solve, according to the parameters set in param.  It
   * is assumed that the gauge field has already been loaded via
   * loadGaugeQuda().
   * @param h_x    Solution spinor field
   * @param h_b    Source spinor field
   * @param param  Contains all metadata regarding host and device
   *               storage and solver parameters
   */
  void lanczosQuda(int k0, int m, void *hp_Apsi, void *hp_r, void *hp_V, 
                   void *hp_alpha, void *hp_beta, QudaEigParam *eig_param);

  /**
   * Perform the solve, according to the parameters set in param.  It
   * is assumed that the gauge field has already been loaded via
   * loadGaugeQuda().
   * @param h_x    Solution spinor field
   * @param h_b    Source spinor field
   * @param param  Contains all metadata regarding host and device
   *               storage and solver parameters
   */
  void invertQuda(void *h_x, void *h_b, QudaInvertParam *param);


  /**
   * Solve for multiple shifts (e.g., masses).
   * @param _hp_x    Array of solution spinor fields
   * @param _hp_b    Array of source spinor fields
<<<<<<< HEAD
   * @param param  Contains all metadata regarding host and device
   *               storage and solver parameters
   */
  void invertMultiShiftQuda(void **_hp_x, void *_hp_b, QudaInvertParam *param);

  /**
   * Perform the solve using multigrid, according to the parameters set in param.  It
   * is assumed that the gauge field has already been loaded via
   * loadGaugeQuda().
   * @param h_x    Solution spinor field
   * @param h_b    Source spinor field
=======
>>>>>>> 1b1d45b4
   * @param param  Contains all metadata regarding host and device
   *               storage and solver parameters
   */
  void multigridQuda(void *h_x, void *h_b, QudaMultigridParam *param);

  /**
   * Deflated solvers interface (e.g., based on invremental deflation space constructors, like incremental eigCG).
   * @param _h_x    Outnput: array of solution spinor fields (typically O(10))
   * @param _h_b    Input: array of source spinor fields (typically O(10))
   * @param _h_u    Input/Output: array of Ritz spinor fields (typically O(100))
   * @param _h_h    Input/Output: complex projection mutirx (typically O(100))
   * @param param  Contains all metadata regarding host and device
   *               storage and solver parameters
   */
  void incrementalEigQuda(void *_h_x, void *_h_b, QudaInvertParam *param, void *_h_u, double *inv_eigenvals, int last_rhs);

  /**
   * Apply the Dslash operator (D_{eo} or D_{oe}).
   * @param h_out  Result spinor field
   * @param h_in   Input spinor field
   * @param param  Contains all metadata regarding host and device
   *               storage
   * @param parity The destination parity of the field
   */
  void dslashQuda(void *h_out, void *h_in, QudaInvertParam *inv_param,
      QudaParity parity);
  
  /**
   * Apply the Dslash operator (D_{eo} or D_{oe}) for 4D EO preconditioned DWF.
   * @param h_out  Result spinor field
   * @param h_in   Input spinor field
   * @param param  Contains all metadata regarding host and device
   *               storage
   * @param parity The destination parity of the field
   * @param test_type Choose a type of dslash operators 
   */
  void dslashQuda_4dpc(void *h_out, void *h_in, QudaInvertParam *inv_param,
      QudaParity parity, int test_type);
  
  /**
   * Apply the Dslash operator (D_{eo} or D_{oe}) for Mobius DWF.
   * @param h_out  Result spinor field
   * @param h_in   Input spinor field
   * @param param  Contains all metadata regarding host and device
   *               storage
   * @param parity The destination parity of the field
   * @param test_type Choose a type of dslash operators 
   */
  void dslashQuda_mdwf(void *h_out, void *h_in, QudaInvertParam *inv_param,
      QudaParity parity, int test_type);

  /**
   * Apply the clover operator or its inverse.
   * @param h_out  Result spinor field
   * @param h_in   Input spinor field
   * @param param  Contains all metadata regarding host and device
   *               storage
   * @param parity The source and destination parity of the field
   * @param inverse Whether to apply the inverse of the clover term
   */
  void cloverQuda(void *h_out, void *h_in, QudaInvertParam *inv_param,
      QudaParity *parity, int inverse);

  /**
   * Apply the full Dslash matrix, possibly even/odd preconditioned.
   * @param h_out  Result spinor field
   * @param h_in   Input spinor field
   * @param param  Contains all metadata regarding host and device
   *               storage
   */
  void MatQuda(void *h_out, void *h_in, QudaInvertParam *inv_param);

  /**
   * Apply M^{\dag}M, possibly even/odd preconditioned.
   * @param h_out  Result spinor field
   * @param h_in   Input spinor field
   * @param param  Contains all metadata regarding host and device
   *               storage
   */
  void MatDagMatQuda(void *h_out, void *h_in, QudaInvertParam *inv_param);


  /*
   * The following routines are temporary additions used by the HISQ
   * link-fattening code.
   */

  void set_dim(int *);
  void pack_ghost(void **cpuLink, void **cpuGhost, int nFace,
      QudaPrecision precision);
  void setFatLinkPadding(QudaComputeFatMethod method, QudaGaugeParam* param);

  void computeKSLinkQuda(void* fatlink, void* longlink, void* ulink, void* inlink, 
                         double *path_coeff, QudaGaugeParam *param, QudaComputeFatMethod method);



  /**
   * Compute the gauge force and update the mometum field
   *
   * @param mom The momentum field to be updated
   * @param sitelink The gauge field from which we compute the force
   * @param input_path_buf[dim][num_paths][path_length] 
   * @param path_length One less that the number of links in a loop (e.g., 3 for a staple)
   * @param loop_coeff Coefficients of the different loops in the Symanzik action
   * @param num_paths How many contributions from path_length different "staples"
   * @param max_length The maximum number of non-zero of links in any path in the action
   * @param dt The integration step size (for MILC this is dt*beta/3)
   * @param param The parameters of the external fields and the computation settings
   * @param timeinfo
   */
  int computeGaugeForceQuda(void* mom, void* sitelink,  int*** input_path_buf, int* path_length,
			    double* loop_coeff, int num_paths, int max_length, double dt,
			    QudaGaugeParam* qudaGaugeParam, double* timeinfo);

  /**
   * Evolve the gauge field by step size dt, using the momentum field
   * I.e., Evalulate U(t+dt) = e(dt pi) U(t) 
   *
   * @param gauge The gauge field to be updated 
   * @param momentum The momentum field
   * @param dt The integration step size step
   * @param conj_mom Whether to conjugate the momentum matrix
   * @param exact Whether to use an exact exponential or Taylor expand
   * @param param The parameters of the external fields and the computation settings
   */
  void updateGaugeFieldQuda(void* gauge, void* momentum, double dt, 
      int conj_mom, int exact, QudaGaugeParam* param);


  /**
   * Take a gauge field on the host, load it onto the device and extend it.
   * Return a pointer to the extended gauge field object.
   *
   * @param gauge The CPU gauge field (optional - if set to 0 then the gauge field zeroed)
   * @param geometry The geometry of the matrix field to create (1 - scaler, 4 - vector, 6 - tensor)
   * @param param The parameters of the external field and the field to be created
   * @return Pointer to the gauge field (cast as a void*)
   */
  void* createExtendedGaugeFieldQuda(void* gauge, int geometry, QudaGaugeParam* param);

  /**
   * Allocate a gauge (matrix) field on the device and optionally download a host gauge field.
   *
   * @param gauge The host gauge field (optional - if set to 0 then the gauge field zeroed)
   * @param geometry The geometry of the matrix field to create (1 - scaler, 4 - vector, 6 - tensor)
   * @param param The parameters of the external field and the field to be created
   * @return Pointer to the gauge field (cast as a void*)
   */
  void* createGaugeFieldQuda(void* gauge, int geometry, QudaGaugeParam* param);

  /**
   * Copy the QUDA gauge (matrix) field on the device to the CPU
   *
   * @param outGauge Pointer to the host gauge field
   * @param inGauge Pointer to the device gauge field (QUDA device field)
   * @param param The parameters of the host and device fields
   */
  void  saveGaugeFieldQuda(void* outGauge, void* inGauge, QudaGaugeParam* param);

  /**
   * Take a gauge field on the device and copy to the extended gauge
   * field.  The precisions and reconstruct types can differ between
   * the input and output field, but they must be compatible (same volume, geometry).
   *
   * @param outGauge Pointer to the output extended device gauge field (QUDA extended device field)
   * @param inGauge Pointer to the input device gauge field (QUDA gauge field)
   */
  void  extendGaugeFieldQuda(void* outGauge, void* inGauge);

  /**
   * Reinterpret gauge as a pointer to cudaGaugeField and call destructor.
   *
   * @param gauge Gauge field to be freed
   */
  void destroyGaugeFieldQuda(void* gauge);

  /**
   * Compute the clover field and its inverse from the resident gauge field.
   *
   * @param param The parameters of the clover field to create
   */
  void createCloverQuda(QudaInvertParam* param);

  /**
   * Compute the sigma trace field (part of clover force computation).
   * All the pointers here are for QUDA native device objects.  The
   * precisions of all fields must match.  This function requires that
   * there is a persistent clover field.
   * 
   * @param out Sigma trace field  (QUDA device field, geometry = 1)
   * @param dummy (not used)
   * @param mu mu direction
   * @param nu nu direction
   * @param dim array of local field dimensions
   */
  void computeCloverTraceQuda(void* out, void* dummy, int mu, int nu, int dim[4]);

  /**
   * Compute the derivative of the clover term (part of clover force
   * computation).  All the pointers here are for QUDA native device
   * objects.  The precisions of all fields must match.
   * 
   * @param out Clover derivative field (QUDA device field, geometry = 1)
   * @param gauge Gauge field (extended QUDA device field, gemoetry = 4)
   * @param oprod Matrix field (outer product) which is multiplied by the derivative
   * @param mu mu direction
   * @param nu nu direction
   * @param coeff Coefficient of the clover derviative (including stepsize and clover coefficient)
   * @param parity Parity for which we are computing
   * @param param Gauge field meta data
   * @param conjugate Whether to make the oprod field anti-hermitian prior to multiplication
   */
  void computeCloverDerivativeQuda(void* out, void* gauge, void* oprod, int mu, int nu,
				   double coeff,
				   QudaParity parity, QudaGaugeParam* param, int conjugate);
  /**
   * Compute the clover force contributions in each dimension mu given
   * the array of solution fields, and compute the resulting momentum
   * field.
   *
   * @param mom Force matrix
   * @param dt Integrating step size
   * @param x Array of solution vectors
   * @param p Array of intermediate vectors
   * @param coeff Array of residues for each contribution (multiplied by stepsize)
   * @param kappa2 -kappa*kappa parameter
   * @param ck -clover_coefficient * kappa / 8
   * @param nvec Number of vectors
   * @param multiplicity Number fermions this bilinear reresents
   * @param gauge Gauge Field
   * @param gauge_param Gauge field meta data
   * @param inv_param Dirac and solver meta data
   */
  void computeCloverForceQuda(void *mom, double dt, void **x, void **p, double *coeff, double kappa2, double ck,
			      int nvector, double multiplicity, void *gauge, 
			      QudaGaugeParam *gauge_param, QudaInvertParam *inv_param);

  /**
   * Compute the quark-field outer product needed for gauge generation
   *  
   * @param oprod The outer product to be computed.
   * @param quark The input fermion field.
   * @param num The number of quark fields
   * @param coeff The coefficient multiplying the fermion fields in the outer product
   * @param param The parameters of the outer-product field.
   */
  void computeStaggeredOprodQuda(void** oprod, void** quark, int num, double** coeff, QudaGaugeParam* param);

  /**
   * Compute the naive staggered force (experimental).  All fields are
   * QUDA device fields and must be in the same precision.
   *
   * mom Momentum field (QUDA device field)
   * quark Quark field solution vectors
   * coeff Step-size coefficient
   */
  void computeStaggeredForceQuda(void* mom, void* quark, double* coeff);

  /**
   * Compute the fermion force for the asqtad quark action. 
   * @param momentum          The momentum contribution from the quark action.
   * @param act_path_coeff    The coefficients that define the asqtad action.
   * @param one_link_src      The quark field outer product corresponding to the one-link term in the action. 
   * @param naik_src          The quark field outer product corresponding to the naik term in the action.
   * @param link              The gauge field.
   * @param param             The field parameters.
   */
  void computeAsqtadForceQuda(void* const momentum,
	long long* flops,
        const double act_path_coeff[6],
        const void* const one_link_src[4],
        const void* const naik_src[4],
        const void* const link,
        const QudaGaugeParam* param);


  /**
   * Compute the fermion force for the HISQ quark action. 
   * @param momentum        The momentum contribution from the quark action.
   * @param level2_coeff    The coefficients for the second level of smearing in the quark action.
   * @param fat7_coeff      The coefficients for the first level of smearing (fat7) in the quark action.
   * @param staple_src      Quark outer-product for the staple.
   * @param one_link_src    Quark outer-product for the one-link term in the action.
   * @param naik_src        Quark outer-product for the three-hop term in the action.
   * @param w_link          Unitarized link variables obtained by applying fat7 smearing and unitarization to the original links.
   * @param v_link          Fat7 link variables. 
   * @param u_link          SU(3) think link variables. 
   * @param param.          The field parameters.
   */

  void computeHISQForceQuda(void* momentum,
    long long* flops,
    const double level2_coeff[6],
    const double fat7_coeff[6],
    const void* const staple_src[4],
    const void* const one_link_src[4],
    const void* const naik_src[4],
    const void* const w_link,
    const void* const v_link,
    const void* const u_link,
    const QudaGaugeParam* param);



  void computeHISQForceCompleteQuda(void* momentum,
                      const double level2_coeff[6],
                      const double fat7_coeff[6],
                      void** quark_array,
                      int num_terms,
                      double** quark_coeff,
                      const void* const w_link,
                      const void* const v_link,
                      const void* const u_link,
                      const QudaGaugeParam* param);

  /**
   * Computes the total, spatial and temporal plaquette averages of the loaded gauge configuration.
   * @param Array for storing the averages (total, spatial, temporal)
   */
  void plaqQuda(double plaq[3]);

  /**
   * Performs APE smearing on gaugePrecise and stores it in gaugeSmeared
   * @param nSteps Number of steps to apply.
   * @param alpha  Alpha coefficient for APE smearing.
   */
  void performAPEnStep(unsigned int nSteps, double alpha);

  /**
<<<<<<< HEAD
=======
   * Calculates the topological charge from gaugeSmeared, if it exist, or from gaugePrecise if no smeared fields are present.
   */
  double qChargeCuda();

  /**
>>>>>>> 1b1d45b4
   * @brief Gauge fixing with overrelaxation with support for single and multi GPU.
   * @param[in,out] gauge, gauge field to be fixed
   * @param[in] gauge_dir, 3 for Coulomb gauge fixing, other for Landau gauge fixing
   * @param[in] Nsteps, maximum number of steps to perform gauge fixing
   * @param[in] verbose_interval, print gauge fixing info when iteration count is a multiple of this
   * @param[in] relax_boost, gauge fixing parameter of the overrelaxation method, most common value is 1.5 or 1.7.
   * @param[in] tolerance, torelance value to stop the method, if this value is zero then the method stops when iteration reachs the maximum number of steps defined by Nsteps
   * @param[in] reunit_interval, reunitarize gauge field when iteration count is a multiple of this
   * @param[in] stopWtheta, 0 for MILC criterium and 1 to use the theta value
   * @param[in] param The parameters of the external fields and the computation settings
   * @param[out] timeinfo
   */
  int computeGaugeFixingOVRQuda(void* gauge,
                      const unsigned int gauge_dir,  
                      const unsigned int Nsteps, 
                      const unsigned int verbose_interval, 
                      const double relax_boost, 
                      const double tolerance, 
                      const unsigned int reunit_interval, 
                      const unsigned int stopWtheta, 
                      QudaGaugeParam* param, 
                      double* timeinfo);
  /**
   * @brief Gauge fixing with Steepest descent method with FFTs with support for single GPU only.
   * @param[in,out] gauge, gauge field to be fixed
   * @param[in] gauge_dir, 3 for Coulomb gauge fixing, other for Landau gauge fixing
   * @param[in] Nsteps, maximum number of steps to perform gauge fixing
   * @param[in] verbose_interval, print gauge fixing info when iteration count is a multiple of this
   * @param[in] alpha, gauge fixing parameter of the method, most common value is 0.08
   * @param[in] autotune, 1 to autotune the method, i.e., if the Fg inverts its tendency we decrease the alpha value 
   * @param[in] tolerance, torelance value to stop the method, if this value is zero then the method stops when iteration reachs the maximum number of steps defined by Nsteps
   * @param[in] stopWtheta, 0 for MILC criterium and 1 to use the theta value
   * @param[in] param The parameters of the external fields and the computation settings
   * @param[out] timeinfo
   */
  int computeGaugeFixingFFTQuda(void* gauge,
                      const unsigned int gauge_dir,  
                      const unsigned int Nsteps, 
                      const unsigned int verbose_interval, 
                      const double alpha,
                      const unsigned int autotune, 
                      const double tolerance,  
                      const unsigned int stopWtheta, 
                      QudaGaugeParam* param, 
                      double* timeinfo);

  /**
  * Open/Close MAGMA library
  *
  **/
  void openMagma();

  void closeMagma();

#ifdef __cplusplus
}
#endif

/* #include <quda_new_interface.h> */

#endif /* _QUDA_H */<|MERGE_RESOLUTION|>--- conflicted
+++ resolved
@@ -536,7 +536,6 @@
    * Solve for multiple shifts (e.g., masses).
    * @param _hp_x    Array of solution spinor fields
    * @param _hp_b    Array of source spinor fields
-<<<<<<< HEAD
    * @param param  Contains all metadata regarding host and device
    *               storage and solver parameters
    */
@@ -548,8 +547,6 @@
    * loadGaugeQuda().
    * @param h_x    Solution spinor field
    * @param h_b    Source spinor field
-=======
->>>>>>> 1b1d45b4
    * @param param  Contains all metadata regarding host and device
    *               storage and solver parameters
    */
@@ -880,14 +877,11 @@
   void performAPEnStep(unsigned int nSteps, double alpha);
 
   /**
-<<<<<<< HEAD
-=======
    * Calculates the topological charge from gaugeSmeared, if it exist, or from gaugePrecise if no smeared fields are present.
    */
   double qChargeCuda();
 
   /**
->>>>>>> 1b1d45b4
    * @brief Gauge fixing with overrelaxation with support for single and multi GPU.
    * @param[in,out] gauge, gauge field to be fixed
    * @param[in] gauge_dir, 3 for Coulomb gauge fixing, other for Landau gauge fixing
