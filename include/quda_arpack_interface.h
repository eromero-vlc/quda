#pragma once

#include <string>
#include <complex>
#include <stdio.h>

#include <color_spinor_field.h>
#include <dirac_quda.h>
<<<<<<< HEAD
#include <vector>
#include <algorithm>
=======
>>>>>>> bd6b516e

#ifdef ARPACK_LIB

#define ARPACK(s) s ## _

#ifdef __cplusplus
extern "C" {
#endif

<<<<<<< HEAD
  /**
   *  Interface functions to the external ARPACK library. These functions utilize 
   *  ARPACK's implemntation of the Implicitly Restarted Arnoldi Method to compute a 
   *  number of eigenvectors/eigenvalues with user specified features, such as those 
   *  with small real part, small magnitude etc. Parallel (OMP/MPI) versions
   *  are also supported.
   */
  
#if (defined (QMP_COMMS) || defined (MPI_COMMS))

  //Parallel, single prec complex eigenvectors
  extern int ARPACK(pcnaupd) (int *fcomm, int *ido, char *bmat, int *n, char *spectrum,
			      int *nev, float *tol, std::complex<float> *resid,
			      int *ncv, std::complex<float> *v, int *ldv, int *iparam,
			      int *ipntr, std::complex<float> *workd,
			      std::complex<float> *workl, int *lworkl, float *rwork,
			      int *info, int bmat_size, int spectrum_size);
  
  //Parallel, double prec complex eigenvectors
  extern int ARPACK(pznaupd) (int *fcomm, int *ido, char *bmat, int *n, char *spectrum,
			      int *nev, double *tol, std::complex<double> *resid,
			      int *ncv, std::complex<double> *v, int *ldv, int *iparam,
			      int *ipntr, std::complex<double> *workd,
			      std::complex<double> *workl, int *lworkl, double *rwork,
			      int *info, int bmat_size, int spectrum_size );
  
  //Parallel, single prec complex eigenvalues
  extern int ARPACK(pcneupd) (int *fcomm, int *comp_evecs, char *howmany, int *select,
			      std::complex<float> *evals, std::complex<float> *v,
			      int *ldv, std::complex<float> *sigma,
			      std::complex<float> *workev, char *bmat, int *n,
			      char *which, int *nev, float *tol,
			      std::complex<float> *resid, int *ncv,
			      std::complex<float> *v1, int *ldv1, int *iparam,
			      int *ipntr, std::complex<float> *workd,
			      std::complex<float> *workl, int *lworkl,
			      float *rwork, int *info, int howmany_size, int bmat_size,
			      int spectrum_size);
  
  //Parallel, double prec complex eigenvalues
  extern int ARPACK(pzneupd) (int *fcomm, int *comp_evecs, char *howmany, int *select,
			      std::complex<double> *evals, std::complex<double> *v,
			      int *ldv, std::complex<double> *sigma,
			      std::complex<double> *workev, char *bmat, int *n,
			      char *which, int *nev, double *tol,
			      std::complex<double> *resid, int *ncv,
			      std::complex<double> *v1, int *ldv1, int *iparam,
			      int *ipntr, std::complex<double> *workd,
			      std::complex<double> *workl, int *lworkl,
			      double *rwork, int *info, int howmany_size,int bmat_size,
			      int spectrum_size);

  extern int ARPACK(pmcinitdebug)(int*, int*, int*, int*, int*, int*, int*, int*);
  
#else
  
  //Serial, single prec complex eigenvectors
  extern int ARPACK(cnaupd) (int *ido, char *bmat, int *n, char *which, int *nev,
			     float *tol, std::complex<float> *resid, int *ncv,
			     std::complex<float> *v, int *ldv, int *iparam, int *ipntr,
			     std::complex<float> *workd, std::complex<float> *workl,
			     int *lworkl, float *rwork, int *info, int bmat_size,
			     int spectrum_size);
  
  //Serial, double prec complex eigenvectors
  extern int ARPACK(znaupd)(int *ido, char *bmat, int *n, char *which, int *nev,
			    double *tol, std::complex<double> *resid, int *ncv,
			    std::complex<double> *v, int *ldv, int *iparam, int *ipntr,
			    std::complex<double> *workd, std::complex<double> *workl, 
			    int *lworkl, double *rwork, int *info, int bmat_size,
			    int spectrum_size);
  
  //Serial, single prec complex eigenvalues
  extern int ARPACK(cneupd) (int *comp_evecs, char *howmany, int *select,
			     std::complex<float> *evals, std::complex<float> *v,
			     int *ldv, std::complex<float> *sigma,
			     std::complex<float> *workev, char *bmat, int *n,
			     char *which, int *nev, float *tol,
			     std::complex<float> *resid, int *ncv,
			     std::complex<float> *v1, int *ldv1, int *iparam,
			     int *ipntr, std::complex<float> *workd,
			     std::complex<float> *workl, int *lworkl,
			     float *rwork, int *info, int howmany_size, int bmat_size,
			     int spectrum_size);			
  
  //Serial, double prec complex eigenvalues
  extern int ARPACK(zneupd) (int *comp_evecs, char *howmany, int *select,
			     std::complex<double> *evals, std::complex<double> *v,
			     int *ldv, std::complex<double> *sigma,
			     std::complex<double> *workev, char *bmat, int *n,
			     char *which, int *nev, double *tol,
			     std::complex<double> *resid, int *ncv,
			     std::complex<double> *v1, int *ldv1, int *iparam,
			     int *ipntr, std::complex<double> *workd,
			     std::complex<double> *workl, int *lworkl,
			     double *rwork, int *info, int howmany_size, int bmat_size,
			     int spectrum_size);

  extern int ARPACK(mcinitdebug)(int*,int*,int*,int*,int*,int*,int*,int*);
    
#endif

  //ARPACK initlog and finilog routines for printing the ARPACK log  
  extern int ARPACK(initlog) (int*, char*, int);
  extern int ARPACK(finilog) (int*);
  
=======
/**
 *  Interface functions to the external ARPACK library. These functions utilize
 *  ARPACK's implemntation of the Implicitly Restarted Arnoldi Method to compute a
 *  number of eigenvectors/eigenvalues with user specified features, such as those
 *  with small real part, small magnitude etc. Parallel (OMP/MPI) versions
 *  are also supported.
 */

#if (defined(QMP_COMMS) || defined(MPI_COMMS))

// Parallel, single prec complex eigenvectors
extern int ARPACK(pcnaupd)(int *fcomm, int *ido, char *bmat, int *n, char *spectrum, int *nev, float *tol,
                           std::complex<float> *resid, int *ncv, std::complex<float> *v, int *ldv, int *iparam,
                           int *ipntr, std::complex<float> *workd, std::complex<float> *workl, int *lworkl,
                           float *rwork, int *info, int bmat_size, int spectrum_size);

// Parallel, double prec complex eigenvectors
extern int ARPACK(pznaupd)(int *fcomm, int *ido, char *bmat, int *n, char *spectrum, int *nev, double *tol,
                           std::complex<double> *resid, int *ncv, std::complex<double> *v, int *ldv, int *iparam,
                           int *ipntr, std::complex<double> *workd, std::complex<double> *workl, int *lworkl,
                           double *rwork, int *info, int bmat_size, int spectrum_size);

// Parallel, single prec complex eigenvalues
extern int ARPACK(pcneupd)(int *fcomm, int *comp_evecs, char *howmany, int *select, std::complex<float> *evals,
                           std::complex<float> *v, int *ldv, std::complex<float> *sigma, std::complex<float> *workev,
                           char *bmat, int *n, char *which, int *nev, float *tol, std::complex<float> *resid, int *ncv,
                           std::complex<float> *v1, int *ldv1, int *iparam, int *ipntr, std::complex<float> *workd,
                           std::complex<float> *workl, int *lworkl, float *rwork, int *info, int howmany_size,
                           int bmat_size, int spectrum_size);

// Parallel, double prec complex eigenvalues
extern int ARPACK(pzneupd)(int *fcomm, int *comp_evecs, char *howmany, int *select, std::complex<double> *evals,
                           std::complex<double> *v, int *ldv, std::complex<double> *sigma, std::complex<double> *workev,
                           char *bmat, int *n, char *which, int *nev, double *tol, std::complex<double> *resid,
                           int *ncv, std::complex<double> *v1, int *ldv1, int *iparam, int *ipntr,
                           std::complex<double> *workd, std::complex<double> *workl, int *lworkl, double *rwork,
                           int *info, int howmany_size, int bmat_size, int spectrum_size);

extern int ARPACK(pmcinitdebug)(int *, int *, int *, int *, int *, int *, int *, int *);

#else

// Serial, single prec complex eigenvectors
extern int ARPACK(cnaupd)(int *ido, char *bmat, int *n, char *which, int *nev, float *tol, std::complex<float> *resid,
                          int *ncv, std::complex<float> *v, int *ldv, int *iparam, int *ipntr,
                          std::complex<float> *workd, std::complex<float> *workl, int *lworkl, float *rwork, int *info,
                          int bmat_size, int spectrum_size);

// Serial, double prec complex eigenvectors
extern int ARPACK(znaupd)(int *ido, char *bmat, int *n, char *which, int *nev, double *tol, std::complex<double> *resid,
                          int *ncv, std::complex<double> *v, int *ldv, int *iparam, int *ipntr,
                          std::complex<double> *workd, std::complex<double> *workl, int *lworkl, double *rwork,
                          int *info, int bmat_size, int spectrum_size);

// Serial, single prec complex eigenvalues
extern int ARPACK(cneupd)(int *comp_evecs, char *howmany, int *select, std::complex<float> *evals,
                          std::complex<float> *v, int *ldv, std::complex<float> *sigma, std::complex<float> *workev,
                          char *bmat, int *n, char *which, int *nev, float *tol, std::complex<float> *resid, int *ncv,
                          std::complex<float> *v1, int *ldv1, int *iparam, int *ipntr, std::complex<float> *workd,
                          std::complex<float> *workl, int *lworkl, float *rwork, int *info, int howmany_size,
                          int bmat_size, int spectrum_size);

// Serial, double prec complex eigenvalues
extern int ARPACK(zneupd)(int *comp_evecs, char *howmany, int *select, std::complex<double> *evals,
                          std::complex<double> *v, int *ldv, std::complex<double> *sigma, std::complex<double> *workev,
                          char *bmat, int *n, char *which, int *nev, double *tol, std::complex<double> *resid, int *ncv,
                          std::complex<double> *v1, int *ldv1, int *iparam, int *ipntr, std::complex<double> *workd,
                          std::complex<double> *workl, int *lworkl, double *rwork, int *info, int howmany_size,
                          int bmat_size, int spectrum_size);

extern int ARPACK(mcinitdebug)(int *, int *, int *, int *, int *, int *, int *, int *);

#endif

// ARPACK initlog and finilog routines for printing the ARPACK log
extern int ARPACK(initlog)(int *, char *, int);
extern int ARPACK(finilog)(int *);

>>>>>>> bd6b516e
#ifdef __cplusplus
}
#endif

#endif //ARPACK_LIB

<<<<<<< HEAD
namespace quda {
=======
namespace quda
{
>>>>>>> bd6b516e

  /**
   *  arpack_solve()
   *
   *  The QUDA interface function. One passes two allocated arrays to hold the
<<<<<<< HEAD
   *  the eigenmode data, the problem matrix, the arpack parameters defining 
   *  what problem is to be solves, and a container for QUDA data structure 
=======
   *  the eigenmode data, the problem matrix, the arpack parameters defining
   *  what problem is to be solves, and a container for QUDA data structure
>>>>>>> bd6b516e
   *  types.
   *
   *  @param[in/out] h_evecs       A pointer to eigenvector array.
   *  @param[in/out] h_evals       A pointer to eigenvalue array.
   *  @param[in]     mat           An explicit construction of the problem matrix.
<<<<<<< HEAD
   *  @param[in]     param         Parameter container defining the how the matrix 
   *                               is to be solved.
   *  @param[in]     local_dim     Parameter container with meta data for the 
   *                               QUDA color-spinor eigenvectors.
   **/
  void arpack_solve(void *h_evecs, void *h_evals,
		    const Dirac &mat,
		    QudaEigParam *eig_param,
		    ColorSpinorParam *cpuParam);

} //end of namespace quda
=======
   *  @param[in]     param         Parameter container defining the how the matrix
   *                               is to be solved.
   *  @param[in]     local_dim     Parameter container with meta data for the
   *                               QUDA color-spinor eigenvectors.
   **/
  void arpack_solve(void *h_evecs, void *h_evals, const DiracMatrix &mat, QudaEigParam *eig_param,
                    ColorSpinorParam *cpuParam);

} // end of namespace quda
>>>>>>> bd6b516e
<|MERGE_RESOLUTION|>--- conflicted
+++ resolved
@@ -6,11 +6,6 @@
 
 #include <color_spinor_field.h>
 #include <dirac_quda.h>
-<<<<<<< HEAD
-#include <vector>
-#include <algorithm>
-=======
->>>>>>> bd6b516e
 
 #ifdef ARPACK_LIB
 
@@ -20,114 +15,6 @@
 extern "C" {
 #endif
 
-<<<<<<< HEAD
-  /**
-   *  Interface functions to the external ARPACK library. These functions utilize 
-   *  ARPACK's implemntation of the Implicitly Restarted Arnoldi Method to compute a 
-   *  number of eigenvectors/eigenvalues with user specified features, such as those 
-   *  with small real part, small magnitude etc. Parallel (OMP/MPI) versions
-   *  are also supported.
-   */
-  
-#if (defined (QMP_COMMS) || defined (MPI_COMMS))
-
-  //Parallel, single prec complex eigenvectors
-  extern int ARPACK(pcnaupd) (int *fcomm, int *ido, char *bmat, int *n, char *spectrum,
-			      int *nev, float *tol, std::complex<float> *resid,
-			      int *ncv, std::complex<float> *v, int *ldv, int *iparam,
-			      int *ipntr, std::complex<float> *workd,
-			      std::complex<float> *workl, int *lworkl, float *rwork,
-			      int *info, int bmat_size, int spectrum_size);
-  
-  //Parallel, double prec complex eigenvectors
-  extern int ARPACK(pznaupd) (int *fcomm, int *ido, char *bmat, int *n, char *spectrum,
-			      int *nev, double *tol, std::complex<double> *resid,
-			      int *ncv, std::complex<double> *v, int *ldv, int *iparam,
-			      int *ipntr, std::complex<double> *workd,
-			      std::complex<double> *workl, int *lworkl, double *rwork,
-			      int *info, int bmat_size, int spectrum_size );
-  
-  //Parallel, single prec complex eigenvalues
-  extern int ARPACK(pcneupd) (int *fcomm, int *comp_evecs, char *howmany, int *select,
-			      std::complex<float> *evals, std::complex<float> *v,
-			      int *ldv, std::complex<float> *sigma,
-			      std::complex<float> *workev, char *bmat, int *n,
-			      char *which, int *nev, float *tol,
-			      std::complex<float> *resid, int *ncv,
-			      std::complex<float> *v1, int *ldv1, int *iparam,
-			      int *ipntr, std::complex<float> *workd,
-			      std::complex<float> *workl, int *lworkl,
-			      float *rwork, int *info, int howmany_size, int bmat_size,
-			      int spectrum_size);
-  
-  //Parallel, double prec complex eigenvalues
-  extern int ARPACK(pzneupd) (int *fcomm, int *comp_evecs, char *howmany, int *select,
-			      std::complex<double> *evals, std::complex<double> *v,
-			      int *ldv, std::complex<double> *sigma,
-			      std::complex<double> *workev, char *bmat, int *n,
-			      char *which, int *nev, double *tol,
-			      std::complex<double> *resid, int *ncv,
-			      std::complex<double> *v1, int *ldv1, int *iparam,
-			      int *ipntr, std::complex<double> *workd,
-			      std::complex<double> *workl, int *lworkl,
-			      double *rwork, int *info, int howmany_size,int bmat_size,
-			      int spectrum_size);
-
-  extern int ARPACK(pmcinitdebug)(int*, int*, int*, int*, int*, int*, int*, int*);
-  
-#else
-  
-  //Serial, single prec complex eigenvectors
-  extern int ARPACK(cnaupd) (int *ido, char *bmat, int *n, char *which, int *nev,
-			     float *tol, std::complex<float> *resid, int *ncv,
-			     std::complex<float> *v, int *ldv, int *iparam, int *ipntr,
-			     std::complex<float> *workd, std::complex<float> *workl,
-			     int *lworkl, float *rwork, int *info, int bmat_size,
-			     int spectrum_size);
-  
-  //Serial, double prec complex eigenvectors
-  extern int ARPACK(znaupd)(int *ido, char *bmat, int *n, char *which, int *nev,
-			    double *tol, std::complex<double> *resid, int *ncv,
-			    std::complex<double> *v, int *ldv, int *iparam, int *ipntr,
-			    std::complex<double> *workd, std::complex<double> *workl, 
-			    int *lworkl, double *rwork, int *info, int bmat_size,
-			    int spectrum_size);
-  
-  //Serial, single prec complex eigenvalues
-  extern int ARPACK(cneupd) (int *comp_evecs, char *howmany, int *select,
-			     std::complex<float> *evals, std::complex<float> *v,
-			     int *ldv, std::complex<float> *sigma,
-			     std::complex<float> *workev, char *bmat, int *n,
-			     char *which, int *nev, float *tol,
-			     std::complex<float> *resid, int *ncv,
-			     std::complex<float> *v1, int *ldv1, int *iparam,
-			     int *ipntr, std::complex<float> *workd,
-			     std::complex<float> *workl, int *lworkl,
-			     float *rwork, int *info, int howmany_size, int bmat_size,
-			     int spectrum_size);			
-  
-  //Serial, double prec complex eigenvalues
-  extern int ARPACK(zneupd) (int *comp_evecs, char *howmany, int *select,
-			     std::complex<double> *evals, std::complex<double> *v,
-			     int *ldv, std::complex<double> *sigma,
-			     std::complex<double> *workev, char *bmat, int *n,
-			     char *which, int *nev, double *tol,
-			     std::complex<double> *resid, int *ncv,
-			     std::complex<double> *v1, int *ldv1, int *iparam,
-			     int *ipntr, std::complex<double> *workd,
-			     std::complex<double> *workl, int *lworkl,
-			     double *rwork, int *info, int howmany_size, int bmat_size,
-			     int spectrum_size);
-
-  extern int ARPACK(mcinitdebug)(int*,int*,int*,int*,int*,int*,int*,int*);
-    
-#endif
-
-  //ARPACK initlog and finilog routines for printing the ARPACK log  
-  extern int ARPACK(initlog) (int*, char*, int);
-  extern int ARPACK(finilog) (int*);
-  
-=======
 /**
  *  Interface functions to the external ARPACK library. These functions utilize
  *  ARPACK's implemntation of the Implicitly Restarted Arnoldi Method to compute a
@@ -206,49 +93,26 @@
 extern int ARPACK(initlog)(int *, char *, int);
 extern int ARPACK(finilog)(int *);
 
->>>>>>> bd6b516e
 #ifdef __cplusplus
 }
 #endif
 
 #endif //ARPACK_LIB
 
-<<<<<<< HEAD
-namespace quda {
-=======
 namespace quda
 {
->>>>>>> bd6b516e
 
   /**
    *  arpack_solve()
    *
    *  The QUDA interface function. One passes two allocated arrays to hold the
-<<<<<<< HEAD
-   *  the eigenmode data, the problem matrix, the arpack parameters defining 
-   *  what problem is to be solves, and a container for QUDA data structure 
-=======
    *  the eigenmode data, the problem matrix, the arpack parameters defining
    *  what problem is to be solves, and a container for QUDA data structure
->>>>>>> bd6b516e
    *  types.
    *
    *  @param[in/out] h_evecs       A pointer to eigenvector array.
    *  @param[in/out] h_evals       A pointer to eigenvalue array.
    *  @param[in]     mat           An explicit construction of the problem matrix.
-<<<<<<< HEAD
-   *  @param[in]     param         Parameter container defining the how the matrix 
-   *                               is to be solved.
-   *  @param[in]     local_dim     Parameter container with meta data for the 
-   *                               QUDA color-spinor eigenvectors.
-   **/
-  void arpack_solve(void *h_evecs, void *h_evals,
-		    const Dirac &mat,
-		    QudaEigParam *eig_param,
-		    ColorSpinorParam *cpuParam);
-
-} //end of namespace quda
-=======
    *  @param[in]     param         Parameter container defining the how the matrix
    *                               is to be solved.
    *  @param[in]     local_dim     Parameter container with meta data for the
@@ -257,5 +121,4 @@
   void arpack_solve(void *h_evecs, void *h_evals, const DiracMatrix &mat, QudaEigParam *eig_param,
                     ColorSpinorParam *cpuParam);
 
-} // end of namespace quda
->>>>>>> bd6b516e
+} // end of namespace quda