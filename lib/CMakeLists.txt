--- conflicted
+++ resolved
@@ -203,13 +203,10 @@
   endif()
 endif()
 
-<<<<<<< HEAD
 if(QUDA_PRIMME)
   target_link_libraries(quda PRIVATE ${PRIMME})
 endif()
 
-=======
->>>>>>> 31c4c6f2
 if(QUDA_NVML)
   target_link_libraries(quda PRIVATE ${NVML_LIBRARY})
 endif()
