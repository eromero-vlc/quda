--- conflicted
+++ resolved
@@ -50,18 +50,11 @@
 
     static cudaStream_t *blasStream;
 
-<<<<<<< HEAD
     static struct {
-      int x[QUDA_MAX_DIM];
-      int stride;
-    } blasConstants;
-=======
-  static struct {
-    const char *vol_str;
-    const char *aux_str;
-    char aux_tmp[TuneKey::aux_n];
-  } blasStrings;
->>>>>>> 794e10a3
+      const char *vol_str;
+      const char *aux_str;
+      char aux_tmp[TuneKey::aux_n];
+    } blasStrings;
 
     void initReduce();
     void endReduce();
@@ -327,10 +320,17 @@
 
     void axpyBzpcx(const double &a, ColorSpinorField& x, ColorSpinorField& y, const double &b, 
 		   ColorSpinorField& z, const double &c) {
-      blasCuda<axpyBzpcx_,1,1,0,0>(make_double2(a,0.0), make_double2(b,0.0), make_double2(c,0.0), 
-				  x, y, z, x);
-    }
-
+      if (x.Precision() != y.Precision()) {
+	// call hacked mixed precision kernel
+	mixed::blasCuda<axpyBzpcx_,1,1,0,0>(make_double2(a,0.0), make_double2(b,0.0), 
+					    make_double2(c,0.0),	x, y, z, x);
+      } else {
+	// swap arguments around 
+	blasCuda<axpyBzpcx_,1,1,0,0>(make_double2(a,0.0), make_double2(b,0.0), 
+				     make_double2(c,0.0), x, y, z, x);
+      }
+    }
+  
     /**
        Functor performing the operations: y[i] = a*x[i] + y[i]; x[i] = z[i] + b*x[i]
     */
@@ -358,7 +358,6 @@
       }
     }
 
-<<<<<<< HEAD
     /**
        Functor performing the operations z[i] = a*x[i] + b*y[i] + z[i] and y[i] -= b*w[i]
     */
@@ -379,35 +378,6 @@
       blasCuda<caxpbypzYmbw_,0,1,1,0>(make_double2(REAL(a),IMAG(a)), make_double2(REAL(b), IMAG(b)), 
 				     make_double2(0.0,0.0), x, y, z, w);
     }
-=======
-  /**
-     Functor performing the operations: y[i] = a*x[i] + y[i]; x[i] = b*z[i] + c*x[i]
-  */
-  template <typename Float2, typename FloatN>
-  struct axpyBzpcx {
-    const Float2 a;
-    const Float2 b;
-    const Float2 c;
-    axpyBzpcx(const Float2 &a, const Float2 &b, const Float2 &c) : a(a), b(b), c(c) { ; }
-    __device__ void operator()(FloatN &x, FloatN &y, const FloatN &z, const FloatN &w)
-    { y += a.x*x; x = b.x*z + c.x*x; }
-    static int streams() { return 5; } //! total number of input and output streams
-    static int flops() { return 10; } //! flops per element
-  };
-
-  void axpyBzpcxCuda(const double &a, cudaColorSpinorField& x, cudaColorSpinorField& y, const double &b, 
-		     cudaColorSpinorField& z, const double &c) {
-    if (x.Precision() != y.Precision()) {
-      // call hacked mixed precision kernel
-      mixed::blasCuda<axpyBzpcx,1,1,0,0>(make_double2(a,0.0), make_double2(b,0.0), 
-					 make_double2(c,0.0),	x, y, z, x);
-    } else {
-      // swap arguments around 
-      blasCuda<axpyBzpcx,1,1,0,0>(make_double2(a,0.0), make_double2(b,0.0), 
-				  make_double2(c,0.0), x, y, z, x);
-    }
-  }
->>>>>>> 794e10a3
 
     /**
        Functor performing the operation y[i] += a*b*x[i], x[i] *= a
@@ -524,7 +494,7 @@
 					  make_double2(0.0, 0.0), x, y, z, w);
       }
     }
-
+  
   } // namespace blas
 
 } // namespace quda