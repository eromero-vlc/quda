// check_params.h

// This file defines functions to either initialize, check, or print
// the QUDA gauge and inverter parameters.  It gets included in
// interface_quda.cpp, after either INIT_PARAM, CHECK_PARAM, or
// PRINT_PARAM is defined.
//
// If you're reading this file because it was mentioned in a "QUDA
// error" message, it probably means that you forgot to set one of the
// gauge or inverter parameters in your application before calling
// loadGaugeQuda() or invertQuda().

#include <float.h>
#define INVALID_INT QUDA_INVALID_ENUM
#define INVALID_DOUBLE DBL_MIN

// define macro to carry out the appropriate action for a given parameter

#if defined INIT_PARAM
#define P(x, val) ret.x = val
#elif defined CHECK_PARAM
#define P(x, val) if (param->x == val) errorQuda("Parameter " #x " undefined")
#elif defined PRINT_PARAM
#define P(x, val)							\
  { if (val == INVALID_DOUBLE) printfQuda(#x " = %g\n", (double)param->x); \
    else printfQuda(#x " = %d\n", (int)param->x); }
#else
#error INIT_PARAM, CHECK_PARAM, and PRINT_PARAM all undefined in check_params.h
#endif


// define the appropriate function for GaugeParam

#if defined INIT_PARAM
QudaGaugeParam newQudaGaugeParam(void) {
  QudaGaugeParam ret;
#elif defined CHECK_PARAM
static void checkGaugeParam(QudaGaugeParam *param) {
#else
void printQudaGaugeParam(QudaGaugeParam *param) {
  printfQuda("QUDA Gauge Parameters:\n");
#endif

#if defined INIT_PARAM
  P(location, QUDA_CPU_FIELD_LOCATION);
#else
  P(location, QUDA_INVALID_FIELD_LOCATION);
#endif

  for (int i=0; i<4; i++) P(X[i], INVALID_INT);

#if defined INIT_PARAM
  P(anisotropy, INVALID_DOUBLE);
  P(tadpole_coeff, INVALID_DOUBLE);
  P(scale, 1.0);
#else
  if (param->type == QUDA_WILSON_LINKS) {
    P(anisotropy, INVALID_DOUBLE);
  } else if (param->type == QUDA_ASQTAD_LONG_LINKS) {
    P(tadpole_coeff, INVALID_DOUBLE);
    P(scale, INVALID_DOUBLE);
  }
#endif

  P(type, QUDA_INVALID_LINKS);
  P(gauge_order, QUDA_INVALID_GAUGE_ORDER);
  P(t_boundary, QUDA_INVALID_T_BOUNDARY);
  P(cpu_prec, QUDA_INVALID_PRECISION);
  P(cuda_prec, QUDA_INVALID_PRECISION);
  P(reconstruct, QUDA_RECONSTRUCT_INVALID);

#ifndef CHECK_PARAM
  P(cuda_prec_sloppy, QUDA_INVALID_PRECISION);
  P(reconstruct_sloppy, QUDA_RECONSTRUCT_INVALID);
  P(cuda_prec_refinement_sloppy, QUDA_INVALID_PRECISION);
  P(reconstruct_refinement_sloppy, QUDA_RECONSTRUCT_INVALID);
  P(cuda_prec_precondition, QUDA_INVALID_PRECISION);
  P(reconstruct_precondition, QUDA_RECONSTRUCT_INVALID);
#else
  if (param->cuda_prec_sloppy == QUDA_INVALID_PRECISION)
    param->cuda_prec_sloppy = param->cuda_prec;
  if (param->reconstruct_sloppy == QUDA_RECONSTRUCT_INVALID)
    param->reconstruct_sloppy = param->reconstruct;
  if (param->cuda_prec_refinement_sloppy == QUDA_INVALID_PRECISION)
    param->cuda_prec_refinement_sloppy = param->cuda_prec_sloppy;
  if (param->reconstruct_refinement_sloppy == QUDA_RECONSTRUCT_INVALID)
    param->reconstruct_refinement_sloppy = param->reconstruct_sloppy;
  if (param->cuda_prec_precondition == QUDA_INVALID_PRECISION)
    param->cuda_prec_precondition = param->cuda_prec_sloppy;
  if (param->reconstruct_precondition == QUDA_RECONSTRUCT_INVALID)
    param->reconstruct_precondition = param->reconstruct_sloppy;
#endif

  P(gauge_fix, QUDA_GAUGE_FIXED_INVALID);
  P(ga_pad, INVALID_INT);

#if defined INIT_PARAM
  P(staggered_phase_type, QUDA_STAGGERED_PHASE_NO);
  P(staggered_phase_applied, 0);
  P(i_mu, 0.0);
  P(overlap, 0);
#else
  P(staggered_phase_type, QUDA_STAGGERED_PHASE_INVALID);
  P(staggered_phase_applied, INVALID_INT);
  P(i_mu, INVALID_DOUBLE);
  P(overlap, INVALID_INT);
#endif

#if defined INIT_PARAM
  P(overwrite_mom, 0);
  P(use_resident_gauge, 0);
  P(use_resident_mom, 0);
  P(make_resident_gauge, 0);
  P(make_resident_mom, 0);
  P(return_result_gauge, 1);
  P(return_result_mom, 1);
  P(gauge_offset, 0);
  P(mom_offset, 0);
  P(site_size, 0);
#else
  P(overwrite_mom, INVALID_INT);
  P(use_resident_gauge, INVALID_INT);
  P(use_resident_mom, INVALID_INT);
  P(make_resident_gauge, INVALID_INT);
  P(make_resident_mom, INVALID_INT);
  P(return_result_gauge, INVALID_INT);
  P(return_result_mom, INVALID_INT);
#endif

#ifdef INIT_PARAM
  return ret;
#endif
}

// define the appropriate function for EigParam

#if defined INIT_PARAM
QudaEigParam newQudaEigParam(void) {
  QudaEigParam ret;
#elif defined CHECK_PARAM
static void checkEigParam(QudaEigParam *param) {
#else
void printQudaEigParam(QudaEigParam *param) {
  printfQuda("QUDA Eig Parameters:\n");
#endif

#if defined INIT_PARAM
<<<<<<< HEAD
  P(poly_deg, 0);
  P(a_min, 0.0);
  P(a_max, 0.0);
  P(tol, 0.0);
  P(nk, 0);
  P(np, 0);
  P(nEv, 0);
  P(nKr, 0);
  P(nConv, 0);
  P(check_interval, 0);
  P(max_restarts, 0);
  P(extlib_type, QUDA_EIGEN_EXTLIB);
  P(mem_type_ritz, QUDA_MEMORY_DEVICE);
#else
  P(poly_deg, INVALID_INT);
  P(a_min, INVALID_DOUBLE);
  P(a_max, INVALID_DOUBLE);
  P(tol, INVALID_DOUBLE);
  P(nk, INVALID_INT);
  P(np, INVALID_INT);
  P(nEv, INVALID_INT);
  P(nKr, INVALID_INT);
  P(nConv, INVALID_INT);
  P(check_interval, INVALID_INT);
  P(max_restarts, INVALID_INT);
=======
  P(use_poly_acc, QUDA_BOOLEAN_NO);
  P(poly_deg, 0);
  P(a_min, 0.0);
  P(a_max, 0.0);
  P(use_dagger, QUDA_BOOLEAN_NO);
  P(use_norm_op, QUDA_BOOLEAN_NO);
  P(compute_svd, QUDA_BOOLEAN_NO);
  P(spectrum, QUDA_SPECTRUM_LR_EIG);
  P(nEv, 0);
  P(nKr, 0);
  P(nConv, 0);
  P(tol, 0.0);
  P(check_interval, 0);
  P(max_restarts, 0);
  P(arpack_check, QUDA_BOOLEAN_NO);
  P(nk, 0);
  P(np, 0);
  P(eig_type, QUDA_EIG_TR_LANCZOS);
  P(extlib_type, QUDA_EIGEN_EXTLIB);
  P(mem_type_ritz, QUDA_MEMORY_DEVICE);
#else
  P(use_poly_acc, QUDA_BOOLEAN_INVALID);
  P(poly_deg, INVALID_INT);
  P(a_min, INVALID_DOUBLE);
  P(a_max, INVALID_DOUBLE);
  P(use_dagger, QUDA_BOOLEAN_INVALID);
  P(use_norm_op, QUDA_BOOLEAN_INVALID);
  P(compute_svd, QUDA_BOOLEAN_INVALID);
  P(nEv, INVALID_INT);
  P(nKr, INVALID_INT);
  P(nConv, INVALID_INT);
  P(tol, INVALID_DOUBLE);
  P(check_interval, INVALID_INT);
  P(max_restarts, INVALID_INT);
  P(arpack_check, QUDA_BOOLEAN_INVALID);
  P(nk, INVALID_INT);
  P(np, INVALID_INT);
  P(check_interval, INVALID_INT);
  P(max_restarts, INVALID_INT);
  P(eig_type, QUDA_EIG_INVALID);
>>>>>>> bd6b516e
  P(extlib_type, QUDA_EXTLIB_INVALID);
  P(mem_type_ritz, QUDA_MEMORY_INVALID);
#endif


#if defined INIT_PARAM
  P(location, QUDA_CUDA_FIELD_LOCATION);
#else
  P(location, QUDA_INVALID_FIELD_LOCATION);
#endif

#ifdef INIT_PARAM
  return ret;
#endif
}

// define the appropriate function for clover subset from InvertParam
#if defined INIT_PARAM
void newQudaCloverParam(QudaInvertParam *param)
{
  QudaInvertParam &ret = *param;
#elif defined CHECK_PARAM
static void checkCloverParam(QudaInvertParam *param)
{
#else
void printQudaCloverParam(QudaInvertParam *param)
{
#endif

#if defined INIT_PARAM
  P(clover_location, QUDA_CPU_FIELD_LOCATION);
#else
  P(clover_location, QUDA_INVALID_FIELD_LOCATION);
#endif

#ifndef INIT_PARAM
  if (param->dslash_type == QUDA_CLOVER_WILSON_DSLASH || param->dslash_type == QUDA_TWISTED_CLOVER_DSLASH) {
#endif
    P(clover_cpu_prec, QUDA_INVALID_PRECISION);
    P(clover_cuda_prec, QUDA_INVALID_PRECISION);

#ifndef CHECK_PARAM
    P(clover_cuda_prec_sloppy, QUDA_INVALID_PRECISION);
    P(clover_cuda_prec_refinement_sloppy, QUDA_INVALID_PRECISION);
    P(clover_cuda_prec_precondition, QUDA_INVALID_PRECISION);
#else
  if (param->clover_cuda_prec_sloppy == QUDA_INVALID_PRECISION)
    param->clover_cuda_prec_sloppy = param->clover_cuda_prec;
  if (param->clover_cuda_prec_refinement_sloppy == QUDA_INVALID_PRECISION)
    param->clover_cuda_prec_refinement_sloppy = param->clover_cuda_prec_sloppy;
  if (param->clover_cuda_prec_precondition == QUDA_INVALID_PRECISION)
    param->clover_cuda_prec_precondition = param->clover_cuda_prec_sloppy;
#endif

#ifdef INIT_PARAM
    P(compute_clover_trlog, 0);
    P(compute_clover, 0);
    P(compute_clover_inverse, 0);
    P(return_clover, 0);
    P(return_clover_inverse, 0);
    P(clover_rho, 0.0);
#else
  P(compute_clover_trlog, QUDA_INVALID_PRECISION);
  P(compute_clover, QUDA_INVALID_PRECISION);
  P(compute_clover_inverse, QUDA_INVALID_PRECISION);
  P(return_clover, QUDA_INVALID_PRECISION);
  P(return_clover_inverse, QUDA_INVALID_PRECISION);
  P(clover_rho, INVALID_DOUBLE);
#endif
    P(clover_order, QUDA_INVALID_CLOVER_ORDER);
    P(cl_pad, INVALID_INT);

    P(clover_coeff, INVALID_DOUBLE);
#ifndef INIT_PARAM
  }
#endif
}

// define the appropriate function for InvertParam

#if defined INIT_PARAM
<<<<<<< HEAD
 QudaInvertParam newQudaInvertParam(void) {
=======
QudaInvertParam newQudaInvertParam(void)
{
>>>>>>> bd6b516e
  QudaInvertParam ret;
  QudaInvertParam *param=&ret;
#elif defined CHECK_PARAM
static void checkInvertParam(QudaInvertParam *param, void *out_ptr=nullptr, void *in_ptr=nullptr) {
#else
void printQudaInvertParam(QudaInvertParam *param) {
  printfQuda("QUDA Inverter Parameters:\n");
#endif

  P(dslash_type, QUDA_INVALID_DSLASH);
  P(inv_type, QUDA_INVALID_INVERTER);

#if defined INIT_PARAM
  P(mass, INVALID_DOUBLE);
  P(kappa, INVALID_DOUBLE);
  P(m5, INVALID_DOUBLE);
  P(Ls, INVALID_INT);
  P(mu, INVALID_DOUBLE);
  P(twist_flavor, QUDA_TWIST_INVALID);
  P(laplace3D, INVALID_INT);
#else
  // asqtad and domain wall use mass parameterization
  if (param->dslash_type == QUDA_STAGGERED_DSLASH || param->dslash_type == QUDA_ASQTAD_DSLASH
      || param->dslash_type == QUDA_DOMAIN_WALL_DSLASH || param->dslash_type == QUDA_DOMAIN_WALL_4D_DSLASH
      || param->dslash_type == QUDA_MOBIUS_DWF_DSLASH) {
    P(mass, INVALID_DOUBLE);
  } else { // Wilson and clover use kappa parameterization
    P(kappa, INVALID_DOUBLE);
  }
  if (param->dslash_type == QUDA_DOMAIN_WALL_DSLASH ||
      param->dslash_type == QUDA_DOMAIN_WALL_4D_DSLASH ||
      param->dslash_type == QUDA_MOBIUS_DWF_DSLASH ) {
    P(m5, INVALID_DOUBLE);
    P(Ls, INVALID_INT);
  }
  if (param->dslash_type == QUDA_TWISTED_MASS_DSLASH) {
    P(mu, INVALID_DOUBLE);
    P(twist_flavor, QUDA_TWIST_INVALID);
  }
#endif

  P(tol, INVALID_DOUBLE);

#ifdef INIT_PARAM
  P(residual_type, QUDA_L2_RELATIVE_RESIDUAL);
#else
  P(residual_type, QUDA_INVALID_RESIDUAL);
#endif

  if (param->residual_type & QUDA_HEAVY_QUARK_RESIDUAL) {
    P(tol_hq, INVALID_DOUBLE);
  }

  P(maxiter, INVALID_INT);
  P(reliable_delta, INVALID_DOUBLE);
#ifndef CHECK_PARAM
  P(reliable_delta_refinement, INVALID_DOUBLE);
#else
  if (param->reliable_delta_refinement == INVALID_DOUBLE) param->reliable_delta_refinement = param->reliable_delta;
#endif

#ifdef INIT_PARAM
  P(use_alternative_reliable, 0); /**< Default is to not use alternative relative updates, e.g., use delta to determine reliable trigger */
  P(use_sloppy_partial_accumulator, 0); /**< Default is to use a high-precision accumulator (not yet supported in all solvers) */
  P(solution_accumulator_pipeline, 1); /**< Default is solution accumulator depth of 1 */
  P(max_res_increase, 1); /**< Default is to allow one consecutive residual increase */
  P(max_res_increase_total, 10); /**< Default is to allow ten residual increase */
  P(max_hq_res_increase, 1); /**< Default is to allow one consecutive heavy-quark residual increase */
  P(max_hq_res_restart_total, 10); /**< Default is to allow ten heavy-quark restarts */
  P(heavy_quark_check, 10); /**< Default is to update heavy quark residual after 10 iterations */
 #else
  P(use_alternative_reliable, INVALID_INT);
  P(use_sloppy_partial_accumulator, INVALID_INT);
  P(solution_accumulator_pipeline, INVALID_INT);
  P(max_res_increase, INVALID_INT);
  P(max_res_increase_total, INVALID_INT);
  P(max_hq_res_increase, INVALID_INT);
  P(max_hq_res_restart_total, INVALID_INT);
  P(heavy_quark_check, INVALID_INT);
#endif

#ifndef CHECK_PARAM
  P(pipeline, 0); /** Whether to use a pipelined solver */
  P(num_offset, 0); /**< Number of offsets in the multi-shift solver */
  P(num_src, 1); /**< Number of offsets in the multi-shift solver */
  P(overlap, 0); /**< width of domain overlaps */
#endif

#ifdef INIT_PARAM
  P(compute_action, 0);
  P(compute_true_res, 1);
#else
  P(compute_action, INVALID_INT);
  P(compute_true_res, INVALID_INT);
#endif

  if (param->num_offset > 0) {

    for (int i=0; i<param->num_offset; i++) {
      P(offset[i], INVALID_DOUBLE);
      P(tol_offset[i], INVALID_DOUBLE);
      if (param->residual_type & QUDA_HEAVY_QUARK_RESIDUAL)
	P(tol_hq_offset[i], INVALID_DOUBLE);
#ifndef CHECK_PARAM
      P(true_res_offset[i], INVALID_DOUBLE);
      P(iter_res_offset[i], INVALID_DOUBLE);
#endif
      if (param->compute_action) P(residue[i], INVALID_DOUBLE);
    }
#ifndef CHECK_PARAM
    P(action[0], INVALID_DOUBLE);
    P(action[1], INVALID_DOUBLE);
#endif
  }

  P(solution_type, QUDA_INVALID_SOLUTION);
  P(solve_type, QUDA_INVALID_SOLVE);
  P(matpc_type, QUDA_MATPC_INVALID);
  P(dagger, QUDA_DAG_INVALID);
  P(mass_normalization, QUDA_INVALID_NORMALIZATION);
#ifndef CHECK_PARAM
  P(solver_normalization, QUDA_DEFAULT_NORMALIZATION);
#endif
  P(preserve_source, QUDA_PRESERVE_SOURCE_INVALID);
  P(cpu_prec, QUDA_INVALID_PRECISION);
  P(cuda_prec, QUDA_INVALID_PRECISION);

#ifndef CHECK_PARAM
  P(cuda_prec_sloppy, QUDA_INVALID_PRECISION);
  P(cuda_prec_refinement_sloppy, QUDA_INVALID_PRECISION);
  P(cuda_prec_precondition, QUDA_INVALID_PRECISION);
#else
  if (param->cuda_prec_sloppy == QUDA_INVALID_PRECISION)
    param->cuda_prec_sloppy = param->cuda_prec;
  if (param->cuda_prec_refinement_sloppy == QUDA_INVALID_PRECISION)
    param->cuda_prec_refinement_sloppy = param->cuda_prec_sloppy;
  if (param->cuda_prec_precondition == QUDA_INVALID_PRECISION)
    param->cuda_prec_precondition = param->cuda_prec_sloppy;
#endif

  // leave the default behaviour to cpu pointers
#if defined INIT_PARAM
  P(input_location, QUDA_CPU_FIELD_LOCATION);
  P(output_location, QUDA_CPU_FIELD_LOCATION);
  P(clover_location, QUDA_CPU_FIELD_LOCATION);
#else
  P(input_location, QUDA_INVALID_FIELD_LOCATION);
  P(output_location, QUDA_INVALID_FIELD_LOCATION);
  P(clover_location, QUDA_INVALID_FIELD_LOCATION);
#endif

#ifdef CHECK_PARAM
  if (in_ptr && quda::get_pointer_location(in_ptr) != param->input_location) {
    warningQuda("input_location=%d, however supplied pointer is location=%d", param->input_location, quda::get_pointer_location(in_ptr));
    param->input_location = quda::get_pointer_location(in_ptr);
  }

  if (out_ptr && quda::get_pointer_location(out_ptr) != param->output_location) {
    warningQuda("output_location=%d, however supplied pointer is location=%d", param->output_location, quda::get_pointer_location(out_ptr));
    param->output_location = quda::get_pointer_location(out_ptr);
  }
#endif

  P(gamma_basis, QUDA_INVALID_GAMMA_BASIS);
  P(dirac_order, QUDA_INVALID_DIRAC_ORDER);
  P(sp_pad, INVALID_INT);

#if defined INIT_PARAM
  P(Nsteps, INVALID_INT);
#else
  if(param->inv_type == QUDA_MPCG_INVERTER || param->inv_type == QUDA_MPBICGSTAB_INVERTER){
    P(Nsteps, INVALID_INT);
  }
#endif

#if defined INIT_PARAM
  P(gcrNkrylov, INVALID_INT);
#else
  if (param->inv_type == QUDA_GCR_INVERTER ||
      param->inv_type == QUDA_CA_GCR_INVERTER ||
      param->inv_type == QUDA_CA_CG_INVERTER ||
      param->inv_type == QUDA_CA_CGNE_INVERTER ||
      param->inv_type == QUDA_CA_CGNR_INVERTER) {
    P(gcrNkrylov, INVALID_INT);
  }
#endif

  // domain decomposition parameters
  //P(inv_type_sloppy, QUDA_INVALID_INVERTER); // disable since invalid means no preconditioner
#if defined INIT_PARAM
  P(inv_type_precondition, QUDA_INVALID_INVERTER);
  P(preconditioner, 0);
  P(tol_precondition, INVALID_DOUBLE);
  P(maxiter_precondition, INVALID_INT);
  P(verbosity_precondition, QUDA_INVALID_VERBOSITY);
  P(schwarz_type, QUDA_ADDITIVE_SCHWARZ); // defaults match previous interface behaviour
  P(precondition_cycle, 1);               // defaults match previous interface behaviour
#else
  if (param->inv_type_precondition == QUDA_BICGSTAB_INVERTER || param->inv_type_precondition == QUDA_CG_INVERTER
      || param->inv_type_precondition == QUDA_MR_INVERTER) {
    P(tol_precondition, INVALID_DOUBLE);
    P(maxiter_precondition, INVALID_INT);
    P(verbosity_precondition, QUDA_INVALID_VERBOSITY);
    P(schwarz_type, QUDA_INVALID_SCHWARZ);
    P(precondition_cycle, 0);
  }
#endif

#ifdef INIT_PARAM
  P(use_init_guess, QUDA_USE_INIT_GUESS_NO); //set the default to no
  P(omega, 1.0); // set default to no relaxation
#else
  P(use_init_guess, QUDA_USE_INIT_GUESS_INVALID);
  P(omega, INVALID_DOUBLE);
#endif

#if defined(INIT_PARAM)
  newQudaCloverParam(param);
#elif defined(CHECK_PARAM)
  checkCloverParam(param);
#else
  printQudaCloverParam(param);
#endif

#ifdef INIT_PARAM
  P(ca_basis, QUDA_POWER_BASIS);
  P(ca_lambda_min, 0.0);
  P(ca_lambda_max, -1.0);
#else
  if (param->inv_type == QUDA_CA_CG_INVERTER ||
      param->inv_type == QUDA_CA_CGNE_INVERTER ||
      param->inv_type == QUDA_CA_CGNR_INVERTER) {
    P(ca_basis, QUDA_INVALID_BASIS);
    if (param->ca_basis == QUDA_CHEBYSHEV_BASIS) {
      P(ca_lambda_min, INVALID_DOUBLE);
      P(ca_lambda_max, INVALID_DOUBLE);
    }
  }
#endif

  P(verbosity, QUDA_INVALID_VERBOSITY);

#ifdef INIT_PARAM
  P(iter, 0);
  P(gflops, 0.0);
  P(secs, 0.0);
#elif defined(PRINT_PARAM)
  P(iter, INVALID_INT);
  P(gflops, INVALID_DOUBLE);
  P(secs, INVALID_DOUBLE);
#endif


#if defined INIT_PARAM
  P(cuda_prec_ritz, QUDA_SINGLE_PRECISION);
  P(nev, 8);
  P(max_search_dim, 64);
  P(rhs_idx, 0);
  P(deflation_grid, 1);

  P(eigcg_max_restarts, 4);
  P(max_restart_num, 3);
  P(tol_restart,5e-5);
  P(inc_tol, 1e-2);
  P(eigenval_tol, 1e-1);
#else
  P(cuda_prec_ritz, QUDA_INVALID_PRECISION);
  P(nev, INVALID_INT);
  P(max_search_dim, INVALID_INT);
  P(rhs_idx, INVALID_INT);
  P(deflation_grid, INVALID_INT);
  P(eigcg_max_restarts, INVALID_INT);
  P(max_restart_num, INVALID_INT);
  P(tol_restart,INVALID_DOUBLE);
  P(inc_tol, INVALID_DOUBLE);
  P(eigenval_tol, INVALID_DOUBLE);
#endif

#if defined INIT_PARAM
  P(use_resident_solution, 0);
  P(make_resident_solution, 0);
#else
  P(use_resident_solution, INVALID_INT);
  P(make_resident_solution, INVALID_INT);
#endif


#if defined INIT_PARAM
  P(chrono_use_resident, 0);
  P(chrono_make_resident, 0);
  P(chrono_replace_last, 0);
  P(chrono_max_dim, 0);
  P(chrono_index, 0);
#else
  P(chrono_use_resident, INVALID_INT);
  P(chrono_make_resident, INVALID_INT);
  P(chrono_replace_last, INVALID_INT);
  P(chrono_max_dim, INVALID_INT);
  P(chrono_index, INVALID_INT);
#endif

#if !defined CHECK_PARAM
  P(chrono_precision, QUDA_INVALID_PRECISION);
#else
  // default the chrono precision to using outer precision
  if (param->chrono_precision == QUDA_INVALID_PRECISION) param->chrono_precision = param->cuda_prec;
#endif

#if defined INIT_PARAM
  P(extlib_type, QUDA_EIGEN_EXTLIB);
#else
  P(extlib_type, QUDA_EXTLIB_INVALID);
#endif

#ifdef INIT_PARAM
  return ret;
#endif
}


#if defined INIT_PARAM
 QudaMultigridParam newQudaMultigridParam(void) {
   QudaMultigridParam ret;
#elif defined CHECK_PARAM
   static void checkMultigridParam(QudaMultigridParam *param) {
#else
void printQudaMultigridParam(QudaMultigridParam *param) {
  printfQuda("QUDA Multigrid Parameters:\n");
#endif

#ifdef INIT_PARAM
  // do nothing
#elif defined CHECK_PARAM
  checkInvertParam(param->invert_param);
#else
  printQudaInvertParam(param->invert_param);
#endif

  P(n_level, INVALID_INT);

#ifdef INIT_PARAM
  int n_level = QUDA_MAX_MG_LEVEL;
#else
  int n_level = param->n_level;
#endif

#ifdef INIT_PARAM
  P(setup_type, QUDA_NULL_VECTOR_SETUP);
#else
  P(setup_type, QUDA_INVALID_SETUP_TYPE);
#endif

#ifdef INIT_PARAM
  P(pre_orthonormalize, QUDA_BOOLEAN_NO);
#else
  P(pre_orthonormalize, QUDA_BOOLEAN_INVALID);
#endif

#ifdef INIT_PARAM
  P(post_orthonormalize, QUDA_BOOLEAN_YES);
#else
  P(post_orthonormalize, QUDA_BOOLEAN_INVALID);
#endif

  for (int i=0; i<n_level; i++) {
#ifdef INIT_PARAM
    P(verbosity[i], QUDA_SILENT);
#else
    P(verbosity[i], QUDA_INVALID_VERBOSITY);
#endif
#ifdef INIT_PARAM
    P(setup_inv_type[i], QUDA_BICGSTAB_INVERTER);
#else
    P(setup_inv_type[i], QUDA_INVALID_INVERTER);
#endif
#ifdef INIT_PARAM
    P(num_setup_iter[i], 1);
#else
    P(num_setup_iter[i], INVALID_INT);
#endif
#ifdef INIT_PARAM
    P(use_eig_solver[i], QUDA_BOOLEAN_NO);
#else
    P(use_eig_solver[i], QUDA_BOOLEAN_INVALID);
#endif
#ifdef INIT_PARAM
    P(setup_tol[i], 5e-6);
    P(setup_maxiter[i], 500);
    P(setup_maxiter_refresh[i], 0);
#else
    P(setup_tol[i], INVALID_DOUBLE);
    P(setup_maxiter[i], INVALID_INT);
    P(setup_maxiter_refresh[i], INVALID_INT);
#endif

#ifdef INIT_PARAM
    P(setup_ca_basis[i], QUDA_POWER_BASIS);
    P(setup_ca_basis_size[i], 4);
    P(setup_ca_lambda_min[i], 0.0);
    P(setup_ca_lambda_max[i], -1.0);
#else
    P(setup_ca_basis[i], QUDA_INVALID_BASIS);
    P(setup_ca_basis_size[i], INVALID_INT);
    P(setup_ca_lambda_min[i], INVALID_DOUBLE);
    P(setup_ca_lambda_max[i], INVALID_DOUBLE);
#endif


    P(coarse_solver[i], QUDA_INVALID_INVERTER);
    P(coarse_solver_maxiter[i], INVALID_INT);
    P(smoother[i], QUDA_INVALID_INVERTER);
    P(smoother_solve_type[i], QUDA_INVALID_SOLVE);

#ifdef INIT_PARAM
    P(coarse_solver_ca_basis[i], QUDA_POWER_BASIS);
    P(coarse_solver_ca_basis_size[i], 4);
    P(coarse_solver_ca_lambda_min[i], 0.0);
    P(coarse_solver_ca_lambda_max[i], -1.0);
#else
    P(coarse_solver_ca_basis[i], QUDA_INVALID_BASIS);
    P(coarse_solver_ca_basis_size[i], INVALID_INT);
    P(coarse_solver_ca_lambda_min[i], INVALID_DOUBLE);
    P(coarse_solver_ca_lambda_max[i], INVALID_DOUBLE);
#endif

#ifndef CHECK_PARAM
    P(smoother_halo_precision[i], QUDA_INVALID_PRECISION);
    P(smoother_schwarz_type[i], QUDA_INVALID_SCHWARZ);
    P(smoother_schwarz_cycle[i], 1);
#else
    P(smoother_schwarz_cycle[i], INVALID_INT);
#endif

    // these parameters are not set for the bottom grid
    if (i<n_level-1) {
      for (int j=0; j<4; j++) P(geo_block_size[i][j], INVALID_INT);
      P(spin_block_size[i], INVALID_INT);
      P(n_vec[i], INVALID_INT);
#ifdef INIT_PARAM
      P(precision_null[i], QUDA_SINGLE_PRECISION);
#else
      P(precision_null[i], INVALID_INT);
#endif
      P(cycle_type[i], QUDA_MG_CYCLE_INVALID);
      P(nu_pre[i], INVALID_INT);
      P(nu_post[i], INVALID_INT);
      P(coarse_grid_solution_type[i], QUDA_INVALID_SOLUTION);
    }

#ifdef INIT_PARAM
    P(mu_factor[i], 1);
#else
    P(mu_factor[i], INVALID_DOUBLE);
#endif
    P(coarse_solver_tol[i], INVALID_DOUBLE);
    P(smoother_tol[i], INVALID_DOUBLE);
#ifdef INIT_PARAM
    P(global_reduction[i], QUDA_BOOLEAN_YES);
#else
    P(global_reduction[i], QUDA_BOOLEAN_INVALID);
#endif

    P(omega[i], INVALID_DOUBLE);
    P(location[i], QUDA_INVALID_FIELD_LOCATION);

#ifdef INIT_PARAM
    P(setup_location[i], QUDA_CUDA_FIELD_LOCATION);
#else
    P(setup_location[i], QUDA_INVALID_FIELD_LOCATION);
#endif
  }

#ifdef INIT_PARAM
  P(setup_minimize_memory, QUDA_BOOLEAN_NO);
#else
  P(setup_minimize_memory, QUDA_BOOLEAN_INVALID);
#endif

  P(compute_null_vector, QUDA_COMPUTE_NULL_VECTOR_INVALID);
  P(generate_all_levels, QUDA_BOOLEAN_INVALID);

#ifdef CHECK_PARAM
  // if only doing top-level null-space generation, check that n_vec
  // is equal on all levels
  if (param->generate_all_levels == QUDA_BOOLEAN_NO && param->compute_null_vector == QUDA_COMPUTE_NULL_VECTOR_YES) {
    for (int i=1; i<n_level-1; i++)
      if (param->n_vec[0] != param->n_vec[i])
	errorQuda("n_vec %d != %d must be equal on all levels if generate_all_levels == false",
		  param->n_vec[0], param->n_vec[i]);
  }
#endif

#ifdef INIT_PARAM
  P(run_verify, QUDA_BOOLEAN_NO);
  P(use_low_modes, QUDA_BOOLEAN_NO);
  P(run_low_mode_check, QUDA_BOOLEAN_NO);
  P(run_oblique_proj_check, QUDA_BOOLEAN_NO);
#else
  P(run_verify, QUDA_BOOLEAN_INVALID);
<<<<<<< HEAD
  P(use_low_modes, QUDA_BOOLEAN_INVALID);
  P(run_low_mode_check, QUDA_BOOLEAN_INVALID);
  P(run_oblique_proj_check, QUDA_BOOLEAN_INVALID);
#endif
  
=======
  P(run_low_mode_check, QUDA_BOOLEAN_INVALID);
  P(run_oblique_proj_check, QUDA_BOOLEAN_INVALID);

#ifdef INIT_PARAM
  P(coarse_guess, QUDA_BOOLEAN_NO);
#else
  P(coarse_guess, QUDA_BOOLEAN_INVALID);
#endif

>>>>>>> bd6b516e
#ifdef INIT_PARAM
  P(vec_load, QUDA_BOOLEAN_INVALID);
  P(vec_store, QUDA_BOOLEAN_INVALID);
#else
  P(vec_load, QUDA_BOOLEAN_NO);
  P(vec_store, QUDA_BOOLEAN_NO);
#endif

#ifdef INIT_PARAM
  P(gflops, 0.0);
  P(secs, 0.0);
#elif defined(PRINT_PARAM)
  P(gflops, INVALID_DOUBLE);
  P(secs, INVALID_DOUBLE);
#endif

#ifdef INIT_PARAM
  return ret;
#endif

}


// clean up

#undef INVALID_INT
#undef INVALID_DOUBLE
#undef P<|MERGE_RESOLUTION|>--- conflicted
+++ resolved
@@ -145,33 +145,6 @@
 #endif
 
 #if defined INIT_PARAM
-<<<<<<< HEAD
-  P(poly_deg, 0);
-  P(a_min, 0.0);
-  P(a_max, 0.0);
-  P(tol, 0.0);
-  P(nk, 0);
-  P(np, 0);
-  P(nEv, 0);
-  P(nKr, 0);
-  P(nConv, 0);
-  P(check_interval, 0);
-  P(max_restarts, 0);
-  P(extlib_type, QUDA_EIGEN_EXTLIB);
-  P(mem_type_ritz, QUDA_MEMORY_DEVICE);
-#else
-  P(poly_deg, INVALID_INT);
-  P(a_min, INVALID_DOUBLE);
-  P(a_max, INVALID_DOUBLE);
-  P(tol, INVALID_DOUBLE);
-  P(nk, INVALID_INT);
-  P(np, INVALID_INT);
-  P(nEv, INVALID_INT);
-  P(nKr, INVALID_INT);
-  P(nConv, INVALID_INT);
-  P(check_interval, INVALID_INT);
-  P(max_restarts, INVALID_INT);
-=======
   P(use_poly_acc, QUDA_BOOLEAN_NO);
   P(poly_deg, 0);
   P(a_min, 0.0);
@@ -212,11 +185,9 @@
   P(check_interval, INVALID_INT);
   P(max_restarts, INVALID_INT);
   P(eig_type, QUDA_EIG_INVALID);
->>>>>>> bd6b516e
   P(extlib_type, QUDA_EXTLIB_INVALID);
   P(mem_type_ritz, QUDA_MEMORY_INVALID);
 #endif
-
 
 #if defined INIT_PARAM
   P(location, QUDA_CUDA_FIELD_LOCATION);
@@ -294,12 +265,8 @@
 // define the appropriate function for InvertParam
 
 #if defined INIT_PARAM
-<<<<<<< HEAD
- QudaInvertParam newQudaInvertParam(void) {
-=======
 QudaInvertParam newQudaInvertParam(void)
 {
->>>>>>> bd6b516e
   QudaInvertParam ret;
   QudaInvertParam *param=&ret;
 #elif defined CHECK_PARAM
@@ -792,22 +759,9 @@
   }
 #endif
 
-#ifdef INIT_PARAM
-  P(run_verify, QUDA_BOOLEAN_NO);
-  P(use_low_modes, QUDA_BOOLEAN_NO);
-  P(run_low_mode_check, QUDA_BOOLEAN_NO);
-  P(run_oblique_proj_check, QUDA_BOOLEAN_NO);
-#else
   P(run_verify, QUDA_BOOLEAN_INVALID);
-<<<<<<< HEAD
-  P(use_low_modes, QUDA_BOOLEAN_INVALID);
   P(run_low_mode_check, QUDA_BOOLEAN_INVALID);
   P(run_oblique_proj_check, QUDA_BOOLEAN_INVALID);
-#endif
-  
-=======
-  P(run_low_mode_check, QUDA_BOOLEAN_INVALID);
-  P(run_oblique_proj_check, QUDA_BOOLEAN_INVALID);
 
 #ifdef INIT_PARAM
   P(coarse_guess, QUDA_BOOLEAN_NO);
@@ -815,7 +769,6 @@
   P(coarse_guess, QUDA_BOOLEAN_INVALID);
 #endif
 
->>>>>>> bd6b516e
 #ifdef INIT_PARAM
   P(vec_load, QUDA_BOOLEAN_INVALID);
   P(vec_store, QUDA_BOOLEAN_INVALID);
