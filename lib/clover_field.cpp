--- conflicted
+++ resolved
@@ -103,22 +103,15 @@
 
     if ( cloverInv ) cudaFree(cloverInv);
     if ( invNorm ) cudaFree(invNorm);
-
-<<<<<<< HEAD
-template <bool bqcd, typename Float>
-static inline void packCloverMatrix(float4* a, Float *b, int Vh)
-{
-  const Float half = bqcd ? 1.0 : 0.5; // pre-include factor of 1/2 introduced by basis change
-=======
+    
     checkCudaError();
   }
 
-  template <typename Float>
+  template <bool bqcd, typename Float>
   static inline void packCloverMatrix(float4* a, Float *b, int Vh)
   {
-    const Float half = 0.5; // pre-include factor of 1/2 introduced by basis change
->>>>>>> 817531bd
-
+    const Float half = bqcd ? 1.0 : 0.5; // pre-include factor of 1/2 introduced by basis change
+    
     for (int i=0; i<18; i++) {
       a[i*Vh].x = half * b[4*i+0];
       a[i*Vh].y = half * b[4*i+1];
@@ -127,17 +120,10 @@
     }
   }
 
-<<<<<<< HEAD
-template <bool bqcd, typename Float>
-static inline void packCloverMatrix(double2* a, Float *b, int Vh)
-{
-  const Float half = bqcd ? 1.0 : 0.5; // pre-include factor of 1/2 introduced by basis change
-=======
-  template <typename Float>
+  template <bool bqcd, typename Float>
   static inline void packCloverMatrix(double2* a, Float *b, int Vh)
   {
-    const Float half = 0.5; // pre-include factor of 1/2 introduced by basis change
->>>>>>> 817531bd
+    const Float half = bqcd ? 1.0 : 0.5; // pre-include factor of 1/2 introduced by basis change
 
     for (int i=0; i<36; i++) {
       a[i*Vh].x = half * b[2*i+0];
@@ -145,65 +131,58 @@
     }
   }
 
-<<<<<<< HEAD
-/**
-   Function to reorder a BQCD clover matrix into the order that is
-   expected by QUDA.  
-
-   FIXME: An outstanding issue is that a different basis for the clover
-   matrix elements is actually used between QUDA and BQCD.  This is
-   currently taken care with a custom bqcd basis change in the
-   kernels.  Instead we must change the clover matrix elements in this
-   function.
-
-   @param quda The output clover matrix in QUDA order
-   @param bqcd The input clover matrix in BQCD order
-*/
-template <typename Float>
-static inline void reorderBQCD(Float *quda, Float *bqcd) {
-
-  int bq[36] = { 0,  1, 20, 21, 32, 33,                   // diagonal
-		 2,  3,  4,  5,  6,  7,  8,  9, 10, 11,   // column 1
-		 12, 13, 14, 15, 16, 17, 18, 19,          // column 2
-		 22, 23, 24, 25, 26, 27,                  // column 3
-		 28, 29, 30, 31,                          // column 4
-		 34, 35};
-
-  // flip the sign of the imaginary components
-  int sign[36];
-  for (int i=0; i<6; i++) sign[i] = 1;
-  for (int i=6; i<36; i+=2) {
-    sign[i] = 1; sign[i+1] = -1;
-  }
-
-  // first chiral block
-  for (int i=0; i<36; i++) quda[i] = sign[i] * bqcd[bq[i]];
-
-  // second chiral block
-  for (int i=0; i<36; i++) quda[i+36] = sign[i] * bqcd[bq[i]+36];
-}
-
-template <typename Float, typename FloatN>
-static void packParityClover(FloatN *res, Float *clover, int Vh, int pad, 
-			     const QudaCloverFieldOrder cpu_order)
-{
-  if (cpu_order == QUDA_PACKED_CLOVER_ORDER) {
-    for (int i = 0; i < Vh; i++) {
-      packCloverMatrix<false>(res+i, clover+72*i, Vh+pad);
-    }
-  } else { // must be doing BQCD order
-    for (int i = 0; i < Vh; i++) {
-      Float tmp[72];
-      reorderBQCD(tmp, clover+72*i);
-      if (i==0) printf("%e %e %e %e %e %e\n", ((double*)tmp)[0],((double*)tmp)[1],((double*)tmp)[2],((double*)tmp)[3],((double*)tmp)[4],((double*)tmp)[5]);
-      packCloverMatrix<true>(res+i, tmp, Vh+pad);      
-=======
+  /**
+     Function to reorder a BQCD clover matrix into the order that is
+     expected by QUDA.  
+     
+     FIXME: An outstanding issue is that a different basis for the clover
+     matrix elements is actually used between QUDA and BQCD.  This is
+     currently taken care with a custom bqcd basis change in the
+     kernels.  Instead we must change the clover matrix elements in this
+     function.
+     
+     @param quda The output clover matrix in QUDA order
+     @param bqcd The input clover matrix in BQCD order
+  */
+  template <typename Float>
+  static inline void reorderBQCD(Float *quda, Float *bqcd) {
+    
+    int bq[36] = { 0,  1, 20, 21, 32, 33,                   // diagonal
+		   2,  3,  4,  5,  6,  7,  8,  9, 10, 11,   // column 1
+		   12, 13, 14, 15, 16, 17, 18, 19,          // column 2
+		   22, 23, 24, 25, 26, 27,                  // column 3
+		   28, 29, 30, 31,                          // column 4
+		   34, 35};
+    
+    // flip the sign of the imaginary components
+    int sign[36];
+    for (int i=0; i<6; i++) sign[i] = 1;
+    for (int i=6; i<36; i+=2) {
+      sign[i] = 1; sign[i+1] = -1;
+    }
+    
+    // first chiral block
+    for (int i=0; i<36; i++) quda[i] = sign[i] * bqcd[bq[i]];
+    
+    // second chiral block
+    for (int i=0; i<36; i++) quda[i+36] = sign[i] * bqcd[bq[i]+36];
+  }
+  
   template <typename Float, typename FloatN>
-  static void packParityClover(FloatN *res, Float *clover, int Vh, int pad)
-  {
-    for (int i = 0; i < Vh; i++) {
-      packCloverMatrix(res+i, clover+72*i, Vh+pad);
->>>>>>> 817531bd
+  static void packParityClover(FloatN *res, Float *clover, int Vh, int pad, 
+			       const QudaCloverFieldOrder cpu_order)
+  {
+    if (cpu_order == QUDA_PACKED_CLOVER_ORDER) {
+      for (int i = 0; i < Vh; i++) {
+	packCloverMatrix<false>(res+i, clover+72*i, Vh+pad);
+      }
+    } else { // must be doing BQCD order
+      for (int i = 0; i < Vh; i++) {
+	Float tmp[72];
+	reorderBQCD(tmp, clover+72*i);
+	if (i==0) printf("%e %e %e %e %e %e\n", ((double*)tmp)[0],((double*)tmp)[1],((double*)tmp)[2],((double*)tmp)[3],((double*)tmp)[4],((double*)tmp)[5]);
+	packCloverMatrix<true>(res+i, tmp, Vh+pad);      
+      }
     }
   }
 
@@ -216,56 +195,24 @@
 
       int boundaryCrossings = i/X[0] + i/(X[1]*X[0]) + i/(X[2]*X[1]*X[0]);
 
-<<<<<<< HEAD
-    { // even sites
-      int k = 2*i + boundaryCrossings%2; 
-      packCloverMatrix<false>(even+i, clover+72*k, Vh+pad);
-    }
-    
-    { // odd sites
-      int k = 2*i + (boundaryCrossings+1)%2;
-      packCloverMatrix<false>(odd+i, clover+72*k, Vh+pad);
-    }
-  }
-}
-
-template<bool bqcd, typename Float>
-static inline void packCloverMatrixHalf(short4 *res, float *norm, Float *clover, int Vh)
-{
-  const Float half = bqcd ? 1.0 : 0.5; // pre-include factor of 1/2 introduced by basis change
-  Float max, a, c;
-
-  // treat the two chiral blocks separately
-  for (int chi=0; chi<2; chi++) {
-    max = fabs(clover[0]);
-    for (int i=1; i<36; i++) {
-      if ((a = fabs(clover[i])) > max) max = a;
-    }
-    c = MAX_SHORT/max;
-    for (int i=0; i<9; i++) {
-      res[i*Vh].x = (short) (c * clover[4*i+0]);
-      res[i*Vh].y = (short) (c * clover[4*i+1]);
-      res[i*Vh].z = (short) (c * clover[4*i+2]);
-      res[i*Vh].w = (short) (c * clover[4*i+3]);
-=======
       { // even sites
 	int k = 2*i + boundaryCrossings%2; 
-	packCloverMatrix(even+i, clover+72*k, Vh+pad);
-      }
-    
+	packCloverMatrix<false>(even+i, clover+72*k, Vh+pad);
+      }
+      
       { // odd sites
 	int k = 2*i + (boundaryCrossings+1)%2;
-	packCloverMatrix(odd+i, clover+72*k, Vh+pad);
-      }
-    }
-  }
-
-  template<typename Float>
+	packCloverMatrix<false>(odd+i, clover+72*k, Vh+pad);
+      }
+    }
+  }
+
+  template<bool bqcd, typename Float>
   static inline void packCloverMatrixHalf(short4 *res, float *norm, Float *clover, int Vh)
   {
-    const Float half = 0.5; // pre-include factor of 1/2 introduced by basis change
+    const Float half = bqcd ? 1.0 : 0.5; // pre-include factor of 1/2 introduced by basis change
     Float max, a, c;
-
+    
     // treat the two chiral blocks separately
     for (int chi=0; chi<2; chi++) {
       max = fabs(clover[0]);
@@ -282,64 +229,45 @@
       norm[chi*Vh] = half*max;
       res += 9*Vh;
       clover += 36;
->>>>>>> 817531bd
-    }
-  }
-
-<<<<<<< HEAD
-template <typename Float>
-static void packParityCloverHalf(short4 *res, float *norm, Float *clover, 
-				 int Vh, int pad, const CloverFieldOrder cpu_order)
-{
-  if (cpu_order == QUDA_PACKED_CLOVER_ORDER) {
-    for (int i = 0; i < Vh; i++) {
-      packCloverMatrixHalf<false>(res+i, norm+i, clover+72*i, Vh+pad);
-    }
-  } else { // must be doing BQCD order
-    for (int i = 0; i < Vh; i++) {
-      Float tmp[72];
-      reorderBQCD(tmp, clover+72*i);
-      packCloverMatrixHalf<true>(res+i, norm+i, tmp, Vh+pad);
-=======
+    }
+  }
+
   template <typename Float>
-  static void packParityCloverHalf(short4 *res, float *norm, Float *clover, int Vh, int pad)
-  {
-    for (int i = 0; i < Vh; i++) {
-      packCloverMatrixHalf(res+i, norm+i, clover+72*i, Vh+pad);
->>>>>>> 817531bd
-    }
-  }
-
+    static void packParityCloverHalf(short4 *res, float *norm, Float *clover, 
+				     int Vh, int pad, const CloverFieldOrder cpu_order)
+  {
+    if (cpu_order == QUDA_PACKED_CLOVER_ORDER) {
+      for (int i = 0; i < Vh; i++) {
+	packCloverMatrixHalf<false>(res+i, norm+i, clover+72*i, Vh+pad);
+      }
+    } else { // must be doing BQCD order
+      for (int i = 0; i < Vh; i++) {
+	Float tmp[72];
+	reorderBQCD(tmp, clover+72*i);
+	packCloverMatrixHalf<true>(res+i, norm+i, tmp, Vh+pad);
+      }
+    }
+  }
+  
   template <typename Float>
-  static void packFullCloverHalf(short4 *even, float *evenNorm, short4 *odd, float *oddNorm,
-				 Float *clover, int *X, int pad)
+    static void packFullCloverHalf(short4 *even, float *evenNorm, short4 *odd, float *oddNorm,
+				   Float *clover, int *X, int pad)
   {
     int Vh = X[0]*X[1]*X[2]*X[3]/2;
-
+    
     for (int i=0; i<Vh; i++) {
-
+      
       int boundaryCrossings = i/X[0] + i/(X[1]*X[0]) + i/(X[2]*X[1]*X[0]);
-
-<<<<<<< HEAD
-    { // even sites
-      int k = 2*i + boundaryCrossings%2; 
-      packCloverMatrixHalf<false>(even+i, evenNorm+i, clover+72*k, Vh+pad);
-    }
-    
-    { // odd sites
-      int k = 2*i + (boundaryCrossings+1)%2;
-      packCloverMatrixHalf<false>(odd+i, oddNorm+i, clover+72*k, Vh+pad);
-=======
+      
       { // even sites
 	int k = 2*i + boundaryCrossings%2; 
-	packCloverMatrixHalf(even+i, evenNorm+i, clover+72*k, Vh+pad);
-      }
-    
+	packCloverMatrixHalf<false>(even+i, evenNorm+i, clover+72*k, Vh+pad);
+      }
+      
       { // odd sites
 	int k = 2*i + (boundaryCrossings+1)%2;
-	packCloverMatrixHalf(odd+i, oddNorm+i, clover+72*k, Vh+pad);
-      }
->>>>>>> 817531bd
+	packCloverMatrixHalf<false>(odd+i, oddNorm+i, clover+72*k, Vh+pad);
+      }
     }
   }
 
@@ -347,25 +275,15 @@
 				     const QudaPrecision cpu_prec, const CloverFieldOrder cpu_order) {
 
     void *h_clover_odd = (char*)h_clover + cpu_prec*real_length/2;
-
-<<<<<<< HEAD
-  if (cpu_order == QUDA_LEX_PACKED_CLOVER_ORDER) {
-    loadFullField(clover, norm, (char*)clover+bytes/2, (char*)norm+norm_bytes/2, h_clover, cpu_prec, cpu_order);
-  } else if (cpu_order == QUDA_PACKED_CLOVER_ORDER || cpu_order == QUDA_BQCD_CLOVER_ORDER) {
-    loadParityField(clover, norm, h_clover, cpu_prec, cpu_order);
-    loadParityField((char*)clover+bytes/2, (char*)norm+norm_bytes/2, h_clover_odd, cpu_prec, cpu_order);
-  } else {
-    errorQuda("Invalid clover_order");
-=======
+    
     if (cpu_order == QUDA_LEX_PACKED_CLOVER_ORDER) {
       loadFullField(clover, norm, (char*)clover+bytes/2, (char*)norm+norm_bytes/2, h_clover, cpu_prec, cpu_order);
-    } else if (cpu_order == QUDA_PACKED_CLOVER_ORDER) {
+    } else if (cpu_order == QUDA_PACKED_CLOVER_ORDER || cpu_order == QUDA_BQCD_CLOVER_ORDER) {
       loadParityField(clover, norm, h_clover, cpu_prec, cpu_order);
       loadParityField((char*)clover+bytes/2, (char*)norm+norm_bytes/2, h_clover_odd, cpu_prec, cpu_order);
     } else {
       errorQuda("Invalid clover_order");
     }
->>>>>>> 817531bd
   }
 
   void cudaCloverField::loadParityField(void *clover, void *cloverNorm, const void *h_clover, 
@@ -374,47 +292,15 @@
     // use pinned memory                                                                                           
     void *packedClover, *packedCloverNorm;
 
-<<<<<<< HEAD
-  if (precision == QUDA_DOUBLE_PRECISION && cpu_prec != QUDA_DOUBLE_PRECISION) {
-    errorQuda("Cannot have CUDA double precision without CPU double precision");
-  }
-  if (cpu_order != QUDA_PACKED_CLOVER_ORDER && cpu_order != QUDA_BQCD_CLOVER_ORDER) 
-    errorQuda("Invalid clover order %d", cpu_order);
-=======
     if (precision == QUDA_DOUBLE_PRECISION && cpu_prec != QUDA_DOUBLE_PRECISION) {
       errorQuda("Cannot have CUDA double precision without CPU double precision");
     }
-    if (cpu_order != QUDA_PACKED_CLOVER_ORDER) 
+    if (cpu_order != QUDA_PACKED_CLOVER_ORDER && cpu_order != QUDA_BQCD_CLOVER_ORDER) 
       errorQuda("Invalid clover order %d", cpu_order);
->>>>>>> 817531bd
 
     if (cudaMallocHost(&packedClover, bytes/2) == cudaErrorMemoryAllocation)
       errorQuda("Error allocating clover pinned memory");
 
-<<<<<<< HEAD
-  if (precision == QUDA_HALF_PRECISION) {
-    if (cudaMallocHost(&packedCloverNorm, norm_bytes/2) == cudaErrorMemoryAllocation)
-      {
-	errorQuda("Error allocating clover pinned memory");
-      } 
-  }
-    
-  if (precision == QUDA_DOUBLE_PRECISION) {
-    packParityClover((double2 *)packedClover, (double *)h_clover, volumeCB, pad, cpu_order);
-  } else if (precision == QUDA_SINGLE_PRECISION) {
-    if (cpu_prec == QUDA_DOUBLE_PRECISION) {
-      packParityClover((float4 *)packedClover, (double *)h_clover, volumeCB, pad, cpu_order);
-    } else {
-      packParityClover((float4 *)packedClover, (float *)h_clover, volumeCB, pad, cpu_order);
-    }
-  } else {
-    if (cpu_prec == QUDA_DOUBLE_PRECISION) {
-      packParityCloverHalf((short4 *)packedClover, (float *)packedCloverNorm, 
-			   (double *)h_clover, volumeCB, pad, cpu_order);
-    } else {
-      packParityCloverHalf((short4 *)packedClover, (float *)packedCloverNorm, 
-			   (float *)h_clover, volumeCB, pad, cpu_order);
-=======
     if (precision == QUDA_HALF_PRECISION) {
       if (cudaMallocHost(&packedCloverNorm, norm_bytes/2) == cudaErrorMemoryAllocation)
 	{
@@ -423,22 +309,21 @@
     }
     
     if (precision == QUDA_DOUBLE_PRECISION) {
-      packParityClover((double2 *)packedClover, (double *)h_clover, volumeCB, pad);
+      packParityClover((double2 *)packedClover, (double *)h_clover, volumeCB, pad, cpu_order);
     } else if (precision == QUDA_SINGLE_PRECISION) {
       if (cpu_prec == QUDA_DOUBLE_PRECISION) {
-	packParityClover((float4 *)packedClover, (double *)h_clover, volumeCB, pad);
+	packParityClover((float4 *)packedClover, (double *)h_clover, volumeCB, pad, cpu_order);
       } else {
-	packParityClover((float4 *)packedClover, (float *)h_clover, volumeCB, pad);
+	packParityClover((float4 *)packedClover, (float *)h_clover, volumeCB, pad, cpu_order);
       }
     } else {
       if (cpu_prec == QUDA_DOUBLE_PRECISION) {
 	packParityCloverHalf((short4 *)packedClover, (float *)packedCloverNorm, 
-			     (double *)h_clover, volumeCB, pad);
+			     (double *)h_clover, volumeCB, pad, cpu_order);
       } else {
 	packParityCloverHalf((short4 *)packedClover, (float *)packedCloverNorm, 
-			     (float *)h_clover, volumeCB, pad);
-      }
->>>>>>> 817531bd
+			     (float *)h_clover, volumeCB, pad, cpu_order);
+      }
     }
   
     cudaMemcpy(clover, packedClover, bytes/2, cudaMemcpyHostToDevice);
