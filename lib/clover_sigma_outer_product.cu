#include <cstdio>
#include <cstdlib>

#include <tune_quda.h>
#include <quda_internal.h>
#include <gauge_field_order.h>
#include <quda_matrix.h>
#include <color_spinor.h>
#include <dslash_quda.h>

namespace quda {

#ifdef GPU_CLOVER_DIRAC

  namespace { // anonymous
#include <texture.h>
  }

  template<typename Float, typename Output, typename InputA, typename InputB>
  struct CloverSigmaOprodArg {
    unsigned int length;
    unsigned int parity;
    InputA inA;
    InputB inB;
    Output oprod;
    Float coeff;
    int count;

    CloverSigmaOprodArg(const unsigned int parity,
			const double coeff,
			int count,
			InputA& inA,
			InputB& inB,
			Output& oprod,
<<<<<<< HEAD
			GaugeField &meta) : length(meta.VolumeCB()), parity(parity),
					    inA(inA), inB(inB), oprod(oprod),
					    coeff(coeff), mu(mu), nu(nu), count(count)
    {

    }
=======
			GaugeField &meta) : length(meta.VolumeCB()), parity(parity), 
					    inA(inA), inB(inB), oprod(oprod), 
					    coeff(coeff), count(count)
    { }
>>>>>>> 2d80a80e
  };

  template<typename real, typename Output, typename InputA, typename InputB>
  __global__ void sigmaOprodKernel(CloverSigmaOprodArg<real, Output, InputA, InputB> arg) {
    typedef complex<real> Complex;
    int idx = blockIdx.x*blockDim.x + threadIdx.x;

    ColorSpinor<real,3,4> A, B;

    // workaround for code that hangs generated with CUDA 5.x
#if (CUDA_VERSION < 6000)
    if (idx >= arg.length) idx = arg.length - 1;
#else
    while (idx<arg.length) {
#endif // CUDA_VERSION

      for (int mu=0; mu<4; mu++) {
	for (int nu=0; nu<mu; nu++) {
	  arg.inA.load(static_cast<Complex*>(A.data), idx);
	  arg.inB.load(static_cast<Complex*>(B.data), idx);

	  // multiply by sigma_mu_nu
	  ColorSpinor<real,3,4> C = A.sigma(nu,mu);
	  Matrix<Complex,3> result = outerProdSpinTrace(C,B);

	  Matrix<Complex,3> temp;
	  if (arg.count > 0) {
	    arg.oprod.load(reinterpret_cast<real*>(temp.data), idx, (mu-1)*mu/2 + nu, arg.parity);
	    temp = arg.coeff*result + temp;
	  } else {
	    temp = arg.coeff*result;
	  }

	  arg.oprod.save(reinterpret_cast<real*>(temp.data), idx, (mu-1)*mu/2 + nu, arg.parity);
	}
      }

#if (CUDA_VERSION >= 6000)
      idx += gridDim.x*blockDim.x;
    }
#endif // CUDA_VERSION
    return;
  } // sigmaOprodKernel


  template<typename Float, typename Output, typename InputA, typename InputB>
  class CloverSigmaOprod : public Tunable {

  private:
    CloverSigmaOprodArg<Float,Output,InputA,InputB> &arg;
    const GaugeField &meta;
    QudaFieldLocation location; // location of the lattice fields

    unsigned int sharedBytesPerThread() const { return 0; }
    unsigned int sharedBytesPerBlock(const TuneParam &) const { return 0; }

    unsigned int minThreads() const { return arg.length; }
    bool tuneGridDim() const { return false; }

  public:
    CloverSigmaOprod(CloverSigmaOprodArg<Float,Output,InputA,InputB> &arg,
		     const GaugeField &meta, QudaFieldLocation location)
      : arg(arg), meta(meta), location(location) {
<<<<<<< HEAD
      writeAuxString("prec=%lu,stride=%d,mu=%d,nu=%d",
		     sizeof(Float), arg.inA.Stride(), arg.mu, arg.nu);
=======
      writeAuxString("prec=%lu,stride=%d", sizeof(Float), arg.inA.Stride());
>>>>>>> 2d80a80e
      // this sets the communications pattern for the packing kernel
    }

    virtual ~CloverSigmaOprod() {}

    void apply(const cudaStream_t &stream){
      if(location == QUDA_CUDA_FIELD_LOCATION){
	// Disable tuning for the time being
	TuneParam tp = tuneLaunch(*this,getTuning(),getVerbosity());
	sigmaOprodKernel<<<tp.grid,tp.block,tp.shared_bytes,stream>>>(arg);
      }else{ // run the CPU code
	errorQuda("No CPU support for staggered outer-product calculation\n");
      }
    } // apply
<<<<<<< HEAD

    void preTune(){
      this->arg.oprod.save();
    }
    void postTune(){
      this->arg.oprod.load();
    }

    long long flops() const {
      return ((long long)arg.length)*(0 + 144 + 36); // spin_mu_nu + spin trace + multiply-add
    }
    long long bytes() const {
      return ((long long)arg.length)*(arg.inA.Bytes() + arg.inB.Bytes() + 2*arg.oprod.Bytes());
=======
    
    void preTune() { this->arg.oprod.save(); }
    void postTune() { this->arg.oprod.load(); }
  
    long long flops() const { 
      return ((long long)arg.length)*6*(0 + 144 + 36); // spin_mu_nu + spin trace + multiply-add
    }
    long long bytes() const { 
      return ((long long)arg.length)*6*(arg.inA.Bytes() + arg.inB.Bytes() + 2*arg.oprod.Bytes());
>>>>>>> 2d80a80e
    }

    TuneKey tuneKey() const {
      return TuneKey(meta.VolString(), typeid(*this).name(), aux);
    }
  }; // CloverSigmaOprod

  template<typename Float, typename Output, typename InputA, typename InputB>
  void computeCloverSigmaOprodCuda(Output oprod, cudaGaugeField& out, InputA& inA, InputB& inB,
<<<<<<< HEAD
				   const unsigned int parity, const double coeff, int mu, int nu, int shift) {
    // Create the arguments
    CloverSigmaOprodArg<Float,Output,InputA,InputB> arg(parity, coeff, mu, nu, shift, inA, inB, oprod, out);
=======
				   const unsigned int parity, const double coeff, int shift) {
    // Create the arguments 
    CloverSigmaOprodArg<Float,Output,InputA,InputB> arg(parity, coeff, shift, inA, inB, oprod, out);
>>>>>>> 2d80a80e
    CloverSigmaOprod<Float,Output,InputA,InputB> sigma_oprod(arg, out, QUDA_CUDA_FIELD_LOCATION);
    sigma_oprod.apply(0);
  } // computeCloverSigmaOprodCuda

#endif // GPU_CLOVER_FORCE

  void computeCloverSigmaOprod(cudaGaugeField& oprod,
			       cudaColorSpinorField& x,
			       cudaColorSpinorField& p,
			       const double coeff, int shift)
  {

#ifdef GPU_CLOVER_DIRAC
    if(oprod.Order() != QUDA_FLOAT2_GAUGE_ORDER)
      errorQuda("Unsupported output ordering: %d\n", oprod.Order());

    if(x.Precision() != oprod.Precision()) errorQuda("Mixed precision not supported: %d %d\n", x.Precision(), oprod.Precision());

    for (int parity=0; parity<2; parity++) {
      ColorSpinorField& inA = (parity&1) ? x.Odd() : x.Even();
      ColorSpinorField& inB = (parity&1) ? p.Odd() : p.Even();

      if(x.Precision() == QUDA_DOUBLE_PRECISION){
	Spinor<double2, double2, 12, 0, 0> spinorA(inA);
	Spinor<double2, double2, 12, 0, 1> spinorB(inB);
	computeCloverSigmaOprodCuda<double>(gauge::FloatNOrder<double, 18, 2, 18>(oprod),
					    oprod, spinorA, spinorB, parity, coeff, shift);
      } else {
	errorQuda("Unsupported precision: %d\n", x.Precision());
      }
    } // parity

#else // GPU_CLOVER_DIRAC not defined
    errorQuda("Clover Dirac operator has not been built!");
#endif

    checkCudaError();
    return;
  } // computeCloverForce

} // namespace quda<|MERGE_RESOLUTION|>--- conflicted
+++ resolved
@@ -15,7 +15,7 @@
   namespace { // anonymous
 #include <texture.h>
   }
-
+  
   template<typename Float, typename Output, typename InputA, typename InputB>
   struct CloverSigmaOprodArg {
     unsigned int length;
@@ -25,26 +25,17 @@
     Output oprod;
     Float coeff;
     int count;
-
+      
     CloverSigmaOprodArg(const unsigned int parity,
 			const double coeff,
 			int count,
 			InputA& inA,
 			InputB& inB,
 			Output& oprod,
-<<<<<<< HEAD
-			GaugeField &meta) : length(meta.VolumeCB()), parity(parity),
-					    inA(inA), inB(inB), oprod(oprod),
-					    coeff(coeff), mu(mu), nu(nu), count(count)
-    {
-
-    }
-=======
 			GaugeField &meta) : length(meta.VolumeCB()), parity(parity), 
 					    inA(inA), inB(inB), oprod(oprod), 
 					    coeff(coeff), count(count)
     { }
->>>>>>> 2d80a80e
   };
 
   template<typename real, typename Output, typename InputA, typename InputB>
@@ -89,36 +80,31 @@
     return;
   } // sigmaOprodKernel
 
-
+  
   template<typename Float, typename Output, typename InputA, typename InputB>
   class CloverSigmaOprod : public Tunable {
-
+    
   private:
     CloverSigmaOprodArg<Float,Output,InputA,InputB> &arg;
     const GaugeField &meta;
     QudaFieldLocation location; // location of the lattice fields
-
+    
     unsigned int sharedBytesPerThread() const { return 0; }
     unsigned int sharedBytesPerBlock(const TuneParam &) const { return 0; }
-
+    
     unsigned int minThreads() const { return arg.length; }
     bool tuneGridDim() const { return false; }
-
+    
   public:
     CloverSigmaOprod(CloverSigmaOprodArg<Float,Output,InputA,InputB> &arg,
 		     const GaugeField &meta, QudaFieldLocation location)
       : arg(arg), meta(meta), location(location) {
-<<<<<<< HEAD
-      writeAuxString("prec=%lu,stride=%d,mu=%d,nu=%d",
-		     sizeof(Float), arg.inA.Stride(), arg.mu, arg.nu);
-=======
       writeAuxString("prec=%lu,stride=%d", sizeof(Float), arg.inA.Stride());
->>>>>>> 2d80a80e
       // this sets the communications pattern for the packing kernel
-    }
-
+    } 
+    
     virtual ~CloverSigmaOprod() {}
-
+    
     void apply(const cudaStream_t &stream){
       if(location == QUDA_CUDA_FIELD_LOCATION){
 	// Disable tuning for the time being
@@ -128,21 +114,6 @@
 	errorQuda("No CPU support for staggered outer-product calculation\n");
       }
     } // apply
-<<<<<<< HEAD
-
-    void preTune(){
-      this->arg.oprod.save();
-    }
-    void postTune(){
-      this->arg.oprod.load();
-    }
-
-    long long flops() const {
-      return ((long long)arg.length)*(0 + 144 + 36); // spin_mu_nu + spin trace + multiply-add
-    }
-    long long bytes() const {
-      return ((long long)arg.length)*(arg.inA.Bytes() + arg.inB.Bytes() + 2*arg.oprod.Bytes());
-=======
     
     void preTune() { this->arg.oprod.save(); }
     void postTune() { this->arg.oprod.load(); }
@@ -152,40 +123,33 @@
     }
     long long bytes() const { 
       return ((long long)arg.length)*6*(arg.inA.Bytes() + arg.inB.Bytes() + 2*arg.oprod.Bytes());
->>>>>>> 2d80a80e
     }
-
-    TuneKey tuneKey() const {
+  
+    TuneKey tuneKey() const { 
       return TuneKey(meta.VolString(), typeid(*this).name(), aux);
     }
   }; // CloverSigmaOprod
-
+  
   template<typename Float, typename Output, typename InputA, typename InputB>
   void computeCloverSigmaOprodCuda(Output oprod, cudaGaugeField& out, InputA& inA, InputB& inB,
-<<<<<<< HEAD
-				   const unsigned int parity, const double coeff, int mu, int nu, int shift) {
-    // Create the arguments
-    CloverSigmaOprodArg<Float,Output,InputA,InputB> arg(parity, coeff, mu, nu, shift, inA, inB, oprod, out);
-=======
 				   const unsigned int parity, const double coeff, int shift) {
     // Create the arguments 
     CloverSigmaOprodArg<Float,Output,InputA,InputB> arg(parity, coeff, shift, inA, inB, oprod, out);
->>>>>>> 2d80a80e
     CloverSigmaOprod<Float,Output,InputA,InputB> sigma_oprod(arg, out, QUDA_CUDA_FIELD_LOCATION);
     sigma_oprod.apply(0);
   } // computeCloverSigmaOprodCuda
-
+  
 #endif // GPU_CLOVER_FORCE
 
   void computeCloverSigmaOprod(cudaGaugeField& oprod,
-			       cudaColorSpinorField& x,
+			       cudaColorSpinorField& x,  
 			       cudaColorSpinorField& p,
 			       const double coeff, int shift)
   {
 
 #ifdef GPU_CLOVER_DIRAC
     if(oprod.Order() != QUDA_FLOAT2_GAUGE_ORDER)
-      errorQuda("Unsupported output ordering: %d\n", oprod.Order());
+      errorQuda("Unsupported output ordering: %d\n", oprod.Order());    
 
     if(x.Precision() != oprod.Precision()) errorQuda("Mixed precision not supported: %d %d\n", x.Precision(), oprod.Precision());
 
@@ -204,11 +168,11 @@
     } // parity
 
 #else // GPU_CLOVER_DIRAC not defined
-    errorQuda("Clover Dirac operator has not been built!");
+    errorQuda("Clover Dirac operator has not been built!"); 
 #endif
 
     checkCudaError();
     return;
-  } // computeCloverForce
+  } // computeCloverForce  
 
 } // namespace quda