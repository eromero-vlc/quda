--- conflicted
+++ resolved
@@ -442,12 +442,8 @@
 
   //Calculates the coarse gauge field
   template<typename Float, typename F, typename coarseGauge, typename fineGauge, typename fineClover>
-<<<<<<< HEAD
-  void calculateY(coarseGauge &Y, coarseGauge &X, F &UV, F &V, fineGauge &G, fineClover *C, const int *x_size, const int *xc_size, double kappa) {
-=======
   void calculateY(coarseGauge &Y, coarseGauge &X, F &UV, F &V, fineGauge &G, fineClover *C,
 		  const int *x_size, const int *xc_size, double kappa) {
->>>>>>> d8a7a94a
     if (UV.GammaBasis() != QUDA_DEGRAND_ROSSI_GAMMA_BASIS) errorQuda("Gamma basis not supported");
     const QudaGammaBasis basis = QUDA_DEGRAND_ROSSI_GAMMA_BASIS;
 
@@ -521,10 +517,6 @@
 
     if(c != NULL) {
       cFine cAccessor(const_cast<CloverField&>(*c));
-<<<<<<< HEAD
-
-=======
->>>>>>> d8a7a94a
       calculateY<Float>(yAccessor, xAccessor, uvAccessor, vAccessor, gAccessor, &cAccessor, g.X(), Y.X(), kappa);
     }
     else {
@@ -671,551 +663,10 @@
     else {
       calculateY(Y, X, uv, T, g, NULL, kappa);
     }
-<<<<<<< HEAD
-  }
-
-  //Adds the reverse links to the coarse local term, which is just
-  //the conjugate of the existing coarse local term but with
-  //plus/minus signs for off-diagonal spin components
-  //Also multiply by the appropriate factor of -2*kappa
-  template<typename Float, typename Gauge>
-  void createKSCoarseLocal(Gauge &X, int ndim, const int *xc_size, double k) {
-    const int nColor = X.NcolorCoarse();
-    const int nSpin = X.NspinCoarse();
-    if (nSpin != 2) errorQuda("\nWrong coarse spin degrees.\n");
-
-    Float kap = (Float) k;//mass term
-    complex<Float> *Xlocal = new complex<Float>[nSpin*nSpin*nColor*nColor];
-	
-    for (int parity=0; parity<2; parity++) {
-      for (int x_cb=0; x_cb<X.Volume()/2; x_cb++) {
-
-	for(int s_row = 0; s_row < nSpin; s_row++) { //Spin row
-	  for(int s_col = 0; s_col < nSpin; s_col++) { //Spin column
-	    
-	    //Copy the Hermitian conjugate term to temp location 
-	    for(int ic_c = 0; ic_c < nColor; ic_c++) { //Color row
-	      for(int jc_c = 0; jc_c < nColor; jc_c++) { //Color column
-		//Flip s_col, s_row on the rhs because of Hermitian conjugation.  Color part left untransposed.
-		Xlocal[((nSpin*s_col+s_row)*nColor+ic_c)*nColor+jc_c] = X(0,parity,x_cb,s_row, s_col, ic_c, jc_c);
-	      }	
-	    }
-	  }
-	}
-	      
-	for(int s_row = 0; s_row < nSpin; s_row++) { //Spin row
-	  for(int s_col = 0; s_col < nSpin; s_col++) { //Spin column
-            for(int ic_c = 0; ic_c < nColor; ic_c++) { //Color row
-//!
-	      if(s_row == s_col){
-                X(0,parity,x_cb, parity, parity, ic_c,ic_c) += (parity == 0) ? +1.0 : -1.0;
-                continue;
-              }
-//!
-	      for(int jc_c = 0; jc_c < nColor; jc_c++) { //Color column
-		//Transpose color part
-		X(0,parity,x_cb,s_row,s_col,ic_c,jc_c) = 2*kap*(+X(0,parity,x_cb,s_row,s_col,ic_c,jc_c)-conj(Xlocal[((nSpin*s_row+s_col)*nColor+jc_c)*nColor+ic_c]));//always minus sign?
-	      } //Color column
-	    } //Color row
-	  } //Spin column
-	} //Spin row
-
-      } // x_cb
-    } //parity
-
-    delete[] Xlocal;
-
-    return;
-  }
-
-  //added HISQ links
-  template<typename Float, int dir, typename F, typename fineGauge>
-  void computeKSUV(F &UV, const F &V, const fineGauge *FL, const fineGauge *LL, int ndim, 
-                   const int *x_size) {
-	
-    int coord[QUDA_MAX_DIM];
-     
-    for (int parity=0; parity<2; parity++) {
-      int x_cb = 0;
-      for (coord[3]=0; coord[3]<x_size[3]; coord[3]++) {
-	for (coord[2]=0; coord[2]<x_size[2]; coord[2]++) {
-	  for (coord[1]=0; coord[1]<x_size[1]; coord[1]++) {
-	    for (coord[0]=0; coord[0]<x_size[0]/2; coord[0]++) {
-	      int coord_tmp  = coord[dir];
-              int coord_3[4] = {coord[0], coord[1], coord[2], coord[3]} ; 
-
-	      //Shift the V field w/respect to G (must be on full field coords)
-	      int oddBit = (parity + coord[1] + coord[2] + coord[3]) & 1;
-	      if (dir==0) coord[0] = 2*coord[0] + oddBit;
-              //!
- 	      coord[dir]   = (coord[dir]+1)%x_size[dir];
-              if(LL != NULL) coord_3[dir] = (coord_3[dir]+3)%x_size[dir];
-
-	      if (dir==0) {coord[0] /= 2; coord_3[0] /= 2;}
-
-	      int y_cb = ((coord[3]*x_size[2]+coord[2])*x_size[1]+coord[1])*(x_size[0]/2) + coord[0];
-              int y3_cb = (LL != NULL) ? (((coord_3[3]*x_size[2]+coord_3[2])*x_size[1]+coord_3[1])*(x_size[0]/2) + coord_3[0]) : 0;
-
-	      for(int ic_c = 0; ic_c < V.Nvec(); ic_c++) {  //Coarse Color
-                for(int ic = 0; ic < FL->Ncolor(); ic++) { //Fine Color rows of gauge field
-		   for(int jc = 0; jc < FL->Ncolor(); jc++) {  //Fine Color columns of gauge field
-		      UV(parity, x_cb, 0, ic, ic_c) += (*FL)(dir, parity, x_cb, ic, jc) * V((parity+1)&1, y_cb, 0, jc, ic_c);//mind transformation to the opposite parity field: in UVU operation.
-                      if(LL != NULL) UV(parity, x_cb, 0, ic, ic_c) += (*LL)(dir, parity, x_cb, ic, jc) * V((parity+1)&1, y3_cb, 0, jc, ic_c);
-		   }  //Fine color columns
-		}  //Fine color rows
-	      }  //Coarse color
-
-	      coord[dir] = coord_tmp; //restore
-	      x_cb++;
-	    }
-	  }
-	}
-      }
-    } // parity
-
-  }  //UV
-
-//KS (also HISQ) operator:
-  template<typename Float, int dir, typename F, typename coarseGauge>
-  void computeKSVUV(coarseGauge &Y, coarseGauge &X, const F &UV, const F &V, const int nfinecolors,
-		  const int *x_size, const int *xc_size, const int *geo_bs) {
-
-    const int nDim = 4;
-    Float half = 0.5;
-    int coarse_size = 1;
-    for(int d = 0; d<nDim; d++) coarse_size *= xc_size[d];
-    int coord[QUDA_MAX_DIM];
-    int coord_coarse[QUDA_MAX_DIM];
-
-    // paralleling this requires care with respect to race conditions
-    // on CPU, parallelize over dimension not parity
-    Float eta = 1.0;
-
-    //#pragma omp parallel for 
-    for (int parity=0; parity<2; parity++) {
-      int x_cb = 0;
-      for (coord[3]=0; coord[3]<x_size[3]; coord[3]++) {
-        if(dir == 3) eta *= -1.0;
-	for (coord[2]=0; coord[2]<x_size[2]; coord[2]++) {
-          if(dir >= 2) eta *= -1.0;
-	  for (coord[1]=0; coord[1]<x_size[1]; coord[1]++) {
-            if(dir >= 1) eta *= -1.0;
-	    for (coord[0]=0; coord[0]<x_size[0]/2; coord[0]++) {
-
-	      int oddBit = (parity + coord[1] + coord[2] + coord[3])&1;
-	      coord[0] = 2*coord[0] + oddBit;
-	      for(int d = 0; d < nDim; d++) coord_coarse[d] = coord[d]/geo_bs[d];
-
-	      //Check to see if we are on the edge of a block, i.e.
-	      //if this color matrix connects adjacent blocks.  If
-	      //adjacent site is in same block, M = X, else M = Y
-	      bool isDiagonal = (((coord[dir]+1)%x_size[dir])/geo_bs[dir] == coord_coarse[dir]) || (((coord[dir]+3)%x_size[dir])/geo_bs[dir] == coord_coarse[dir]) ? true : false;
-
-	      coarseGauge &M =  isDiagonal ? X : Y;
-	      const int dim_index = isDiagonal ? 0 : dir;
-
-	      int coarse_parity = 0;
-	      for (int d=0; d<nDim; d++) coarse_parity += coord_coarse[d];
-	      coarse_parity &= 1;
-	      coord_coarse[0] /= 2;
-	      int coarse_x_cb = ((coord_coarse[3]*xc_size[2]+coord_coarse[2])*xc_size[1]+coord_coarse[1])*(xc_size[0]/2) + coord_coarse[0];
-	      
-	      //printf("(%d,%d)\n", coarse_x_cb, coarse_parity);
-
-	      coord[0] /= 2;
-
-              int coarse_spin_row = parity == 0 ? 0 : 1  ;
-              int coarse_spin_col = (1 - coarse_spin_row); 
-
-              half *= eta; //multiply by sing factor 
-
-              for(int ic_c = 0; ic_c < Y.NcolorCoarse(); ic_c++) { //Coarse Color row
-		for(int jc_c = 0; jc_c < Y.NcolorCoarse(); jc_c++) { //Coarse Color column
-		  for(int ic = 0; ic < nfinecolors; ic++) { //Sum over fine color
-		      M(dir,coarse_parity,coarse_x_cb,coarse_spin_row, coarse_spin_col,ic_c,jc_c) += half*conj(V(parity, x_cb, 0, ic, ic_c)) * UV(parity, x_cb, 0, ic, jc_c);
-		  } //Fine color
-		} //Coarse Color column
-	      } //Coarse Color row
-	      x_cb++;
-	    } // coord[0]
-	  } // coord[1]
-	} // coord[2]
-      } // coord[3]
-    } // parity
-    
-    return;
-  }
-
- //Calculates the coarse gauge field: separated from coarseSpin = 2 computations:
-  template<typename Float, typename F, typename coarseGauge, typename fineGauge>
-  void calculateKSY(coarseGauge &Y, coarseGauge &X, F &UV, F &V, fineGauge *FL, fineGauge *LL, const int *x_size, double k) {
-
-    if (FL->Ndim() != 4) errorQuda("Number of dimensions not supported");
-    const int nDim = 4;
-
-    const int *xc_size = Y.Field().X();
-    int geo_bs[QUDA_MAX_DIM]; 
-    for(int d = 0; d < nDim; d++) geo_bs[d] = x_size[d]/xc_size[d];
-
-    for(int d = 0; d < nDim; d++) 
-    {
-      //First calculate UV
-      setZero<Float,F>(UV);
-
-      printfQuda("Computing %d UV and VUV\n", d);
-      //Calculate UV and then VUV for this direction, accumulating directly into the coarse gauge field Y
-      if (d==0) {
-        computeKSUV<Float,0>(UV, V, FL, LL, nDim, x_size);
-        computeKSVUV<Float,0>(Y, X, UV, V, FL->Ncolor(), x_size, xc_size, geo_bs);
-      } else if (d==1) {
-        computeKSUV<Float,1>(UV, V, FL, LL, nDim, x_size);
-        computeKSVUV<Float,1>(Y, X, UV, V, FL->Ncolor(), x_size, xc_size, geo_bs);
-      } else if (d==2) {
-        computeKSUV<Float,2>(UV, V, FL, LL, nDim, x_size);
-        computeKSVUV<Float,2>(Y, X, UV, V, FL->Ncolor(), x_size, xc_size, geo_bs);
-      } else {
-        computeKSUV<Float,3>(UV, V, FL, LL, nDim, x_size);
-        computeKSVUV<Float,3>(Y, X, UV, V, FL->Ncolor(), x_size, xc_size, geo_bs);
-      }
-
-      printf("UV2[%d] = %e\n", d, UV.norm2());
-      printf("Y2[%d] = %e\n", d, Y.norm2(d));
-    }
-
-    printf("X2 = %e\n", X.norm2(0));
-    printfQuda("Computing coarse diagonal\n");
-    createKSCoarseLocal<Float>(X, nDim, xc_size, k);
-
-    printf("X2 = %e\n", X.norm2(0));
-
-  }
-
-
-
-  template <typename Float, QudaFieldOrder csOrder, QudaGaugeFieldOrder gOrder, int fineColor, int coarseColor, int coarseSpin>
-  void calculateKSY(GaugeField &Y, GaugeField &X, ColorSpinorField &uv, const Transfer &T, GaugeField *f, GaugeField *l, double k) {
-
-    const int fineSpin = 1;
-
-    typedef typename colorspinor::FieldOrderCB<Float,fineSpin,fineColor,coarseColor,csOrder> F;
-    typedef typename gauge::FieldOrder<Float,fineColor,1,gOrder> gFine;
-    typedef typename gauge::FieldOrder<Float,coarseSpin*coarseColor,1,gOrder> gCoarse;
-
-    F vAccessor(const_cast<ColorSpinorField&>(T.Vectors()));
-    F uvAccessor(const_cast<ColorSpinorField&>(uv));
-    gFine fAccessor(const_cast<GaugeField&>(*f));
-    gCoarse yAccessor(const_cast<GaugeField&>(Y));
-    gCoarse xAccessor(const_cast<GaugeField&>(X));
-
-    if(l != NULL) {
-      gFine lAccessor(const_cast<GaugeField&>(*l));
-      calculateKSY<Float>(yAccessor, xAccessor, uvAccessor, vAccessor, &fAccessor, &lAccessor, f->X(), k);
-    }
-    else {
-      gFine *lAccessor = NULL;
-      calculateKSY<Float>(yAccessor, xAccessor, uvAccessor, vAccessor, &fAccessor, lAccessor, f->X(), k);
-    }    
-  }
-
-  // template on the number of coarse degrees of freedom
-  template <typename Float, QudaFieldOrder csOrder, QudaGaugeFieldOrder gOrder, int fineColor>
-  void calculateKSY(GaugeField &Y, GaugeField &X, ColorSpinorField &uv, const Transfer &T, GaugeField *f, GaugeField *l, double k) {
-
-    if ((T.Vectors().Nspin() != 1) && (T.Vectors().Nspin()/T.Spin_bs() != 2))  errorQuda("Unsupported number of coarse spins %d\n",T.Vectors().Nspin()/T.Spin_bs());
-    const int coarseSpin = 2;
-    const int coarseColor = Y.Ncolor() / coarseSpin;
-
-    if (coarseColor == 2) {
-      calculateKSY<Float,csOrder,gOrder,fineColor,2, coarseSpin>(Y, X, uv, T, f, l, k);
-    } else if (coarseColor == 24) {
-      calculateKSY<Float,csOrder,gOrder,fineColor,24, coarseSpin>(Y, X, uv, T, f, l, k);
-    } else if (coarseColor == 48) {
-      calculateKSY<Float,csOrder,gOrder,fineColor,48, coarseSpin>(Y, X, uv, T, f, l, k);
-    } else {
-      errorQuda("Unsupported number of coarse dof %d\n", Y.Ncolor());
-    }
-  }
-
-
-  // template on fine colors
-  template <typename Float, QudaFieldOrder csOrder, QudaGaugeFieldOrder gOrder>
-  void calculateKSY(GaugeField &Y, GaugeField &X, ColorSpinorField &uv, const Transfer &T, GaugeField *f, GaugeField *l, double k) {
-    if (f->Ncolor() == 3) {
-      if( !l ) if( f->Ncolor() != l->Ncolor() ) errorQuda("Unsupported number of colors %d\n", l->Ncolor());
-      calculateKSY<Float,csOrder,gOrder, 3>(Y, X, uv, T, f, l, k);
-    } else {
-      errorQuda("Unsupported number of colors %d\n", f->Ncolor());
-    }
-  }
-
-  template <typename Float, QudaFieldOrder csOrder>
-  void calculateKSY(GaugeField &Y, GaugeField &X, ColorSpinorField &uv, const Transfer &T, GaugeField *f, GaugeField *l, double k) {
-    if (f->FieldOrder() == QUDA_QDP_GAUGE_ORDER) {
-      if( !l ) if( l->FieldOrder() != QUDA_QDP_GAUGE_ORDER ) errorQuda("Unsupported field order for long links %d\n", l->FieldOrder());
-      calculateKSY<Float,csOrder,QUDA_QDP_GAUGE_ORDER>(Y, X, uv, T, f, l, k);
-    } else {
-      errorQuda("Unsupported field order %d\n", f->FieldOrder());
-    }
-  }
-
- template <typename Float>
-  void calculateKSY(GaugeField &Y, GaugeField &X, ColorSpinorField &uv, const Transfer &T, GaugeField *f, GaugeField *l, double k) {
-    if (T.Vectors().FieldOrder() == QUDA_SPACE_SPIN_COLOR_FIELD_ORDER) {
-      calculateKSY<Float,QUDA_SPACE_SPIN_COLOR_FIELD_ORDER>(Y, X, uv, T, f, l, k);
-    } else {
-      errorQuda("Unsupported field order %d\n", T.Vectors().FieldOrder());
-    }
-  }
-
-  //Does the heavy lifting of creating the coarse color matrices Y
-  void calculateKSY(GaugeField &Y, GaugeField &X, ColorSpinorField &uv, const Transfer &T, GaugeField *f, GaugeField *l, double k) {
-    if (X.Precision() != Y.Precision() || Y.Precision() != uv.Precision() ||
-        Y.Precision() != T.Vectors().Precision() || Y.Precision() != f->Precision())
-    {
-      errorQuda("Unsupported precision mix");
-      if(l != NULL) if(Y.Precision() != l->Precision()) errorQuda("Unsupported precision mix for long links.");
-    }
-
-    printfQuda("Computing Y field......\n");
-    if (Y.Precision() == QUDA_DOUBLE_PRECISION) {
-      calculateKSY<double>(Y, X, uv, T, f, l, k);
-    } else if (Y.Precision() == QUDA_SINGLE_PRECISION) {
-      calculateKSY<float>(Y, X, uv, T, f, l, k);
-    } else {
-      errorQuda("Unsupported precision %d\n", Y.Precision());
-    }
-    if(l)
-     printfQuda("....done computing Y field for improved staggered operator\n");  
-    else 
-     printfQuda("....done computing Y field for naive staggered operator\n");
-  }
-
-  //Calculates the coarse color matrix and puts the result in Y.
-  //N.B. Assumes Y, X have been allocated.
-  void CoarseKSOp(const Transfer &T, GaugeField &Y, GaugeField &X, const cudaGaugeField *fat_links, const cudaGaugeField *long_links,  double k) {
-    QudaPrecision precision = Y.Precision();
-    //First make a cpu gauge field from the cuda gauge field
-
-    int pad = 0;
-    GaugeFieldParam fat_param(fat_links->X(), precision, fat_links->Reconstruct(), pad, fat_links->Geometry());
-    fat_param.order = QUDA_QDP_GAUGE_ORDER;
-    fat_param.fixed = fat_links->GaugeFixed();
-    fat_param.link_type = fat_links->LinkType();
-    fat_param.t_boundary = fat_links->TBoundary();
-    fat_param.anisotropy = fat_links->Anisotropy();
-    fat_param.gauge = NULL;
-    fat_param.create = QUDA_NULL_FIELD_CREATE;
-    fat_param.siteSubset = QUDA_FULL_SITE_SUBSET;
-
-    cpuGaugeField *f = new cpuGaugeField(fat_param);
-    cpuGaugeField *l = NULL;
-
-    //Copy the cuda gauge field to the cpu
-    fat_links->saveCPUField(*f, QUDA_CPU_FIELD_LOCATION);
-
-    if(long_links)
-    {
-      GaugeFieldParam long_param(long_links->X(), precision, long_links->Reconstruct(), pad, long_links->Geometry());
-      long_param.order = QUDA_QDP_GAUGE_ORDER;
-      long_param.fixed = long_links->GaugeFixed();
-      long_param.link_type = long_links->LinkType();
-      long_param.t_boundary = long_links->TBoundary();
-      long_param.anisotropy = long_links->Anisotropy();
-      long_param.gauge = NULL;
-      long_param.create = QUDA_NULL_FIELD_CREATE;
-      long_param.siteSubset = QUDA_FULL_SITE_SUBSET;
-      //Copy the cuda gauge field to the cpu
-      long_links->saveCPUField(*l, QUDA_CPU_FIELD_LOCATION);
-    }
-
-
-
-    //Create a field UV which holds U*V.  Has the same structure as V.
-    ColorSpinorParam UVparam(T.Vectors());
-    UVparam.create = QUDA_ZERO_FIELD_CREATE;
-    cpuColorSpinorField uv(UVparam);
-
-    //If the fine lattice operator is the clover operator, copy the cudaCloverField to cpuCloverField
-    calculateKSY(Y, X, uv, T, f, l, k);
-
-    delete f;
-    if(long_links) delete l;
-
-  }
-
-
-
-  //Apply the coarse KS Dslash to a vector:
-  //out(x) = M*in = \sum_mu Y_{-\mu}(x)in(x+mu) + Y^\dagger_mu(x-mu)in(x-mu)
-  template<typename Float, int nDim, typename F, typename Gauge>
-  void coarseKSDslash(F &out, F &in, Gauge &Y, Gauge &X, Float k) {
-    const int Nc = in.Ncolor();
-    int x_size[QUDA_MAX_DIM];
-    for(int d = 0; d < nDim; d++) x_size[d] = in.X(d);
-
-    //#pragma omp parallel for 
-    for (int parity=0; parity<2; parity++) {
-      for(int x_cb = 0; x_cb < in.Volume()/2; x_cb++) { //Volume
-	int coord[QUDA_MAX_DIM];
-	in.LatticeIndex(coord,parity*in.Volume()/2+x_cb);
-
-	for(int c = 0; c < Nc; c++) out(parity, x_cb, 0, c) = (Float)0.0; 
-
-	for(int d = 0; d < nDim; d++) { //Ndim
-	  //Forward link - compute fwd offset for spinor fetch
-	  int coordTmp = coord[d];
-	  coord[d] = (coord[d] + 1)%x_size[d];
-	  int fwd_idx = 0;
-	  for(int dim = nDim-1; dim >= 0; dim--) fwd_idx = x_size[dim] * fwd_idx + coord[dim];
-	  coord[d] = coordTmp;
-
-          for(int c_row = 0; c_row < Nc; c_row++) { //Color row
-  	    for(int c_col = 0; c_col < Nc; c_col++) { //Color column
-	        out(parity, x_cb, 0, c_row) += Y(d, parity, x_cb, 0, 1, c_row, c_col) * in((parity+1)&1, fwd_idx/2, 1, c_col);
-	        out(parity, x_cb, 1, c_row) += Y(d, parity, x_cb, 1, 0, c_row, c_col) * in((parity+1)&1, fwd_idx/2, 0, c_col);
-	    } //Color column
-	  } //Color row
-
-	  //Backward link - compute back offset for spinor and gauge fetch
-	  int back_idx = 0;
-	  coord[d] = (coordTmp - 1 + x_size[d])%x_size[d];
-	  for(int dim = nDim-1; dim >= 0; dim--) back_idx = x_size[dim] * back_idx + coord[dim];
-	  coord[d] = coordTmp;
-
-          for(int c_row = 0; c_row < Nc; c_row++) { //Color row
-	     for(int c_col = 0; c_col < Nc; c_col++) { //Color column
-		  out(parity, x_cb, 0, c_row) += - conj(Y(d,(parity+1)&1, back_idx/2, 0, 1, c_col, c_row))* in((parity+1)&1, back_idx/2, 1, c_col);//(Remark: note the minus sign.)
-		  out(parity, x_cb, 1, c_row) += - conj(Y(d,(parity+1)&1, back_idx/2, 1, 0, c_col, c_row))* in((parity+1)&1, back_idx/2, 0, c_col);//(Remark: note the minus sign.)
-	     } //Color column
-	  } //Color row
-	} //nDim
-
-	// apply mass term
-	for (int c=0; c<Nc; c++) out(parity, x_cb, 0, c) *= -(Float)2.0*k;
-
-	// apply clover term
-        for(int c = 0; c < Nc; c++) { //Color out
-           for(int c_col = 0; c_col < Nc; c_col++) { //Color in
-                out(parity,x_cb,0,c) += X(0, parity, x_cb, 0, 0, c, c_col)*in(parity,x_cb,0,c_col);
-                out(parity,x_cb,1,c) += X(0, parity, x_cb, 1, 0, c, c_col)*in(parity,x_cb,0,c_col);
-                out(parity,x_cb,0,c) += X(0, parity, x_cb, 0, 1, c, c_col)*in(parity,x_cb,1,c_col);
-                out(parity,x_cb,1,c) += X(0, parity, x_cb, 1, 1, c, c_col)*in(parity,x_cb,1,c_col);
-	   } //Color in
-        } //Color out
-      }//VolumeCB
-    } // parity
-
-    return;    
-  }
-
-  //Multiply a field by a real constant
-  template<typename Float, typename F>
-  void F_eq_rF(F &f, Float r) {
-    for(int i = 0; i < f.Volume(); i++) {
-      for(int s = 0; s < f.Nspin(); s++) {
-        for(int c = 0; c < f.Ncolor(); c++) {
-          f(i,s,c) *= r;
-        }
-      }
-    }
-  }
-=======
->>>>>>> d8a7a94a
 
     // now exchange Y halos for multi-process dslash
     Y.exchangeGhost();
 
-<<<<<<< HEAD
-  template <typename Float, QudaFieldOrder csOrder, QudaGaugeFieldOrder gOrder, int coarseColor, int coarseSpin>
-  void ApplyCoarse(ColorSpinorField &out, const ColorSpinorField &in, const GaugeField &Y, const GaugeField &X, double kappa) {
-    typedef typename colorspinor::FieldOrderCB<Float,coarseSpin,coarseColor,1,csOrder> F;
-    typedef typename gauge::FieldOrder<Float,coarseColor*coarseSpin,coarseSpin,gOrder> G;
-    F outAccessor(const_cast<ColorSpinorField&>(out));
-    F inAccessor(const_cast<ColorSpinorField&>(in));
-    G yAccessor(const_cast<GaugeField&>(Y));
-    G xAccessor(const_cast<GaugeField&>(X));
-    if(coarseSpin  == 2)
-      coarseDslash<Float,4,F,G>(outAccessor, inAccessor, yAccessor, xAccessor, (Float)kappa);
-    else if(coarseSpin  == 1)
-      coarseKSDslash<Float,4,F,G>(outAccessor, inAccessor, yAccessor, xAccessor, (Float)kappa);
-  }
-
-  // template on the number of coarse colors
-  template <typename Float, QudaFieldOrder csOrder, QudaGaugeFieldOrder gOrder, int coarseSpin>
-  void ApplyCoarse(ColorSpinorField &out, const ColorSpinorField &in, const GaugeField &Y, const GaugeField &X, double kappa) {
-
-    if (in.Ncolor() == 2) { 
-      ApplyCoarse<Float,csOrder,gOrder,2,coarseSpin>(out, in, Y, X, kappa);
-    } else if (in.Ncolor() == 24) { 
-      ApplyCoarse<Float,csOrder,gOrder,24,coarseSpin>(out, in, Y, X, kappa);
-    } else if (in.Ncolor() == 48) { 
-      ApplyCoarse<Float,csOrder,gOrder,48,coarseSpin>(out, in, Y, X, kappa);
-    } else {
-      errorQuda("Unsupported number of coarse dof %d\n", Y.Ncolor());
-    }
-  }
-
-
-  // template on the number of coarse colors
-  template <typename Float, QudaFieldOrder csOrder, QudaGaugeFieldOrder gOrder>
-  void ApplyCoarse(ColorSpinorField &out, const ColorSpinorField &in, const GaugeField &Y, const GaugeField &X, double kappa) {
-    if (in.Nspin() > 2) errorQuda("Unsupported number of coarse spins %d\n",in.Nspin());
-
-    if (in.Nspin() == 2) { 
-      ApplyCoarse<Float,csOrder,gOrder,2>(out, in, Y, X, kappa);
-    } else if (in.Ncolor() == 1) { 
-      ApplyCoarse<Float,csOrder,gOrder,1>(out, in, Y, X, kappa);
-    } else {
-      errorQuda("Unsupported number of coarse dof %d\n", in.Nspin());
-    }
-  }
-
-  template <typename Float, QudaFieldOrder fOrder>
-  void ApplyCoarse(ColorSpinorField &out, const ColorSpinorField &in, const GaugeField &Y, const GaugeField &X, double kappa) {
-    if (Y.FieldOrder() == QUDA_QDP_GAUGE_ORDER) {
-      ApplyCoarse<Float,fOrder,QUDA_QDP_GAUGE_ORDER>(out, in, Y, X, kappa);
-    } else {
-      errorQuda("Unsupported field order %d\n", Y.FieldOrder());
-    }
-  }
-
-  template <typename Float>
-  void ApplyCoarse(ColorSpinorField &out, const ColorSpinorField &in, const GaugeField &Y, const GaugeField &X, double kappa) {
-    if (in.FieldOrder() == QUDA_SPACE_SPIN_COLOR_FIELD_ORDER) {
-      ApplyCoarse<Float,QUDA_SPACE_SPIN_COLOR_FIELD_ORDER>(out, in, Y, X, kappa);
-    } else {
-      errorQuda("Unsupported field order %d\n", in.FieldOrder());
-    }
-  }
-
-
-  //Apply the coarse Dirac matrix to a coarse grid vector
-  //out(x) = M*in = X*in - 2*kappa*\sum_mu Y_{-\mu}(x)in(x+mu) + Y^\dagger_mu(x-mu)in(x-mu)
-  //Uses the kappa normalization for the Wilson operator.
-  //Note factor of 2*kappa compensates for the factor of 1/2 already
-  //absorbed into the Y matrices.
-  void ApplyCoarse(ColorSpinorField &out, const ColorSpinorField &in, const GaugeField &Y, const GaugeField &X, double kappa) {
-    if (Y.Precision() != in.Precision() || X.Precision() != Y.Precision() || Y.Precision() != out.Precision())
-      errorQuda("Unsupported precision mix");
-
-    if (in.V() == out.V()) errorQuda("Aliasing pointers");
-    if (out.Precision() != in.Precision() ||
-	Y.Precision() != in.Precision() ||
-	X.Precision() != in.Precision()) 
-      errorQuda("Precision mismatch out=%d in=%d Y=%d X=%d", 
-		out.Precision(), in.Precision(), Y.Precision(), X.Precision());
-
-    if (Y.Precision() == QUDA_DOUBLE_PRECISION) {
-      ApplyCoarse<double>(out, in, Y, X, kappa);
-    } else if (Y.Precision() == QUDA_SINGLE_PRECISION) {
-      ApplyCoarse<float>(out, in, Y, X, kappa);
-    } else {
-      errorQuda("Unsupported precision %d\n", Y.Precision());
-    }
-  }//ApplyCoarse
-
-=======
-  }
-
->>>>>>> d8a7a94a
+  }
+
 } //namespace quda