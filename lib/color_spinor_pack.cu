--- conflicted
+++ resolved
@@ -205,19 +205,9 @@
     } else if (a.Ncolor() == 72) {
       genericPackGhost<Float,order,Ns,72>(ghost, a, parity, dagger, destination);
     } else if (a.Ncolor() == 96) {
-<<<<<<< HEAD
-      genericPackGhost<Float,order,Ns,96>(ghost, a, parity, dagger);
-    } else if (a.Ncolor() == 144) {
-      genericPackGhost<Float,order,Ns,144>(ghost, a, parity, dagger);
-    } else if (a.Ncolor() == 256) {
-      genericPackGhost<Float,order,Ns,256>(ghost, a, parity, dagger);
-    } else if (a.Ncolor() == 288) {
-      genericPackGhost<Float,order,Ns,288>(ghost, a, parity, dagger);
-=======
       genericPackGhost<Float,order,Ns,96>(ghost, a, parity, dagger, destination);
     } else if (a.Ncolor() == 256) {
       genericPackGhost<Float,order,Ns,256>(ghost, a, parity, dagger, destination);
->>>>>>> 0a0a316e
     } else if (a.Ncolor() == 576) {
       genericPackGhost<Float,order,Ns,576>(ghost, a, parity, dagger, destination);
     } else if (a.Ncolor() == 768) {
