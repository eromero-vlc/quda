--- conflicted
+++ resolved
@@ -373,7 +373,6 @@
     else if (a.Ncolor() == 576 && a.Nspin() == 2) {
       FieldOrderCB<Float,2,576,1,order> A(a);
       print_vector(A, x);
-<<<<<<< HEAD
     }
 #ifdef GPU_STAGGERED_DIRAC
     else if (a.Ncolor() == 64 && a.Nspin() == 2) {
@@ -387,10 +386,6 @@
 #endif
     else {
       errorQuda("Not supported Ncolor = %d, Nspin = %d", a.Ncolor(), a.Nspin());	 
-=======
-    } else {
-      errorQuda("Not supported Ncolor = %d, Nspin = %d", a.Ncolor(), a.Nspin());
->>>>>>> bd6b516e
     }
   }
 
@@ -496,6 +491,12 @@
       genericCudaPrintVector<Float, 2, 24>(field, i);
     } else if (field.Ncolor() == 32 && field.Nspin() == 2) {
       genericCudaPrintVector<Float, 2, 32>(field, i);
+#ifdef GPU_STAGGERED_DIRAC
+    } else if (field.Ncolor() == 64 && field.Nspin() == 2) {
+      genericCudaPrintVector<Float, 2, 64>(field, i);
+    } else if (field.Ncolor() == 96 && field.Nspin() == 2) {
+      genericCudaPrintVector<Float, 2, 96>(field, i);
+#endif
     } else {
       errorQuda("Not supported Ncolor = %d, Nspin = %d", field.Ncolor(), field.Nspin());
     }
