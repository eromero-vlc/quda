<<<<<<< HEAD
/* C. Kallidonis: This implementation is originally by
 * Simone Bacchio. The modifications taken place support 
 * different alpha-parameters in each direction.
 * September 2017
 */

#include <transfer.h>
=======
>>>>>>> 8e9b6a32
#include <quda_internal.h>
#include <quda_matrix.h>
#include <gauge_field.h>
#include <gauge_field_order.h>
#include <index_helper.cuh>
#include <color_spinor.h>
#include <color_spinor_field.h>
#include <color_spinor_field_order.h>
#include <tune_quda.h>
#include <mpi.h>

namespace quda {

  template <typename Float, int Ns, int Nc, QudaReconstructType gRecon>
  struct WuppertalSmearingArg {
    typedef typename colorspinor_mapper<Float,Ns,Nc>::type F;
    typedef typename gauge_mapper<Float,gRecon>::type G;

    F out;                // output vector field
    const F in;           // input vector field
    const G U;            // the gauge field
    const Float aW[4];    // alpha-Wuppertal parameter, can be different in each direction
    const Float bW;       // some general factor multiplying the diagonal term of the smearing function
    const int parity;     // only use this for single parity fields
    const int nParity;    // number of parities we're working on
    const int nFace;      // hard code to 1 for now
    const int dim[5];     // full lattice dimensions
    const int commDim[4]; // whether a given dimension is partitioned or not
    const int volumeCB;   // checkerboarded volume

  WuppertalSmearingArg(ColorSpinorField &out, const ColorSpinorField &in, int parity, const GaugeField &U, const Float *aW, const Float bW)
  : out(out), in(in), U(U), aW{aW[0],aW[1],aW[2],aW[3]}, bW(bW), parity(parity), nParity(in.SiteSubset()), nFace(1),
      dim{ (3-nParity) * in.X(0), in.X(1), in.X(2), in.X(3), 1 },
      commDim{comm_dim_partitioned(0), comm_dim_partitioned(1), comm_dim_partitioned(2), comm_dim_partitioned(3)},
      volumeCB(in.VolumeCB())
    {      
      if (in.FieldOrder() != QUDA_FLOAT2_FIELD_ORDER || !U.isNative())
        errorQuda("Unsupported field order colorspinor=%d gauge=%d combination\n", in.FieldOrder(), U.FieldOrder());
    }
  };

  /**
     Computes out = sum_mu U_mu(x)in(x+d) + U^\dagger_mu(x-d)in(x-d)
     @param[out] out The out result field
     @param[in] U The gauge field
     @param[in] in The input field
     @param[in] x_cb The checkerboarded site index
     @param[in] parity The site parity
  */
  template <typename Float, int Nc, typename Vector, typename Arg>
  __device__ __host__ inline void computeNeighborSum(Vector &out, Arg &arg, int x_cb, int parity) {

    typedef Matrix<complex<Float>,Nc> Link;
    const int their_spinor_parity = (arg.nParity == 2) ? 1-parity : 0;

    int coord[5];
    getCoords(coord, x_cb, arg.dim, parity);
    coord[4] = 0;

    //-C.K: for-loop runs over all directions now.
    //-If smearing is not desired in any direction(s) "dir",
    //-this is controlled by setting aW[dir] = 0
#pragma unroll
    for (int dir=0; dir<4; dir++) {

      if( fabs(arg.aW[dir]) < 1e-8 ) continue;  //-C.K: Skip this direction if aW[dir] is zero
      
      //Forward gather - compute fwd offset for vector fetch
      const int fwd_idx = linkIndexP1(coord, arg.dim, dir);

      if ( arg.commDim[dir] && (coord[dir] + arg.nFace >= arg.dim[dir]) ) {
        const int ghost_idx = ghostFaceIndex<1>(coord, arg.dim, dir, arg.nFace);

        const Link U = arg.U(dir, x_cb, parity);
	const Vector in = arg.in.Ghost(dir, 1, ghost_idx, their_spinor_parity);

        out += arg.aW[dir]*U * in;
      } else {
        const Link U = arg.U(dir, x_cb, parity);
	const Vector in = arg.in(fwd_idx, their_spinor_parity);

        out += arg.aW[dir]*U * in;
      }

      //Backward gather - compute back offset for spinor and gauge fetch
      const int back_idx = linkIndexM1(coord, arg.dim, dir);
      const int gauge_idx = back_idx;

      if ( arg.commDim[dir] && (coord[dir] - arg.nFace < 0) ) {
        const int ghost_idx = ghostFaceIndex<0>(coord, arg.dim, dir, arg.nFace);

        const Link U = arg.U.Ghost(dir, ghost_idx, 1-parity);
	const Vector in = arg.in.Ghost(dir, 0, ghost_idx, their_spinor_parity);

        out += arg.aW[dir]*conj(U) * in;
      } else {
        const Link U = arg.U(dir, gauge_idx, 1-parity);
	const Vector in = arg.in(back_idx, their_spinor_parity);

        out += arg.aW[dir]*conj(U) * in;
      }
      
    }//-dir for-loop
    
  } //-function closes

  // out(x) =   ( bW * in(x) + computeNeighborSum(out, x, aW[mu]) )
  template <typename Float, int Ns, int Nc, typename Arg>
  __device__ __host__ inline void computeWupperalStep(Arg &arg, int x_cb, int parity)
  {
    typedef ColorSpinor<Float,Nc,Ns> Vector;
    Vector out;

    computeNeighborSum<Float,Nc>(out, arg, x_cb, parity);

    Vector in;
    arg.in.load((Float*)in.data, x_cb, parity);
    out = arg.bW * in + out;
    
    arg.out(x_cb, parity) = out;
  }

  // CPU kernel for applying a wuppertal smearing step to a vector
  template <typename Float, int Ns, int Nc, typename Arg>
  void wuppertalStepCPU(Arg arg)
  {

    for (int parity= 0; parity < arg.nParity; parity++) {
      // for full fields then set parity from loop else use arg setting
      parity = (arg.nParity == 2) ? parity : arg.parity;

      for (int x_cb = 0; x_cb < arg.volumeCB; x_cb++) { // 4-d volume
        computeWupperalStep<Float,Ns,Nc>(arg, x_cb, parity);
      } // 4-d volumeCB
    } // parity

  }

  // GPU Kernel for applying a wuppertal smearing step to a vector
  template <typename Float, int Ns, int Nc, typename Arg>
  __global__ void wuppertalStepGPU(Arg arg)
  {
    int x_cb = blockIdx.x*blockDim.x + threadIdx.x;

    // for full fields set parity from y thread index else use arg setting
    int parity = blockDim.y*blockIdx.y + threadIdx.y;

    if (x_cb >= arg.volumeCB) return;
    if (parity >= arg.nParity) return;
    parity = (arg.nParity == 2) ? parity : arg.parity;

    computeWupperalStep<Float,Ns,Nc>(arg, x_cb, parity);
  }

  template <typename Float, int Ns, int Nc, typename Arg>
  class WuppertalSmearing : public TunableVectorY {

  protected:
    Arg &arg;
    const ColorSpinorField &meta;

    long long flops() const
    {
      return (2*3*Ns*Nc*(8*Nc-2) + 2*3*Nc*Ns )*arg.nParity*(long long)meta.VolumeCB();
    }
    long long bytes() const
    {
      return arg.out.Bytes() + (2*3+1)*arg.in.Bytes() + arg.nParity*2*3*arg.U.Bytes()*meta.VolumeCB();
    }
    bool tuneGridDim() const { return false; }
    unsigned int minThreads() const { return arg.volumeCB; }

  public:
    WuppertalSmearing(Arg &arg, const ColorSpinorField &meta) : TunableVectorY(arg.nParity), arg(arg), meta(meta)
    {
      strcpy(aux, meta.AuxString());
      strcat(aux, comm_dim_partitioned_string());
    }
    virtual ~WuppertalSmearing() { }

    void apply(const cudaStream_t &stream) {
      if (meta.Location() == QUDA_CPU_FIELD_LOCATION) {
        wuppertalStepCPU<Float,Ns,Nc>(arg);
      } else {
        TuneParam tp = tuneLaunch(*this, getTuning(), getVerbosity());

        wuppertalStepGPU<Float,Ns,Nc> <<<tp.grid,tp.block,tp.shared_bytes,stream>>>(arg);
      }
    }

    TuneKey tuneKey() const { return TuneKey(meta.VolString(), typeid(*this).name(), aux); }
  };

  template<typename Float, int Ns, int Nc, QudaReconstructType gRecon>
  void wuppertalStep(ColorSpinorField &out, const ColorSpinorField &in, int parity,
		     const GaugeField& U, const double *aW, const double bW)
  {
    WuppertalSmearingArg<Float,Ns,Nc,gRecon> arg(out, in, parity, U, (Float*) aW, (Float) bW);
    WuppertalSmearing<Float,Ns,Nc,WuppertalSmearingArg<Float,Ns,Nc,gRecon> > wuppertal(arg, in);
    wuppertal.apply(0);
  }

  // template on the gauge reconstruction
  template<typename Float, int Ns, int Nc>
  void wuppertalStep(ColorSpinorField &out, const ColorSpinorField &in, int parity,
		     const GaugeField& U, const double *aW, const double bW)
  {
    if (U.Reconstruct() == QUDA_RECONSTRUCT_NO) {
      wuppertalStep<Float,Ns,Nc,QUDA_RECONSTRUCT_NO>(out, in, parity, U, aW, bW);
    } else if(U.Reconstruct() == QUDA_RECONSTRUCT_12) {
      wuppertalStep<Float,Ns,Nc,QUDA_RECONSTRUCT_12>(out, in, parity, U, aW, bW);
    } else if(U.Reconstruct() == QUDA_RECONSTRUCT_8) {
      wuppertalStep<Float,Ns,Nc,QUDA_RECONSTRUCT_8>(out, in, parity, U, aW, bW);
    } else {
      errorQuda("Reconstruction type %d of origin gauge field not supported", U.Reconstruct());
    }
  }


  // template on the number of colors
  template<typename Float, int Ns>
  void wuppertalStep(ColorSpinorField &out, const ColorSpinorField &in, int parity,
		     const GaugeField& U, const double *aW, const double bW)
  {
    if (out.Ncolor() != in.Ncolor()) {
      errorQuda("Orign and destination fields must have the same number of colors\n");
    }

    if (out.Ncolor() == 3 ) {
      wuppertalStep<Float,Ns,3>(out, in, parity, U, aW, bW);
    } else {
      errorQuda(" is not implemented for Ncolor!=3");
    }
  }

  // template on the number of spins
  template<typename Float>
  void wuppertalStep(ColorSpinorField &out, const ColorSpinorField &in, int parity,
		     const GaugeField& U, const double *aW, const double bW)
  {
    if(out.Nspin() != in.Nspin()) {
      errorQuda("Orign and destination fields must have the same number of spins\n");
    }

    if (out.Nspin() == 4 ){
      wuppertalStep<Float,4>(out, in, parity, U, aW, bW);
    }else if (in.Nspin() == 1 ){
      wuppertalStep<Float,1>(out, in, parity, U, aW, bW);
    }else{
      errorQuda("Nspin %d not supported", out.Nspin());
    }
  }


  // template on the precision
  /**
     Apply Wuppertal smearing step as
     out(x) = bW * in(x)  + \sum_mu alpha_\mu (U_{-\mu}(x)in(x+mu) + U^\dagger_mu(x-mu)in(x-mu)))
     @param[out] out The out result field
     @param[in] in The in spinor field
     @param[in] U The gauge field
     @param[in] alpha_\mu The smearing parameter, can be different in each direction \mu
     @param[in] bW A general factor that multiplies the local term. If bW -> (bW - 2 sum_\mu \alpha_\mu) then
     the hopping term operation generalizes to the full Laplacian operator.
  */
  void wuppertalStep(ColorSpinorField &out, const ColorSpinorField &in, int parity,
		     const GaugeField& U, const double *aW, const double bW)
  {
    if (in.V() == out.V()) {
      errorQuda("Orign and destination fields must be different pointers");
    }

    // check precisions match
    checkPrecision(out, in, U);

    // check all locations match
    checkLocation(out, in, U);

    const int nFace = 1;
    in.exchangeGhost((QudaParity)(1-parity), nFace, 0); // last parameter is dummy

    if (out.Precision() == QUDA_SINGLE_PRECISION){
      wuppertalStep<float>(out, in, parity, U, aW, bW);
    } else if(out.Precision() == QUDA_DOUBLE_PRECISION) {
      wuppertalStep<double>(out, in, parity, U, aW, bW);
    } else {
      errorQuda("Precision %d not supported", out.Precision());
    }

    in.bufferIndex = (1 - in.bufferIndex);
    return;
  }

} // namespace quda<|MERGE_RESOLUTION|>--- conflicted
+++ resolved
@@ -1,13 +1,9 @@
-<<<<<<< HEAD
 /* C. Kallidonis: This implementation is originally by
  * Simone Bacchio. The modifications taken place support 
  * different alpha-parameters in each direction.
  * September 2017
  */
 
-#include <transfer.h>
-=======
->>>>>>> 8e9b6a32
 #include <quda_internal.h>
 #include <quda_matrix.h>
 #include <gauge_field.h>
