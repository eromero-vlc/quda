--- conflicted
+++ resolved
@@ -567,17 +567,6 @@
   return;
 } 
 
-<<<<<<< HEAD
-void
-comm_allreduce_int(int* data)
-{
-  int recvbuf;
-  int rc = MPI_Allreduce ( data, &recvbuf,1,MPI_INT, MPI_SUM, MPI_COMM_WORLD);
-  if (rc != MPI_SUCCESS){
-    printf("ERROR: MPI_Allreduce failed\n");
-    comm_exit(1);
-=======
-
 void 
 comm_allreduce_int(int* data)
 {
@@ -586,19 +575,11 @@
   if(rc!=MPI_SUCCESS){
     printf("ERROR: MPI_Allreduce failed\n");
     comm_exit(1); 
->>>>>>> 4eef1108
   }
   *data = recvbuf;
   return;
 }
 
-<<<<<<< HEAD
- 
-=======
-
-
-
->>>>>>> 4eef1108
 //reduce n double value
 void
 comm_allreduce_array(double* data, size_t size)
