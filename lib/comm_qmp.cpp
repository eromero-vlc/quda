#include <qmp.h>

#include <quda_internal.h>
#include <comm_quda.h>

#define QMP_CHECK(qmp_call) do {                     \
  QMP_status_t status = qmp_call;                    \
  if (status != QMP_SUCCESS)                         \
    errorQuda("(QMP) %s", QMP_error_string(status)); \
} while (0)

struct MsgHandle_s {
  QMP_msgmem_t mem;
  QMP_msghandle_t handle;
};

static int gpuid = -1;

// this is a work around (in the absence of C++11) to do a compile
// time check that the size of float and int are the same.  Since we
// are reinterpretting a float as an int, this property is required.
template <typename A, typename B>
inline void static_assert_equal_size()
{
  typedef char sizeof_float_must_equal_sizeof_int[sizeof(A) == sizeof(B) ? 1 : -1];
  (void) sizeof(sizeof_float_must_equal_sizeof_int);
}

void comm_init(int ndim, const int *dims, QudaCommsMap rank_from_coords, void *map_data)
{
  if ( QMP_is_initialized() != QMP_TRUE ) {
    errorQuda("QMP has not been initialized");
  }

  int grid_size = 1;
  for (int i = 0; i < ndim; i++) {
    grid_size *= dims[i];
  }
  if (grid_size != QMP_get_number_of_nodes()) {
    errorQuda("Communication grid size declared via initCommsGridQuda() does not match"
              " total number of QMP nodes (%d != %d)", grid_size, QMP_get_number_of_nodes());
  }

  Topology *topo = comm_create_topology(ndim, dims, rank_from_coords, map_data);
  comm_set_default_topology(topo);

  // determine which GPU this rank will use
  char *hostname = comm_hostname();
  char *hostname_recv_buf = (char *)safe_malloc(128*comm_size());

  // Abuse reductions to emulate all-gather.  We need to copy the
  // local hostname to all other nodes
  for (int i=0; i<comm_size(); i++) {
    int data[128];
    for (int j=0; j<128; j++) {
      data[j] = (i == comm_rank()) ? hostname[j] : 0;
    }
    // check nasty int to float hack is valid
<<<<<<< HEAD
    if (sizeof(float) != sizeof(int)) errorQuda("Broken");
=======
    static_assert_equal_size<float,int>();
>>>>>>> 1b1d45b4
    QMP_sum_float_array(reinterpret_cast<float*>(&data), 128);

    for (int j=0; j<128; j++) {
      hostname_recv_buf[i*128 + j] = data[j];
    }
  }

  gpuid = 0;
  for (int i = 0; i < comm_rank(); i++) {
    if (!strncmp(hostname, &hostname_recv_buf[128*i], 128)) {
      gpuid++;
    }
  }
  host_free(hostname_recv_buf);

  int device_count;
  cudaGetDeviceCount(&device_count);
  if (device_count == 0) {
    errorQuda("No CUDA devices found");
  }

  gpuid = (comm_rank() % device_count);
}


int comm_rank(void)
{
  return QMP_get_node_number();
}


int comm_size(void)
{
  return QMP_get_number_of_nodes();
}


int comm_gpuid(void)
{
  return gpuid;
}


/**
 * Declare a message handle for sending to a node displaced in (x,y,z,t) according to "displacement"
 */
MsgHandle *comm_declare_send_displaced(void *buffer, const int displacement[], size_t nbytes)
{
  Topology *topo = comm_default_topology();

  int rank = comm_rank_displaced(topo, displacement);
  MsgHandle *mh = (MsgHandle *)safe_malloc(sizeof(MsgHandle));

  mh->mem = QMP_declare_msgmem(buffer, nbytes);
  if (mh->mem == NULL) errorQuda("Unable to allocate QMP message memory");

  mh->handle = QMP_declare_send_to(mh->mem, rank, 0);
  if (mh->handle == NULL) errorQuda("Unable to allocate QMP message handle");

  return mh;
}

/**
 * Declare a message handle for receiving from a node displaced in (x,y,z,t) according to "displacement"
 */
MsgHandle *comm_declare_receive_displaced(void *buffer, const int displacement[], size_t nbytes)
{
  Topology *topo = comm_default_topology();

  int rank = comm_rank_displaced(topo, displacement);
  MsgHandle *mh = (MsgHandle *)safe_malloc(sizeof(MsgHandle));

  mh->mem = QMP_declare_msgmem(buffer, nbytes);
  if (mh->mem == NULL) errorQuda("Unable to allocate QMP message memory");

  mh->handle = QMP_declare_receive_from(mh->mem, rank, 0);
  if (mh->handle == NULL) errorQuda("Unable to allocate QMP message handle");

  return mh;
}


/**
 * Declare a message handle for strided sending to a node displaced in
 * (x,y,z,t) according to "displacement"
 */
MsgHandle *comm_declare_strided_send_displaced(void *buffer, const int displacement[],
					       size_t blksize, int nblocks, size_t stride)
{
  Topology *topo = comm_default_topology();

  int rank = comm_rank_displaced(topo, displacement);
  MsgHandle *mh = (MsgHandle *)safe_malloc(sizeof(MsgHandle));

  mh->mem = QMP_declare_strided_msgmem(buffer, blksize, nblocks, stride);
  if (mh->mem == NULL) errorQuda("Unable to allocate QMP message memory");

  mh->handle = QMP_declare_send_to(mh->mem, rank, 0);
  if (mh->handle == NULL) errorQuda("Unable to allocate QMP message handle");

  return mh;
}

/**
 * Declare a message handle for strided receiving from a node
 * displaced in (x,y,z,t) according to "displacement"
 */
MsgHandle *comm_declare_strided_receive_displaced(void *buffer, const int displacement[],
						  size_t blksize, int nblocks, size_t stride)
{
  Topology *topo = comm_default_topology();

  int rank = comm_rank_displaced(topo, displacement);
  MsgHandle *mh = (MsgHandle *)safe_malloc(sizeof(MsgHandle));

  mh->mem = QMP_declare_strided_msgmem(buffer, blksize, nblocks, stride);
  if (mh->mem == NULL) errorQuda("Unable to allocate QMP message memory");

  mh->handle = QMP_declare_receive_from(mh->mem, rank, 0);
  if (mh->handle == NULL) errorQuda("Unable to allocate QMP message handle");

  return mh;
}


void comm_free(MsgHandle *mh)
{
  QMP_free_msghandle(mh->handle);
  QMP_free_msgmem(mh->mem);
  host_free(mh);
}


void comm_start(MsgHandle *mh)
{
  QMP_CHECK( QMP_start(mh->handle) );
}


void comm_wait(MsgHandle *mh)
{
  QMP_CHECK( QMP_wait(mh->handle) ); 
}


int comm_query(MsgHandle *mh) 
{
  return (QMP_is_complete(mh->handle) == QMP_TRUE);
}


void comm_allreduce(double* data)
{
  QMP_CHECK( QMP_sum_double(data) );
} 


void comm_allreduce_max(double* data)
{
  QMP_CHECK( QMP_max_double(data) );
} 


void comm_allreduce_array(double* data, size_t size)
{
  QMP_CHECK( QMP_sum_double_array(data, size) );
}


void comm_allreduce_int(int* data)
{
  QMP_CHECK( QMP_sum_int(data) );
}


void comm_broadcast(void *data, size_t nbytes)
{
  QMP_CHECK( QMP_broadcast(data, nbytes) );
}


void comm_barrier(void)
{
  QMP_CHECK( QMP_barrier() );  
}


void comm_abort(int status)
{
  QMP_abort(status);
}<|MERGE_RESOLUTION|>--- conflicted
+++ resolved
@@ -56,11 +56,7 @@
       data[j] = (i == comm_rank()) ? hostname[j] : 0;
     }
     // check nasty int to float hack is valid
-<<<<<<< HEAD
-    if (sizeof(float) != sizeof(int)) errorQuda("Broken");
-=======
     static_assert_equal_size<float,int>();
->>>>>>> 1b1d45b4
     QMP_sum_float_array(reinterpret_cast<float*>(&data), 128);
 
     for (int j=0; j<128; j++) {
