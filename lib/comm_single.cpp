/**
 * Dummy communications layer for single-GPU backend.
 */

#include <stdlib.h>
#include <csignal>
#include <comm_quda.h>

<<<<<<< HEAD
static char partition_string[16] = ",comm=0000=";
=======
static char partition_string[16] = ",comm=0000";
static char topology_string[16] = ",topo=1111";
>>>>>>> 310fcd9c

void comm_init(int ndim, const int *dims, QudaCommsMap rank_from_coords, void *map_data)
{
  Topology *topo = comm_create_topology(ndim, dims, rank_from_coords, map_data);
  comm_set_default_topology(topo);
}

void comm_peer2peer_init(const char *hostname_buf) {}

bool comm_peer2peer_enabled(int die, int dim) { return false; }

int comm_rank(void) { return 0; }

int comm_size(void) { return 1; }

int comm_gpuid(void) { return 0; }

MsgHandle *comm_declare_send_displaced(void *buffer, const int displacement[], size_t nbytes)
{ return NULL; }

MsgHandle *comm_declare_receive_displaced(void *buffer, const int displacement[], size_t nbytes)
{ return NULL; }

MsgHandle *comm_declare_strided_send_displaced(void *buffer, const int displacement[],
					       size_t blksize, int nblocks, size_t stride)
{ return NULL; }

MsgHandle *comm_declare_strided_receive_displaced(void *buffer, const int displacement[],
						  size_t blksize, int nblocks, size_t stride)
{ return NULL; }

void comm_free(MsgHandle *mh) {}

void comm_start(MsgHandle *mh) {}

void comm_wait(MsgHandle *mh) {}

int comm_query(MsgHandle *mh) { return 1; }

void comm_allreduce(double* data) {}

void comm_allreduce_max(double* data) {}

void comm_allreduce_array(double* data, size_t size) {}

void comm_allreduce_int(int* data) {}

void comm_broadcast(void *data, size_t nbytes) {}

void comm_barrier(void) {}

void comm_abort(int status) {
#ifdef HOST_DEBUG
  raise(SIGINT);
#endif
  exit(status);
}

const char* comm_dim_partitioned_string() {
  return partition_string;
<<<<<<< HEAD
=======
}

const char* comm_dim_topology_string() {
  return topology_string;
>>>>>>> 310fcd9c
}<|MERGE_RESOLUTION|>--- conflicted
+++ resolved
@@ -6,12 +6,8 @@
 #include <csignal>
 #include <comm_quda.h>
 
-<<<<<<< HEAD
-static char partition_string[16] = ",comm=0000=";
-=======
 static char partition_string[16] = ",comm=0000";
 static char topology_string[16] = ",topo=1111";
->>>>>>> 310fcd9c
 
 void comm_init(int ndim, const int *dims, QudaCommsMap rank_from_coords, void *map_data)
 {
@@ -72,11 +68,8 @@
 
 const char* comm_dim_partitioned_string() {
   return partition_string;
-<<<<<<< HEAD
-=======
 }
 
 const char* comm_dim_topology_string() {
   return topology_string;
->>>>>>> 310fcd9c
 }