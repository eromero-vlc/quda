--- conflicted
+++ resolved
@@ -131,15 +131,9 @@
 	if (dst.Precision() == src.Precision()) {
     printf("Entered copy, matching precision, copy from GPU to GPU\n");
 	  if (src.Bytes() != dst.Bytes()) errorQuda("Precisions match, but bytes do not");
-<<<<<<< HEAD
-	  qudaMemcpy(dst.V(), src.V(), dst.Bytes(), cudaMemcpyDeviceToDevice);
+	  qudaMemcpyAsync(dst.V(), src.V(), dst.Bytes(), cudaMemcpyDeviceToDevice, *blas::getStream());
 	  if (dst.Precision() == QUDA_HALF_PRECISION || dst.Precision() == QUDA_QUARTER_PRECISION) {
-	    qudaMemcpy(dst.Norm(), src.Norm(), dst.NormBytes(), cudaMemcpyDeviceToDevice);
-=======
-	  qudaMemcpyAsync(dst.V(), src.V(), dst.Bytes(), cudaMemcpyDeviceToDevice, *blas::getStream());
-	  if (dst.Precision() == QUDA_HALF_PRECISION) {
 	    qudaMemcpyAsync(dst.Norm(), src.Norm(), dst.NormBytes(), cudaMemcpyDeviceToDevice, *blas::getStream());
->>>>>>> 4f3119b4
 	    blas::bytes += 2*(unsigned long long)dst.RealLength()*sizeof(float);
 	  }
 	} else if (dst.Precision() == QUDA_DOUBLE_PRECISION && src.Precision() == QUDA_SINGLE_PRECISION) {
