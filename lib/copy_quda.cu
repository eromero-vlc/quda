--- conflicted
+++ resolved
@@ -22,24 +22,6 @@
 
 #include <texture.h>
 
-<<<<<<< HEAD
-      static struct {
-	int x[QUDA_MAX_DIM];
-	int stride;
-      } blasConstants;
-
-      template <typename FloatN, int N, typename Output, typename Input>
-      __global__ void copyKernel(Output Y, Input X, int length) {
-	unsigned int i = blockIdx.x*(blockDim.x) + threadIdx.x;
-	unsigned int gridSize = gridDim.x*blockDim.x;
-
-	while (i < length) {
-	  FloatN x[N];
-	  X.load(x, i);
-	  Y.save(x, i);
-	  i += gridSize;
-	}
-=======
     static struct {
       const char *vol_str;
       const char *aux_str;      
@@ -55,9 +37,9 @@
 	X.load(x, i);
 	Y.save(x, i);
 	i += gridSize;
->>>>>>> 794e10a3
-      }
-
+      }
+    }
+      
       template <typename FloatN, int N, typename Output, typename Input>
       class CopyCuda : public Tunable {
 
@@ -79,26 +61,6 @@
 	  return false;
 	}
 
-<<<<<<< HEAD
-      public:
-	CopyCuda(Output &Y, Input &X, int length) : X(X), Y(Y), length(length) { ; }
-	virtual ~CopyCuda() { ; }
-
-	TuneKey tuneKey() const {
-	  std::stringstream vol, aux;
-	  vol << blasConstants.x[0] << "x";
-	  vol << blasConstants.x[1] << "x";
-	  vol << blasConstants.x[2] << "x";
-	  vol << blasConstants.x[3];
-	  aux << "stride=" << blasConstants.stride << ",out_prec=" << Y.Precision() << ",in_prec=" << X.Precision();
-	  return TuneKey(vol.str(), "copyKernel", aux.str());
-	}  
-
-	void apply(const cudaStream_t &stream) {
-	  TuneParam tp = tuneLaunch(*this, getTuning(), getVerbosity());
-	  copyKernel<FloatN, N><<<tp.grid, tp.block, tp.shared_bytes, stream>>>(Y, X, length);
-	}
-=======
     public:
       CopyCuda(Output &Y, Input &X, int length) : X(X), Y(Y), length(length) { }
       virtual ~CopyCuda() { ; }
@@ -111,12 +73,10 @@
 	TuneParam tp = tuneLaunch(*this, getTuning(), getVerbosity());
 	copyKernel<FloatN, N><<<tp.grid, tp.block, tp.shared_bytes, stream>>>(Y, X, length);
       }
->>>>>>> 794e10a3
 
 	void preTune() { ; } // no need to save state for copy kernels
 	void postTune() { ; } // no need to restore state for copy kernels
 
-<<<<<<< HEAD
 	long long flops() const { return 0; }
 	long long bytes() const { 
 	  const int Ninternal = (sizeof(FloatN)/sizeof(((FloatN*)0)->x))*N;
@@ -125,12 +85,13 @@
 	  if (Y.Precision() == QUDA_HALF_PRECISION) bytes += sizeof(float);
 	  return bytes*length; 
 	}
+	int tuningIter() const { return 3; }
       };
 
       void copy(cudaColorSpinorField &dst, const cudaColorSpinorField &src) {
 	if (&src == &dst) return; // aliasing fields
 	if (src.Nspin() != 1 && src.Nspin() != 4) errorQuda("nSpin(%d) not supported\n", src.Nspin());
-
+	
 	if (dst.SiteSubset() == QUDA_FULL_SITE_SUBSET || src.SiteSubset() == QUDA_FULL_SITE_SUBSET) {
 	  if (src.SiteSubset() != dst.SiteSubset()) 
 	    errorQuda("Spinor fields do not have matching subsets dst=%d src=%d\n", 
@@ -141,47 +102,16 @@
 	       static_cast<const cudaColorSpinorField&>(src.Odd()));
 	  return;
 	}
-=======
-      long long flops() const { return 0; }
-      long long bytes() const { 
-	const int Ninternal = (sizeof(FloatN)/sizeof(((FloatN*)0)->x))*N;
-	size_t bytes = (X.Precision() + Y.Precision())*Ninternal;
-	if (X.Precision() == QUDA_HALF_PRECISION) bytes += sizeof(float);
-	if (Y.Precision() == QUDA_HALF_PRECISION) bytes += sizeof(float);
-	return bytes*length; 
-      }
-      int tuningIter() const { return 3; }
-    };
-
-    void copyCuda(cudaColorSpinorField &dst, const cudaColorSpinorField &src) {
-      if (&src == &dst) return; // aliasing fields
-      if (src.Nspin() != 1 && src.Nspin() != 4) errorQuda("nSpin(%d) not supported\n", src.Nspin());
-
-      if (dst.SiteSubset() == QUDA_FULL_SITE_SUBSET || src.SiteSubset() == QUDA_FULL_SITE_SUBSET) {
-	if (src.SiteSubset() != dst.SiteSubset()) 
-	  errorQuda("Spinor fields do not have matching subsets dst=%d src=%d\n", 
-		    dst.SiteSubset(), src.SiteSubset());
-	copy::copyCuda(dst.Even(), src.Even());
-	copy::copyCuda(dst.Odd(), src.Odd());
-	return;
-      }
->>>>>>> 794e10a3
-
 	checkSpinorLength(dst, src);
 
-<<<<<<< HEAD
-	for (int d=0; d<QUDA_MAX_DIM; d++) blasConstants.x[d] = src.X()[d];
-	blasConstants.stride = src.Stride();
-=======
-      blasStrings.vol_str = src.VolString();
-      char tmp[256];
-      strcpy(tmp, "dst=");
-      strcat(tmp, dst.AuxString());
-      strcat(tmp, ",src=");
-      strcat(tmp, src.AuxString());
-      blasStrings.aux_str = tmp;
->>>>>>> 794e10a3
-
+	blasStrings.vol_str = src.VolString();
+	char tmp[256];
+	strcpy(tmp, "dst=");
+	strcat(tmp, dst.AuxString());
+	strcat(tmp, ",src=");
+	strcat(tmp, src.AuxString());
+	blasStrings.aux_str = tmp;
+	
 	// For a given dst precision, there are two non-trivial possibilities for the
 	// src precision.
 
@@ -205,7 +135,7 @@
 		     Spinor<float4, float4, float4, 6, 0, 0> >
 	      copy(dst_spinor, src_tex, src.Volume());
 	    copy.apply(*blas::getStream());	
-	} else { //src.Nspin() == 1
+	  } else { //src.Nspin() == 1
 	    Spinor<float2, float2, float2, 3, 0, 0> src_tex(src);
 	    Spinor<float2, float2, double2, 3, 1> dst_spinor(dst);
 	    CopyCuda<float2, 3, Spinor<float2, float2, double2, 3, 1>,
@@ -221,13 +151,12 @@
 		     Spinor<float4, float2, double2, 6, 0, 0> >
 	      copy(dst_spinor, src_tex, src.Volume());
 	    copy.apply(*blas::getStream());	
-	} else { //src.Nspin() ==1
+	  } else { //src.Nspin() ==1
 	    Spinor<float2, float2, double2, 3, 0, 0> src_tex(src);
 	    Spinor<float2, float2, float2, 3, 1> dst_spinor(dst);
 	    CopyCuda<float2, 3, Spinor<float2, float2, float2, 3, 1>,
 		     Spinor<float2, float2, double2, 3, 0, 0> >
-	    copy(dst_spinor, src_tex, src.Volume());
-<<<<<<< HEAD
+	      copy(dst_spinor, src_tex, src.Volume());
 	    copy.apply(*blas::getStream());	
 	  }
 	} else if (dst.Precision() == QUDA_SINGLE_PRECISION && src.Precision() == QUDA_HALF_PRECISION) {
@@ -244,42 +173,17 @@
 	    Spinor<float2, float2, float2, 3, 1> dst_spinor(dst);
 	    CopyCuda<float2, 3, Spinor<float2, float2, float2, 3, 1>,
 		     Spinor<float2, float2, short2, 3, 0, 0> >
-=======
-	  copy.apply(*getBlasStream());	
-      } else { //src.Nspin() ==1
-	  Spinor<float2, float2, double2, 3, 0, 0> src_tex(src);
-	  Spinor<float2, float2, float2, 3, 1> dst_spinor(dst);
-	  CopyCuda<float2, 3, Spinor<float2, float2, float2, 3, 1>,
-		   Spinor<float2, float2, double2, 3, 0, 0> >
-	  copy(dst_spinor, src_tex, src.Volume());
-  copy.apply(*getBlasStream());	
-}
-  } else if (dst.Precision() == QUDA_SINGLE_PRECISION && src.Precision() == QUDA_HALF_PRECISION) {
-	blas_bytes += (unsigned long long)src.Volume()*sizeof(float);
-	if (src.Nspin() == 4){      
-	  Spinor<float4, float4, short4, 6, 0, 0> src_tex(src);
-	  Spinor<float4, float4, float4, 6, 1> dst_spinor(dst);
-	  CopyCuda<float4, 6, Spinor<float4, float4, float4, 6, 1>,
-		   Spinor<float4, float4, short4, 6, 0, 0> >
-	    copy(dst_spinor, src_tex, src.Volume());
-	  copy.apply(*getBlasStream());	
-      } else { //nSpin== 1;
-	  Spinor<float2, float2, short2, 3, 0, 0> src_tex(src);
-	  Spinor<float2, float2, float2, 3, 1> dst_spinor(dst);
-	  CopyCuda<float2, 3, Spinor<float2, float2, float2, 3, 1>,
-		   Spinor<float2, float2, short2, 3, 0, 0> >
-	    copy(dst_spinor, src_tex, src.Volume());
-	  copy.apply(*getBlasStream());	
-    }
-  } else if (dst.Precision() == QUDA_HALF_PRECISION && src.Precision() == QUDA_SINGLE_PRECISION) {
-	blas_bytes += (unsigned long long)dst.Volume()*sizeof(float);
-	if (src.Nspin() == 4){
-	  Spinor<float4, float4, float4, 6, 0, 0> src_tex(src);
-	  Spinor<float4, float4, short4, 6, 1> dst_spinor(dst);
-	  CopyCuda<float4, 6, Spinor<float4, float4, short4, 6, 1>,
-		   Spinor<float4, float4, float4, 6, 0, 0> >
->>>>>>> 794e10a3
-	    copy(dst_spinor, src_tex, src.Volume());
+	      copy(dst_spinor, src_tex, src.Volume());
+	    copy.apply(*blas::getStream());	
+	  }
+	} else if (dst.Precision() == QUDA_HALF_PRECISION && src.Precision() == QUDA_SINGLE_PRECISION) {
+	  blas::bytes += (unsigned long long)dst.Volume()*sizeof(float);
+	  if (src.Nspin() == 4){
+	    Spinor<float4, float4, float4, 6, 0, 0> src_tex(src);
+	    Spinor<float4, float4, short4, 6, 1> dst_spinor(dst);
+	    CopyCuda<float4, 6, Spinor<float4, float4, short4, 6, 1>,
+		     Spinor<float4, float4, float4, 6, 0, 0> >
+	      copy(dst_spinor, src_tex, src.Volume());
 	    copy.apply(*blas::getStream());	
 	  }
 	} else if (dst.Precision() == QUDA_HALF_PRECISION && src.Precision() == QUDA_SINGLE_PRECISION) {
@@ -308,7 +212,7 @@
 		     Spinor<double2, float4, short4, 12, 0, 0> >
 	      copy(dst_spinor, src_tex, src.Volume());
 	    copy.apply(*blas::getStream());	
-	} else { //nSpin == 1
+	  } else { //nSpin == 1
 	    Spinor<double2, float2, short2, 3, 0, 0> src_tex(src);
 	    Spinor<double2, double2, double2, 3, 1> dst_spinor(dst);
 	    CopyCuda<double2, 3, Spinor<double2, double2, double2, 3, 1>,
@@ -325,7 +229,7 @@
 		     Spinor<double2, double2, double2, 12, 0, 0> >
 	      copy(dst_spinor, src_tex, src.Volume());
 	    copy.apply(*blas::getStream());	
-	} else { //nSpin == 1
+	  } else { //nSpin == 1
 	    Spinor<double2, double2, double2, 3, 0, 0> src_tex(src);
 	    Spinor<double2, double2, short2, 3, 1> dst_spinor(dst);
 	    CopyCuda<double2, 3, Spinor<double2, double2, short2, 3, 1>,
