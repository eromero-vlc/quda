#include <transfer.h>
#include <gauge_field_order.h>
#include <color_spinor_field_order.h>
#include <index_helper.cuh>
#include <stencil.h>
#include <color_spinor.h>

/**
   This is the covariant derivative based on the basic gauged Laplace operator
*/

namespace quda {

<<<<<<< HEAD
  /**
     @brief Parameter structure for driving the covariant derivative
   */
  template <typename Float, int nSpin, int nColor, QudaReconstructType reconstruct>
  struct CovDevArg {
    typedef typename colorspinor_mapper<Float,nSpin,nColor>::type F;
    typedef typename gauge_mapper<Float,reconstruct>::type G;

    F out;                // output vector field
    const F in;           // input vector field
    const G U;            // the gauge field
    const int parity;     // only use this for single parity fields
    const int nParity;    // number of parities we're working on
    const int nFace;      // hard code to 1 for now
    const int dim[5];     // full lattice dimensions
    const int commDim[4]; // whether a given dimension is partitioned or not
    const int volumeCB;   // checkerboarded volume
    const int mu;         // direction of the covariant derivative

    CovDevArg(ColorSpinorField &out, const ColorSpinorField &in, const GaugeField &U, const int parity, const int mu)
      : out(out), in(in), U(U), parity(parity), mu(mu), nParity(in.SiteSubset()), nFace(1),
	dim{ (3-nParity) * in.X(0), in.X(1), in.X(2), in.X(3), 1 },
      commDim{comm_dim_partitioned(0), comm_dim_partitioned(1), comm_dim_partitioned(2), comm_dim_partitioned(3)},
      volumeCB(in.VolumeCB())
    {
      if (in.FieldOrder() != QUDA_FLOAT2_FIELD_ORDER || !U.isNative())
      errorQuda("Unsupported field order colorspinor=%d gauge=%d combination\n", in.FieldOrder(), U.FieldOrder());
    }
  };
=======
#include <quda_internal.h>
#include <dslash_quda.h>
#include <sys/time.h>
#include <blas_quda.h>
>>>>>>> 3f85e0a2

  /**
     Applies the off-diagonal part of the Laplace operator

     @param[out] out The out result field
     @param[in] U The gauge field
     @param[in] kappa Kappa value
     @param[in] in The input field
     @param[in] parity The site parity
     @param[in] x_cb The checkerboarded site index
   */
  template <typename Float, int nDim, int nColor, typename Vector, typename Arg>
  __device__ __host__ inline void applyCovDev(Vector &out, Arg &arg, int x_cb, int parity) {
    typedef Matrix<complex<Float>,nColor> Link;
    const int their_spinor_parity = (arg.nParity == 2) ? 1-parity : 0;

    int coord[5];
    getCoords(coord, x_cb, arg.dim, parity);
    coord[4] = 0;

    const int d = arg.mu%4;

    if (arg.mu < 4) {

      //Forward gather - compute fwd offset for vector fetch
      const int fwd_idx = linkIndexP1(coord, arg.dim, d);

      if ( arg.commDim[d] && (coord[d] + arg.nFace >= arg.dim[d]) ) {
	const int ghost_idx = ghostFaceIndex<1>(coord, arg.dim, d, arg.nFace);

	const Link U = arg.U(d, x_cb, parity);
	const Vector in = arg.in.Ghost(d, 1, ghost_idx, their_spinor_parity);

	out += U * in;
	} else {

	const Link U = arg.U(d, x_cb, parity);
	const Vector in = arg.in(fwd_idx, their_spinor_parity);

	out += U * in;
      }
    } else {
      //Backward gather - compute back offset for spinor and gauge fetch
      const int back_idx = linkIndexM1(coord, arg.dim, d);
      const int gauge_idx = back_idx;

      if ( arg.commDim[d] && (coord[d] - arg.nFace < 0) ) {
	const int ghost_idx = ghostFaceIndex<0>(coord, arg.dim, d, arg.nFace);

	const Link U = arg.U.Ghost(d, ghost_idx, 1-parity);
	const Vector in = arg.in.Ghost(d, 0, ghost_idx, their_spinor_parity);

	out += conj(U) * in;
      } else {
	
	const Link U = arg.U(d, gauge_idx, 1-parity);
	const Vector in = arg.in(back_idx, their_spinor_parity);

	out += conj(U) * in;
      }
    } // Forward/backward derivative

  }


  //out(x) = M*in
  template <typename Float, int nDim, int nSpin, int nColor, typename Arg>
  __device__ __host__ inline void covDev(Arg &arg, int x_cb, int parity)
  {
    typedef ColorSpinor<Float,nColor,nSpin> Vector;
    Vector out;

    applyCovDev<Float,nDim,nColor>(out, arg, x_cb, parity);
    arg.out(x_cb, parity) = out;
  }

  // CPU kernel for applying the Laplace operator to a vector
  template <typename Float, int nDim, int nSpin, int nColor, typename Arg>
  void covDevCPU(Arg arg)
  {

    for (int parity= 0; parity < arg.nParity; parity++) {
      // for full fields then set parity from loop else use arg setting
      parity = (arg.nParity == 2) ? parity : arg.parity;

      for (int x_cb = 0; x_cb < arg.volumeCB; x_cb++) { // 4-d volume
	covDev<Float,nDim,nSpin,nColor>(arg, x_cb, parity);
      } // 4-d volumeCB
    } // parity

  }

  // GPU Kernel for applying the Laplace operator to a vector
  template <typename Float, int nDim, int nSpin, int nColor, typename Arg>
  __global__ void covDevGPU(Arg arg)
  {
    int x_cb = blockIdx.x*blockDim.x + threadIdx.x;

    // for full fields set parity from y thread index else use arg setting
    int parity = blockDim.y*blockIdx.y + threadIdx.y;

    if (x_cb >= arg.volumeCB) return;
    if (parity >= arg.nParity) return;

    covDev<Float,nDim,nSpin,nColor>(arg, x_cb, parity);
  }

  template <typename Float, int nDim, int nSpin, int nColor, typename Arg>
  class CovDev : public TunableVectorY {

  protected:
    Arg &arg;
    const ColorSpinorField &meta;

    long long flops() const
    {
      return 8*nColor*nColor*arg.nParity*(long long)meta.VolumeCB();
    }
    long long bytes() const
    {
      return arg.out.Bytes() + arg.in.Bytes() + arg.nParity*arg.U.Bytes()*meta.VolumeCB();
    }
    bool tuneGridDim() const { return false; }
    unsigned int minThreads() const { return arg.volumeCB; }
    unsigned int maxBlockSize() const { return deviceProp.maxThreadsPerBlock / arg.nParity; }

  public:
    CovDev(Arg &arg, const ColorSpinorField &meta) : TunableVectorY(arg.nParity), arg(arg), meta(meta)
    {
      strcpy(aux, meta.AuxString());
#ifdef MULTI_GPU
      char comm[5];
      comm[0] = (arg.commDim[0] ? '1' : '0');
      comm[1] = (arg.commDim[1] ? '1' : '0');
      comm[2] = (arg.commDim[2] ? '1' : '0');
      comm[3] = (arg.commDim[3] ? '1' : '0');
      comm[4] = '\0';
      strcat(aux,",comm=");
      strcat(aux,comm);
#endif
    }
    virtual ~CovDev() { }

    void apply(const cudaStream_t &stream) {
      if (meta.Location() == QUDA_CPU_FIELD_LOCATION) {
	covDevCPU<Float,nDim,nSpin,nColor>(arg);
      } else {
        TuneParam tp = tuneLaunch(*this, getTuning(), getVerbosity());
	covDevGPU<Float,nDim,nSpin,nColor> <<<tp.grid,tp.block,tp.shared_bytes,stream>>>(arg);
      }
    }

    TuneKey tuneKey() const { return TuneKey(meta.VolString(), typeid(*this).name(), aux); }
  };


  template <typename Float, int nColor, QudaReconstructType recon>
    void ApplyCovDev(ColorSpinorField &out, const ColorSpinorField &in, const GaugeField &U, int parity, int mu)
  {
    constexpr int nDim = 4;
    if (in.Nspin() == 1) {
      constexpr int nSpin = 1;
      CovDevArg<Float,nSpin,nColor,recon> arg(out, in, U, parity, mu);
      CovDev<Float,nDim,nSpin,nColor,CovDevArg<Float,nSpin,nColor,recon> > myCovDev(arg, in);
      myCovDev.apply(0);
    } else if (in.Nspin() == 4) {
      constexpr int nSpin = 4;
      CovDevArg<Float,nSpin,nColor,recon> arg(out, in, U, parity, mu);
      CovDev<Float,nDim,nSpin,nColor,CovDevArg<Float,nSpin,nColor,recon> > myCovDev(arg, in);
      myCovDev.apply(0);
    } else {
      errorQuda("Unsupported nSpin=%d", in.Nspin());
    }
  }

  // template on the gauge reconstruction
  template <typename Float, int nColor>
    void ApplyCovDev(ColorSpinorField &out, const ColorSpinorField &in, const GaugeField &U, int parity, int mu)
  {
    if (U.Reconstruct()== QUDA_RECONSTRUCT_NO) {
      ApplyCovDev<Float,nColor,QUDA_RECONSTRUCT_NO>(out, in, U, parity, mu);
    } else if (U.Reconstruct()== QUDA_RECONSTRUCT_12) {
      ApplyCovDev<Float,nColor,QUDA_RECONSTRUCT_12>(out, in, U, parity, mu);
    } else if (U.Reconstruct()== QUDA_RECONSTRUCT_8) {
      ApplyCovDev<Float,nColor,QUDA_RECONSTRUCT_8> (out, in, U, parity, mu);
    } else {
      errorQuda("Unsupported reconstruct type %d\n", U.Reconstruct());
    }
  }

  // template on the number of colors
  template <typename Float>
    void ApplyCovDev(ColorSpinorField &out, const ColorSpinorField &in, const GaugeField &U, int parity, int mu)
  {
    if (in.Ncolor() == 3) {
      ApplyCovDev<Float,3>(out, in, U, parity, mu);
    } else {
      errorQuda("Unsupported number of colors %d\n", U.Ncolor());
    }
  }

<<<<<<< HEAD
  // this is the Worker pointer that may have issue additional work
  // while we're waiting on communication to finish
  namespace dslash {
    extern Worker* aux_worker;
  }

  //Apply the covariant derivative operator
  //out(x) = U_{\mu}(x)in(x+mu) for mu = 0...3
  //out(x) = U^\dagger_mu'(x-mu')in(x-mu') for mu = 4...7 and we set mu' = mu-4
  void ApplyCovDev(ColorSpinorField &out, const ColorSpinorField &in, const GaugeField &U, int parity, int mu)		    
  {
    if (in.V() == out.V()) errorQuda("Aliasing pointers");
    if (in.FieldOrder() != out.FieldOrder())
      errorQuda("Field order mismatch in = %d, out = %d", in.FieldOrder(), out.FieldOrder());
    
    // check all precision match
    checkPrecision(out, in, U);

    // check all locations match
    checkLocation(out, in, U);

    const int nFace = 1;
    in.exchangeGhost((QudaParity)(1-parity), nFace, 0); // last parameter is dummy

    if (dslash::aux_worker) dslash::aux_worker->apply(0);

    if (U.Precision() == QUDA_DOUBLE_PRECISION) {
      ApplyCovDev<double>(out, in, U, parity, mu);
    } else if (U.Precision() == QUDA_SINGLE_PRECISION) {
      ApplyCovDev<float>(out, in, U, parity, mu);
    } else {
      errorQuda("Unsupported precision %d\n", U.Precision());
=======
  /**
     The function applies the color matrices of a gauge configuration to a spinor, so it is not exactly a covariant derivative, although a combination of calls to
     this function will give you a covariant derivative. The output is the new spinor (out), and the inputs are the input spinor (in), the parity of the spinor (at
     this moment, the function works for parity spinors only), the direction of the color matrices (mu) and a profiler for timing. The value mu ranges from 0 to 7,
     being anything higher than 3 understood as direction (mu - 4) backwards, and therefore applying the dagger version of the color matrices

     Again a half precision implementation was straightforwad, but I don't think it would be useful
  */

  void covDev(cudaColorSpinorField *out, cudaGaugeField &gauge, const cudaColorSpinorField *in, const int parity, const int mu, TimeProfile &profile) {

#ifdef GPU_CONTRACT
    DslashCuda *covdev = 0;
    size_t regSize = sizeof(float);

        if (checkLocation(*out, *in) != QUDA_CUDA_FIELD_LOCATION)
          errorQuda("Error: CPU fields not supported for covariant derivative");

        if(in->Precision() == QUDA_HALF_PRECISION)
          errorQuda("Error: Half precision not supported");

        if(in->Precision() != gauge.Precision())
          errorQuda("Mixing gauge %d and spinor %d precision not supported", gauge.Precision(), in->Precision());

        profile.TPSTART(QUDA_PROFILE_TOTAL);
        profile.TPSTART(QUDA_PROFILE_INIT);

        if(in->Precision() == QUDA_SINGLE_PRECISION)
          covdev = new CovDevCuda<float, float4>(static_cast<cudaColorSpinorField*>(out), &gauge,
                                                 static_cast<const cudaColorSpinorField*>(in), parity, mu);
        else if(in->Precision	() == QUDA_DOUBLE_PRECISION) {
	  covdev = new CovDevCuda<double, double2>(static_cast<cudaColorSpinorField*>(out), &gauge,
                                                   static_cast<const cudaColorSpinorField*>(in), parity, mu);
	  regSize = sizeof(double);
        }
        profile.TPSTOP(QUDA_PROFILE_INIT);

        covDevCuda(*covdev, regSize, mu, profile);

        profile.TPSTART(QUDA_PROFILE_EPILOGUE);
        delete covdev;
        checkCudaError();
        profile.TPSTOP(QUDA_PROFILE_EPILOGUE);
        profile.TPSTOP(QUDA_PROFILE_TOTAL);
      #else
        errorQuda("Contraction kernels have not been built");
      #endif
>>>>>>> 3f85e0a2
    }
  }


} // namespace quda<|MERGE_RESOLUTION|>--- conflicted
+++ resolved
@@ -11,7 +11,8 @@
 
 namespace quda {
 
-<<<<<<< HEAD
+#ifdef GPU_CONTRACT
+
   /**
      @brief Parameter structure for driving the covariant derivative
    */
@@ -41,12 +42,6 @@
       errorQuda("Unsupported field order colorspinor=%d gauge=%d combination\n", in.FieldOrder(), U.FieldOrder());
     }
   };
-=======
-#include <quda_internal.h>
-#include <dslash_quda.h>
-#include <sys/time.h>
-#include <blas_quda.h>
->>>>>>> 3f85e0a2
 
   /**
      Applies the off-diagonal part of the Laplace operator
@@ -171,7 +166,6 @@
     }
     bool tuneGridDim() const { return false; }
     unsigned int minThreads() const { return arg.volumeCB; }
-    unsigned int maxBlockSize() const { return deviceProp.maxThreadsPerBlock / arg.nParity; }
 
   public:
     CovDev(Arg &arg, const ColorSpinorField &meta) : TunableVectorY(arg.nParity), arg(arg), meta(meta)
@@ -248,18 +242,20 @@
     }
   }
 
-<<<<<<< HEAD
   // this is the Worker pointer that may have issue additional work
   // while we're waiting on communication to finish
   namespace dslash {
     extern Worker* aux_worker;
   }
 
+#endif // GPU_CONTRACT
+
   //Apply the covariant derivative operator
   //out(x) = U_{\mu}(x)in(x+mu) for mu = 0...3
   //out(x) = U^\dagger_mu'(x-mu')in(x-mu') for mu = 4...7 and we set mu' = mu-4
   void ApplyCovDev(ColorSpinorField &out, const ColorSpinorField &in, const GaugeField &U, int parity, int mu)		    
   {
+#ifdef GPU_CONTRACT
     if (in.V() == out.V()) errorQuda("Aliasing pointers");
     if (in.FieldOrder() != out.FieldOrder())
       errorQuda("Field order mismatch in = %d, out = %d", in.FieldOrder(), out.FieldOrder());
@@ -281,57 +277,10 @@
       ApplyCovDev<float>(out, in, U, parity, mu);
     } else {
       errorQuda("Unsupported precision %d\n", U.Precision());
-=======
-  /**
-     The function applies the color matrices of a gauge configuration to a spinor, so it is not exactly a covariant derivative, although a combination of calls to
-     this function will give you a covariant derivative. The output is the new spinor (out), and the inputs are the input spinor (in), the parity of the spinor (at
-     this moment, the function works for parity spinors only), the direction of the color matrices (mu) and a profiler for timing. The value mu ranges from 0 to 7,
-     being anything higher than 3 understood as direction (mu - 4) backwards, and therefore applying the dagger version of the color matrices
-
-     Again a half precision implementation was straightforwad, but I don't think it would be useful
-  */
-
-  void covDev(cudaColorSpinorField *out, cudaGaugeField &gauge, const cudaColorSpinorField *in, const int parity, const int mu, TimeProfile &profile) {
-
-#ifdef GPU_CONTRACT
-    DslashCuda *covdev = 0;
-    size_t regSize = sizeof(float);
-
-        if (checkLocation(*out, *in) != QUDA_CUDA_FIELD_LOCATION)
-          errorQuda("Error: CPU fields not supported for covariant derivative");
-
-        if(in->Precision() == QUDA_HALF_PRECISION)
-          errorQuda("Error: Half precision not supported");
-
-        if(in->Precision() != gauge.Precision())
-          errorQuda("Mixing gauge %d and spinor %d precision not supported", gauge.Precision(), in->Precision());
-
-        profile.TPSTART(QUDA_PROFILE_TOTAL);
-        profile.TPSTART(QUDA_PROFILE_INIT);
-
-        if(in->Precision() == QUDA_SINGLE_PRECISION)
-          covdev = new CovDevCuda<float, float4>(static_cast<cudaColorSpinorField*>(out), &gauge,
-                                                 static_cast<const cudaColorSpinorField*>(in), parity, mu);
-        else if(in->Precision	() == QUDA_DOUBLE_PRECISION) {
-	  covdev = new CovDevCuda<double, double2>(static_cast<cudaColorSpinorField*>(out), &gauge,
-                                                   static_cast<const cudaColorSpinorField*>(in), parity, mu);
-	  regSize = sizeof(double);
-        }
-        profile.TPSTOP(QUDA_PROFILE_INIT);
-
-        covDevCuda(*covdev, regSize, mu, profile);
-
-        profile.TPSTART(QUDA_PROFILE_EPILOGUE);
-        delete covdev;
-        checkCudaError();
-        profile.TPSTOP(QUDA_PROFILE_EPILOGUE);
-        profile.TPSTOP(QUDA_PROFILE_TOTAL);
-      #else
-        errorQuda("Contraction kernels have not been built");
-      #endif
->>>>>>> 3f85e0a2
-    }
-  }
-
+    }
+#else
+    errorQuda("Contraction kernels have not been built");
+#endif
+  }
 
 } // namespace quda