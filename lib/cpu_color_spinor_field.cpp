--- conflicted
+++ resolved
@@ -4,10 +4,6 @@
 #include <iostream>
 #include <typeinfo>
 #include <color_spinor_field.h>
-<<<<<<< HEAD
-#include <color_spinor_field_order.h>
-=======
->>>>>>> 1584726e
 #include <comm_quda.h> // for comm_drand()
 
 /*
@@ -163,27 +159,12 @@
     checkField(*this, src);
     if (fieldOrder == src.fieldOrder) {
       if (fieldOrder == QUDA_QOP_DOMAIN_WALL_FIELD_ORDER) 
-        for (int i=0; i<x[nDim-1]; i++) memcpy(((void**)v)[i], ((void**)src.v)[i], bytes); // HJ Kim: I think this is a bug, we should copy the data with amount of "bytes/Ls"
+	// FIXME (HJ Kim): I think this is a bug, we should copy the data with amount of "bytes/Ls"
+        for (int i=0; i<x[nDim-1]; i++) memcpy(((void**)v)[i], ((void**)src.v)[i], bytes); 
       else 
         memcpy(v, src.v, bytes);
     } else {
-<<<<<<< HEAD
-      if (precision == QUDA_DOUBLE_PRECISION) {
-        if (src.precision == QUDA_DOUBLE_PRECISION) {
-          genericCopy(*order_double, *(src.order_double));
-        } else {
-          genericCopy(*order_double, *(src.order_single));
-        }
-      } else {
-        if (src.precision == QUDA_DOUBLE_PRECISION) {
-          genericCopy(*order_single, *(src.order_double));
-        } else {
-          genericCopy(*order_single, *(src.order_single));
-        }
-      }
-=======
       copyGenericColorSpinor(*this, src, QUDA_CPU_FIELD_LOCATION);
->>>>>>> 1584726e
     }
   }
 
@@ -192,96 +173,8 @@
     else for (int i=0; i<x[nDim-1]; i++) memset(((void**)v)[i], '\0', bytes/x[nDim-1]);
   }
 
-<<<<<<< HEAD
-  // Random number insertion over all field elements
-  template <class T>
-  void random(T &t) {
-    for (int x=0; x<t.Volume(); x++) {
-      for (int s=0; s<t.Nspin(); s++) {
-	for (int c=0; c<t.Ncolor(); c++) {
-	  for (int z=0; z<2; z++) {
-	    t(x,s,c,z) = comm_drand();
-	  }
-	}
-      }
-    }
-  }
-
-  // Create a point source at spacetime point x, spin s and colour c
-  template <class T>
-  void point(T &t, const int x, const int s, const int c) { t(x, s, c, 0) = 1.0; }
-
-  void cpuColorSpinorField::Source(const QudaSourceType sourceType, const int x,
-				   const int s, const int c) {
-
-    switch(sourceType) {
-
-    case QUDA_RANDOM_SOURCE:
-      if (precision == QUDA_DOUBLE_PRECISION) random(*order_double);
-      else if (precision == QUDA_SINGLE_PRECISION) random(*order_single);
-      else errorQuda("Precision not supported");
-      break;
-
-    case QUDA_POINT_SOURCE:
-      zero();
-      if (precision == QUDA_DOUBLE_PRECISION) point(*order_double, x, s, c);
-      else if (precision == QUDA_SINGLE_PRECISION) point(*order_single, x, s, c);
-      else errorQuda("Precision not supported");
-      break;
-
-    default:
-      errorQuda("Source type %d not implemented", sourceType);
-
-    }
-
-  }
-
-  template <class U, class V>
-  int compareSpinor(const U &u, const V &v, const int tol) {
-    int fail_check = 16*tol;
-    int *fail = new int[fail_check];
-    for (int f=0; f<fail_check; f++) fail[f] = 0;
-
-    int N = 2*u.Nspin()*u.Ncolor();
-    int *iter = new int[N];
-    for (int i=0; i<N; i++) iter[i] = 0;
-
-    for (int x=0; x<u.Volume(); x++) {
-      for (int s=0; s<u.Nspin(); s++) {
-	for (int c=0; c<u.Ncolor(); c++) {
-	  for (int z=0; z<2; z++) {
-	    double diff = fabs(u(x,s,c,z) - v(x,s,c,z));
-
-	    for (int f=0; f<fail_check; f++)
-	      if (diff > pow(10.0,-(f+1)/(double)tol)) fail[f]++;
-
-	    int j = (s*u.Ncolor() + c)*2+z;
-	    if (diff > 1e-3) iter[j]++;
-	  }
-	}
-      }
-    }
-
-    for (int i=0; i<N; i++) printfQuda("%d fails = %d\n", i, iter[i]);
-    
-    int accuracy_level =0;
-    for (int f=0; f<fail_check; f++) {
-      if (fail[f] == 0) accuracy_level = f+1;
-    }
-
-    for (int f=0; f<fail_check; f++) {
-      printfQuda("%e Failures: %d / %d  = %e\n", pow(10.0,-(f+1)/(double)tol), 
-		 fail[f], u.Volume()*N, fail[f] / (double)(u.Volume()*N));
-    }
-  
-    delete []iter;
-    delete []fail;
-  
-    return accuracy_level;
-=======
   void cpuColorSpinorField::Source(QudaSourceType source_type, int x, int s, int c) {
     genericSource(*this, source_type, x, s, c);
->>>>>>> 1584726e
   }
 
   int cpuColorSpinorField::Compare(const cpuColorSpinorField &a, const cpuColorSpinorField &b, 
