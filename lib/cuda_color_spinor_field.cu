--- conflicted
+++ resolved
@@ -481,15 +481,9 @@
       if (!zeroCopy) {
 	resizeBufferDevice(src.Bytes()+src.NormBytes());
 	Src = bufferDevice;
-<<<<<<< HEAD
 	srcNorm = (char*)bufferDevice + src.Bytes();
-	cudaMemcpy(Src, src.V(), src.Bytes(), cudaMemcpyHostToDevice);
-	cudaMemcpy(srcNorm, src.Norm(), src.NormBytes(), cudaMemcpyHostToDevice);
-=======
-	srcNorm = (char*)bufferDevice + src.Bytes();	
 	qudaMemcpy(Src, src.V(), src.Bytes(), cudaMemcpyHostToDevice);
 	qudaMemcpy(srcNorm, src.Norm(), src.NormBytes(), cudaMemcpyHostToDevice);
->>>>>>> aa3046b9
       } else {
 	for (int b=0; b<2; ++b) {
 	 resizeBufferPinned(src.Bytes()+src.NormBytes(), b);
@@ -513,15 +507,9 @@
 
     if (REORDER_LOCATION == QUDA_CPU_FIELD_LOCATION && 
 	typeid(dest) == typeid(cpuColorSpinorField)) {
-<<<<<<< HEAD
       for (int b=0; b<2; ++b) resizeBufferPinned(bytes+norm_bytes,b);
-      cudaMemcpy(bufferPinned[bufferIndex], v, bytes, cudaMemcpyDeviceToHost);
-      cudaMemcpy((char*)bufferPinned[bufferIndex]+bytes, norm, norm_bytes, cudaMemcpyDeviceToHost);
-=======
-      for(int b=0; b<2; ++b) resizeBufferPinned(bytes+norm_bytes,b);
       qudaMemcpy(bufferPinned[bufferIndex], v, bytes, cudaMemcpyDeviceToHost);
       qudaMemcpy((char*)bufferPinned[bufferIndex]+bytes, norm, norm_bytes, cudaMemcpyDeviceToHost);
->>>>>>> aa3046b9
 
       copyGenericColorSpinor(dest, *this, QUDA_CPU_FIELD_LOCATION, 
 			     0, bufferPinned[bufferIndex], 0, (char*)bufferPinned[bufferIndex]+bytes);
