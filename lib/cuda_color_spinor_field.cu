--- conflicted
+++ resolved
@@ -745,11 +745,7 @@
       //  --  There is Nvec*Stride Floats from the start of one PAD to the start of the next
       for (int s=0; s<x4; s++) { // loop over multiple 4-d volumes (if they exist)
 	void *dst = (char*)ghost_spinor + s*len;
-<<<<<<< HEAD
-	void *src = composite_descr.is_composite ? (char*)v + (offset + s*composite_descr.volumeCB*Npad)*Nvec*precision : (char*)v + (offset + s*(volumeCB/x4))*Nvec*precision;
-=======
-	void *src = (char*)v + (offset + s*(volumeCB/x4))*Nvec*ghost_precision;
->>>>>>> 19bc4b34
+	void *src = composite_descr.is_composite ? (char*)v + (offset + s*composite_descr.volumeCB*Npad)*Nvec*ghost_precision : (char*)v + (offset + s*(volumeCB/x4))*Nvec*ghost_precision;
 	cudaMemcpy2DAsync(dst, dpitch, src, spitch, len, Npad, cudaMemcpyDeviceToHost, *stream);
 
 	if (ghost_precision == QUDA_HALF_PRECISION) {
@@ -819,23 +815,16 @@
 					 const int dim, const QudaDirection dir, 
 					 const int dagger, cudaStream_t* stream) 
   {
-<<<<<<< HEAD
-=======
     int Nint = (nColor * nSpin * 2) / (nSpin == 4 ? 2 : 1);  // (spin proj.) degrees of freedom
 
     int len = nFace*ghostFace[dim]*Nint*ghost_precision;
->>>>>>> 19bc4b34
     const void *src = ghost_spinor;
     int ghost_offset = (dir == QUDA_BACKWARDS) ? ghostOffset[dim][0] : ghostOffset[dim][1];
     void *ghost_dst = (char*)ghost_recv_buffer_d[bufferIndex] + ghost_precision*ghost_offset;
 
-<<<<<<< HEAD
-    cudaMemcpyAsync(ghost_dst, src, ghost_face_bytes[dim], cudaMemcpyHostToDevice, *stream);
-=======
     if (ghost_precision == QUDA_HALF_PRECISION) len += nFace*ghostFace[dim]*sizeof(float);
 
     cudaMemcpyAsync(ghost_dst, src, len, cudaMemcpyHostToDevice, *stream);
->>>>>>> 19bc4b34
   }
 
 
@@ -1096,19 +1085,11 @@
 
 	size_t len = nFace*(ghostFace[3]/x4)*Nvec*ghost_precision;
 	size_t dpitch = x4*len;
-<<<<<<< HEAD
-        size_t spitch = composite_descr.is_composite ? composite_descr.stride*Nvec*precision : stride*Nvec*precision;
+        size_t spitch = composite_descr.is_composite ? composite_descr.stride*Nvec*ghost_precision : stride*Nvec*ghost_precision;
 
 	for (int s=0; s<x4; s++) {
 	  void *dst = (char*)ghost_dst + s*len;
-	  void *src = composite_descr.is_composite ? (char*)v + (offset + s*composite_descr.volumeCB*Npad)*Nvec*precision : (char*)v + (offset + s*(volumeCB/x4))*Nvec*precision;
-=======
-	size_t spitch = stride*Nvec*ghost_precision;
-
-	for (int s=0; s<x4; s++) {
-	  void *dst = (char*)ghost_dst + s*len;
-	  void *src = (char*)v + (offset + s*(volumeCB/x4))*Nvec*ghost_precision;
->>>>>>> 19bc4b34
+	  void *src = composite_descr.is_composite ? (char*)v + (offset + s*composite_descr.volumeCB*Npad)*Nvec*ghost_precision : (char*)v + (offset + s*(volumeCB/x4))*Nvec*ghost_precision;
 	  // start the copy
 	  cudaMemcpy2DAsync(dst, dpitch, src, spitch, len, Npad, cudaMemcpyDeviceToDevice, *copy_stream);
 
