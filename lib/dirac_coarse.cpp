#include <string.h>
#include <multigrid.h>
#include <algorithm>

const bool staggered_dslash_emulation    = true;
const bool coarsecoarse_dslash_emulation = true;
//Some extra parameters:
const bool single_parity_application = false;
const bool cg_mdagm_operator         = false;
const bool fg_mdagm_operator         = false;

namespace quda {

  const bool staggered_dslash_emulation    = false;
  const bool coarsecoarse_dslash_emulation = false;

  DiracCoarse::DiracCoarse(const DiracParam &param, bool enable_gpu)
    : Dirac(param), mu(param.mu), mu_factor(param.mu_factor), transfer(param.transfer), dirac(param.dirac),
      Y_h(nullptr), X_h(nullptr), Xinv_h(nullptr), Yhat_h(nullptr),
      Y_d(nullptr), X_d(nullptr), Xinv_d(nullptr), Yhat_d(nullptr),
      enable_gpu(enable_gpu), init(true)
  {
    initializeCoarse();
  }

  DiracCoarse::DiracCoarse(const DiracParam &param,
			   cpuGaugeField *Y_h, cpuGaugeField *X_h, cpuGaugeField *Xinv_h, cpuGaugeField *Yhat_h,   // cpu link fields
			   cudaGaugeField *Y_d, cudaGaugeField *X_d, cudaGaugeField *Xinv_d, cudaGaugeField *Yhat_d) // gpu link field
    : Dirac(param), mu(param.mu), mu_factor(param.mu_factor), transfer(nullptr), dirac(nullptr),
      Y_h(Y_h), X_h(X_h), Xinv_h(Xinv_h), Yhat_h(Yhat_h),
      Y_d(Y_d), X_d(X_d), Xinv_d(Xinv_d), Yhat_d(Yhat_d),
      enable_gpu(Y_d && X_d && Xinv_d), init(false)
  {

  }

  DiracCoarse::DiracCoarse(const DiracCoarse &dirac, const DiracParam &param)
    : Dirac(param), mu(param.mu), mu_factor(param.mu_factor), transfer(param.transfer), dirac(param.dirac),
      Y_h(dirac.Y_h), X_h(dirac.X_h), Xinv_h(dirac.Xinv_h), Yhat_h(dirac.Yhat_h),
      Y_d(dirac.Y_d), X_d(dirac.X_d), Xinv_d(dirac.Xinv_d), Yhat_d(dirac.Yhat_d),
      enable_gpu(dirac.enable_gpu), init(false)
  {

  }

  DiracCoarse::~DiracCoarse()
  {
    if (init) {
      if (Y_h) delete Y_h;
      if (X_h) delete X_h;
      if (Xinv_h) delete Xinv_h;
      if (Yhat_h) delete Yhat_h;
      if (Y_d) delete Y_d;
      if (X_d) delete X_d;
      if (Xinv_d) delete Xinv_d;
      if (Yhat_d) delete Yhat_d;
    }
  }

  void DiracCoarse::initializeCoarse()
  {
    QudaPrecision prec = transfer->Vectors().Precision();
    int ndim = transfer->Vectors().Ndim();
    int x[QUDA_MAX_DIM];
    //Number of coarse sites.
    const int *geo_bs = transfer->Geo_bs();
    for (int i = 0; i < ndim; i++) x[i] = transfer->Vectors().X(i)/geo_bs[i];

    //Coarse Color
    int Nc_c = transfer->nvec();

    //Coarse Spin
<<<<<<< HEAD
    int Ns_c = (transfer->Vectors().Nspin() == 1) ? 2 : transfer->Vectors().Nspin()/transfer->Spin_bs();
=======
    //int Ns_c = transfer->Vectors().Nspin()/transfer->Spin_bs();
    int Ns_c = (transfer->Vectors().Nspin() == 1) ? 2 : transfer->Vectors().Nspin()/transfer->Spin_bs();

    bool is_norm_staggered = false;
    if( typeid(*dirac).name() == typeid(DiracStaggeredPC).name() || typeid(*dirac).name() == typeid(DiracImprovedStaggeredPC).name() ) is_norm_staggered = true;

    if(staggered_dslash_emulation || is_norm_staggered) return;
>>>>>>> 0a0a316e

    GaugeFieldParam gParam;
    memcpy(gParam.x, x, QUDA_MAX_DIM*sizeof(int));
    gParam.nColor = Nc_c*Ns_c;
    gParam.reconstruct = QUDA_RECONSTRUCT_NO;
    gParam.order = QUDA_QDP_GAUGE_ORDER;
    gParam.link_type = QUDA_COARSE_LINKS;
    gParam.t_boundary = QUDA_PERIODIC_T;
    gParam.create = QUDA_ZERO_FIELD_CREATE;
    gParam.precision = prec;
    gParam.nDim = ndim == 5 ? 4 : ndim;
    gParam.siteSubset = QUDA_FULL_SITE_SUBSET;
    gParam.ghostExchange = QUDA_GHOST_EXCHANGE_PAD;
    //gParam.nFace = (transfer->Vectors().Nspin() == 1) ? 3 : 1; //for long links
    gParam.nFace = 1; //for fat links

    gParam.geometry = QUDA_COARSE_GEOMETRY;

    Y_h = new cpuGaugeField(gParam);

    gParam.ghostExchange = QUDA_GHOST_EXCHANGE_NO;
    gParam.nFace = 0;

    gParam.geometry = QUDA_SCALAR_GEOMETRY;
    X_h = new cpuGaugeField(gParam);
    Xinv_h = new cpuGaugeField(gParam);

<<<<<<< HEAD
    if(staggered_dslash_emulation) return;

    dirac->createCoarseOp(*Y_h,*X_h,*Xinv_h,*Yhat_h,*transfer);

=======
>>>>>>> 0a0a316e
    if (enable_gpu) {
      gParam.ghostExchange = QUDA_GHOST_EXCHANGE_PAD;
      gParam.nFace = 1;
      gParam.order = QUDA_FLOAT2_GAUGE_ORDER;
      gParam.geometry = QUDA_COARSE_GEOMETRY;
      int pad = std::max( { (x[0]*x[1]*x[2])/2, (x[1]*x[2]*x[3])/2, (x[0]*x[2]*x[3])/2, (x[0]*x[1]*x[3])/2 } );
      gParam.pad = gParam.nFace * pad * 2; // factor of 2 since we have to store bi-directional ghost zone
      Y_d = new cudaGaugeField(gParam);

      gParam.ghostExchange = QUDA_GHOST_EXCHANGE_NO;
      gParam.nFace = 0;
      gParam.pad = 0;

      gParam.geometry = QUDA_SCALAR_GEOMETRY;
      gParam.ghostExchange = QUDA_GHOST_EXCHANGE_NO;
      X_d = new cudaGaugeField(gParam);
      Xinv_d = new cudaGaugeField(gParam);
    }
    //we enforce host construction 
    bool gpu_setup = (transfer->Vectors().Nspin() != 1) ? true : false;

    if (enable_gpu && gpu_setup) dirac->createCoarseOp(*Y_d,*X_d,*Xinv_d,*transfer,kappa,Mu(),MuFactor());
    else dirac->createCoarseOp(*Y_h,*X_h,*Xinv_h,*transfer,kappa,Mu(),MuFactor());

    gParam.order = QUDA_QDP_GAUGE_ORDER;
    gParam.ghostExchange = QUDA_GHOST_EXCHANGE_PAD;
    gParam.nFace = 1;
    gParam.geometry = QUDA_COARSE_GEOMETRY;
    Yhat_h = new cpuGaugeField(gParam);

    if (enable_gpu) {
      // use the null-space precision for the preconditioned links
      gParam.precision = transfer->Vectors(QUDA_CUDA_FIELD_LOCATION).Precision();
      gParam.order = QUDA_FLOAT2_GAUGE_ORDER;
      int pad = std::max( { (x[0]*x[1]*x[2])/2, (x[1]*x[2]*x[3])/2, (x[0]*x[2]*x[3])/2, (x[0]*x[1]*x[3])/2 } );
      gParam.pad = gParam.nFace * pad * 2; // factor of 2 since we have to store bi-directional ghost zone
      Yhat_d = new cudaGaugeField(gParam);
    }

    if (enable_gpu && gpu_setup) createPreconditionedCoarseOp(*Yhat_d,*Xinv_d,*Y_d,*X_d);
    else createPreconditionedCoarseOp(*Yhat_h,*Xinv_h,*Y_h,*X_h);

    if (enable_gpu) {
      if (gpu_setup) {
	Y_h->copy(*Y_d);
	Yhat_h->copy(*Yhat_d);
	X_h->copy(*X_d);
	Xinv_h->copy(*Xinv_d);
      } else {
	Y_d->copy(*Y_h);
	Yhat_d->copy(*Yhat_h);
	X_d->copy(*X_h);
	Xinv_d->copy(*Xinv_h);
      }
    }

  }

  void DiracCoarse::createPreconditionedCoarseOp(GaugeField &Yhat, GaugeField &Xinv, const GaugeField &Y, const GaugeField &X) {
    calculateYhat(Yhat, Xinv, Y, X);
  }

  void DiracCoarse::Clover(ColorSpinorField &out, const ColorSpinorField &in, const QudaParity parity) const
  {
    if (&in == &out) errorQuda("Fields cannot alias");
    if (Location(out,in) == QUDA_CUDA_FIELD_LOCATION) {
      if (!enable_gpu) errorQuda("Cannot apply %s on GPU since enable_gpu has not been set", __func__);
<<<<<<< HEAD
      ApplyCoarse(out, in, in, *Y_d, *X_d, kappa, parity, false, true, false);
    } else if ( Location(out, in) == QUDA_CPU_FIELD_LOCATION ) {
      ApplyCoarse(out, in, in, *Y_h, *X_h, kappa, parity, false, true, false);
=======
      ApplyCoarse(out, in, in, *Y_d, *X_d, kappa, parity, false, true, false, dagger, commDim);
    } else if ( Location(out, in) == QUDA_CPU_FIELD_LOCATION ) {
      ApplyCoarse(out, in, in, *Y_h, *X_h, kappa, parity, false, true, false,  dagger, commDim);
>>>>>>> 0a0a316e
    }
    int n = in.Nspin()*in.Ncolor();
    flops += (8*n*n-2*n)*(long long)in.VolumeCB();
  }

  void DiracCoarse::CloverInv(ColorSpinorField &out, const ColorSpinorField &in, const QudaParity parity) const
  {
    if (&in == &out) errorQuda("Fields cannot alias");
    if (Location(out,in) == QUDA_CUDA_FIELD_LOCATION) {
      if (!enable_gpu) errorQuda("Cannot apply %s on GPU since enable_gpu has not been set", __func__);
<<<<<<< HEAD
      ApplyCoarse(out, in, in, *Y_d, *Xinv_d, kappa, parity, false, true, false);
    } else if ( Location(out, in) == QUDA_CPU_FIELD_LOCATION ) {
      ApplyCoarse(out, in, in, *Y_h, *Xinv_h, kappa, parity, false, true, false);
=======
      ApplyCoarse(out, in, in, *Y_d, *Xinv_d, kappa, parity, false, true, false, dagger, commDim);
    } else if ( Location(out, in) == QUDA_CPU_FIELD_LOCATION ) {
      ApplyCoarse(out, in, in, *Y_h, *Xinv_h, kappa, parity, false, true, false,  dagger, commDim);
>>>>>>> 0a0a316e
    }
    int n = in.Nspin()*in.Ncolor();
    flops += (8*n*n-2*n)*(long long)in.VolumeCB();
  }

  void DiracCoarse::Dslash(ColorSpinorField &out, const ColorSpinorField &in,
			   const QudaParity parity) const
  {
    bool is_staggered = false;
    if( typeid(*dirac).name() == typeid(DiracStaggered).name() || typeid(*dirac).name() == typeid(DiracImprovedStaggered).name() || typeid(*dirac).name() == typeid(DiracStaggeredPC).name() || typeid(*dirac).name() == typeid(DiracImprovedStaggeredPC).name() ) is_staggered = true;
<<<<<<< HEAD


    if (Location(out,in) == QUDA_CUDA_FIELD_LOCATION) {
      if (!enable_gpu) errorQuda("Cannot apply %s on GPU since enable_gpu has not been set", __func__);
      ApplyCoarse(out, in, in, *Y_d, *X_d, kappa, parity, true, false, is_staggered);
    } else if ( Location(out, in) == QUDA_CPU_FIELD_LOCATION ) {
      ApplyCoarse(out, in, in, *Y_h, *X_h, kappa, parity, true, false, is_staggered);
=======
    
    if (Location(out,in) == QUDA_CUDA_FIELD_LOCATION) {
      if (!enable_gpu) errorQuda("Cannot apply %s on GPU since enable_gpu has not been set", __func__);
      ApplyCoarse(out, in, in, *Y_d, *X_d, kappa, parity, true, false, is_staggered, dagger, commDim);
    } else if ( Location(out, in) == QUDA_CPU_FIELD_LOCATION ) {
      ApplyCoarse(out, in, in, *Y_h, *X_h, kappa, parity, true, false, is_staggered, dagger, commDim);
>>>>>>> 0a0a316e
    }
    int n = in.Nspin()*in.Ncolor();
    flops += (8*(8*n*n)-2*n)*(long long)in.VolumeCB()*in.SiteSubset();
  }

  void DiracCoarse::DslashXpay(ColorSpinorField &out, const ColorSpinorField &in,
			       const QudaParity parity, const ColorSpinorField &x,
			       const double &k) const
  {
    bool is_staggered = false;
    if( typeid(*dirac).name() == typeid(DiracStaggered).name() || typeid(*dirac).name() == typeid(DiracImprovedStaggered).name() || typeid(*dirac).name() == typeid(DiracStaggeredPC).name() || typeid(*dirac).name() == typeid(DiracImprovedStaggeredPC).name() ) is_staggered = true;

    if (k!=1.0) errorQuda("%s not supported for k!=1.0", __func__);

    if (Location(out,in) == QUDA_CUDA_FIELD_LOCATION) {
      if (!enable_gpu) errorQuda("Cannot apply %s on GPU since enable_gpu has not been set", __func__);
<<<<<<< HEAD
      ApplyCoarse(out, in, x, *Y_d, *X_d, kappa, parity, true, true, is_staggered);
    } else if ( Location(out, in) == QUDA_CPU_FIELD_LOCATION ) {
      ApplyCoarse(out, in, x, *Y_h, *X_h, kappa, parity, true, true, is_staggered);
=======
      ApplyCoarse(out, in, x, *Y_d, *X_d, kappa, parity, true, true, is_staggered, dagger, commDim);
    } else if ( Location(out, in) == QUDA_CPU_FIELD_LOCATION ) {
      ApplyCoarse(out, in, x, *Y_h, *X_h, kappa, parity, true, true, is_staggered, dagger, commDim);
>>>>>>> 0a0a316e
    }
    int n = in.Nspin()*in.Ncolor();
    flops += (9*(8*n*n)-2*n)*(long long)in.VolumeCB()*in.SiteSubset();
  }

  void DiracCoarse::M(ColorSpinorField &out, const ColorSpinorField &in) const
  {
<<<<<<< HEAD
    bool is_staggered = false;
    if( typeid(*dirac).name() == typeid(DiracStaggered).name() || typeid(*dirac).name() == typeid(DiracImprovedStaggered).name() || typeid(*dirac).name() == typeid(DiracStaggeredPC).name() || typeid(*dirac).name() == typeid(DiracImprovedStaggeredPC).name() ) is_staggered = true;

    if((is_staggered && staggered_dslash_emulation) || (!is_staggered && coarsecoarse_dslash_emulation))
    {
        if (!enable_gpu) errorQuda("Cannot apply coarse grid operator on GPU since enable_gpu has not been set");
        const std::vector<ColorSpinorField*> &B = transfer->RawVectors();
        const ColorSpinorField &tmp3 = *B[0];
        ColorSpinorParam csParam(tmp3);

        csParam.location = QUDA_CUDA_FIELD_LOCATION;
        csParam.create = QUDA_ZERO_FIELD_CREATE;
        csParam.gammaBasis = tmp3.GammaBasis();
        csParam.fieldOrder = QUDA_FLOAT2_FIELD_ORDER;
        //horrible hack: fix it!

        if(single_parity_application && csParam.siteSubset == QUDA_FULL_SITE_SUBSET)
        {
            csParam.siteSubset = QUDA_PARITY_SITE_SUBSET;
            csParam.x[0] /= 2;
        }

        ColorSpinorField *tmp1 = ColorSpinorField::Create(csParam);
        ColorSpinorField *tmp2 = ColorSpinorField::Create(csParam);

        if(is_staggered) csParam.extendDimensionality();

        ColorSpinorField *tmp5 = ColorSpinorField::Create(csParam);
        ColorSpinorField *tmp6 = ColorSpinorField::Create(csParam);

        transfer->P(*tmp1, in);

        *tmp5 = *tmp1;

        if (cg_mdagm_operator)
        {
          if( csParam.siteSubset == QUDA_PARITY_SITE_SUBSET )
          {
            dirac->MdagM(*tmp6, *tmp5);
          }
          else
          {
            dirac->MdagM(tmp6->Even(), tmp5->Even());

            blas::ax(4*dirac->Mass()*dirac->Mass(), tmp5->Odd());
            tmp6->Odd() = tmp5->Odd();
          }
        }
        else
        { 
//#define HERMITIAN
          //Non-hermitian version:
          dirac->M(*tmp6, *tmp5);//WARNING: this may be hermitian, check dirac_staggered.cpp

#ifdef HERMITIAN          
          blas::ax(-1.0, tmp6->Odd());
#endif
          if(fg_mdagm_operator) blas::ax(2*dirac->Mass(), *tmp6);
        }

        *tmp2 = *tmp6; 

        transfer->R(out, *tmp2);

        delete tmp5;
        delete tmp6;

        delete tmp1;
        delete tmp2;

        return;
    }

    if ( Location(out, in) == QUDA_CUDA_FIELD_LOCATION ) {
      if (!enable_gpu)
	errorQuda("Cannot apply coarse grid operator on GPU since enable_gpu has not been set");
      ApplyCoarse(out, in, in, *Y_d, *X_d, kappa, QUDA_INVALID_PARITY, true, true, is_staggered);
    } else if ( Location(out, in) == QUDA_CPU_FIELD_LOCATION ) {
      ApplyCoarse(out, in, in, *Y_h, *X_h, kappa, QUDA_INVALID_PARITY, true, true, is_staggered);
=======
    bool is_staggered      = false;
    if( typeid(*dirac).name() == typeid(DiracStaggered).name() || typeid(*dirac).name() == typeid(DiracImprovedStaggered).name())  is_staggered = true;

    bool is_norm_staggered = false;
    if( typeid(*dirac).name() == typeid(DiracStaggeredPC).name() || typeid(*dirac).name() == typeid(DiracImprovedStaggeredPC).name() ) is_norm_staggered = true;

    if(is_norm_staggered || staggered_dslash_emulation || coarsecoarse_dslash_emulation)
    {
      if (!enable_gpu) errorQuda("Cannot apply coarse grid operator on GPU since enable_gpu has not been set");
      const ColorSpinorField &tmp3 = transfer->Vectors();//this are full vectors.
      ColorSpinorParam csParam(tmp3);

      if(is_norm_staggered || is_staggered) {//that is, we are on file level
        csParam.nSpin  = 1;
        csParam.nColor = 3;
      } else { //think about this.
        errorQuda("Coarse grid dslash emulation.\n");
      }

      csParam.location   = QUDA_CUDA_FIELD_LOCATION;
      csParam.create     = QUDA_ZERO_FIELD_CREATE;
      csParam.gammaBasis = tmp3.GammaBasis();
      csParam.fieldOrder = QUDA_FLOAT2_FIELD_ORDER;

      if(is_norm_staggered)
      {
        csParam.siteSubset = QUDA_PARITY_SITE_SUBSET;
        csParam.x[0] /= 2;
      } 

      ColorSpinorField *tmp1 = ColorSpinorField::Create(csParam);
      ColorSpinorField *tmp2 = ColorSpinorField::Create(csParam);

      transfer->P(*tmp1, in);
      dirac->M(*tmp2, *tmp1);
      transfer->R(out, *tmp2);

      delete tmp1;
      delete tmp2;

      return;
    } 

    if ( Location(out, in) == QUDA_CUDA_FIELD_LOCATION ) {
      if (!enable_gpu) errorQuda("Cannot apply %s on GPU since enable_gpu has not been set", __func__);
      ApplyCoarse(out, in, in, *Y_d, *X_d, kappa, QUDA_INVALID_PARITY, true, true, is_staggered,dagger, commDim);
    } else if ( Location(out, in) == QUDA_CPU_FIELD_LOCATION ) {
      ApplyCoarse(out, in, in, *Y_h, *X_h, kappa, QUDA_INVALID_PARITY, true, true, is_staggered,dagger, commDim);
>>>>>>> 0a0a316e
    }
    int n = in.Nspin()*in.Ncolor();
    flops += (9*(8*n*n)-2*n)*(long long)in.VolumeCB()*in.SiteSubset();
  }

  void DiracCoarse::MdagM(ColorSpinorField &out, const ColorSpinorField &in) const
  {
    bool reset1 = newTmp(&tmp1, in);
    if (tmp1->SiteSubset() != QUDA_FULL_SITE_SUBSET) errorQuda("Temporary vector is not full-site vector");

    M(*tmp1, in);
    Mdag(out, *tmp1);

    deleteTmp(&tmp1, reset1);
  }

  void DiracCoarse::prepare(ColorSpinorField* &src, ColorSpinorField* &sol,
			    ColorSpinorField &x, ColorSpinorField &b,
			    const QudaSolutionType solType) const
  {
    if (solType == QUDA_MATPC_SOLUTION || solType == QUDA_MATPCDAG_MATPC_SOLUTION) {
      errorQuda("Preconditioned solution requires a preconditioned solve_type");
    }

    src = &b;
    sol = &x;
  }

  void DiracCoarse::reconstruct(ColorSpinorField &x, const ColorSpinorField &b,
				const QudaSolutionType solType) const
  {
    /* do nothing */
  }

  //Make the coarse operator one level down.  Pass both the coarse gauge field and coarse clover field.
  void DiracCoarse::createCoarseOp(GaugeField &Y, GaugeField &X, GaugeField &Xinv, const Transfer &T, double kappa, double mu, double mu_factor) const
  {
<<<<<<< HEAD

    if( typeid(*dirac).name() == typeid(DiracStaggered).name() || typeid(*dirac).name() == typeid(DiracImprovedStaggered).name() || typeid(*dirac).name() == typeid(DiracStaggeredPC).name() || typeid(*dirac).name() == typeid(DiracImprovedStaggeredPC).name() ) 
    {
      CoarseCoarseKSOp(Y, X, Xinv, Yhat, T, *(this->Y_h), *(this->X_h), *(this->Xinv_h), mass, QUDA_COARSE_DIRAC, QUDA_MATPC_INVALID);
      //errorQuda("\nCoarseCoarse staggered is not implemented.\n");
    }
    else
    {
      CoarseCoarseOp(Y, X, Xinv, Yhat, T, *(this->Y_h), *(this->X_h), *(this->Xinv_h), kappa, 0.0, QUDA_COARSE_DIRAC, QUDA_MATPC_INVALID);
=======
    double a = 2.0 * kappa * mu * T.Vectors().TwistFlavor();
    if( typeid(*dirac).name() == typeid(DiracStaggered).name() || typeid(*dirac).name() == typeid(DiracImprovedStaggered).name() || typeid(*dirac).name() == typeid(DiracStaggeredPC).name() || typeid(*dirac).name() == typeid(DiracImprovedStaggeredPC).name() ) 
    { 
      if (Location(Y, X, Xinv) == QUDA_CPU_FIELD_LOCATION) {
        CoarseCoarseKSOp(Y, X, Xinv, T, *(this->Y_h), *(this->X_h), *(this->Xinv_h), mass, QUDA_COARSE_DIRAC, QUDA_MATPC_INVALID);
      } else {
        CoarseCoarseKSOp(Y, X, Xinv, T, *(this->Y_d), *(this->X_d), *(this->Xinv_d), mass, QUDA_COARSE_DIRAC, QUDA_MATPC_INVALID);
      }
    }
    else {
      if (Location(Y, X, Xinv) == QUDA_CPU_FIELD_LOCATION) {
        CoarseCoarseOp(Y, X, Xinv, T, *(this->Y_h), *(this->X_h), *(this->Xinv_h), kappa, a, mu_factor, QUDA_COARSE_DIRAC, QUDA_MATPC_INVALID);
      } else {
        CoarseCoarseOp(Y, X, Xinv, T, *(this->Y_d), *(this->X_d), *(this->Xinv_d), kappa, a, mu_factor, QUDA_COARSE_DIRAC, QUDA_MATPC_INVALID);
      }
>>>>>>> 0a0a316e
    }
  }

  DiracCoarsePC::DiracCoarsePC(const DiracParam &param, bool enable_gpu) : DiracCoarse(param, enable_gpu)
  {
    /* do nothing */
  }

  DiracCoarsePC::DiracCoarsePC(const DiracCoarse &dirac, const DiracParam &param) : DiracCoarse(dirac, param)
  {
    /* do nothing */
  }

  DiracCoarsePC::~DiracCoarsePC() { }

  void DiracCoarsePC::Dslash(ColorSpinorField &out, const ColorSpinorField &in, const QudaParity parity) const
  {
<<<<<<< HEAD

=======
>>>>>>> 0a0a316e
    bool is_staggered = false;
    if( typeid(*dirac).name() == typeid(DiracStaggered).name() || typeid(*dirac).name() == typeid(DiracImprovedStaggered).name() || typeid(*dirac).name() == typeid(DiracStaggeredPC).name() || typeid(*dirac).name() == typeid(DiracImprovedStaggeredPC).name() ) is_staggered = true;

    if (Location(out,in) == QUDA_CUDA_FIELD_LOCATION) {
      if (!enable_gpu) errorQuda("Cannot apply %s on GPU since enable_gpu has not been set", __func__);
<<<<<<< HEAD
      ApplyCoarse(out, in, in, *Yhat_d, *X_d, kappa, parity, true, false, is_staggered);
    } else if ( Location(out, in) == QUDA_CPU_FIELD_LOCATION ) {
      ApplyCoarse(out, in, in, *Yhat_h, *X_h, kappa, parity, true, false, is_staggered);
=======
      ApplyCoarse(out, in, in, *Yhat_d, *X_d, kappa, parity, true, false, is_staggered, dagger, commDim);
    } else if ( Location(out, in) == QUDA_CPU_FIELD_LOCATION ) {
      ApplyCoarse(out, in, in, *Yhat_h, *X_h, kappa, parity, true, false, is_staggered, dagger, commDim);
>>>>>>> 0a0a316e
    }

    int n = in.Nspin()*in.Ncolor();
    flops += (8*(8*n*n)-2*n)*in.VolumeCB()*in.SiteSubset();
  }

  void DiracCoarsePC::DslashXpay(ColorSpinorField &out, const ColorSpinorField &in, const QudaParity parity,
				 const ColorSpinorField &x, const double &k) const
  {
    // emulated for now
    Dslash(out, in, parity);
    blas::xpay(const_cast<ColorSpinorField&>(x), k, out);

    int n = in.Nspin()*in.Ncolor();
    flops += (8*(8*n*n)-2*n)*in.VolumeCB(); // blas flops counted separately so only need to count dslash flops
  }

  void DiracCoarsePC::M(ColorSpinorField &out, const ColorSpinorField &in) const
  {
    bool reset1 = newTmp(&tmp1, in);

    if (in.SiteSubset() == QUDA_FULL_SITE_SUBSET || out.SiteSubset() == QUDA_FULL_SITE_SUBSET ||
	tmp1->SiteSubset() == QUDA_FULL_SITE_SUBSET)
      errorQuda("Cannot apply preconditioned operator to full field (subsets = %d %d %d)",
		in.SiteSubset(), out.SiteSubset(), tmp1->SiteSubset());

    if (matpcType == QUDA_MATPC_EVEN_EVEN_ASYMMETRIC) {
      // DiracCoarsePC::Dslash applies A^{-1}Dslash
      Dslash(*tmp1, in, QUDA_ODD_PARITY);
      // DiracCoarse::DslashXpay applies (A - D) // FIXME this ignores the -1
      DiracCoarse::Dslash(out, *tmp1, QUDA_EVEN_PARITY);
      Clover(*tmp1, in, QUDA_EVEN_PARITY);
      blas::xpay(*tmp1, -1.0, out);
    } else if (matpcType == QUDA_MATPC_ODD_ODD_ASYMMETRIC) {
      // DiracCoarsePC::Dslash applies A^{-1}Dslash
      Dslash(*tmp1, in, QUDA_EVEN_PARITY);
      // DiracCoarse::DslashXpay applies (A - D) // FIXME this ignores the -1
      DiracCoarse::Dslash(out, *tmp1, QUDA_ODD_PARITY);
      Clover(*tmp1, in, QUDA_ODD_PARITY);
      blas::xpay(*tmp1, -1.0, out);
    } else if (matpcType == QUDA_MATPC_EVEN_EVEN) {
      Dslash(*tmp1, in, QUDA_ODD_PARITY);
      DslashXpay(out, *tmp1, QUDA_EVEN_PARITY, in, -1.0);
    } else if (matpcType == QUDA_MATPC_ODD_ODD) {
      Dslash(*tmp1, in, QUDA_EVEN_PARITY);
      DslashXpay(out, *tmp1, QUDA_ODD_PARITY, in, -1.0);
    } else {
      errorQuda("MatPCType %d not valid for DiracCoarsePC", matpcType);
    }

    deleteTmp(&tmp1, reset1);
  }

  void DiracCoarsePC::MdagM(ColorSpinorField &out, const ColorSpinorField &in) const
  {
    bool reset1 = newTmp(&tmp2, in);
    M(*tmp2, in);
    Mdag(out, *tmp2);
    deleteTmp(&tmp2, reset1);
  }

  void DiracCoarsePC::prepare(ColorSpinorField* &src, ColorSpinorField* &sol, ColorSpinorField &x, ColorSpinorField &b,
			      const QudaSolutionType solType) const
  {
    // we desire solution to preconditioned system
    if (solType == QUDA_MATPC_SOLUTION || solType == QUDA_MATPCDAG_MATPC_SOLUTION) {
      src = &b;
      sol = &x;
      return;
    }

    bool reset = newTmp(&tmp1, b.Even());

    // we desire solution to full system
    if (matpcType == QUDA_MATPC_EVEN_EVEN) {
      // src = A_ee^-1 (b_e - D_eo A_oo^-1 b_o)
      src = &(x.Odd());
      CloverInv(*src, b.Odd(), QUDA_ODD_PARITY);
      DiracCoarse::Dslash(*tmp1, *src, QUDA_EVEN_PARITY);
      blas::xpay(const_cast<ColorSpinorField&>(b.Even()), -1.0, *tmp1);
      CloverInv(*src, *tmp1, QUDA_EVEN_PARITY);
      sol = &(x.Even());
    } else if (matpcType == QUDA_MATPC_ODD_ODD) {
      // src = A_oo^-1 (b_o - D_oe A_ee^-1 b_e)
      src = &(x.Even());
      CloverInv(*src, b.Even(), QUDA_EVEN_PARITY);
      DiracCoarse::Dslash(*tmp1, *src, QUDA_ODD_PARITY);
      blas::xpay(const_cast<ColorSpinorField&>(b.Odd()), -1.0, *tmp1);
      CloverInv(*src, *tmp1, QUDA_ODD_PARITY);
      sol = &(x.Odd());
    } else if (matpcType == QUDA_MATPC_EVEN_EVEN_ASYMMETRIC) {
      // src = b_e - D_eo A_oo^-1 b_o
      src = &(x.Odd());
      CloverInv(*tmp1, b.Odd(), QUDA_ODD_PARITY);
      DiracCoarse::Dslash(*src, *tmp1, QUDA_EVEN_PARITY);
      blas::xpay(const_cast<ColorSpinorField&>(b.Even()), -1.0, *src);
      sol = &(x.Even());
    } else if (matpcType == QUDA_MATPC_ODD_ODD_ASYMMETRIC) {
      // src = b_o - D_oe A_ee^-1 b_e
      src = &(x.Even());
      CloverInv(*tmp1, b.Even(), QUDA_EVEN_PARITY);
      DiracCoarse::Dslash(*src, *tmp1, QUDA_ODD_PARITY);
      blas::xpay(const_cast<ColorSpinorField&>(b.Odd()), -1.0, *src);
      sol = &(x.Odd());
    } else {
      errorQuda("MatPCType %d not valid for DiracCloverPC", matpcType);
    }

    // here we use final solution to store parity solution and parity source
    // b is now up for grabs if we want

    deleteTmp(&tmp1, reset);
  }

  void DiracCoarsePC::reconstruct(ColorSpinorField &x, const ColorSpinorField &b, const QudaSolutionType solType) const
  {
    if (solType == QUDA_MATPC_SOLUTION || solType == QUDA_MATPCDAG_MATPC_SOLUTION) {
      return;
    }

    checkFullSpinor(x, b);

    bool reset = newTmp(&tmp1, b.Even());

    // create full solution

    if (matpcType == QUDA_MATPC_EVEN_EVEN ||
	matpcType == QUDA_MATPC_EVEN_EVEN_ASYMMETRIC) {
      // x_o = A_oo^-1 (b_o - D_oe x_e)
      DiracCoarse::Dslash(*tmp1, x.Even(), QUDA_ODD_PARITY);
      blas::xpay(const_cast<ColorSpinorField&>(b.Odd()), -1.0, *tmp1);
      CloverInv(x.Odd(), *tmp1, QUDA_ODD_PARITY);
    } else if (matpcType == QUDA_MATPC_ODD_ODD ||
	       matpcType == QUDA_MATPC_ODD_ODD_ASYMMETRIC) {
      // x_e = A_ee^-1 (b_e - D_eo x_o)
      DiracCoarse::Dslash(*tmp1, x.Odd(), QUDA_EVEN_PARITY);
      blas::xpay(const_cast<ColorSpinorField&>(b.Even()), -1.0, *tmp1);
      CloverInv(x.Even(), *tmp1, QUDA_EVEN_PARITY);
    } else {
      errorQuda("MatPCType %d not valid for DiracCoarsePC", matpcType);
    }

    deleteTmp(&tmp1, reset);
  }

  //Make the coarse operator one level down.  For the preconditioned
  //operator we are coarsening the Yhat links, not the Y links.  We
  //pass the fine clover fields, though they are actually ignored.
  void DiracCoarsePC::createCoarseOp(GaugeField &Y, GaugeField &X, GaugeField &Xinv, const Transfer &T, double kappa, double mu, double mu_factor) const
  {
<<<<<<< HEAD
    if( typeid(*dirac).name() == typeid(DiracStaggered).name() || typeid(*dirac).name() == typeid(DiracImprovedStaggered).name() || typeid(*dirac).name() == typeid(DiracStaggeredPC).name() || typeid(*dirac).name() == typeid(DiracImprovedStaggeredPC).name() ) 
    {
      CoarseCoarseKSOp(Y, X, Xinv, Yhat, T, *(this->Yhat_h), *(this->X_h), *(this->Xinv_h), mass, QUDA_COARSEPC_DIRAC, QUDA_MATPC_INVALID);
      //errorQuda("\nCoarseCoarse staggered is not implemented.\n");
    }
    else
    {
      CoarseCoarseOp(Y, X, Xinv, Yhat, T, *(this->Yhat_h), *(this->X_h), *(this->Xinv_h), kappa, 0.0, QUDA_COARSEPC_DIRAC, matpcType);
=======
    double a = -2.0 * kappa * mu * T.Vectors().TwistFlavor();

    if( typeid(*dirac).name() == typeid(DiracStaggered).name() || typeid(*dirac).name() == typeid(DiracImprovedStaggered).name() || typeid(*dirac).name() == typeid(DiracStaggeredPC).name() || typeid(*dirac).name() == typeid(DiracImprovedStaggeredPC).name() ) 
    {
      if (Location(Y, X, Xinv) == QUDA_CPU_FIELD_LOCATION) {
        CoarseCoarseKSOp(Y, X, Xinv, T, *(this->Yhat_h), *(this->X_h), *(this->Xinv_h), mass, QUDA_COARSEPC_DIRAC, QUDA_MATPC_INVALID);
      } else {
        CoarseCoarseKSOp(Y, X, Xinv, T, *(this->Yhat_d), *(this->X_d), *(this->Xinv_d), mass, QUDA_COARSEPC_DIRAC, QUDA_MATPC_INVALID);
      }
    } else {

      if (Location(Y, X, Xinv) == QUDA_CPU_FIELD_LOCATION) {
        CoarseCoarseOp(Y, X, Xinv, T, *(this->Yhat_h), *(this->X_h), *(this->Xinv_h), kappa, a, -mu_factor, QUDA_COARSEPC_DIRAC, matpcType);
      } else {
        CoarseCoarseOp(Y, X, Xinv, T, *(this->Yhat_d), *(this->X_d), *(this->Xinv_d), kappa, a, -mu_factor, QUDA_COARSEPC_DIRAC, matpcType);
      }
>>>>>>> 0a0a316e
    }
  }

}<|MERGE_RESOLUTION|>--- conflicted
+++ resolved
@@ -1,13 +1,6 @@
 #include <string.h>
 #include <multigrid.h>
 #include <algorithm>
-
-const bool staggered_dslash_emulation    = true;
-const bool coarsecoarse_dslash_emulation = true;
-//Some extra parameters:
-const bool single_parity_application = false;
-const bool cg_mdagm_operator         = false;
-const bool fg_mdagm_operator         = false;
 
 namespace quda {
 
@@ -70,9 +63,6 @@
     int Nc_c = transfer->nvec();
 
     //Coarse Spin
-<<<<<<< HEAD
-    int Ns_c = (transfer->Vectors().Nspin() == 1) ? 2 : transfer->Vectors().Nspin()/transfer->Spin_bs();
-=======
     //int Ns_c = transfer->Vectors().Nspin()/transfer->Spin_bs();
     int Ns_c = (transfer->Vectors().Nspin() == 1) ? 2 : transfer->Vectors().Nspin()/transfer->Spin_bs();
 
@@ -80,7 +70,6 @@
     if( typeid(*dirac).name() == typeid(DiracStaggeredPC).name() || typeid(*dirac).name() == typeid(DiracImprovedStaggeredPC).name() ) is_norm_staggered = true;
 
     if(staggered_dslash_emulation || is_norm_staggered) return;
->>>>>>> 0a0a316e
 
     GaugeFieldParam gParam;
     memcpy(gParam.x, x, QUDA_MAX_DIM*sizeof(int));
@@ -94,8 +83,7 @@
     gParam.nDim = ndim == 5 ? 4 : ndim;
     gParam.siteSubset = QUDA_FULL_SITE_SUBSET;
     gParam.ghostExchange = QUDA_GHOST_EXCHANGE_PAD;
-    //gParam.nFace = (transfer->Vectors().Nspin() == 1) ? 3 : 1; //for long links
-    gParam.nFace = 1; //for fat links
+    gParam.nFace = 1;
 
     gParam.geometry = QUDA_COARSE_GEOMETRY;
 
@@ -108,13 +96,6 @@
     X_h = new cpuGaugeField(gParam);
     Xinv_h = new cpuGaugeField(gParam);
 
-<<<<<<< HEAD
-    if(staggered_dslash_emulation) return;
-
-    dirac->createCoarseOp(*Y_h,*X_h,*Xinv_h,*Yhat_h,*transfer);
-
-=======
->>>>>>> 0a0a316e
     if (enable_gpu) {
       gParam.ghostExchange = QUDA_GHOST_EXCHANGE_PAD;
       gParam.nFace = 1;
@@ -182,15 +163,9 @@
     if (&in == &out) errorQuda("Fields cannot alias");
     if (Location(out,in) == QUDA_CUDA_FIELD_LOCATION) {
       if (!enable_gpu) errorQuda("Cannot apply %s on GPU since enable_gpu has not been set", __func__);
-<<<<<<< HEAD
-      ApplyCoarse(out, in, in, *Y_d, *X_d, kappa, parity, false, true, false);
-    } else if ( Location(out, in) == QUDA_CPU_FIELD_LOCATION ) {
-      ApplyCoarse(out, in, in, *Y_h, *X_h, kappa, parity, false, true, false);
-=======
       ApplyCoarse(out, in, in, *Y_d, *X_d, kappa, parity, false, true, false, dagger, commDim);
     } else if ( Location(out, in) == QUDA_CPU_FIELD_LOCATION ) {
       ApplyCoarse(out, in, in, *Y_h, *X_h, kappa, parity, false, true, false,  dagger, commDim);
->>>>>>> 0a0a316e
     }
     int n = in.Nspin()*in.Ncolor();
     flops += (8*n*n-2*n)*(long long)in.VolumeCB();
@@ -201,15 +176,9 @@
     if (&in == &out) errorQuda("Fields cannot alias");
     if (Location(out,in) == QUDA_CUDA_FIELD_LOCATION) {
       if (!enable_gpu) errorQuda("Cannot apply %s on GPU since enable_gpu has not been set", __func__);
-<<<<<<< HEAD
-      ApplyCoarse(out, in, in, *Y_d, *Xinv_d, kappa, parity, false, true, false);
-    } else if ( Location(out, in) == QUDA_CPU_FIELD_LOCATION ) {
-      ApplyCoarse(out, in, in, *Y_h, *Xinv_h, kappa, parity, false, true, false);
-=======
       ApplyCoarse(out, in, in, *Y_d, *Xinv_d, kappa, parity, false, true, false, dagger, commDim);
     } else if ( Location(out, in) == QUDA_CPU_FIELD_LOCATION ) {
       ApplyCoarse(out, in, in, *Y_h, *Xinv_h, kappa, parity, false, true, false,  dagger, commDim);
->>>>>>> 0a0a316e
     }
     int n = in.Nspin()*in.Ncolor();
     flops += (8*n*n-2*n)*(long long)in.VolumeCB();
@@ -220,22 +189,12 @@
   {
     bool is_staggered = false;
     if( typeid(*dirac).name() == typeid(DiracStaggered).name() || typeid(*dirac).name() == typeid(DiracImprovedStaggered).name() || typeid(*dirac).name() == typeid(DiracStaggeredPC).name() || typeid(*dirac).name() == typeid(DiracImprovedStaggeredPC).name() ) is_staggered = true;
-<<<<<<< HEAD
-
-
-    if (Location(out,in) == QUDA_CUDA_FIELD_LOCATION) {
-      if (!enable_gpu) errorQuda("Cannot apply %s on GPU since enable_gpu has not been set", __func__);
-      ApplyCoarse(out, in, in, *Y_d, *X_d, kappa, parity, true, false, is_staggered);
-    } else if ( Location(out, in) == QUDA_CPU_FIELD_LOCATION ) {
-      ApplyCoarse(out, in, in, *Y_h, *X_h, kappa, parity, true, false, is_staggered);
-=======
     
     if (Location(out,in) == QUDA_CUDA_FIELD_LOCATION) {
       if (!enable_gpu) errorQuda("Cannot apply %s on GPU since enable_gpu has not been set", __func__);
       ApplyCoarse(out, in, in, *Y_d, *X_d, kappa, parity, true, false, is_staggered, dagger, commDim);
     } else if ( Location(out, in) == QUDA_CPU_FIELD_LOCATION ) {
       ApplyCoarse(out, in, in, *Y_h, *X_h, kappa, parity, true, false, is_staggered, dagger, commDim);
->>>>>>> 0a0a316e
     }
     int n = in.Nspin()*in.Ncolor();
     flops += (8*(8*n*n)-2*n)*(long long)in.VolumeCB()*in.SiteSubset();
@@ -252,15 +211,9 @@
 
     if (Location(out,in) == QUDA_CUDA_FIELD_LOCATION) {
       if (!enable_gpu) errorQuda("Cannot apply %s on GPU since enable_gpu has not been set", __func__);
-<<<<<<< HEAD
-      ApplyCoarse(out, in, x, *Y_d, *X_d, kappa, parity, true, true, is_staggered);
-    } else if ( Location(out, in) == QUDA_CPU_FIELD_LOCATION ) {
-      ApplyCoarse(out, in, x, *Y_h, *X_h, kappa, parity, true, true, is_staggered);
-=======
       ApplyCoarse(out, in, x, *Y_d, *X_d, kappa, parity, true, true, is_staggered, dagger, commDim);
     } else if ( Location(out, in) == QUDA_CPU_FIELD_LOCATION ) {
       ApplyCoarse(out, in, x, *Y_h, *X_h, kappa, parity, true, true, is_staggered, dagger, commDim);
->>>>>>> 0a0a316e
     }
     int n = in.Nspin()*in.Ncolor();
     flops += (9*(8*n*n)-2*n)*(long long)in.VolumeCB()*in.SiteSubset();
@@ -268,87 +221,6 @@
 
   void DiracCoarse::M(ColorSpinorField &out, const ColorSpinorField &in) const
   {
-<<<<<<< HEAD
-    bool is_staggered = false;
-    if( typeid(*dirac).name() == typeid(DiracStaggered).name() || typeid(*dirac).name() == typeid(DiracImprovedStaggered).name() || typeid(*dirac).name() == typeid(DiracStaggeredPC).name() || typeid(*dirac).name() == typeid(DiracImprovedStaggeredPC).name() ) is_staggered = true;
-
-    if((is_staggered && staggered_dslash_emulation) || (!is_staggered && coarsecoarse_dslash_emulation))
-    {
-        if (!enable_gpu) errorQuda("Cannot apply coarse grid operator on GPU since enable_gpu has not been set");
-        const std::vector<ColorSpinorField*> &B = transfer->RawVectors();
-        const ColorSpinorField &tmp3 = *B[0];
-        ColorSpinorParam csParam(tmp3);
-
-        csParam.location = QUDA_CUDA_FIELD_LOCATION;
-        csParam.create = QUDA_ZERO_FIELD_CREATE;
-        csParam.gammaBasis = tmp3.GammaBasis();
-        csParam.fieldOrder = QUDA_FLOAT2_FIELD_ORDER;
-        //horrible hack: fix it!
-
-        if(single_parity_application && csParam.siteSubset == QUDA_FULL_SITE_SUBSET)
-        {
-            csParam.siteSubset = QUDA_PARITY_SITE_SUBSET;
-            csParam.x[0] /= 2;
-        }
-
-        ColorSpinorField *tmp1 = ColorSpinorField::Create(csParam);
-        ColorSpinorField *tmp2 = ColorSpinorField::Create(csParam);
-
-        if(is_staggered) csParam.extendDimensionality();
-
-        ColorSpinorField *tmp5 = ColorSpinorField::Create(csParam);
-        ColorSpinorField *tmp6 = ColorSpinorField::Create(csParam);
-
-        transfer->P(*tmp1, in);
-
-        *tmp5 = *tmp1;
-
-        if (cg_mdagm_operator)
-        {
-          if( csParam.siteSubset == QUDA_PARITY_SITE_SUBSET )
-          {
-            dirac->MdagM(*tmp6, *tmp5);
-          }
-          else
-          {
-            dirac->MdagM(tmp6->Even(), tmp5->Even());
-
-            blas::ax(4*dirac->Mass()*dirac->Mass(), tmp5->Odd());
-            tmp6->Odd() = tmp5->Odd();
-          }
-        }
-        else
-        { 
-//#define HERMITIAN
-          //Non-hermitian version:
-          dirac->M(*tmp6, *tmp5);//WARNING: this may be hermitian, check dirac_staggered.cpp
-
-#ifdef HERMITIAN          
-          blas::ax(-1.0, tmp6->Odd());
-#endif
-          if(fg_mdagm_operator) blas::ax(2*dirac->Mass(), *tmp6);
-        }
-
-        *tmp2 = *tmp6; 
-
-        transfer->R(out, *tmp2);
-
-        delete tmp5;
-        delete tmp6;
-
-        delete tmp1;
-        delete tmp2;
-
-        return;
-    }
-
-    if ( Location(out, in) == QUDA_CUDA_FIELD_LOCATION ) {
-      if (!enable_gpu)
-	errorQuda("Cannot apply coarse grid operator on GPU since enable_gpu has not been set");
-      ApplyCoarse(out, in, in, *Y_d, *X_d, kappa, QUDA_INVALID_PARITY, true, true, is_staggered);
-    } else if ( Location(out, in) == QUDA_CPU_FIELD_LOCATION ) {
-      ApplyCoarse(out, in, in, *Y_h, *X_h, kappa, QUDA_INVALID_PARITY, true, true, is_staggered);
-=======
     bool is_staggered      = false;
     if( typeid(*dirac).name() == typeid(DiracStaggered).name() || typeid(*dirac).name() == typeid(DiracImprovedStaggered).name())  is_staggered = true;
 
@@ -397,7 +269,6 @@
       ApplyCoarse(out, in, in, *Y_d, *X_d, kappa, QUDA_INVALID_PARITY, true, true, is_staggered,dagger, commDim);
     } else if ( Location(out, in) == QUDA_CPU_FIELD_LOCATION ) {
       ApplyCoarse(out, in, in, *Y_h, *X_h, kappa, QUDA_INVALID_PARITY, true, true, is_staggered,dagger, commDim);
->>>>>>> 0a0a316e
     }
     int n = in.Nspin()*in.Ncolor();
     flops += (9*(8*n*n)-2*n)*(long long)in.VolumeCB()*in.SiteSubset();
@@ -435,17 +306,6 @@
   //Make the coarse operator one level down.  Pass both the coarse gauge field and coarse clover field.
   void DiracCoarse::createCoarseOp(GaugeField &Y, GaugeField &X, GaugeField &Xinv, const Transfer &T, double kappa, double mu, double mu_factor) const
   {
-<<<<<<< HEAD
-
-    if( typeid(*dirac).name() == typeid(DiracStaggered).name() || typeid(*dirac).name() == typeid(DiracImprovedStaggered).name() || typeid(*dirac).name() == typeid(DiracStaggeredPC).name() || typeid(*dirac).name() == typeid(DiracImprovedStaggeredPC).name() ) 
-    {
-      CoarseCoarseKSOp(Y, X, Xinv, Yhat, T, *(this->Y_h), *(this->X_h), *(this->Xinv_h), mass, QUDA_COARSE_DIRAC, QUDA_MATPC_INVALID);
-      //errorQuda("\nCoarseCoarse staggered is not implemented.\n");
-    }
-    else
-    {
-      CoarseCoarseOp(Y, X, Xinv, Yhat, T, *(this->Y_h), *(this->X_h), *(this->Xinv_h), kappa, 0.0, QUDA_COARSE_DIRAC, QUDA_MATPC_INVALID);
-=======
     double a = 2.0 * kappa * mu * T.Vectors().TwistFlavor();
     if( typeid(*dirac).name() == typeid(DiracStaggered).name() || typeid(*dirac).name() == typeid(DiracImprovedStaggered).name() || typeid(*dirac).name() == typeid(DiracStaggeredPC).name() || typeid(*dirac).name() == typeid(DiracImprovedStaggeredPC).name() ) 
     { 
@@ -461,7 +321,6 @@
       } else {
         CoarseCoarseOp(Y, X, Xinv, T, *(this->Y_d), *(this->X_d), *(this->Xinv_d), kappa, a, mu_factor, QUDA_COARSE_DIRAC, QUDA_MATPC_INVALID);
       }
->>>>>>> 0a0a316e
     }
   }
 
@@ -479,24 +338,14 @@
 
   void DiracCoarsePC::Dslash(ColorSpinorField &out, const ColorSpinorField &in, const QudaParity parity) const
   {
-<<<<<<< HEAD
-
-=======
->>>>>>> 0a0a316e
     bool is_staggered = false;
     if( typeid(*dirac).name() == typeid(DiracStaggered).name() || typeid(*dirac).name() == typeid(DiracImprovedStaggered).name() || typeid(*dirac).name() == typeid(DiracStaggeredPC).name() || typeid(*dirac).name() == typeid(DiracImprovedStaggeredPC).name() ) is_staggered = true;
 
     if (Location(out,in) == QUDA_CUDA_FIELD_LOCATION) {
       if (!enable_gpu) errorQuda("Cannot apply %s on GPU since enable_gpu has not been set", __func__);
-<<<<<<< HEAD
-      ApplyCoarse(out, in, in, *Yhat_d, *X_d, kappa, parity, true, false, is_staggered);
-    } else if ( Location(out, in) == QUDA_CPU_FIELD_LOCATION ) {
-      ApplyCoarse(out, in, in, *Yhat_h, *X_h, kappa, parity, true, false, is_staggered);
-=======
       ApplyCoarse(out, in, in, *Yhat_d, *X_d, kappa, parity, true, false, is_staggered, dagger, commDim);
     } else if ( Location(out, in) == QUDA_CPU_FIELD_LOCATION ) {
       ApplyCoarse(out, in, in, *Yhat_h, *X_h, kappa, parity, true, false, is_staggered, dagger, commDim);
->>>>>>> 0a0a316e
     }
 
     int n = in.Nspin()*in.Ncolor();
@@ -647,16 +496,6 @@
   //pass the fine clover fields, though they are actually ignored.
   void DiracCoarsePC::createCoarseOp(GaugeField &Y, GaugeField &X, GaugeField &Xinv, const Transfer &T, double kappa, double mu, double mu_factor) const
   {
-<<<<<<< HEAD
-    if( typeid(*dirac).name() == typeid(DiracStaggered).name() || typeid(*dirac).name() == typeid(DiracImprovedStaggered).name() || typeid(*dirac).name() == typeid(DiracStaggeredPC).name() || typeid(*dirac).name() == typeid(DiracImprovedStaggeredPC).name() ) 
-    {
-      CoarseCoarseKSOp(Y, X, Xinv, Yhat, T, *(this->Yhat_h), *(this->X_h), *(this->Xinv_h), mass, QUDA_COARSEPC_DIRAC, QUDA_MATPC_INVALID);
-      //errorQuda("\nCoarseCoarse staggered is not implemented.\n");
-    }
-    else
-    {
-      CoarseCoarseOp(Y, X, Xinv, Yhat, T, *(this->Yhat_h), *(this->X_h), *(this->Xinv_h), kappa, 0.0, QUDA_COARSEPC_DIRAC, matpcType);
-=======
     double a = -2.0 * kappa * mu * T.Vectors().TwistFlavor();
 
     if( typeid(*dirac).name() == typeid(DiracStaggered).name() || typeid(*dirac).name() == typeid(DiracImprovedStaggered).name() || typeid(*dirac).name() == typeid(DiracStaggeredPC).name() || typeid(*dirac).name() == typeid(DiracImprovedStaggeredPC).name() ) 
@@ -673,7 +512,6 @@
       } else {
         CoarseCoarseOp(Y, X, Xinv, T, *(this->Yhat_d), *(this->X_d), *(this->Xinv_d), kappa, a, -mu_factor, QUDA_COARSEPC_DIRAC, matpcType);
       }
->>>>>>> 0a0a316e
     }
   }
 
