--- conflicted
+++ resolved
@@ -115,14 +115,10 @@
     FullClover *cs = new FullClover(clover);
 #ifndef DYNAMIC_CLOVER
     FullClover *cI = new FullClover(cloverInv, false);
-<<<<<<< HEAD
-
-=======
 #else
     FullClover *cI = NULL;
 #endif
-  
->>>>>>> 9cfad35c
+
     if(in.TwistFlavor() == QUDA_TWIST_PLUS || in.TwistFlavor() == QUDA_TWIST_MINUS){
       double a = 2.0 * kappa * in.TwistFlavor() * mu;//for direct twist (must be daggered separately)  
       twistedCloverDslashCuda(&static_cast<cudaColorSpinorField&>(out.Odd()),
@@ -228,16 +224,10 @@
 				QUDA_DEG_DSLASH_CLOVER_TWIST_INV, a, b, 0.0, 0.0, commDim, profile);
 
 	flops += 2376ll*in.Volume();
-<<<<<<< HEAD
       } else {	
 	twistedCloverDslashCuda(&static_cast<cudaColorSpinorField&>(out), *gauge, cs, cI,
 				&static_cast<const cudaColorSpinorField&>(in), parity, dagger, 0,
 				QUDA_DEG_CLOVER_TWIST_INV_DSLASH, a, b, 0.0, 0.0, commDim, profile);
-
-=======
-      } else {
-	twistedCloverDslashCuda(&out, gauge, cs, cI, &in, parity, dagger, 0, QUDA_DEG_CLOVER_TWIST_INV_DSLASH, a, b, 0.0, 0.0, commDim, profile);
->>>>>>> 9cfad35c
         flops += 1320ll*in.Volume();
       }
     } else {//TWIST doublet :
