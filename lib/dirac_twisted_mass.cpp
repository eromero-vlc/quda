--- conflicted
+++ resolved
@@ -27,9 +27,9 @@
   DiracTwistedMass::DiracTwistedMass(const DiracTwistedMass &dirac) 
     : DiracWilson(dirac), mu(dirac.mu), epsilon(dirac.epsilon) 
   { 
-    twisted::initConstants(dirac.gauge,profile);
-    ndegtwisted::initConstants(dirac.gauge,profile);
-    dslash_aux::initConstants(dirac.gauge,profile);
+    twisted::initConstants(*dirac.gauge,profile);
+    ndegtwisted::initConstants(*dirac.gauge,profile);
+    dslash_aux::initConstants(*dirac.gauge,profile);
   }
 
   DiracTwistedMass::~DiracTwistedMass() { }
@@ -42,53 +42,29 @@
     return *this;
   }
 
-<<<<<<< HEAD
-  void DiracTwistedMass::initConstants(const ColorSpinorField &a) const {
-
-    if (a.SiteSubset() == QUDA_PARITY_SITE_SUBSET && initTMFlag != 1) {
-      int flavor_stride = (a.TwistFlavor() != QUDA_TWIST_PLUS || a.TwistFlavor() != QUDA_TWIST_MINUS) ? a.VolumeCB()/2 : a.VolumeCB();
-      initSpinorConstants(static_cast<const cudaColorSpinorField&>(a), profile);
-      initTwistedMassConstants(flavor_stride, profile);
-      initTMFlag = 1;
-    } else if (a.SiteSubset() == QUDA_FULL_SITE_SUBSET && initTMFlag != 2) {
-      int flavor_stride = (a.TwistFlavor() != QUDA_TWIST_PLUS || a.TwistFlavor() != QUDA_TWIST_MINUS) ? a.VolumeCB()/4 : a.VolumeCB()/2;
-      initSpinorConstants(static_cast<const cudaColorSpinorField&>(a), profile);
-      initTwistedMassConstants(flavor_stride, profile);
-      initTMFlag = 2;
-    }
-
-  }
-
-
   // Protected method for applying twist
-
-  void DiracTwistedMass::TwistedApply(ColorSpinorField &out, const ColorSpinorField &in,
-				      const double &a, const double &b, const double &c,
+  void DiracTwistedMass::twistedApply(ColorSpinorField &out, const ColorSpinorField &in,
 				      const QudaTwistGamma5Type twistType) const
   {
     checkParitySpinor(out, in);
-=======
-  // Protected method for applying twist
-  void DiracTwistedMass::twistedApply(cudaColorSpinorField &out, const cudaColorSpinorField &in,
-				      const QudaTwistGamma5Type twistType) const
-  {
-    checkParitySpinor(out, in);
-
->>>>>>> 794e10a3
+
     if (in.TwistFlavor() == QUDA_TWIST_NO || in.TwistFlavor() == QUDA_TWIST_INVALID)
       errorQuda("Twist flavor not set %d\n", in.TwistFlavor());
-    if (in.TwistFlavor() == QUDA_TWIST_PLUS || in.TwistFlavor() == QUDA_TWIST_MINUS) 
+
+    if (in.TwistFlavor() == QUDA_TWIST_PLUS || in.TwistFlavor() == QUDA_TWIST_MINUS) {
+      double flavor_mu = in.TwistFlavor() * mu;
+      if (Location(out, in) == QUDA_CUDA_FIELD_LOCATION) {
+	twistGamma5Cuda(&static_cast<cudaColorSpinorField&>(out), 
+			&static_cast<const cudaColorSpinorField&>(in),
+			dagger, kappa, flavor_mu, 0.0, twistType);
+      } else {
+	errorQuda("Not implemented");
+      }
+      flops += 24ll*in.Volume();
+    } else {
       errorQuda("DiracTwistedMass::twistedApply method for flavor doublet is not implemented..\n");  
-
-    if (Location(out, in) == QUDA_CUDA_FIELD_LOCATION) {
-      initConstants(in);
-      twistGamma5Cuda(&static_cast<cudaColorSpinorField&>(out), 
-		      &static_cast<const cudaColorSpinorField&>(in),
-		      dagger, a, b, c, twistType);
-    } else {
-      errorQuda("Not implemented");
-    }
-
+    }
+	
     flops += 24ll*in.Volume();
   }
 
@@ -96,40 +72,43 @@
   // Public method to apply the twist
   void DiracTwistedMass::Twist(ColorSpinorField &out, const ColorSpinorField &in) const
   {
-    TwistedApply(out, in, kappa, in.TwistFlavor() * mu, 0.0, QUDA_TWIST_GAMMA5_DIRECT);
-  }
-
-  void DiracTwistedMass::TwistedDslash(ColorSpinorField &out, const ColorSpinorField &in, 
-				       const int parity, QudaTwistDslashType type,
-				       const double &a, const double &b, const double &c, const double &d) const {
-
-    if (Location(out, in) == QUDA_CUDA_FIELD_LOCATION) {
-      initConstants(in);
-      setFace(face); // FIXME: temporary hack maintain C linkage for dslashCuda      
-      twistedMassDslashCuda(&static_cast<cudaColorSpinorField&>(out), *gauge, 
-			    &static_cast<const cudaColorSpinorField&>(in), parity, dagger, 
-			    0, type, a, b, c, d, commDim, profile);
-    } else {
-      errorQuda("Not implemented");
-    }
-
-  }
-
-  void DiracTwistedMass::TwistedDslashXpay(ColorSpinorField &out, const ColorSpinorField &in, 
-					   const int parity, const ColorSpinorField &x, QudaTwistDslashType type,
-					   const double &a, const double &b, const double &c, const double &d) const {
-
-    if (Location(out, in, x) == QUDA_CUDA_FIELD_LOCATION) {
-      initConstants(in);
-      setFace(face); // FIXME: temporary hack maintain C linkage for dslashCuda      
-      twistedMassDslashCuda(&static_cast<cudaColorSpinorField&>(out), *gauge, 
-			    &static_cast<const cudaColorSpinorField&>(in), parity, dagger, 
-			    &static_cast<const cudaColorSpinorField&>(x), type, 
-			    a, b, c, d, commDim, profile);
-    } else {
-      errorQuda("Not implemented");
-    }
-
+    twistedApply(out, in, QUDA_TWIST_GAMMA5_DIRECT);
+  }
+
+  void DiracTwistedMass::TwistedDslash(ColorSpinorField &out, const ColorSpinorField &in,
+				       QudaParity parity, QudaTwistDslashType twistDslashType,
+				       double a, double b, double c, double d) const {
+    twistedMassDslashCuda(&static_cast<cudaColorSpinorField&>(out), *gauge,
+			  &static_cast<const cudaColorSpinorField&>(in), parity, dagger,
+			  0, twistDslashType, a, b, c, d, commDim, profile);
+  }
+
+  void DiracTwistedMass::TwistedDslashXpay(ColorSpinorField &out, const ColorSpinorField &in,
+					   const ColorSpinorField &x, QudaParity parity,
+					   QudaTwistDslashType twistDslashType,
+					   double a, double b, double c, double d) const {
+    twistedMassDslashCuda(&static_cast<cudaColorSpinorField&>(out), *gauge,
+			  &static_cast<const cudaColorSpinorField&>(in), parity, dagger,
+			  &static_cast<const cudaColorSpinorField&>(x),
+			  twistDslashType, a, b, c, d, commDim, profile);
+  }
+  
+  void DiracTwistedMass::NdegTwistedDslash(ColorSpinorField &out, const ColorSpinorField &in,
+					   QudaParity parity, QudaTwistDslashType twistDslashType,
+					   double a, double b, double c, double d) const {
+    ndegTwistedMassDslashCuda(&static_cast<cudaColorSpinorField&>(out), *gauge,
+			  &static_cast<const cudaColorSpinorField&>(in), parity, dagger,
+			  0, twistDslashType, a, b, c, d, commDim, profile);
+  }
+
+  void DiracTwistedMass::NdegTwistedDslashXpay(ColorSpinorField &out, const ColorSpinorField &in,
+					       const ColorSpinorField &x, QudaParity parity,
+					       QudaTwistDslashType twistDslashType,
+					       double a, double b, double c, double d) const {
+    ndegTwistedMassDslashCuda(&static_cast<cudaColorSpinorField&>(out), *gauge,
+			  &static_cast<const cudaColorSpinorField&>(in), parity, dagger,
+			  &static_cast<const cudaColorSpinorField&>(x),
+			  twistDslashType, a, b, c, d, commDim, profile);
   }
 
   void DiracTwistedMass::M(ColorSpinorField &out, const ColorSpinorField &in) const
@@ -150,28 +129,28 @@
     }
     bool reset = newTmp(&tmp, in.Even());
 
-<<<<<<< HEAD
-=======
     twisted::setFace(face1,face2); // FIXME: temporary hack maintain C linkage for dslashCuda
     ndegtwisted::setFace(face1,face2); // FIXME: temporary hack maintain C linkage for dslashCuda
   
->>>>>>> 794e10a3
     if(in.TwistFlavor() == QUDA_TWIST_PLUS || in.TwistFlavor() == QUDA_TWIST_MINUS){
       double a = 2.0 * kappa * in.TwistFlavor() * mu;//for direct twist (must be daggered separately)  
-      TwistedDslashXpay(out.Odd(), in.Even(), QUDA_ODD_PARITY, in.Odd(), QUDA_DEG_DSLASH_TWIST_XPAY, a, -kappa, 0.0, 0.0);
-      TwistedDslashXpay(out.Even(), in.Odd(), QUDA_EVEN_PARITY, in.Even(), QUDA_DEG_DSLASH_TWIST_XPAY, a, -kappa, 0.0, 0.0);
+
+      TwistedDslashXpay(out.Odd(), in.Even(), in.Odd(), QUDA_ODD_PARITY, 
+			QUDA_DEG_DSLASH_TWIST_XPAY, a, -kappa, 0.0, 0.0);
+
+      TwistedDslashXpay(out.Even(), in.Odd(), in.Even(), QUDA_EVEN_PARITY,
+			QUDA_DEG_DSLASH_TWIST_XPAY, a, -kappa, 0.0, 0.0);
+
       flops += (1320ll+72ll)*in.Volume();
     } else {
       double a = -2.0 * kappa * mu; //for twist 
       double b = -2.0 * kappa * epsilon;//for twist
-<<<<<<< HEAD
-      TwistedDslashXpay(out.Odd(), in.Even(), QUDA_ODD_PARITY, in.Odd(), QUDA_NONDEG_DSLASH, a, b, 1.0, -kappa);
-      TwistedDslashXpay(out.Even(), in.Odd(), QUDA_EVEN_PARITY, in.Even(), QUDA_NONDEG_DSLASH, a, b, 1.0, -kappa);
-=======
-      ndegTwistedMassDslashCuda(&out.Odd(), gauge, &in.Even(), QUDA_ODD_PARITY, dagger, &in.Odd(), QUDA_NONDEG_DSLASH, a, b, 1.0, -kappa, commDim, profile);
-      ndegTwistedMassDslashCuda(&out.Even(), gauge, &in.Odd(), QUDA_EVEN_PARITY, dagger, &in.Even(), QUDA_NONDEG_DSLASH, a, b, 1.0, -kappa, commDim, profile);
-
->>>>>>> 794e10a3
+      NdegTwistedDslashXpay(out.Odd(), in.Even(), in.Odd(), QUDA_ODD_PARITY,
+			    QUDA_NONDEG_DSLASH, a, b, 1.0, -kappa);
+
+      NdegTwistedDslashXpay(out.Even(), in.Odd(), in.Even(), QUDA_EVEN_PARITY,
+			    QUDA_NONDEG_DSLASH, a, b, 1.0, -kappa);
+				  
       flops += (1320ll+72ll+24ll)*in.Volume();//??
     }
     deleteTmp(&tmp, reset);
@@ -227,7 +206,7 @@
   // Public method to apply the inverse twist
   void DiracTwistedMassPC::TwistInv(ColorSpinorField &out, const ColorSpinorField &in) const
   {
-    TwistedApply(out, in,  kappa, in.TwistFlavor()*mu, 0.0, QUDA_TWIST_GAMMA5_INVERSE);
+    twistedApply(out, in,  QUDA_TWIST_GAMMA5_INVERSE);
   }
 
   // apply hopping term, then inverse twist: (A_ee^-1 D_eo) or (A_oo^-1 D_oe),
@@ -242,12 +221,9 @@
       errorQuda("Twist flavors %d %d don't match", in.TwistFlavor(), out.TwistFlavor());
     if (in.TwistFlavor() == QUDA_TWIST_NO || in.TwistFlavor() == QUDA_TWIST_INVALID)
       errorQuda("Twist flavor not set %d\n", in.TwistFlavor());
-<<<<<<< HEAD
-=======
 
     twisted::setFace(face1,face2); // FIXME: temporary hack maintain C linkage for dslashCuda
     ndegtwisted::setFace(face1,face2); // FIXME: temporary hack maintain C linkage for dslashCuda
->>>>>>> 794e10a3
   
     if (in.TwistFlavor() == QUDA_TWIST_PLUS || in.TwistFlavor() == QUDA_TWIST_MINUS){
       double a = -2.0 * kappa * in.TwistFlavor() * mu;  //for invert twist (not daggered)
@@ -265,23 +241,15 @@
       double c = 1.0 / (1.0 + a*a - b*b);//!    
     
       if (!dagger || matpcType == QUDA_MATPC_EVEN_EVEN_ASYMMETRIC || matpcType == QUDA_MATPC_ODD_ODD_ASYMMETRIC) {
-<<<<<<< HEAD
-        TwistedDslash(out, in, parity, QUDA_NONDEG_DSLASH, a, b, c, 0.0);
-=======
-        ndegTwistedMassDslashCuda(&out, gauge, &in, parity, dagger, 0, QUDA_NONDEG_DSLASH, a, b, c, 0.0, commDim, profile);
->>>>>>> 794e10a3
+        NdegTwistedDslash(out, in, parity, QUDA_NONDEG_DSLASH, a, b, c, 0.0);
         flops += (1320ll+120ll)*in.Volume();//per flavor 1320+16*6(rotation per flavor)+24 (scaling per flavor)
       } else {
         ColorSpinorField *doubletTmp=0; 
         bool reset = newTmp(&doubletTmp, in);
     
-<<<<<<< HEAD
-        TwistedApply(*doubletTmp, in, -a, b, c, QUDA_TWIST_GAMMA5_INVERSE);//note a -> -a      
-        TwistedDslash(out, *doubletTmp, parity, QUDA_NONDEG_DSLASH, 0.0, 0.0, 1.0, 0.0); // merge this
-=======
-        twistGamma5Cuda(doubletTmp, &in, dagger, -a, b, c, QUDA_TWIST_GAMMA5_INVERSE);//note a -> -a      
-        ndegTwistedMassDslashCuda(&out, gauge, doubletTmp, parity, dagger, 0, QUDA_NONDEG_DSLASH, 0.0, 0.0, 1.0, 0.0, commDim, profile);      //merge this!
->>>>>>> 794e10a3
+        twistGamma5Cuda(static_cast<cudaColorSpinorField*>(doubletTmp),
+			&static_cast<const cudaColorSpinorField&>(in), dagger, a, b, c, QUDA_TWIST_GAMMA5_INVERSE);//note a -> -a      
+        NdegTwistedDslash(out, *doubletTmp, parity, QUDA_NONDEG_DSLASH, 0.0, 0.0, 1.0, 0.0);
 
         flops += 1440ll*in.Volume();//as for the asymmetric case
 
@@ -308,10 +276,10 @@
       double a = -2.0 * kappa * in.TwistFlavor() * mu;  //for invert twist
       double b = k / (1.0 + a*a);                     //for invert twist 
       if (!dagger) {
-        TwistedDslashXpay(out, in, parity, x, QUDA_DEG_DSLASH_TWIST_INV, a, b, 0.0, 0.0);
+        TwistedDslashXpay(out, in, x, parity, QUDA_DEG_DSLASH_TWIST_INV, a, b, 0.0, 0.0);
         flops += 1416ll*in.Volume();
       } else { // tmp1 can alias in, but tmp2 can alias x so must not use this
-        TwistedDslashXpay(out, in, parity, x, QUDA_DEG_TWIST_INV_DSLASH, a, b, 0.0, 0.0);
+        TwistedDslashXpay(out, in, x, parity, QUDA_DEG_TWIST_INV_DSLASH, a, b, 0.0, 0.0);
         flops += 1416ll*in.Volume();
       }
     } else {//TWIST_DOUBLET:
@@ -321,22 +289,15 @@
 		
       if (!dagger) {	
         c *= k;//(-kappa*kappa)	  
-<<<<<<< HEAD
-        TwistedDslashXpay(out, in, parity, x, QUDA_NONDEG_DSLASH, a, b, c, 0.0);
-=======
-        ndegTwistedMassDslashCuda(&out, gauge, &in, parity, dagger, &x, QUDA_NONDEG_DSLASH, a, b, c, 0.0, commDim, profile);
->>>>>>> 794e10a3
+        NdegTwistedDslashXpay(out, in, x, parity, QUDA_NONDEG_DSLASH, a, b, c, 0.0);
         flops += 1464ll*in.Volume();
       } else {
         ColorSpinorField *doubletTmp=0; 
         bool reset = newTmp(&doubletTmp, in);
-<<<<<<< HEAD
-        TwistedApply(*doubletTmp, in, -a, b, c, QUDA_TWIST_GAMMA5_INVERSE);//note a -> -a
-        TwistedDslashXpay(out, *doubletTmp, parity, x, QUDA_NONDEG_DSLASH, 0.0, 0.0, k, 0.0);
-=======
-        twistGamma5Cuda(doubletTmp, &in, dagger, -a, b, c, QUDA_TWIST_GAMMA5_INVERSE);//note a -> -a
-        ndegTwistedMassDslashCuda(&out, gauge, doubletTmp, parity, dagger, &x, QUDA_NONDEG_DSLASH, 0.0, 0.0, k, 0.0, commDim, profile);
->>>>>>> 794e10a3
+        twistGamma5Cuda(static_cast<cudaColorSpinorField*>(doubletTmp),
+			&static_cast<const cudaColorSpinorField&>(in),
+			dagger, -a, b, c, QUDA_TWIST_GAMMA5_INVERSE);//note a -> -a
+        NdegTwistedDslashXpay(out, *doubletTmp, x, parity, QUDA_NONDEG_DSLASH, 0.0, 0.0, k, 0.0);
         flops += 1464ll*in.Volume();
         deleteTmp(&doubletTmp, reset);	  
       }
@@ -360,11 +321,11 @@
         double a = 2.0 * kappa * in.TwistFlavor() * mu;
         if (matpcType == QUDA_MATPC_EVEN_EVEN_ASYMMETRIC) {
 	  Dslash(*tmp1, in, QUDA_ODD_PARITY);
-          TwistedDslashXpay(out, *tmp1, QUDA_EVEN_PARITY, in, QUDA_DEG_DSLASH_TWIST_XPAY, a, kappa2, 0.0, 0.0);
+          TwistedDslashXpay(out, *tmp1, in, QUDA_EVEN_PARITY, QUDA_DEG_DSLASH_TWIST_XPAY, a, kappa2, 0.0, 0.0);
           flops += (1320ll+96ll)*in.Volume();	 
         } else if (matpcType == QUDA_MATPC_ODD_ODD_ASYMMETRIC) {
 	  Dslash(*tmp1, in, QUDA_EVEN_PARITY);
-          TwistedDslashXpay(out, *tmp1, QUDA_ODD_PARITY, in, QUDA_DEG_DSLASH_TWIST_XPAY, a, kappa2, 0.0, 0.0);
+          TwistedDslashXpay(out, *tmp1, in, QUDA_ODD_PARITY, QUDA_DEG_DSLASH_TWIST_XPAY, a, kappa2, 0.0, 0.0);
           flops += (1320ll+96ll)*in.Volume();
         }else { // symmetric preconditioning
           errorQuda("Invalid matpcType");
@@ -386,19 +347,11 @@
 	
         if (matpcType == QUDA_MATPC_EVEN_EVEN_ASYMMETRIC) {
 	  Dslash(*tmp1, in, QUDA_ODD_PARITY);
-<<<<<<< HEAD
-          TwistedDslashXpay(out, *tmp1, QUDA_EVEN_PARITY, in, QUDA_NONDEG_DSLASH, a, b, c, kappa2);
+          NdegTwistedDslashXpay(out, *tmp1, in, QUDA_EVEN_PARITY, QUDA_NONDEG_DSLASH, a, b, c, kappa2);
           flops += (1464ll)*in.Volume();	 
         } else if (matpcType == QUDA_MATPC_ODD_ODD_ASYMMETRIC) {
           Dslash(*tmp1, in, QUDA_EVEN_PARITY); // fused kernel
-          TwistedDslashXpay(out, *tmp1, QUDA_ODD_PARITY, in, QUDA_NONDEG_DSLASH, a, b, c, kappa2);
-=======
-          ndegTwistedMassDslashCuda(&out, gauge, tmp1, QUDA_EVEN_PARITY, dagger, &in, QUDA_NONDEG_DSLASH, a, b, c, kappa2, commDim, profile);
-          flops += (1464ll)*in.Volume();	 
-        } else if (matpcType == QUDA_MATPC_ODD_ODD_ASYMMETRIC) {
-          Dslash(*tmp1, in, QUDA_EVEN_PARITY); // fused kernel
-          ndegTwistedMassDslashCuda(&out, gauge, tmp1, QUDA_ODD_PARITY, dagger, &in, QUDA_NONDEG_DSLASH, a, b, c, kappa2, commDim, profile);
->>>>>>> 794e10a3
+          NdegTwistedDslashXpay(out, *tmp1, in, QUDA_ODD_PARITY, QUDA_NONDEG_DSLASH, a, b, c, kappa2);
           flops += (1464ll)*in.Volume();
         } 
       }
@@ -477,15 +430,13 @@
         // src = A_ee^-1(b_e + k D_eo A_oo^-1 b_o)
         src = &(x.Odd());
 	
-<<<<<<< HEAD
-        TwistedApply(*src, b.Odd(), a, bb, c, QUDA_TWIST_GAMMA5_DIRECT);//temporal hack! 
-        TwistedDslashXpay(*tmp1, *src, QUDA_EVEN_PARITY, b.Even(), QUDA_NONDEG_DSLASH,  0.0, 0.0, kappa, 0.0);
-        TwistedApply(*src, *tmp1, a, bb, c, QUDA_TWIST_GAMMA5_DIRECT);//temporal hack!
-=======
-        twistGamma5Cuda(src, &b.Odd(), dagger, a, bb, c, QUDA_TWIST_GAMMA5_DIRECT);//temporal hack! 
-        ndegTwistedMassDslashCuda(tmp1, gauge, src, QUDA_EVEN_PARITY, dagger, &b.Even(), QUDA_NONDEG_DSLASH,  0.0, 0.0, kappa, 0.0, commDim, profile);
-        twistGamma5Cuda(src, tmp1, dagger, a, bb, c, QUDA_TWIST_GAMMA5_DIRECT);//temporal hack!
->>>>>>> 794e10a3
+	twistGamma5Cuda(static_cast<cudaColorSpinorField*>(src),
+			&static_cast<const cudaColorSpinorField&>(b.Odd()),
+			dagger, a, bb, c, QUDA_TWIST_GAMMA5_DIRECT); // temporal hack
+        NdegTwistedDslashXpay(*tmp1, *src, b.Even(), QUDA_EVEN_PARITY, QUDA_NONDEG_DSLASH,  0.0, 0.0, kappa, 0.0);
+	twistGamma5Cuda(static_cast<cudaColorSpinorField*>(src),
+			static_cast<cudaColorSpinorField*>(tmp1),
+			dagger, a, bb, c, QUDA_TWIST_GAMMA5_DIRECT); // temporal hack
 
         sol = &(x.Even()); 
         
@@ -493,28 +444,23 @@
         // src = A_oo^-1 (b_o + k D_oe A_ee^-1 b_e)    
         src = &(x.Even());
 	
-<<<<<<< HEAD
-        TwistedApply(*src, b.Even(), a, bb, c, QUDA_TWIST_GAMMA5_DIRECT);//temporal hack!                     
-        TwistedDslashXpay(*tmp1, *src, QUDA_ODD_PARITY, b.Odd(), QUDA_NONDEG_DSLASH, 0.0, 0.0, kappa, 0.0);
-        TwistedApply(*src, *tmp1, a, bb, c, QUDA_TWIST_GAMMA5_DIRECT);//temporal hack!
-=======
-        twistGamma5Cuda(src, &b.Even(), dagger, a, bb, c, QUDA_TWIST_GAMMA5_DIRECT);//temporal hack!                     
-        ndegTwistedMassDslashCuda(tmp1, gauge, src, QUDA_ODD_PARITY, dagger, &b.Odd(),  QUDA_NONDEG_DSLASH, 0.0, 0.0, kappa, 0.0, commDim, profile);
-        twistGamma5Cuda(src, tmp1, dagger, a, bb, c, QUDA_TWIST_GAMMA5_DIRECT);//temporal hack!
->>>>>>> 794e10a3
+	twistGamma5Cuda(static_cast<cudaColorSpinorField*>(src),
+			&static_cast<const cudaColorSpinorField&>(b.Even()),
+			dagger, a, bb, c, QUDA_TWIST_GAMMA5_DIRECT); // temporal hack
+        NdegTwistedDslashXpay(*tmp1, *src, b.Odd(), QUDA_ODD_PARITY, QUDA_NONDEG_DSLASH, 0.0, 0.0, kappa, 0.0);
+	twistGamma5Cuda(static_cast<cudaColorSpinorField*>(src),
+			static_cast<cudaColorSpinorField*>(tmp1),
+			dagger, a, bb, c, QUDA_TWIST_GAMMA5_DIRECT); // temporal hack
     
         sol = &(x.Odd());
       } else if (matpcType == QUDA_MATPC_EVEN_EVEN_ASYMMETRIC) {
         // src = b_e + k D_eo A_oo^-1 b_o
         src = &(x.Odd());
 
-<<<<<<< HEAD
-        TwistedApply(*tmp1, b.Odd(), a, bb, c, QUDA_TWIST_GAMMA5_DIRECT);//temporal hack!                           
-        TwistedDslashXpay(*src, *tmp1, QUDA_EVEN_PARITY, b.Even(), QUDA_NONDEG_DSLASH, 0.0, 0.0, kappa, 0.0);
-=======
-        twistGamma5Cuda(tmp1, &b.Odd(), dagger, a, bb, c, QUDA_TWIST_GAMMA5_DIRECT);//temporal hack!                           
-        ndegTwistedMassDslashCuda(src, gauge, tmp1, QUDA_EVEN_PARITY, dagger, &b.Even(), QUDA_NONDEG_DSLASH, 0.0, 0.0, kappa, 0.0, commDim, profile);
->>>>>>> 794e10a3
+	twistGamma5Cuda(static_cast<cudaColorSpinorField*>(tmp1),
+			&static_cast<const cudaColorSpinorField&>(b.Odd()),
+			dagger, a, bb, c, QUDA_TWIST_GAMMA5_DIRECT); // temporal hack
+        NdegTwistedDslashXpay(*src, *tmp1, b.Even(), QUDA_EVEN_PARITY, QUDA_NONDEG_DSLASH, 0.0, 0.0, kappa, 0.0);
 
         sol = &(x.Even());
     
@@ -522,13 +468,11 @@
         // src = b_o + k D_oe A_ee^-1 b_e
         src = &(x.Even());
 
-<<<<<<< HEAD
-        TwistedApply(*tmp1, b.Even(), a, bb, c, QUDA_TWIST_GAMMA5_DIRECT);//temporal hack!                           
-        TwistedDslashXpay(*src, *tmp1, QUDA_ODD_PARITY, b.Odd(), QUDA_NONDEG_DSLASH, 0.0, 0.0, kappa, 0.0);
-=======
-        twistGamma5Cuda(tmp1, &b.Even(), dagger, a, bb, c, QUDA_TWIST_GAMMA5_DIRECT);//temporal hack!                           
-        ndegTwistedMassDslashCuda(src, gauge, tmp1, QUDA_ODD_PARITY, dagger, &b.Odd(), QUDA_NONDEG_DSLASH, 0.0, 0.0, kappa, 0.0, commDim, profile);
->>>>>>> 794e10a3
+        twistGamma5Cuda(static_cast<cudaColorSpinorField*>(tmp1),
+			&static_cast<const cudaColorSpinorField&>(b.Even()),
+			dagger, a, bb, c, QUDA_TWIST_GAMMA5_DIRECT); // temporal hack
+
+        NdegTwistedDslashXpay(*src, *tmp1, b.Odd(), QUDA_ODD_PARITY, QUDA_NONDEG_DSLASH, 0.0, 0.0, kappa, 0.0);
     
         sol = &(x.Odd());
       } else {
@@ -577,24 +521,17 @@
  
       if (matpcType == QUDA_MATPC_EVEN_EVEN ||  matpcType == QUDA_MATPC_EVEN_EVEN_ASYMMETRIC) {
         // x_o = A_oo^-1 (b_o + k D_oe x_e)
-<<<<<<< HEAD
-        TwistedDslashXpay(*tmp1, x.Even(), QUDA_ODD_PARITY, b.Odd(), QUDA_NONDEG_DSLASH, 0.0, 0.0, kappa, 0.0);
-        TwistedApply(x.Odd(), *tmp1, a, bb, c, QUDA_TWIST_GAMMA5_DIRECT);
-      } else if (matpcType == QUDA_MATPC_ODD_ODD ||  matpcType == QUDA_MATPC_ODD_ODD_ASYMMETRIC) {
-        // x_e = A_ee^-1 (b_e + k D_eo x_o)  
-        TwistedDslashXpay(*tmp1, x.Odd(), QUDA_EVEN_PARITY, b.Even(), QUDA_NONDEG_DSLASH, 0.0, 0.0, kappa, 0.0);
-        TwistedApply(x.Even(), *tmp1, a, bb, c, QUDA_TWIST_GAMMA5_DIRECT);      
-=======
-
-        ndegTwistedMassDslashCuda(tmp1, gauge, &x.Even(), QUDA_ODD_PARITY, dagger, &b.Odd(), QUDA_NONDEG_DSLASH, 0.0, 0.0, kappa, 0.0, commDim, profile);
-        twistGamma5Cuda(&x.Odd(), tmp1, dagger, a, bb, c, QUDA_TWIST_GAMMA5_DIRECT);
- 
+        NdegTwistedDslashXpay(*tmp1, x.Even(), b.Odd(), QUDA_ODD_PARITY, QUDA_NONDEG_DSLASH, 0.0, 0.0, kappa, 0.0);
+        twistGamma5Cuda(&static_cast<cudaColorSpinorField&>(x.Odd()),
+			static_cast<cudaColorSpinorField*>(tmp1),
+			dagger, a, bb, c, QUDA_TWIST_GAMMA5_DIRECT);
       } else if (matpcType == QUDA_MATPC_ODD_ODD ||  matpcType == QUDA_MATPC_ODD_ODD_ASYMMETRIC) {
         // x_e = A_ee^-1 (b_e + k D_eo x_o)  
 	
-        ndegTwistedMassDslashCuda(tmp1, gauge, &x.Odd(), QUDA_EVEN_PARITY, dagger, &b.Even(), QUDA_NONDEG_DSLASH, 0.0, 0.0, kappa, 0.0, commDim, profile);
-        twistGamma5Cuda(&x.Even(), tmp1, dagger, a, bb, c, QUDA_TWIST_GAMMA5_DIRECT);      
->>>>>>> 794e10a3
+        NdegTwistedDslashXpay(*tmp1, x.Odd(), b.Even(), QUDA_EVEN_PARITY, QUDA_NONDEG_DSLASH, 0.0, 0.0, kappa, 0.0);
+        twistGamma5Cuda(&static_cast<cudaColorSpinorField&>(x.Even()),
+			static_cast<cudaColorSpinorField*>(tmp1),
+			dagger, a, bb, c, QUDA_TWIST_GAMMA5_DIRECT);      
       } else {
         errorQuda("MatPCType %d not valid for DiracTwistedMassPC", matpcType);
       }    
