#include <dirac_quda.h>
#include <blas_quda.h>
#include <iostream>

namespace quda {

  namespace wilson {
#include <dslash_init.cuh>
  }

  DiracWilson::DiracWilson(const DiracParam &param) : 
    Dirac(param), face1(param.gauge->X(), 4, 12, 1, param.gauge->Precision()),
                  face2(param.gauge->X(), 4, 12, 1, param.gauge->Precision()) 
    { 
      wilson::initConstants(*param.gauge, profile);
    }

  DiracWilson::DiracWilson(const DiracWilson &dirac) : 
    Dirac(dirac), face1(dirac.face1), face2(dirac.face2) 
    { 
      wilson::initConstants(*dirac.gauge, profile);
    }

  DiracWilson::DiracWilson(const DiracParam &param, const int nDims) : 
    Dirac(param), face1(param.gauge->X(), nDims, 12, 1, param.gauge->Precision(), param.Ls),
    face2(param.gauge->X(), nDims, 12, 1, param.gauge->Precision(), param.Ls) 
  { 
    wilson::initConstants(*param.gauge, profile);
    
  }//temporal hack (for DW and TM operators) 

  DiracWilson::~DiracWilson() { }

  DiracWilson& DiracWilson::operator=(const DiracWilson &dirac)
  {
    if (&dirac != this) {
      Dirac::operator=(dirac);
      face1 = dirac.face1;
      face2 = dirac.face2;
    }
    return *this;
  }

  void DiracWilson::Dslash(ColorSpinorField &out, const ColorSpinorField &in, 
			   const QudaParity parity) const
  {
    checkParitySpinor(in, out);
    checkSpinorAlias(in, out);

<<<<<<< HEAD
    wilsonDslashCuda(&out, gauge, &in, parity, dagger, 0, 0.0, commDim, profile, QUDA_FUSED_DSLASH);
=======
    if (Location(out, in) == QUDA_CUDA_FIELD_LOCATION) {
      wilson::setFace(face1,face2); // FIXME: temporary hack maintain C linkage for dslashCuda
      wilsonDslashCuda(&static_cast<cudaColorSpinorField&>(out), *gauge, 
		       &static_cast<const cudaColorSpinorField&>(in), parity, dagger, 0, 0.0, commDim, profile);
    } else {
      errorQuda("Not supported");
    }
>>>>>>> 1afef0d1

    flops += 1320ll*in.Volume();
  }

  void DiracWilson::DslashXpay(ColorSpinorField &out, const ColorSpinorField &in, 
			       const QudaParity parity, const ColorSpinorField &x,
			       const double &k) const
  {
    checkParitySpinor(in, out);
    checkSpinorAlias(in, out);

    if (Location(out, in, x) == QUDA_CUDA_FIELD_LOCATION) {
      wilson::setFace(face1,face2); // FIXME: temporary hack maintain C linkage for dslashCuda
      wilsonDslashCuda(&static_cast<cudaColorSpinorField&>(out), *gauge, 
		       &static_cast<const cudaColorSpinorField&>(in), parity, dagger, 
		       &static_cast<const cudaColorSpinorField&>(x), k, commDim, profile);
    } else {
      errorQuda("Not supported");
    }

    flops += 1368ll*in.Volume();
  }

  void DiracWilson::M(ColorSpinorField &out, const ColorSpinorField &in) const
  {
    ColorSpinorField *In = &const_cast<ColorSpinorField&>(in);
    if (in.Location() == QUDA_CPU_FIELD_LOCATION) {
      ColorSpinorParam param(in);
      param.location = QUDA_CUDA_FIELD_LOCATION;
      param.fieldOrder =  param.precision == QUDA_DOUBLE_PRECISION ? QUDA_FLOAT2_FIELD_ORDER :
	(param.nSpin == 4 ? QUDA_FLOAT4_FIELD_ORDER : QUDA_FLOAT2_FIELD_ORDER);
      param.gammaBasis = QUDA_UKQCD_GAMMA_BASIS;
      In = ColorSpinorField::Create(param);
      *In = in;
    }

    ColorSpinorField *Out = &out;
    if (out.Location() == QUDA_CPU_FIELD_LOCATION) {
      ColorSpinorParam param(out);
      param.location = QUDA_CUDA_FIELD_LOCATION;
      param.fieldOrder =  param.precision == QUDA_DOUBLE_PRECISION ? QUDA_FLOAT2_FIELD_ORDER :
	(param.nSpin == 4 ? QUDA_FLOAT4_FIELD_ORDER : QUDA_FLOAT2_FIELD_ORDER);
      param.gammaBasis = QUDA_UKQCD_GAMMA_BASIS;
      Out = ColorSpinorField::Create(param);
    }

    checkFullSpinor(*Out, *In);
    DslashXpay(Out->Odd(), In->Even(), QUDA_ODD_PARITY, In->Odd(), -kappa);
    DslashXpay(Out->Even(), In->Odd(), QUDA_EVEN_PARITY, In->Even(), -kappa);

    if (in.Location() == QUDA_CPU_FIELD_LOCATION) delete In;
    if (out.Location() == QUDA_CPU_FIELD_LOCATION) {
      out = *Out;
      delete Out;
    }
  }

  void DiracWilson::MdagM(ColorSpinorField &out, const ColorSpinorField &in) const
  {
    checkFullSpinor(out, in);

    bool reset = newTmp(&tmp1, in);
    checkFullSpinor(*tmp1, in);

    M(*tmp1, in);
    Mdag(out, *tmp1);

    deleteTmp(&tmp1, reset);
  }

  void DiracWilson::prepare(ColorSpinorField* &src, ColorSpinorField* &sol,
			    ColorSpinorField &x, ColorSpinorField &b, 
			    const QudaSolutionType solType) const
  {
    if (solType == QUDA_MATPC_SOLUTION || solType == QUDA_MATPCDAG_MATPC_SOLUTION) {
      errorQuda("Preconditioned solution requires a preconditioned solve_type");
    }

    src = &b;
    sol = &x;
  }

  void DiracWilson::reconstruct(ColorSpinorField &x, const ColorSpinorField &b,
				const QudaSolutionType solType) const
  {
    // do nothing
  }

  /* Creates the coarse grid dirac operator
  Takes: multigrid transfer class, which knows
  about the coarse grid blocking, as well as
  having prolongate and restrict member functions
  
  Returns: Color matrices Y[0..2*dim] corresponding
  to the coarse grid operator.  The first 2*dim
  matrices correspond to the forward/backward
  hopping terms on the coarse grid.  Y[2*dim] is
  the color matrix that is diagonal on the coarse
  grid
  */

  void DiracWilson::createCoarseOp(const Transfer &T, GaugeField &Y, GaugeField &X) const {
    cudaCloverField *c = NULL;
    CoarseOp(T, Y, X, *gauge, c,  kappa);
  }

  DiracWilsonPC::DiracWilsonPC(const DiracParam &param)
    : DiracWilson(param)
  {

  }

  DiracWilsonPC::DiracWilsonPC(const DiracWilsonPC &dirac) 
    : DiracWilson(dirac)
  {

  }

  DiracWilsonPC::~DiracWilsonPC()
  {

  }

  DiracWilsonPC& DiracWilsonPC::operator=(const DiracWilsonPC &dirac)
  {
    if (&dirac != this) {
      DiracWilson::operator=(dirac);
    }
    return *this;
  }

  void DiracWilsonPC::M(ColorSpinorField &out, const ColorSpinorField &in) const
  {
    double kappa2 = -kappa*kappa;

    bool reset = newTmp(&tmp1, in);

    if (matpcType == QUDA_MATPC_EVEN_EVEN) {
      Dslash(*tmp1, in, QUDA_ODD_PARITY);
      DslashXpay(out, *tmp1, QUDA_EVEN_PARITY, in, kappa2); 
    } else if (matpcType == QUDA_MATPC_ODD_ODD) {
      Dslash(*tmp1, in, QUDA_EVEN_PARITY);
      DslashXpay(out, *tmp1, QUDA_ODD_PARITY, in, kappa2); 
    } else {
      errorQuda("MatPCType %d not valid for DiracWilsonPC", matpcType);
    }

    deleteTmp(&tmp1, reset);
  }

  void DiracWilsonPC::MdagM(ColorSpinorField &out, const ColorSpinorField &in) const
  {
#ifdef MULTI_GPU
    bool reset = newTmp(&tmp2, in);
    M(*tmp2, in);
    Mdag(out, *tmp2);
    deleteTmp(&tmp2, reset);
#else
    M(out, in);
    Mdag(out, out);
#endif
  }

  void DiracWilsonPC::prepare(ColorSpinorField* &src, ColorSpinorField* &sol,
			      ColorSpinorField &x, ColorSpinorField &b, 
			      const QudaSolutionType solType) const
  {
    // we desire solution to preconditioned system
    if (solType == QUDA_MATPC_SOLUTION || solType == QUDA_MATPCDAG_MATPC_SOLUTION) {
      src = &b;
      sol = &x;
    } else {
      // we desire solution to full system
      if (matpcType == QUDA_MATPC_EVEN_EVEN) {
	// src = b_e + k D_eo b_o
	DslashXpay(x.Odd(), b.Odd(), QUDA_EVEN_PARITY, b.Even(), kappa);
	src = &(x.Odd());
	sol = &(x.Even());
      } else if (matpcType == QUDA_MATPC_ODD_ODD) {
	// src = b_o + k D_oe b_e
	DslashXpay(x.Even(), b.Even(), QUDA_ODD_PARITY, b.Odd(), kappa);
	src = &(x.Even());
	sol = &(x.Odd());
      } else {
	errorQuda("MatPCType %d not valid for DiracWilsonPC", matpcType);
      }
      // here we use final solution to store parity solution and parity source
      // b is now up for grabs if we want
    }

  }

  void DiracWilsonPC::reconstruct(ColorSpinorField &x, const ColorSpinorField &b,
				  const QudaSolutionType solType) const
  {
    if (solType == QUDA_MATPC_SOLUTION || solType == QUDA_MATPCDAG_MATPC_SOLUTION) {
      return;
    }				

    // create full solution

    checkFullSpinor(x, b);
    if (matpcType == QUDA_MATPC_EVEN_EVEN) {
      // x_o = b_o + k D_oe x_e
      DslashXpay(x.Odd(), x.Even(), QUDA_ODD_PARITY, b.Odd(), kappa);
    } else if (matpcType == QUDA_MATPC_ODD_ODD) {
      // x_e = b_e + k D_eo x_o
      DslashXpay(x.Even(), x.Odd(), QUDA_EVEN_PARITY, b.Even(), kappa);
    } else {
      errorQuda("MatPCType %d not valid for DiracWilsonPC", matpcType);
    }
  }

} // namespace quda<|MERGE_RESOLUTION|>--- conflicted
+++ resolved
@@ -47,9 +47,6 @@
     checkParitySpinor(in, out);
     checkSpinorAlias(in, out);
 
-<<<<<<< HEAD
-    wilsonDslashCuda(&out, gauge, &in, parity, dagger, 0, 0.0, commDim, profile, QUDA_FUSED_DSLASH);
-=======
     if (Location(out, in) == QUDA_CUDA_FIELD_LOCATION) {
       wilson::setFace(face1,face2); // FIXME: temporary hack maintain C linkage for dslashCuda
       wilsonDslashCuda(&static_cast<cudaColorSpinorField&>(out), *gauge, 
@@ -57,7 +54,6 @@
     } else {
       errorQuda("Not supported");
     }
->>>>>>> 1afef0d1
 
     flops += 1320ll*in.Volume();
   }
