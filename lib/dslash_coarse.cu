--- conflicted
+++ resolved
@@ -61,11 +61,8 @@
 	const int fwd_idx = linkIndexP1(coord, arg.dim, d);
 	if ( arg.commDim[d] && (coord[d] + arg.nFace >= arg.dim[d]) ) {
 	  int ghost_idx = ghostFaceIndex<1>(coord, arg.dim, d, arg.nFace);
-<<<<<<< HEAD
-=======
-
-#pragma unroll
->>>>>>> 63af1184
+
+#pragma unroll
 	  for(int color_local = 0; color_local < Mc; color_local++) { //Color row
 	    int c_row = color_block + color_local; // global color index
 	    int row = s_row*Nc + c_row;
@@ -416,8 +413,7 @@
     G xAccessor(const_cast<GaugeField&>(X));
     CoarseDslashArg<Float,F,G> arg(outAccessor, inAccessorA, inAccessorB, yAccessor, xAccessor, (Float)kappa, parity, inA);
 
-<<<<<<< HEAD
-    const int colors_per_thread = 2;
+    const int colors_per_thread = 1;
     if (dslash && !staggered) {
       if (clover) {
 	CoarseDslash<Float,F,G,4,coarseSpin,coarseColor,colors_per_thread,true,true,false> dslash(arg, inA);
@@ -428,10 +424,6 @@
       }
     }else if (dslash && staggered) {
 
-=======
-    const int colors_per_thread = 1;
-    if (dslash) {
->>>>>>> 63af1184
       if (clover) {
 	CoarseDslash<Float,F,G,4,coarseSpin,coarseColor,colors_per_thread,true,true,true> dslash(arg, inA);
 	dslash.apply(0);
