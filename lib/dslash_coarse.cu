#include <multigrid.h>
#include <transfer.h>
#include <gauge_field_order.h>
#include <color_spinor_field_order.h>
#include <index_helper.cuh>

//#define LEGACY_SPINOR
#define LEGACY_GAUGE

namespace quda {

#ifdef GPU_MULTIGRID

  template <typename Float, typename F, typename G>
  struct CoarseDslashArg {
    F out;
    const F inA;
    const F inB;
    const G Y;
    const G X;
    Float kappa;
    int parity; // only use this for single parity fields
    int nParity; // number of parities we're working on
    int volumeCB;
    int dim[4];   // full lattice dimensions
    int commDim[4]; // whether a given dimension is partitioned or not
    int nFace;  // hard code to 1 for now

<<<<<<< HEAD
    bool staggered_coarse_dslash;

    CoarseDslashArg(F &out, const F &inA, const F &inB, const G &Y, const G &X, Float kappa, int parity)
      : out(out), inA(inA), inB(inB), Y(Y), X(X), kappa(kappa), parity(parity), nFace(1), staggered_coarse_dslash(false) { 
=======
    CoarseDslashArg(F &out, const F &inA, const F &inB, const G &Y, const G &X,
		    Float kappa, int parity, const ColorSpinorField &meta)
      : out(out), inA(inA), inB(inB), Y(Y), X(X), kappa(kappa), parity(parity),
	nParity(meta.SiteSubset()), volumeCB(meta.VolumeCB()), nFace(1) {
>>>>>>> 8f6d1a1d
      for (int i=0; i<4; i++) {
	dim[i] = meta.X(i);
	commDim[i] = comm_dim_partitioned(i);
      }
      dim[0] = (nParity == 1) ? 2 * dim[0] : dim[0];
    }
  };

  /**
     Applies the coarse dslash on a given parity and checkerboard site index

     @param out The result -2 * kappa * Dslash in
     @param Y The coarse gauge field
     @param kappa Kappa value
     @param in The input field
     @param parity The site parity
     @param x_cb The checkerboarded site index
   */
  template <typename Float, typename F, typename G, int nDim, int Ns, int Nc>
  __device__ __host__ inline void dslash(complex<Float> out[], CoarseDslashArg<Float,F,G> &arg, int x_cb, int parity) {
    const int their_spinor_parity = (arg.nParity == 2) ? (parity+1)&1 : 0;

    int coord[nDim];
    getCoords(coord, x_cb, arg.dim, parity);

    for(int d = 0; d < nDim; d++) { //Ndim
      //Forward link - compute fwd offset for spinor fetch
      {
	complex<Float> in[Ns*Nc];
	complex<Float> Y[Ns*Nc][Ns*Nc];
#ifdef LEGACY_SPINOR
	int fwd_idx = linkIndexP1(coord, arg.dim, d);
	for (int s=0; s<Ns; s++) for (int c=0; c<Nc; c++)
	  in[s*Nc+c] = arg.inA(their_spinor_parity, fwd_idx, s, c);
#else
	int fwd_idx = linkIndexP1(coord, arg.dim, d);
	arg.inA.load(reinterpret_cast<Float*>(in), fwd_idx, their_spinor_parity);
#endif // LEGACY_SPINOR

#ifdef LEGACY_GAUGE
	for (int s_row=0; s_row<Ns; s_row++)
	  for (int c_row=0; c_row<Nc; c_row++)
	    for (int s_col=0; s_col<Ns; s_col++)
	      for (int c_col=0; c_col<Nc; c_col++)
		Y[s_row*Nc+c_row][s_col*Nc+c_col] = arg.Y(d, (parity+1)&1, x_cb, s_row, s_col, c_row, c_col);
#else
	//if ( arg.commDim[d] && (coord[d] + arg.nFace >= arg.dim[d]) ) {
	// load from ghost
	//} else {
	arg.Y.load(reinterpret_cast<Float*>(Y), x_cb, d, (parity+1)&1);
	  //}
#endif // LEGACY_GAUGE

	for(int s_row = 0; s_row < Ns; s_row++) { //Spin row
	  for(int c_row = 0; c_row < Nc; c_row++) { //Color row
	    for(int s_col = 0; s_col < Ns; s_col++) { //Spin column
	      Float sign = (s_row == s_col) ? 1.0 : -1.0;
	      for(int c_col = 0; c_col < Nc; c_col++) { //Color column
		//out[s_row*Nc+c_row] += sign*arg.Y(d, parity, x_cb, s_row, s_col, c_row, c_col)
		//* in[s_col*Nc+c_col]; //arg.inA(their_spinor_parity, fwd_idx, s_col, c_col);
		out[s_row*Nc+c_row] += sign*(Y[s_row*Nc+c_row][s_col*Nc+c_col]) * in[s_col*Nc+c_col];
	      } //Color column
	    } //Spin column
	  } //Color row
	} //Spin row
      }

      //Backward link - compute back offset for spinor and gauge fetch
      {
	complex<Float> in[Ns*Nc];
	complex<Float> Y[Ns*Nc][Ns*Nc];
	int gauge_idx;
	int back_idx = linkIndexM1(coord, arg.dim, d);
#ifdef LEGACY_SPINOR
	for (int s=0; s<Ns; s++) for (int c=0; c<Nc; c++)
	  in[s*Nc+c] = arg.inA(their_spinor_parity, back_idx, s, c);
#else
	arg.inA.load(reinterpret_cast<Float*>(in), back_idx, their_spinor_parity);
#endif // LEGACY_SPINOR

	gauge_idx = back_idx;
#ifdef LEGACY_GAUGE
	for (int s_row=0; s_row<Ns; s_row++)
	  for (int c_row=0; c_row<Nc; c_row++)
	    for (int s_col=0; s_col<Ns; s_col++)
	      for (int c_col=0; c_col<Nc; c_col++)
		Y[s_row*Nc+c_row][s_col*Nc+c_col] = arg.Y(d, (parity+1)&1, gauge_idx, s_row, s_col, c_row, c_col);
#else
	//if ( arg.commDim[d] && (coord[d] - arg.nFace < 0) ) {
	// load from ghost
        //} else {
	arg.Y.load(reinterpret_cast<Float*>(Y), gauge_idx, d, (parity+1)&1);
	  //}
#endif // LEGACY_GAUGE

	for(int s_row = 0; s_row < Ns; s_row++) { //Spin row
	  for(int c_row = 0; c_row < Nc; c_row++) { //Color row
	    for(int s_col = 0; s_col < Ns; s_col++) { //Spin column
	      for(int c_col = 0; c_col < Nc; c_col++) { //Color column
	//out[s_row*Nc+c_row] += conj(arg.Y(d,(parity+1)&1, gauge_idx, s_col, s_row, c_col, c_row))
	//	  * in[s_col*Nc+c_col]; //arg.inA(their_spinor_parity, back_idx, s_col, c_col);
		out[s_row*Nc+c_row] += conj(Y[s_col*Nc+c_col][s_row*Nc+c_row]) * in[s_col*Nc+c_col];
	      } //Color column
	    } //Spin column
	  } //Color row
	} //Spin row
      } //nDim
    }

    // apply kappa
    for (int s=0; s<Ns; s++) for (int c=0; c<Nc; c++) out[s*Nc+c] *= -(Float)2.0*arg.kappa;
  }


  /**
     A.S.: staggered coarse dslash has more sparse structure
     Applies the coarse dslash on a given parity and checkerboard site index

     @param out The result -2 * kappa * Dslash in
     @param Y The coarse gauge field
     @param kappa Kappa value
     @param in The input field
     @param parity The site parity
     @param x_cb The checkerboarded site index
   */
  template <typename Float, typename F, typename G, int nDim, int Ns, int Nc>
  __device__ __host__ inline void ks_dslash(complex<Float> out[], CoarseDslashArg<Float,F,G> &arg, int x_cb, int parity) {
    const int their_spinor_parity = (arg.inA.Nparity() == 2) ? (parity+1)&1 : 0;

    int coord[nDim];
    getCoords(coord, x_cb, arg.dim, parity);

    for(int d = 0; d < nDim; d++) { //Ndim
      //Forward link - compute fwd offset for spinor fetch
      {
	/*if (coord[d] + arg.nFace >= arg.in.X(d) && arg.commDim[d]) {
	// load from ghost
	} else {
	linkIndexP1(coord, arg.X(), d);
	}*/
	int fwd_idx = linkIndexP1(coord, arg.dim, d);

	complex<Float> in[Ns*Nc];
	for (int s=0; s<Ns; s++) for (int c=0; c<Nc; c++)
	  in[s*Nc+c] = arg.inA(their_spinor_parity, fwd_idx, s, c);

        for(int c_row = 0; c_row < Nc; c_row++) { //Color row
	  for(int c_col = 0; c_col < Nc; c_col++) { //Color column
		out[0*Nc+c_row] -= arg.Y(d, parity, x_cb, 0, 1, c_row, c_col) * in[1*Nc+c_col]; //arg.inA(their_spinor_parity, fwd_idx, s_col, c_col);
		out[1*Nc+c_row] -= arg.Y(d, parity, x_cb, 1, 0, c_row, c_col) * in[0*Nc+c_col]; //arg.inA(their_spinor_parity, fwd_idx, s_col, c_col);
	  } //Color column
	} //Color row
      }

      //Backward link - compute back offset for spinor and gauge fetch
      {
	/*if (coord[d] - arg.nFace < 0) {
	// load from ghost
	} else {
	linkIndexM1(coord, arg.X(), d);
	}*/
	int back_idx = linkIndexM1(coord, arg.dim, d);

	complex<Float> in[Ns*Nc];
	for (int s=0; s<Ns; s++) for (int c=0; c<Nc; c++)
	  in[s*Nc+c] = arg.inA(their_spinor_parity, back_idx, s, c);

        for(int c_row = 0; c_row < Nc; c_row++) { //Color row
	  for(int c_col = 0; c_col < Nc; c_col++) { //Color column
	      out[0*Nc+c_row] += conj(arg.Y(d,(parity+1)&1, back_idx, 1, 0, c_col, c_row)) * in[1*Nc+c_col]; //arg.inA(their_spinor_parity, back_idx, s_col, c_col);
              out[1*Nc+c_row] += conj(arg.Y(d,(parity+1)&1, back_idx, 0, 1, c_col, c_row)) * in[0*Nc+c_col]; //arg.inA(their_spinor_parity, back_idx, s_col, c_col);
	  } //Color column
	} //Color row
      } //nDim
    }
  }


  /**
     Applies the coarse clover matrix on a given parity and
     checkerboard site index

     @param out The result out += X * in
     @param X The coarse clover field
     @param in The input field
     @param parity The site parity
     @param x_cb The checkerboarded site index
   */
  template <typename Float, typename F, typename G, int Ns, int Nc>
  __device__ __host__ inline void clover(complex<Float> out[], CoarseDslashArg<Float,F,G> &arg, int x_cb, int parity) {
    const int spinor_parity = (arg.nParity == 2) ? parity : 0;

    complex<Float> in[Ns*Nc];
    complex<Float> X[Ns*Nc][Ns*Nc];
#ifdef LEGACY_SPINOR
    for (int s=0; s<Ns; s++)
      for (int c=0; c<Nc; c++)
	in[s*Nc+c] = arg.inB(spinor_parity, x_cb, s, c);
#else
    arg.inB.load(reinterpret_cast<Float*>(in), x_cb, spinor_parity);
#endif // LEGACY_SPINOR

#ifdef LEGACY_GAUGE
    for (int s_row=0; s_row<Ns; s_row++)
      for (int c_row=0; c_row<Nc; c_row++)
	for (int s_col=0; s_col<Ns; s_col++)
	  for (int c_col=0; c_col<Nc; c_col++)
	    X[s_row*Nc+c_row][s_col*Nc+c_col] = arg.X(0, parity, x_cb, s_row, s_col, c_row, c_col);
#else
    arg.X.load(reinterpret_cast<Float*>(X), x_cb, 0, parity);
#endif

    // apply clover term
    for(int s = 0; s < Ns; s++) { //Spin out
      for(int c = 0; c < Nc; c++) { //Color out
	//This term is now incorporated into the matrix X.
	//out(parity,x_cb,s,c) += in(parity,x_cb,s,c);
	for(int s_col = 0; s_col < Ns; s_col++) { //Spin in
	  for(int c_col = 0; c_col < Nc; c_col++) { //Color in
	    //Factor of 2*kappa now incorporated in X
	    out[s*Nc+c] += X[s*Nc+c][s_col*Nc+c_col] *in[s_col*Nc+c_col];
	  } //Color in
	} //Spin in
      } //Color out
    } //Spin out
  }

  //out(x) = M*in = \sum_mu Y_{-\mu}(x)in(x+mu) + Y^\dagger_mu(x-mu)in(x-mu)
  template <typename Float, typename F, typename G, int nDim, int Ns, int Nc>
  __device__ __host__ inline void coarseDslash(CoarseDslashArg<Float,F,G> &arg, int x_cb, int parity)
  {
    complex <Float> out[Ns*Nc];
    for (int s=0; s<Ns; s++) for (int c=0; c<Nc; c++) out[s*Nc+c] = 0.0;
    dslash<Float,F,G,nDim,Ns,Nc>(out, arg, x_cb, parity);
    clover<Float,F,G,Ns,Nc>(out, arg, x_cb, parity);

    const int my_spinor_parity = (arg.nParity == 2) ? parity : 0;
#ifdef LEGACY_SPINOR
    for (int s=0; s<Ns; s++)
      for (int c=0; c<Nc; c++)
	arg.out(my_spinor_parity, x_cb, s, c) = out[s*Nc+c];
#else
    arg.out.save(reinterpret_cast<Float*>(out), x_cb, my_spinor_parity);
#endif
  }

<<<<<<< HEAD
      for(int x_cb = 0; x_cb < arg.inA.VolumeCB(); x_cb++) { //Volume
	complex <Float> out[Ns*Nc];// = { };
	for (int s=0; s<Ns; s++) for (int c=0; c<Nc; c++) out[s*Nc+c] = 0.0;

        if(!staggered_coarse_dslash) 
	  dslash<Float,F,G,nDim,Ns,Nc>(out, arg, x_cb, parity);
        else
	  ks_dslash<Float,F,G,nDim,Ns,Nc>(out, arg, x_cb, parity);

	clover<Float,F,G,Ns,Nc>(out, arg, x_cb, parity);
=======
  // CPU kernel for applying the coarse Dslash to a vector
  template <typename Float, typename F, typename G, int nDim, int Ns, int Nc>
  void coarseDslash(CoarseDslashArg<Float,F,G> arg)
  {
    for (int parity= 0; parity < arg.nParity; parity++) {
      // for full fields then set parity from loop else use arg setting
      parity = (arg.nParity == 2) ? parity : arg.parity;
>>>>>>> 8f6d1a1d

      for(int x_cb = 0; x_cb < arg.volumeCB; x_cb++) { //Volume
        coarseDslash<Float,F,G,nDim,Ns,Nc>(arg, x_cb, parity);
      }//VolumeCB
    } // parity
    
  }

  // GPU Kernel for applying the coarse Dslash to a vector
  template <typename Float, typename F, typename G, int nDim, int Ns, int Nc>
  __global__ void coarseDslashKernel(CoarseDslashArg<Float,F,G> arg)
  {
    int x_cb = blockDim.x*blockIdx.x + threadIdx.x;
    if (x_cb >= arg.volumeCB) return;

    // for full fields then set parity from y thread index else use arg setting
    int parity = (blockDim.y == 2) ? threadIdx.y : arg.parity;

<<<<<<< HEAD
    complex<Float> out[Ns*Nc];// = { };
    for (int s=0; s<Ns; s++) for (int c=0; c<Nc; c++) out[s*Nc+c] = 0.0;

    if(!staggered_coarse_dslash) 
      dslash<Float,F,G,nDim,Ns,Nc>(out, arg, x_cb, parity);
    else
      ks_dslash<Float,F,G,nDim,Ns,Nc>(out, arg, x_cb, parity);

    clover<Float,F,G,Ns,Nc>(out, arg, x_cb, parity);

    const int my_spinor_parity = (blockDim.y == 2) ? parity : 0;
    for (int s=0; s<Ns; s++) for (int c=0; c<Nc; c++) 
      arg.out(my_spinor_parity, x_cb, s, c) = out[s*Nc+c];
=======
    coarseDslash<Float,F,G,nDim,Ns,Nc>(arg, x_cb, parity);
>>>>>>> 8f6d1a1d
  }

  template <typename Float, typename F, typename G, int nDim, int Ns, int Nc>
  class CoarseDslash : public Tunable {

  protected:
    CoarseDslashArg<Float,F,G> &arg;
    const ColorSpinorField &meta;

    long long flops() const { return 0; }
    long long bytes() const
    {
      return arg.out.Bytes() + 8*arg.inA.Bytes() + arg.inB.Bytes() + arg.nParity*(8*arg.Y.Bytes() + arg.X.Bytes());
    }
    unsigned int sharedBytesPerThread() const { return 0; }
    unsigned int sharedBytesPerBlock(const TuneParam &param) const { return 0; }
    bool tuneGridDim() const { return false; } // Don't tune the grid dimensions.
    unsigned int minThreads() const { return arg.volumeCB; }

    bool advanceTuneParam(TuneParam &param) const 
    {
      bool rtn = Tunable::advanceTuneParam(param);
      param.block.y = arg.nParity;
      return rtn;
    }

    virtual void initTuneParam(TuneParam &param) const
    {
      Tunable::initTuneParam(param);
      param.block.y = arg.nParity;
    }

    /** sets default values for when tuning is disabled */
    virtual void defaultTuneParam(TuneParam &param) const
    {
      Tunable::defaultTuneParam(param);
      param.block.y = arg.nParity;
    }


  public:
    CoarseDslash(CoarseDslashArg<Float,F,G> &arg, const ColorSpinorField &meta)
      : arg(arg), meta(meta) { }
    virtual ~CoarseDslash() { }

    void apply(const cudaStream_t &stream) {
      if (meta.Location() == QUDA_CPU_FIELD_LOCATION) {
	coarseDslash<Float,F,G,nDim,Ns,Nc>(arg);
      } else {
	TuneParam tp = tuneLaunch(*this, getTuning(), getVerbosity());
	coarseDslashKernel<Float,F,G,nDim,Ns,Nc> <<<tp.grid,tp.block,tp.shared_bytes,stream>>>(arg);
      }
    }

    TuneKey tuneKey() const {
      return TuneKey(meta.VolString(), typeid(*this).name(), meta.AuxString());
    }

  };


  template <typename Float, QudaFieldOrder csOrder, QudaGaugeFieldOrder gOrder, int coarseColor, int coarseSpin, QudaFieldLocation location>
  void ApplyCoarse(ColorSpinorField &out, const ColorSpinorField &inA, const ColorSpinorField &inB,  const GaugeField &Y, const GaugeField &X,
		   double kappa, int parity) {
#ifdef LEGACY_SPINOR
    typedef typename colorspinor::FieldOrderCB<Float,coarseSpin,coarseColor,1,csOrder> F;
#else
    typedef typename colorspinor_order_mapper<Float,csOrder,coarseSpin,coarseColor>::type F;
#endif // LEGACY_SPINOR

#ifdef LEGACY_GAUGE
    typedef typename gauge::FieldOrder<Float,coarseColor*coarseSpin,coarseSpin,gOrder> G;
#else
    typedef typename gauge_order_mapper<Float,gOrder,coarseSpin*coarseColor>:: type G;
#endif // LEGACY_GAUGE

    F outAccessor(const_cast<ColorSpinorField&>(out));
    F inAccessorA(const_cast<ColorSpinorField&>(inA));
    F inAccessorB(const_cast<ColorSpinorField&>(inB));
    G yAccessor(const_cast<GaugeField&>(Y));
    G xAccessor(const_cast<GaugeField&>(X));
    CoarseDslashArg<Float,F,G> arg(outAccessor, inAccessorA, inAccessorB, yAccessor, xAccessor, (Float)kappa, parity, inA);
    CoarseDslash<Float,F,G,4,coarseSpin,coarseColor> dslash(arg, inA);
    dslash.apply(0);
  }

  template <typename Float, QudaFieldOrder csOrder, QudaGaugeFieldOrder gOrder, int coarseColor, int coarseSpin>
  void ApplyCoarse(ColorSpinorField &out, const ColorSpinorField &inA, const ColorSpinorField &inB,  const GaugeField &Y, const GaugeField &X,
		   double kappa, int parity) {
    if (inA.Location() == QUDA_CUDA_FIELD_LOCATION) {
      ApplyCoarse<Float,csOrder,gOrder,coarseColor,coarseSpin,QUDA_CUDA_FIELD_LOCATION>(out, inA, inB, Y, X, kappa, parity);
    } else {
      ApplyCoarse<Float,csOrder,gOrder,coarseColor,coarseSpin,QUDA_CPU_FIELD_LOCATION>(out, inA, inB, Y, X, kappa, parity);
    }
  }

  // template on the number of coarse colors
  template <typename Float, QudaFieldOrder csOrder, QudaGaugeFieldOrder gOrder>
  void ApplyCoarse(ColorSpinorField &out, const ColorSpinorField &inA, const ColorSpinorField &inB,
		   const GaugeField &Y, const GaugeField &X, double kappa, int parity) {
    if (inA.Nspin() != 2)
      errorQuda("Unsupported number of coarse spins %d\n",inA.Nspin());

    if (inA.Ncolor() == 2) { 
      ApplyCoarse<Float,csOrder,gOrder,2,2>(out, inA, inB, Y, X, kappa, parity);
    } else if (inA.Ncolor() == 24) { 
      ApplyCoarse<Float,csOrder,gOrder,24,2>(out, inA, inB, Y, X, kappa, parity);
    } else {
      errorQuda("Unsupported number of coarse dof %d\n", Y.Ncolor());
    }
  }

  template <typename Float>
  void ApplyCoarse(ColorSpinorField &out, const ColorSpinorField &inA, const ColorSpinorField &inB,
		   const GaugeField &Y, const GaugeField &X, double kappa, int parity) {

    if (Y.FieldOrder() != X.FieldOrder())
      errorQuda("Field order mismatch Y = %d, X = %d", Y.FieldOrder(), X.FieldOrder());

    if (inA.FieldOrder() != out.FieldOrder())
      errorQuda("Field order mismatch Y = %d, X = %d", Y.FieldOrder(), X.FieldOrder());

    if (inA.FieldOrder() == QUDA_FLOAT2_FIELD_ORDER && Y.FieldOrder() == QUDA_FLOAT2_GAUGE_ORDER) {
      ApplyCoarse<Float,QUDA_FLOAT2_FIELD_ORDER, QUDA_FLOAT2_GAUGE_ORDER>(out, inA, inB, Y, X, kappa, parity);
    } else if (inA.FieldOrder() == QUDA_SPACE_SPIN_COLOR_FIELD_ORDER && Y.FieldOrder() == QUDA_QDP_GAUGE_ORDER) {
      ApplyCoarse<Float,QUDA_SPACE_SPIN_COLOR_FIELD_ORDER,QUDA_QDP_GAUGE_ORDER>(out, inA, inB, Y, X, kappa, parity);
    } else {
      errorQuda("Unsupported field order colorspinor=%d gauge=%d combination\n", inA.FieldOrder(), Y.FieldOrder());
    }
  }

#endif // GPU_MULTIGRID

  //Apply the coarse Dirac matrix to a coarse grid vector
  //out(x) = M*in = X*in - 2*kappa*\sum_mu Y_{-\mu}(x)in(x+mu) + Y^\dagger_mu(x-mu)in(x-mu)
  //Uses the kappa normalization for the Wilson operator.
  //Note factor of 2*kappa compensates for the factor of 1/2 already
  //absorbed into the Y matrices.
  void ApplyCoarse(ColorSpinorField &out, const ColorSpinorField &inA, const ColorSpinorField &inB,
		   const GaugeField &Y, const GaugeField &X, double kappa, int parity) {
#ifdef GPU_MULTIGRID
    if (Y.Precision() != inA.Precision() || Y.Precision() != inB.Precision() ||
	X.Precision() != Y.Precision() || Y.Precision() != out.Precision())
      errorQuda("Unsupported precision mix");

    if (inA.V() == out.V()) errorQuda("Aliasing pointers");
    if (out.Precision() != inA.Precision() ||
	Y.Precision() != inA.Precision() ||
	X.Precision() != inA.Precision()) 
      errorQuda("Precision mismatch out=%d inA=%d inB=%dY=%d X=%d", 
		out.Precision(), inA.Precision(), inB.Precision(), Y.Precision(), X.Precision());

    // check all locations match
    Location(out, inA, inB, Y, X);

    if (Y.Precision() == QUDA_DOUBLE_PRECISION) {
      ApplyCoarse<double>(out, inA, inB, Y, X, kappa, parity);
    } else if (Y.Precision() == QUDA_SINGLE_PRECISION) {
      ApplyCoarse<float>(out, inA, inB, Y, X, kappa, parity);
    } else {
      errorQuda("Unsupported precision %d\n", Y.Precision());
    }
#else
    errorQuda("Multigrid has not been built");
#endif
  }//ApplyCoarse

} // namespace quda<|MERGE_RESOLUTION|>--- conflicted
+++ resolved
@@ -26,17 +26,10 @@
     int commDim[4]; // whether a given dimension is partitioned or not
     int nFace;  // hard code to 1 for now
 
-<<<<<<< HEAD
-    bool staggered_coarse_dslash;
-
-    CoarseDslashArg(F &out, const F &inA, const F &inB, const G &Y, const G &X, Float kappa, int parity)
-      : out(out), inA(inA), inB(inB), Y(Y), X(X), kappa(kappa), parity(parity), nFace(1), staggered_coarse_dslash(false) { 
-=======
     CoarseDslashArg(F &out, const F &inA, const F &inB, const G &Y, const G &X,
 		    Float kappa, int parity, const ColorSpinorField &meta)
       : out(out), inA(inA), inB(inB), Y(Y), X(X), kappa(kappa), parity(parity),
 	nParity(meta.SiteSubset()), volumeCB(meta.VolumeCB()), nFace(1) {
->>>>>>> 8f6d1a1d
       for (int i=0; i<4; i++) {
 	dim[i] = meta.X(i);
 	commDim[i] = comm_dim_partitioned(i);
@@ -283,18 +276,6 @@
 #endif
   }
 
-<<<<<<< HEAD
-      for(int x_cb = 0; x_cb < arg.inA.VolumeCB(); x_cb++) { //Volume
-	complex <Float> out[Ns*Nc];// = { };
-	for (int s=0; s<Ns; s++) for (int c=0; c<Nc; c++) out[s*Nc+c] = 0.0;
-
-        if(!staggered_coarse_dslash) 
-	  dslash<Float,F,G,nDim,Ns,Nc>(out, arg, x_cb, parity);
-        else
-	  ks_dslash<Float,F,G,nDim,Ns,Nc>(out, arg, x_cb, parity);
-
-	clover<Float,F,G,Ns,Nc>(out, arg, x_cb, parity);
-=======
   // CPU kernel for applying the coarse Dslash to a vector
   template <typename Float, typename F, typename G, int nDim, int Ns, int Nc>
   void coarseDslash(CoarseDslashArg<Float,F,G> arg)
@@ -302,7 +283,6 @@
     for (int parity= 0; parity < arg.nParity; parity++) {
       // for full fields then set parity from loop else use arg setting
       parity = (arg.nParity == 2) ? parity : arg.parity;
->>>>>>> 8f6d1a1d
 
       for(int x_cb = 0; x_cb < arg.volumeCB; x_cb++) { //Volume
         coarseDslash<Float,F,G,nDim,Ns,Nc>(arg, x_cb, parity);
@@ -321,23 +301,7 @@
     // for full fields then set parity from y thread index else use arg setting
     int parity = (blockDim.y == 2) ? threadIdx.y : arg.parity;
 
-<<<<<<< HEAD
-    complex<Float> out[Ns*Nc];// = { };
-    for (int s=0; s<Ns; s++) for (int c=0; c<Nc; c++) out[s*Nc+c] = 0.0;
-
-    if(!staggered_coarse_dslash) 
-      dslash<Float,F,G,nDim,Ns,Nc>(out, arg, x_cb, parity);
-    else
-      ks_dslash<Float,F,G,nDim,Ns,Nc>(out, arg, x_cb, parity);
-
-    clover<Float,F,G,Ns,Nc>(out, arg, x_cb, parity);
-
-    const int my_spinor_parity = (blockDim.y == 2) ? parity : 0;
-    for (int s=0; s<Ns; s++) for (int c=0; c<Nc; c++) 
-      arg.out(my_spinor_parity, x_cb, s, c) = out[s*Nc+c];
-=======
     coarseDslash<Float,F,G,nDim,Ns,Nc>(arg, x_cb, parity);
->>>>>>> 8f6d1a1d
   }
 
   template <typename Float, typename F, typename G, int nDim, int Ns, int Nc>
