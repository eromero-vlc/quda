enum KernelType {
  INTERIOR_KERNEL = 5,
  EXTERIOR_KERNEL_ALL = 6,
  EXTERIOR_KERNEL_X = 0,
  EXTERIOR_KERNEL_Y = 1,
  EXTERIOR_KERNEL_Z = 2,
  EXTERIOR_KERNEL_T = 3
};

  struct DslashParam {
    char do_not_delete; // work around for bug in CUDA 6.5
    int threads; // the desired number of active threads
    int parity;  // Even-Odd or Odd-Even
    int X[4];
    int Ls;
    KernelType kernel_type; //is it INTERIOR_KERNEL, EXTERIOR_KERNEL_X/Y/Z/T
    int commDim[QUDA_MAX_DIM]; // Whether to do comms or not
    int ghostDim[QUDA_MAX_DIM]; // Whether a ghost zone has been allocated for a given dimension
<<<<<<< HEAD
    int ghostOffset[QUDA_MAX_DIM+1][2];
    int ghostNormOffset[QUDA_MAX_DIM+1][2];
    int X[4];
    int Ls;
    KernelType kernel_type; //is it INTERIOR_KERNEL, EXTERIOR_KERNEL_X/Y/Z/T
=======
    int ghostOffset[QUDA_MAX_DIM+1];
    int ghostNormOffset[QUDA_MAX_DIM+1];
>>>>>>> 56f45cd3
    int sp_stride; // spinor stride
    int cl_stride; // clover stride
#ifdef GPU_STAGGERED_DIRAC
    int gauge_stride;
    int long_gauge_stride;
    float fat_link_max;
#endif 
#ifdef MULTI_GPU
    int threadDimMapLower[QUDA_MAX_DIM];
    int threadDimMapUpper[QUDA_MAX_DIM];
#endif

#ifdef USE_TEXTURE_OBJECTS
    cudaTextureObject_t inTex;
    cudaTextureObject_t inTexNorm;
    cudaTextureObject_t ghostTex;
    cudaTextureObject_t ghostTexNorm;
    cudaTextureObject_t xTex;
    cudaTextureObject_t xTexNorm;
    cudaTextureObject_t outTex;
    cudaTextureObject_t outTexNorm;
    cudaTextureObject_t gauge0Tex; // also applies to fat gauge
    cudaTextureObject_t gauge1Tex; // also applies to fat gauge
    cudaTextureObject_t longGauge0Tex;
    cudaTextureObject_t longGauge1Tex;
    cudaTextureObject_t longPhase0Tex;
    cudaTextureObject_t longPhase1Tex;
    cudaTextureObject_t cloverTex;
    cudaTextureObject_t cloverNormTex;
    cudaTextureObject_t cloverInvTex;
    cudaTextureObject_t cloverInvNormTex;
#endif

    void print() {
      printfQuda("threads = %d\n", threads);
      printfQuda("parity = %d\n", parity);
      printfQuda("X = {%d, %d, %d, %d}\n", X[0], X[1], X[2], X[3]);
      printfQuda("Ls = %d\n", Ls);
      printfQuda("commDim = {%d, %d, %d, %d}\n", commDim[0], commDim[1], commDim[2], commDim[3]);
      printfQuda("ghostDim = {%d, %d, %d, %d}\n", ghostDim[0], ghostDim[1], ghostDim[2], ghostDim[3]);
      printfQuda("ghostOffset = {{%d, %d}, {%d, %d}, {%d, %d}, {%d, %d}}\n", ghostOffset[0][0], ghostOffset[0][1], 
                                                                              ghostOffset[1][0], ghostOffset[1][1],
                                                                              ghostOffset[2][0], ghostOffset[2][1],
                                                                              ghostOffset[3][0], ghostOffset[3][1]);
      printfQuda("ghostNormOffset = {{%d, %d}, {%d, %d}, {%d, %d}, {%d, %d}}\n", ghostNormOffset[0][0], ghostNormOffset[0][1], 
                                                                                 ghostNormOffset[1][0], ghostNormOffset[1][1],
                                                                                 ghostNormOffset[2][0], ghostNormOffset[2][1],
                                                                                 ghostNormOffset[3][0], ghostNormOffset[3][1]);
      printfQuda("kernel_type = %d\n", kernel_type);
      printfQuda("sp_stride = %d\n", sp_stride);
      printfQuda("cl_stride = %d\n", cl_stride);
    }
  };

  static DslashParam dslashParam;



#ifdef MULTI_GPU
  static double twist_a = 0.0;
  static double twist_b = 0.0;
#endif


#define MAX(a,b) ((a)>(b) ? (a):(b))

typedef struct fat_force_stride_s {
  int fat_ga_stride;
  int long_ga_stride;
  int site_ga_stride;
  int staple_stride;
  int mom_ga_stride;
  int path_max_length;
  int color_matrix_stride;
} fat_force_const_t;

__constant__ int X1h;
__constant__ int X2h;
__constant__ int X1;
__constant__ int X2;
__constant__ int X3;
__constant__ int X4;

__constant__ int X1_3;
__constant__ int X2_3;
__constant__ int X3_3;
__constant__ int X4_3;

__constant__ int X1m1;
__constant__ int X2m1;
__constant__ int X3m1;
__constant__ int X4m1;

__constant__ int X1m3;
__constant__ int X2m3;
__constant__ int X3m3;
__constant__ int X4m3;

__constant__ int X2X1mX1;
__constant__ int X3X2X1mX2X1;
__constant__ int X4X3X2X1mX3X2X1;
__constant__ int X4X3X2X1hmX3X2X1h;

__constant__ int X2X1m3X1;
__constant__ int X3X2X1m3X2X1;
__constant__ int X4X3X2X1m3X3X2X1;
__constant__ int X4X3X2X1hm3X3X2X1h;

__constant__ int X2X1;
__constant__ int X3X1;
__constant__ int X3X2;
__constant__ int X3X2X1;
__constant__ int X4X2X1;
__constant__ int X4X2X1h;
__constant__ int X4X3X1;
__constant__ int X4X3X1h;
__constant__ int X4X3X2;
__constant__ int X4X3X2h;

__constant__ int Vh_2d_max;

__constant__ int X2X1_3;
__constant__ int X3X2X1_3;

__constant__ int Vh;
__constant__ int Vs;
__constant__ int Vsh;
//__constant__ int sp_stride;
__constant__ int ga_stride;
//__constant__ int cl_stride;
__constant__ int ghostFace[QUDA_MAX_DIM+1];

__constant__ int fat_ga_stride;
__constant__ int long_ga_stride;
__constant__ float fat_ga_max;

__constant__ int gauge_fixed;

// domain wall constants
//__constant__ int Ls;
__constant__ double m5;

// single precision constants
__constant__ float anisotropy_f;
__constant__ float coeff_f;
__constant__ float t_boundary_f;
__constant__ float pi_f;

// double precision constants
__constant__ double anisotropy;
__constant__ double t_boundary;
__constant__ double coeff;

__constant__ float2 An2;
__constant__ float2 TB2;
__constant__ float2 No2;

// Are we processor 0 in time?
__constant__ bool Pt0;

// Are we processor Nt-1 in time?
__constant__ bool PtNm1;

// factor of 2 (or 1) for T-dimensional spin projection
__constant__ double tProjScale;
__constant__ float tProjScale_f;

//for link fattening/gauge force/fermion force code
__constant__ int E1, E2, E3, E4, E1h;
__constant__ int Vh_ex;
__constant__ int E2E1;
__constant__ int E3E2E1;

__constant__ fat_force_const_t fl; //fatlink
__constant__ fat_force_const_t gf; //gauge force
__constant__ fat_force_const_t hf; //hisq force

//!ndeg tm:
__constant__ int fl_stride;

void initLatticeConstants(const LatticeField &lat, TimeProfile &profile)
{
  profile.Start(QUDA_PROFILE_CONSTANT);

  checkCudaError();

  int volumeCB = lat.VolumeCB();
  cudaMemcpyToSymbol(Vh, &volumeCB, sizeof(int));  

  int Vspatial = lat.X()[0]*lat.X()[1]*lat.X()[2]/2; // FIXME - this should not be called Vs, rather Vsh
  cudaMemcpyToSymbol(Vs, &Vspatial, sizeof(int));

  int half_Vspatial = Vspatial;
  cudaMemcpyToSymbol(Vsh, &half_Vspatial, sizeof(int));

  int L1 = lat.X()[0];
  cudaMemcpyToSymbol(X1, &L1, sizeof(int));  

  int L2 = lat.X()[1];
  cudaMemcpyToSymbol(X2, &L2, sizeof(int));  

  int L3 = lat.X()[2];
  cudaMemcpyToSymbol(X3, &L3, sizeof(int));  

  int L4 = lat.X()[3];
  cudaMemcpyToSymbol(X4, &L4, sizeof(int));  

  int ghostFace_h[4];
  ghostFace_h[0] = L2*L3*L4/2;
  ghostFace_h[1] = L1*L3*L4/2;
  ghostFace_h[2] = L1*L2*L4/2;
  ghostFace_h[3] = L1*L2*L3/2;
  cudaMemcpyToSymbol(ghostFace, ghostFace_h, 4*sizeof(int));  

  int L1_3 = 3*L1;
  cudaMemcpyToSymbol(X1_3, &L1_3, sizeof(int));  

  int L2_3 = 3*L2;
  cudaMemcpyToSymbol(X2_3, &L2_3, sizeof(int));  

  int L3_3 = 3*L3;
  cudaMemcpyToSymbol(X3_3, &L3_3, sizeof(int));  

  int L4_3 = 3*L4;
  cudaMemcpyToSymbol(X4_3, &L4_3, sizeof(int));  

  int L2L1 = L2*L1;
  cudaMemcpyToSymbol(X2X1, &L2L1, sizeof(int));  

  int L3L1 = L3*L1;
  cudaMemcpyToSymbol(X3X1, &L3L1, sizeof(int));  

  int L3L2 = L3*L2;
  cudaMemcpyToSymbol(X3X2, &L3L2, sizeof(int));  

  int L3L2L1 = L3*L2*L1;
  cudaMemcpyToSymbol(X3X2X1, &L3L2L1, sizeof(int));  
  
  int L4L2L1 = L4*L2*L1;
  cudaMemcpyToSymbol(X4X2X1, &L4L2L1, sizeof(int));  

  int L4L2L1h = L4*L2*L1/2;
  cudaMemcpyToSymbol(X4X2X1h, &L4L2L1h, sizeof(int));  

  int L4L3L1 = L4*L3*L1;
  cudaMemcpyToSymbol(X4X3X1, &L4L3L1, sizeof(int));  

  int L4L3L1h = L4*L3*L1/2;
  cudaMemcpyToSymbol(X4X3X1h, &L4L3L1h, sizeof(int));  

  int L4L3L2 = L4*L3*L2;
  cudaMemcpyToSymbol(X4X3X2, &L4L3L2, sizeof(int));  

  int L4L3L2h = L4*L3*L2/2;
  cudaMemcpyToSymbol(X4X3X2h, &L4L3L2h, sizeof(int));  

  int L2L1_3 = 3*L2*L1;
  cudaMemcpyToSymbol(X2X1_3, &L2L1_3, sizeof(int));  
  
  int L3L2L1_3 = 3*L3*L2*L1;
  cudaMemcpyToSymbol(X3X2X1_3, &L3L2L1_3, sizeof(int)); 

  int L1h = L1/2;
  cudaMemcpyToSymbol(X1h, &L1h, sizeof(int));  

  int L2h = L2/2;
  cudaMemcpyToSymbol(X2h, &L2h, sizeof(int));  

  int L1m1 = L1 - 1;
  cudaMemcpyToSymbol(X1m1, &L1m1, sizeof(int));  

  int L2m1 = L2 - 1;
  cudaMemcpyToSymbol(X2m1, &L2m1, sizeof(int));  

  int L3m1 = L3 - 1;
  cudaMemcpyToSymbol(X3m1, &L3m1, sizeof(int));  

  int L4m1 = L4 - 1;
  cudaMemcpyToSymbol(X4m1, &L4m1, sizeof(int));  
  
  int L1m3 = L1 - 3;
  cudaMemcpyToSymbol(X1m3, &L1m3, sizeof(int));  

  int L2m3 = L2 - 3;
  cudaMemcpyToSymbol(X2m3, &L2m3, sizeof(int));  

  int L3m3 = L3 - 3;
  cudaMemcpyToSymbol(X3m3, &L3m3, sizeof(int));  

  int L4m3 = L4 - 3;
  cudaMemcpyToSymbol(X4m3, &L4m3, sizeof(int));  

  int L2L1mL1 = L2L1 - L1;
  cudaMemcpyToSymbol(X2X1mX1, &L2L1mL1, sizeof(int));  

  int L3L2L1mL2L1 = L3L2L1 - L2L1;
  cudaMemcpyToSymbol(X3X2X1mX2X1, &L3L2L1mL2L1, sizeof(int));  

  int L4L3L2L1mL3L2L1 = (L4-1)*L3L2L1;
  cudaMemcpyToSymbol(X4X3X2X1mX3X2X1, &L4L3L2L1mL3L2L1, sizeof(int));  

  int L4L3L2L1hmL3L2L1h = (L4-1)*L3*L2*L1h;
  cudaMemcpyToSymbol(X4X3X2X1hmX3X2X1h, &L4L3L2L1hmL3L2L1h, sizeof(int));  

  int L2L1m3L1 = L2L1 - 3*L1;
  cudaMemcpyToSymbol(X2X1m3X1, &L2L1m3L1, sizeof(int));  

  int L3L2L1m3L2L1 = L3L2L1 - 3*L2L1;
  cudaMemcpyToSymbol(X3X2X1m3X2X1, &L3L2L1m3L2L1, sizeof(int));  

  int L4L3L2L1m3L3L2L1 = (L4-3)*L3L2L1;
  cudaMemcpyToSymbol(X4X3X2X1m3X3X2X1, &L4L3L2L1m3L3L2L1, sizeof(int));  

  int L4L3L2L1hm3L3L2L1h = (L4-3)*L3*L2*L1h;
  cudaMemcpyToSymbol(X4X3X2X1hm3X3X2X1h, &L4L3L2L1hm3L3L2L1h, sizeof(int)); 
  int Vh_2d_max_h = MAX(L1*L2/2, L1*L3/2);
  Vh_2d_max_h = MAX(Vh_2d_max_h, L1*L4/2);
  Vh_2d_max_h = MAX(Vh_2d_max_h, L2*L3/2);
  Vh_2d_max_h = MAX(Vh_2d_max_h, L2*L4/2);
  Vh_2d_max_h = MAX(Vh_2d_max_h, L3*L4/2);
  cudaMemcpyToSymbol(Vh_2d_max, &Vh_2d_max_h, sizeof(int));

#ifdef MULTI_GPU
  bool first_node_in_t = (commCoords(3) == 0);
  bool last_node_in_t = (commCoords(3) == commDim(3)-1);
#else
  bool first_node_in_t = true;
  bool last_node_in_t = true;
#endif

  cudaMemcpyToSymbol(Pt0, &(first_node_in_t), sizeof(bool)); 
  cudaMemcpyToSymbol(PtNm1, &(last_node_in_t), sizeof(bool)); 

  //constants used by fatlink/gauge force/hisq force code
  int E1_h  = L1+4;
  int E1h_h = E1_h/2;
  int E2_h  = L2+4;
  int E3_h  = L3+4;
  int E4_h  = L4+4;
  int E2E1_h   = E2_h*E1_h;
  int E3E2E1_h = E3_h*E2_h*E1_h;
  int Vh_ex_h  = E1_h*E2_h*E3_h*E4_h/2;

  cudaMemcpyToSymbol(E1, &E1_h, sizeof(int));
  cudaMemcpyToSymbol(E1h, &E1h_h, sizeof(int));
  cudaMemcpyToSymbol(E2, &E2_h, sizeof(int));
  cudaMemcpyToSymbol(E3, &E3_h, sizeof(int));
  cudaMemcpyToSymbol(E4, &E4_h, sizeof(int));
  cudaMemcpyToSymbol(E2E1, &E2E1_h, sizeof(int));
  cudaMemcpyToSymbol(E3E2E1, &E3E2E1_h, sizeof(int));
  cudaMemcpyToSymbol(Vh_ex, &Vh_ex_h, sizeof(int));  

  checkCudaError();

  profile.Stop(QUDA_PROFILE_CONSTANT);
}


void initGaugeConstants(const cudaGaugeField &gauge, TimeProfile &profile) 
{
  profile.Start(QUDA_PROFILE_CONSTANT);

  int ga_stride_h = gauge.Stride();
  cudaMemcpyToSymbol(ga_stride, &ga_stride_h, sizeof(int));  

  // set fat link stride and max (used by naive staggered)
  cudaMemcpyToSymbol(fat_ga_stride, &ga_stride_h, sizeof(int)); 
  float link_max_h = gauge.LinkMax();
  cudaMemcpyToSymbol(fat_ga_max, &link_max_h, sizeof(float));

  int gf = (gauge.GaugeFixed() == QUDA_GAUGE_FIXED_YES);
  cudaMemcpyToSymbol(gauge_fixed, &(gf), sizeof(int));

  double anisotropy_ = gauge.Anisotropy();
  cudaMemcpyToSymbol(anisotropy, &(anisotropy_), sizeof(double));

  double t_bc = (gauge.TBoundary() == QUDA_PERIODIC_T) ? 1.0 : -1.0;
  cudaMemcpyToSymbol(t_boundary, &(t_bc), sizeof(double));

  float anisotropy_fh = gauge.Anisotropy();
  cudaMemcpyToSymbol(anisotropy_f, &(anisotropy_fh), sizeof(float));

  float t_bc_f = (gauge.TBoundary() == QUDA_PERIODIC_T) ? 1.0 : -1.0;
  cudaMemcpyToSymbol(t_boundary_f, &(t_bc_f), sizeof(float));


  // constants used by the READ_GAUGE() macros in read_gauge.h
  float2 An2_h = make_float2(gauge.Anisotropy(), 1.0 / (gauge.Anisotropy()*gauge.Anisotropy()));
  cudaMemcpyToSymbol(An2, &(An2_h), sizeof(float2));
  float2 TB2_h = make_float2(t_bc_f, 1.0 / (t_bc_f * t_bc_f));
  cudaMemcpyToSymbol(TB2, &(TB2_h), sizeof(float2));
  float2 No2_h = make_float2(1.0, 1.0);
  cudaMemcpyToSymbol(No2, &(No2_h), sizeof(float2));

  checkCudaError();

  profile.Stop(QUDA_PROFILE_CONSTANT);
}

void initDslashConstants(TimeProfile &profile)
{
  profile.Start(QUDA_PROFILE_CONSTANT);

  float pi_f_h = M_PI;
  cudaMemcpyToSymbol(pi_f, &pi_f_h, sizeof(float));

  // temporary additions (?) for checking Ron's T-packing kernel with old multi-gpu kernel

  double tProjScale_h = (getKernelPackT() ? 1.0 : 2.0);
  cudaMemcpyToSymbol(tProjScale, &tProjScale_h, sizeof(double));

  float tProjScale_fh = (float)tProjScale_h;
  cudaMemcpyToSymbol(tProjScale_f, &tProjScale_fh, sizeof(float));

  checkCudaError();

  profile.Stop(QUDA_PROFILE_CONSTANT);
}

void initStaggeredConstants(const cudaGaugeField &fatgauge, const cudaGaugeField &longgauge,
			    TimeProfile &profile)
{
  profile.Start(QUDA_PROFILE_CONSTANT);

  int fat_ga_stride_h = fatgauge.Stride();
  int long_ga_stride_h = longgauge.Stride();
  float fat_link_max_h = fatgauge.LinkMax();
  
  float coeff_fh = 1.0/longgauge.Scale();
  cudaMemcpyToSymbol(coeff_f, &(coeff_fh), sizeof(float));

  double coeff_h = 1.0/longgauge.Scale();
  cudaMemcpyToSymbol(coeff, &(coeff_h), sizeof(double));

  cudaMemcpyToSymbol(fat_ga_stride, &fat_ga_stride_h, sizeof(int));  
  cudaMemcpyToSymbol(long_ga_stride, &long_ga_stride_h, sizeof(int));  
  cudaMemcpyToSymbol(fat_ga_max, &fat_link_max_h, sizeof(float));

  checkCudaError();

  profile.Stop(QUDA_PROFILE_CONSTANT);
}

//For initializing the coefficients used in MDWF
__constant__ double mdwf_b5[QUDA_MAX_DWF_LS];
__constant__ double mdwf_c5[QUDA_MAX_DWF_LS];

void initMDWFConstants(const double *b_5, const double *c_5, int dim_s, const double m5h, TimeProfile &profile)
{
  profile.Start(QUDA_PROFILE_CONSTANT);

  static int last_Ls = -1;
  if (dim_s != last_Ls) {
    cudaMemcpyToSymbol(mdwf_b5, b_5, dim_s*sizeof(double));  
    cudaMemcpyToSymbol(mdwf_c5, c_5, dim_s*sizeof(double));  
    checkCudaError();
    last_Ls = dim_s;
  }

  static double last_m5 = 99999;
  if (m5h != last_m5) {
    cudaMemcpyToSymbol(m5, &m5h, sizeof(double));
    checkCudaError();
    last_m5 = m5h;
  }

  profile.Stop(QUDA_PROFILE_CONSTANT);
}

//!ndeg tm: 
void initTwistedMassConstants(const int fl_stride_h, TimeProfile &profile)
{
  profile.Start(QUDA_PROFILE_CONSTANT);
  cudaMemcpyToSymbol(fl_stride, &fl_stride_h, sizeof(int));    

  checkCudaError();
  profile.Stop(QUDA_PROFILE_CONSTANT);
}

void setTwistParam(double &a, double &b, const double &kappa, const double &mu, 
		   const int dagger, const QudaTwistGamma5Type twist) {
  if (twist == QUDA_TWIST_GAMMA5_DIRECT) {
    a = 2.0 * kappa * mu;
    b = 1.0;
  } else if (twist == QUDA_TWIST_GAMMA5_INVERSE) {
    a = -2.0 * kappa * mu;
    b = 1.0 / (1.0 + a*a);
  } else {
    errorQuda("Twist type %d not defined\n", twist);
  }
  if (dagger) a *= -1.0;

}<|MERGE_RESOLUTION|>--- conflicted
+++ resolved
@@ -16,16 +16,8 @@
     KernelType kernel_type; //is it INTERIOR_KERNEL, EXTERIOR_KERNEL_X/Y/Z/T
     int commDim[QUDA_MAX_DIM]; // Whether to do comms or not
     int ghostDim[QUDA_MAX_DIM]; // Whether a ghost zone has been allocated for a given dimension
-<<<<<<< HEAD
     int ghostOffset[QUDA_MAX_DIM+1][2];
     int ghostNormOffset[QUDA_MAX_DIM+1][2];
-    int X[4];
-    int Ls;
-    KernelType kernel_type; //is it INTERIOR_KERNEL, EXTERIOR_KERNEL_X/Y/Z/T
-=======
-    int ghostOffset[QUDA_MAX_DIM+1];
-    int ghostNormOffset[QUDA_MAX_DIM+1];
->>>>>>> 56f45cd3
     int sp_stride; // spinor stride
     int cl_stride; // clover stride
 #ifdef GPU_STAGGERED_DIRAC
