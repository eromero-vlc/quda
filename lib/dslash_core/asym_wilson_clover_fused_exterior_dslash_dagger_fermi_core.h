// *** CUDA DSLASH DAGGER ***

#define DSLASH_SHARED_FLOATS_PER_THREAD 24


#ifdef MULTI_GPU

#if ((CUDA_VERSION >= 4010) && (__COMPUTE_CAPABILITY__ >= 200)) // NVVM compiler
#define VOLATILE
#else // Open64 compiler
#define VOLATILE volatile
#endif
// input spinor
#ifdef SPINOR_DOUBLE
#define spinorFloat double
#define WRITE_SPINOR_SHARED WRITE_SPINOR_SHARED_DOUBLE2
#define READ_SPINOR_SHARED READ_SPINOR_SHARED_DOUBLE2
#define i00_re I0.x
#define i00_im I0.y
#define i01_re I1.x
#define i01_im I1.y
#define i02_re I2.x
#define i02_im I2.y
#define i10_re I3.x
#define i10_im I3.y
#define i11_re I4.x
#define i11_im I4.y
#define i12_re I5.x
#define i12_im I5.y
#define i20_re I6.x
#define i20_im I6.y
#define i21_re I7.x
#define i21_im I7.y
#define i22_re I8.x
#define i22_im I8.y
#define i30_re I9.x
#define i30_im I9.y
#define i31_re I10.x
#define i31_im I10.y
#define i32_re I11.x
#define i32_im I11.y
#define acc00_re accum0.x
#define acc00_im accum0.y
#define acc01_re accum1.x
#define acc01_im accum1.y
#define acc02_re accum2.x
#define acc02_im accum2.y
#define acc10_re accum3.x
#define acc10_im accum3.y
#define acc11_re accum4.x
#define acc11_im accum4.y
#define acc12_re accum5.x
#define acc12_im accum5.y
#define acc20_re accum6.x
#define acc20_im accum6.y
#define acc21_re accum7.x
#define acc21_im accum7.y
#define acc22_re accum8.x
#define acc22_im accum8.y
#define acc30_re accum9.x
#define acc30_im accum9.y
#define acc31_re accum10.x
#define acc31_im accum10.y
#define acc32_re accum11.x
#define acc32_im accum11.y
#else
#define spinorFloat float
#define WRITE_SPINOR_SHARED WRITE_SPINOR_SHARED_FLOAT4
#define READ_SPINOR_SHARED READ_SPINOR_SHARED_FLOAT4
#define i00_re I0.x
#define i00_im I0.y
#define i01_re I0.z
#define i01_im I0.w
#define i02_re I1.x
#define i02_im I1.y
#define i10_re I1.z
#define i10_im I1.w
#define i11_re I2.x
#define i11_im I2.y
#define i12_re I2.z
#define i12_im I2.w
#define i20_re I3.x
#define i20_im I3.y
#define i21_re I3.z
#define i21_im I3.w
#define i22_re I4.x
#define i22_im I4.y
#define i30_re I4.z
#define i30_im I4.w
#define i31_re I5.x
#define i31_im I5.y
#define i32_re I5.z
#define i32_im I5.w
#define acc00_re accum0.x
#define acc00_im accum0.y
#define acc01_re accum0.z
#define acc01_im accum0.w
#define acc02_re accum1.x
#define acc02_im accum1.y
#define acc10_re accum1.z
#define acc10_im accum1.w
#define acc11_re accum2.x
#define acc11_im accum2.y
#define acc12_re accum2.z
#define acc12_im accum2.w
#define acc20_re accum3.x
#define acc20_im accum3.y
#define acc21_re accum3.z
#define acc21_im accum3.w
#define acc22_re accum4.x
#define acc22_im accum4.y
#define acc30_re accum4.z
#define acc30_im accum4.w
#define acc31_re accum5.x
#define acc31_im accum5.y
#define acc32_re accum5.z
#define acc32_im accum5.w
#endif // SPINOR_DOUBLE

// gauge link
#ifdef GAUGE_FLOAT2
#define g00_re G0.x
#define g00_im G0.y
#define g01_re G1.x
#define g01_im G1.y
#define g02_re G2.x
#define g02_im G2.y
#define g10_re G3.x
#define g10_im G3.y
#define g11_re G4.x
#define g11_im G4.y
#define g12_re G5.x
#define g12_im G5.y
#define g20_re G6.x
#define g20_im G6.y
#define g21_re G7.x
#define g21_im G7.y
#define g22_re G8.x
#define g22_im G8.y

#else
#define g00_re G0.x
#define g00_im G0.y
#define g01_re G0.z
#define g01_im G0.w
#define g02_re G1.x
#define g02_im G1.y
#define g10_re G1.z
#define g10_im G1.w
#define g11_re G2.x
#define g11_im G2.y
#define g12_re G2.z
#define g12_im G2.w
#define g20_re G3.x
#define g20_im G3.y
#define g21_re G3.z
#define g21_im G3.w
#define g22_re G4.x
#define g22_im G4.y

#endif // GAUGE_DOUBLE

// conjugated gauge link
#define gT00_re (+g00_re)
#define gT00_im (-g00_im)
#define gT01_re (+g10_re)
#define gT01_im (-g10_im)
#define gT02_re (+g20_re)
#define gT02_im (-g20_im)
#define gT10_re (+g01_re)
#define gT10_im (-g01_im)
#define gT11_re (+g11_re)
#define gT11_im (-g11_im)
#define gT12_re (+g21_re)
#define gT12_im (-g21_im)
#define gT20_re (+g02_re)
#define gT20_im (-g02_im)
#define gT21_re (+g12_re)
#define gT21_im (-g12_im)
#define gT22_re (+g22_re)
#define gT22_im (-g22_im)

// first chiral block of inverted clover term
#ifdef CLOVER_DOUBLE
#define c00_00_re C0.x
#define c01_01_re C0.y
#define c02_02_re C1.x
#define c10_10_re C1.y
#define c11_11_re C2.x
#define c12_12_re C2.y
#define c01_00_re C3.x
#define c01_00_im C3.y
#define c02_00_re C4.x
#define c02_00_im C4.y
#define c10_00_re C5.x
#define c10_00_im C5.y
#define c11_00_re C6.x
#define c11_00_im C6.y
#define c12_00_re C7.x
#define c12_00_im C7.y
#define c02_01_re C8.x
#define c02_01_im C8.y
#define c10_01_re C9.x
#define c10_01_im C9.y
#define c11_01_re C10.x
#define c11_01_im C10.y
#define c12_01_re C11.x
#define c12_01_im C11.y
#define c10_02_re C12.x
#define c10_02_im C12.y
#define c11_02_re C13.x
#define c11_02_im C13.y
#define c12_02_re C14.x
#define c12_02_im C14.y
#define c11_10_re C15.x
#define c11_10_im C15.y
#define c12_10_re C16.x
#define c12_10_im C16.y
#define c12_11_re C17.x
#define c12_11_im C17.y
#else
#define c00_00_re C0.x
#define c01_01_re C0.y
#define c02_02_re C0.z
#define c10_10_re C0.w
#define c11_11_re C1.x
#define c12_12_re C1.y
#define c01_00_re C1.z
#define c01_00_im C1.w
#define c02_00_re C2.x
#define c02_00_im C2.y
#define c10_00_re C2.z
#define c10_00_im C2.w
#define c11_00_re C3.x
#define c11_00_im C3.y
#define c12_00_re C3.z
#define c12_00_im C3.w
#define c02_01_re C4.x
#define c02_01_im C4.y
#define c10_01_re C4.z
#define c10_01_im C4.w
#define c11_01_re C5.x
#define c11_01_im C5.y
#define c12_01_re C5.z
#define c12_01_im C5.w
#define c10_02_re C6.x
#define c10_02_im C6.y
#define c11_02_re C6.z
#define c11_02_im C6.w
#define c12_02_re C7.x
#define c12_02_im C7.y
#define c11_10_re C7.z
#define c11_10_im C7.w
#define c12_10_re C8.x
#define c12_10_im C8.y
#define c12_11_re C8.z
#define c12_11_im C8.w
#endif // CLOVER_DOUBLE

#define c00_01_re (+c01_00_re)
#define c00_01_im (-c01_00_im)
#define c00_02_re (+c02_00_re)
#define c00_02_im (-c02_00_im)
#define c01_02_re (+c02_01_re)
#define c01_02_im (-c02_01_im)
#define c00_10_re (+c10_00_re)
#define c00_10_im (-c10_00_im)
#define c01_10_re (+c10_01_re)
#define c01_10_im (-c10_01_im)
#define c02_10_re (+c10_02_re)
#define c02_10_im (-c10_02_im)
#define c00_11_re (+c11_00_re)
#define c00_11_im (-c11_00_im)
#define c01_11_re (+c11_01_re)
#define c01_11_im (-c11_01_im)
#define c02_11_re (+c11_02_re)
#define c02_11_im (-c11_02_im)
#define c10_11_re (+c11_10_re)
#define c10_11_im (-c11_10_im)
#define c00_12_re (+c12_00_re)
#define c00_12_im (-c12_00_im)
#define c01_12_re (+c12_01_re)
#define c01_12_im (-c12_01_im)
#define c02_12_re (+c12_02_re)
#define c02_12_im (-c12_02_im)
#define c10_12_re (+c12_10_re)
#define c10_12_im (-c12_10_im)
#define c11_12_re (+c12_11_re)
#define c11_12_im (-c12_11_im)

// second chiral block of inverted clover term (reuses C0,...,C9)
#define c20_20_re c00_00_re
#define c21_20_re c01_00_re
#define c21_20_im c01_00_im
#define c22_20_re c02_00_re
#define c22_20_im c02_00_im
#define c30_20_re c10_00_re
#define c30_20_im c10_00_im
#define c31_20_re c11_00_re
#define c31_20_im c11_00_im
#define c32_20_re c12_00_re
#define c32_20_im c12_00_im
#define c20_21_re c00_01_re
#define c20_21_im c00_01_im
#define c21_21_re c01_01_re
#define c22_21_re c02_01_re
#define c22_21_im c02_01_im
#define c30_21_re c10_01_re
#define c30_21_im c10_01_im
#define c31_21_re c11_01_re
#define c31_21_im c11_01_im
#define c32_21_re c12_01_re
#define c32_21_im c12_01_im
#define c20_22_re c00_02_re
#define c20_22_im c00_02_im
#define c21_22_re c01_02_re
#define c21_22_im c01_02_im
#define c22_22_re c02_02_re
#define c30_22_re c10_02_re
#define c30_22_im c10_02_im
#define c31_22_re c11_02_re
#define c31_22_im c11_02_im
#define c32_22_re c12_02_re
#define c32_22_im c12_02_im
#define c20_30_re c00_10_re
#define c20_30_im c00_10_im
#define c21_30_re c01_10_re
#define c21_30_im c01_10_im
#define c22_30_re c02_10_re
#define c22_30_im c02_10_im
#define c30_30_re c10_10_re
#define c31_30_re c11_10_re
#define c31_30_im c11_10_im
#define c32_30_re c12_10_re
#define c32_30_im c12_10_im
#define c20_31_re c00_11_re
#define c20_31_im c00_11_im
#define c21_31_re c01_11_re
#define c21_31_im c01_11_im
#define c22_31_re c02_11_re
#define c22_31_im c02_11_im
#define c30_31_re c10_11_re
#define c30_31_im c10_11_im
#define c31_31_re c11_11_re
#define c32_31_re c12_11_re
#define c32_31_im c12_11_im
#define c20_32_re c00_12_re
#define c20_32_im c00_12_im
#define c21_32_re c01_12_re
#define c21_32_im c01_12_im
#define c22_32_re c02_12_re
#define c22_32_im c02_12_im
#define c30_32_re c10_12_re
#define c30_32_im c10_12_im
#define c31_32_re c11_12_re
#define c31_32_im c11_12_im
#define c32_32_re c12_12_re

// output spinor
VOLATILE spinorFloat o00_re;
VOLATILE spinorFloat o00_im;
VOLATILE spinorFloat o01_re;
VOLATILE spinorFloat o01_im;
VOLATILE spinorFloat o02_re;
VOLATILE spinorFloat o02_im;
VOLATILE spinorFloat o10_re;
VOLATILE spinorFloat o10_im;
VOLATILE spinorFloat o11_re;
VOLATILE spinorFloat o11_im;
VOLATILE spinorFloat o12_re;
VOLATILE spinorFloat o12_im;
VOLATILE spinorFloat o20_re;
VOLATILE spinorFloat o20_im;
VOLATILE spinorFloat o21_re;
VOLATILE spinorFloat o21_im;
VOLATILE spinorFloat o22_re;
VOLATILE spinorFloat o22_im;
VOLATILE spinorFloat o30_re;
VOLATILE spinorFloat o30_im;
VOLATILE spinorFloat o31_re;
VOLATILE spinorFloat o31_im;
VOLATILE spinorFloat o32_re;
VOLATILE spinorFloat o32_im;

#ifdef SPINOR_DOUBLE
#define SHARED_STRIDE 16 // to avoid bank conflicts on Fermi
#else
#define SHARED_STRIDE 32 // to avoid bank conflicts on Fermi
#endif

#include "read_gauge.h"
#include "read_clover.h"
#include "io_spinor.h"

int x1, x2, x3, x4;
int X;

#if (DD_PREC==2) // half precision
int sp_norm_idx;
#endif // half precision

int sid;

int dim;
int face_num;
int face_idx;
int Y[4] = {X1,X2,X3,X4};

<<<<<<< HEAD


=======
>>>>>>> aa3046b9
  sid = blockIdx.x*blockDim.x + threadIdx.x;
  if (sid >= param.threads) return;

  dim = dimFromFaceIndex(sid, param); // sid is also modified
  

  const int face_volume = ((param.threadDimMapUpper[dim] - param.threadDimMapLower[dim]) >> 1);   // volume of one face
  face_num = (sid >= face_volume);              // is this thread updating face 0 or 1
  face_idx = sid - face_num*face_volume;        // index into the respective face

  // ghostOffset is scaled to include body (includes stride) and number of FloatN arrays (SPINOR_HOP)
  // face_idx not sid since faces are spin projected and share the same volume index (modulo UP/DOWN reading)
  //sp_idx = face_idx + param.ghostOffset[dim];


  coordsFromFaceIndex<1>(X, sid, x1, x2, x3, x4, face_idx, face_volume, dim, face_num, param.parity,Y);
  
  {
    bool active = false;
    for(int dir=0; dir<4; ++dir){
     active = active  || isActive(dim,dir,+1,x1,x2,x3,x4,param.commDim,param.X);
    }
    if(!active) return;
  }



  READ_INTERMEDIATE_SPINOR(INTERTEX, param.sp_stride, sid, sid);

  o00_re = i00_re;  o00_im = i00_im;
  o01_re = i01_re;  o01_im = i01_im;
  o02_re = i02_re;  o02_im = i02_im;
  o10_re = i10_re;  o10_im = i10_im;
  o11_re = i11_re;  o11_im = i11_im;
  o12_re = i12_re;  o12_im = i12_im;
  o20_re = i20_re;  o20_im = i20_im;
  o21_re = i21_re;  o21_im = i21_im;
  o22_re = i22_re;  o22_im = i22_im;
  o30_re = i30_re;  o30_im = i30_im;
  o31_re = i31_re;  o31_im = i31_im;
  o32_re = i32_re;  o32_im = i32_im;


if ( isActive(dim,0,+1,x1,x2,x3,x4,param.commDim,param.X) && x1==X1m1 )
{
  // Projector P0+
  // 1 0 0 i 
  // 0 1 i 0 
  // 0 -i 1 0 
  // -i 0 0 1 
  
  faceIndexFromCoords<1>(face_idx,x1,x2,x3,x4,0,Y);
  const int sp_idx = face_idx + param.ghostOffset[0][1];
#if (DD_PREC==2)
<<<<<<< HEAD
    sp_norm_idx = face_idx + param.ghostNormOffset[0][1];
=======
    sp_norm_idx = face_idx + ghostFace[0] + param.ghostNormOffset[0];
>>>>>>> aa3046b9
#endif
  
  const int ga_idx = sid;
  
  spinorFloat a0_re, a0_im;
  spinorFloat a1_re, a1_im;
  spinorFloat a2_re, a2_im;
  spinorFloat b0_re, b0_im;
  spinorFloat b1_re, b1_im;
  spinorFloat b2_re, b2_im;
  
  
  const int sp_stride_pad = ghostFace[0];
  
  // read half spinor from device memory
  READ_HALF_SPINOR(GHOSTSPINORTEX, sp_stride_pad, sp_idx, sp_norm_idx);
  
  a0_re = i00_re;  a0_im = i00_im;
  a1_re = i01_re;  a1_im = i01_im;
  a2_re = i02_re;  a2_im = i02_im;
  b0_re = i10_re;  b0_im = i10_im;
  b1_re = i11_re;  b1_im = i11_im;
  b2_re = i12_re;  b2_im = i12_im;
  
  
  // read gauge matrix from device memory
  READ_GAUGE_MATRIX(G, GAUGE0TEX, 0, ga_idx, ga_stride);
  
  // reconstruct gauge matrix
  RECONSTRUCT_GAUGE_MATRIX(0);
  
  // multiply row 0
  spinorFloat A0_re = 0;
  A0_re += g00_re * a0_re;
  A0_re -= g00_im * a0_im;
  A0_re += g01_re * a1_re;
  A0_re -= g01_im * a1_im;
  A0_re += g02_re * a2_re;
  A0_re -= g02_im * a2_im;
  spinorFloat A0_im = 0;
  A0_im += g00_re * a0_im;
  A0_im += g00_im * a0_re;
  A0_im += g01_re * a1_im;
  A0_im += g01_im * a1_re;
  A0_im += g02_re * a2_im;
  A0_im += g02_im * a2_re;
  spinorFloat B0_re = 0;
  B0_re += g00_re * b0_re;
  B0_re -= g00_im * b0_im;
  B0_re += g01_re * b1_re;
  B0_re -= g01_im * b1_im;
  B0_re += g02_re * b2_re;
  B0_re -= g02_im * b2_im;
  spinorFloat B0_im = 0;
  B0_im += g00_re * b0_im;
  B0_im += g00_im * b0_re;
  B0_im += g01_re * b1_im;
  B0_im += g01_im * b1_re;
  B0_im += g02_re * b2_im;
  B0_im += g02_im * b2_re;
  
  // multiply row 1
  spinorFloat A1_re = 0;
  A1_re += g10_re * a0_re;
  A1_re -= g10_im * a0_im;
  A1_re += g11_re * a1_re;
  A1_re -= g11_im * a1_im;
  A1_re += g12_re * a2_re;
  A1_re -= g12_im * a2_im;
  spinorFloat A1_im = 0;
  A1_im += g10_re * a0_im;
  A1_im += g10_im * a0_re;
  A1_im += g11_re * a1_im;
  A1_im += g11_im * a1_re;
  A1_im += g12_re * a2_im;
  A1_im += g12_im * a2_re;
  spinorFloat B1_re = 0;
  B1_re += g10_re * b0_re;
  B1_re -= g10_im * b0_im;
  B1_re += g11_re * b1_re;
  B1_re -= g11_im * b1_im;
  B1_re += g12_re * b2_re;
  B1_re -= g12_im * b2_im;
  spinorFloat B1_im = 0;
  B1_im += g10_re * b0_im;
  B1_im += g10_im * b0_re;
  B1_im += g11_re * b1_im;
  B1_im += g11_im * b1_re;
  B1_im += g12_re * b2_im;
  B1_im += g12_im * b2_re;
  
  // multiply row 2
  spinorFloat A2_re = 0;
  A2_re += g20_re * a0_re;
  A2_re -= g20_im * a0_im;
  A2_re += g21_re * a1_re;
  A2_re -= g21_im * a1_im;
  A2_re += g22_re * a2_re;
  A2_re -= g22_im * a2_im;
  spinorFloat A2_im = 0;
  A2_im += g20_re * a0_im;
  A2_im += g20_im * a0_re;
  A2_im += g21_re * a1_im;
  A2_im += g21_im * a1_re;
  A2_im += g22_re * a2_im;
  A2_im += g22_im * a2_re;
  spinorFloat B2_re = 0;
  B2_re += g20_re * b0_re;
  B2_re -= g20_im * b0_im;
  B2_re += g21_re * b1_re;
  B2_re -= g21_im * b1_im;
  B2_re += g22_re * b2_re;
  B2_re -= g22_im * b2_im;
  spinorFloat B2_im = 0;
  B2_im += g20_re * b0_im;
  B2_im += g20_im * b0_re;
  B2_im += g21_re * b1_im;
  B2_im += g21_im * b1_re;
  B2_im += g22_re * b2_im;
  B2_im += g22_im * b2_re;
  
  o00_re += a*A0_re;
  o00_im += a*A0_im;
  o10_re += a*B0_re;
  o10_im += a*B0_im;
  o20_re += a*B0_im;
  o20_im -= a*B0_re;
  o30_re += a*A0_im;
  o30_im -= a*A0_re;
  
  o01_re += a*A1_re;
  o01_im += a*A1_im;
  o11_re += a*B1_re;
  o11_im += a*B1_im;
  o21_re += a*B1_im;
  o21_im -= a*B1_re;
  o31_re += a*A1_im;
  o31_im -= a*A1_re;
  
  o02_re += a*A2_re;
  o02_im += a*A2_im;
  o12_re += a*B2_re;
  o12_im += a*B2_im;
  o22_re += a*B2_im;
  o22_im -= a*B2_re;
  o32_re += a*A2_im;
  o32_im -= a*A2_re;
  
}

if ( isActive(dim,0,-1,x1,x2,x3,x4,param.commDim,param.X) && x1==0 )
{
  // Projector P0-
  // 1 0 0 -i 
  // 0 1 -i 0 
  // 0 i 1 0 
  // i 0 0 1 
  
  faceIndexFromCoords<1>(face_idx,x1,x2,x3,x4,0,Y);
  const int sp_idx = face_idx + param.ghostOffset[0][0];
#if (DD_PREC==2)
    sp_norm_idx = face_idx + param.ghostNormOffset[0][0];
#endif
  
  const int ga_idx = Vh+face_idx;
  
  spinorFloat a0_re, a0_im;
  spinorFloat a1_re, a1_im;
  spinorFloat a2_re, a2_im;
  spinorFloat b0_re, b0_im;
  spinorFloat b1_re, b1_im;
  spinorFloat b2_re, b2_im;
  
  
  const int sp_stride_pad = ghostFace[0];
  
  // read half spinor from device memory
  READ_HALF_SPINOR(GHOSTSPINORTEX, sp_stride_pad, sp_idx, sp_norm_idx);
  
  a0_re = i00_re;  a0_im = i00_im;
  a1_re = i01_re;  a1_im = i01_im;
  a2_re = i02_re;  a2_im = i02_im;
  b0_re = i10_re;  b0_im = i10_im;
  b1_re = i11_re;  b1_im = i11_im;
  b2_re = i12_re;  b2_im = i12_im;
  
  
  // read gauge matrix from device memory
  READ_GAUGE_MATRIX(G, GAUGE1TEX, 1, ga_idx, ga_stride);
  
  // reconstruct gauge matrix
  RECONSTRUCT_GAUGE_MATRIX(1);
  
  // multiply row 0
  spinorFloat A0_re = 0;
  A0_re += gT00_re * a0_re;
  A0_re -= gT00_im * a0_im;
  A0_re += gT01_re * a1_re;
  A0_re -= gT01_im * a1_im;
  A0_re += gT02_re * a2_re;
  A0_re -= gT02_im * a2_im;
  spinorFloat A0_im = 0;
  A0_im += gT00_re * a0_im;
  A0_im += gT00_im * a0_re;
  A0_im += gT01_re * a1_im;
  A0_im += gT01_im * a1_re;
  A0_im += gT02_re * a2_im;
  A0_im += gT02_im * a2_re;
  spinorFloat B0_re = 0;
  B0_re += gT00_re * b0_re;
  B0_re -= gT00_im * b0_im;
  B0_re += gT01_re * b1_re;
  B0_re -= gT01_im * b1_im;
  B0_re += gT02_re * b2_re;
  B0_re -= gT02_im * b2_im;
  spinorFloat B0_im = 0;
  B0_im += gT00_re * b0_im;
  B0_im += gT00_im * b0_re;
  B0_im += gT01_re * b1_im;
  B0_im += gT01_im * b1_re;
  B0_im += gT02_re * b2_im;
  B0_im += gT02_im * b2_re;
  
  // multiply row 1
  spinorFloat A1_re = 0;
  A1_re += gT10_re * a0_re;
  A1_re -= gT10_im * a0_im;
  A1_re += gT11_re * a1_re;
  A1_re -= gT11_im * a1_im;
  A1_re += gT12_re * a2_re;
  A1_re -= gT12_im * a2_im;
  spinorFloat A1_im = 0;
  A1_im += gT10_re * a0_im;
  A1_im += gT10_im * a0_re;
  A1_im += gT11_re * a1_im;
  A1_im += gT11_im * a1_re;
  A1_im += gT12_re * a2_im;
  A1_im += gT12_im * a2_re;
  spinorFloat B1_re = 0;
  B1_re += gT10_re * b0_re;
  B1_re -= gT10_im * b0_im;
  B1_re += gT11_re * b1_re;
  B1_re -= gT11_im * b1_im;
  B1_re += gT12_re * b2_re;
  B1_re -= gT12_im * b2_im;
  spinorFloat B1_im = 0;
  B1_im += gT10_re * b0_im;
  B1_im += gT10_im * b0_re;
  B1_im += gT11_re * b1_im;
  B1_im += gT11_im * b1_re;
  B1_im += gT12_re * b2_im;
  B1_im += gT12_im * b2_re;
  
  // multiply row 2
  spinorFloat A2_re = 0;
  A2_re += gT20_re * a0_re;
  A2_re -= gT20_im * a0_im;
  A2_re += gT21_re * a1_re;
  A2_re -= gT21_im * a1_im;
  A2_re += gT22_re * a2_re;
  A2_re -= gT22_im * a2_im;
  spinorFloat A2_im = 0;
  A2_im += gT20_re * a0_im;
  A2_im += gT20_im * a0_re;
  A2_im += gT21_re * a1_im;
  A2_im += gT21_im * a1_re;
  A2_im += gT22_re * a2_im;
  A2_im += gT22_im * a2_re;
  spinorFloat B2_re = 0;
  B2_re += gT20_re * b0_re;
  B2_re -= gT20_im * b0_im;
  B2_re += gT21_re * b1_re;
  B2_re -= gT21_im * b1_im;
  B2_re += gT22_re * b2_re;
  B2_re -= gT22_im * b2_im;
  spinorFloat B2_im = 0;
  B2_im += gT20_re * b0_im;
  B2_im += gT20_im * b0_re;
  B2_im += gT21_re * b1_im;
  B2_im += gT21_im * b1_re;
  B2_im += gT22_re * b2_im;
  B2_im += gT22_im * b2_re;
  
  o00_re += a*A0_re;
  o00_im += a*A0_im;
  o10_re += a*B0_re;
  o10_im += a*B0_im;
  o20_re -= a*B0_im;
  o20_im += a*B0_re;
  o30_re -= a*A0_im;
  o30_im += a*A0_re;
  
  o01_re += a*A1_re;
  o01_im += a*A1_im;
  o11_re += a*B1_re;
  o11_im += a*B1_im;
  o21_re -= a*B1_im;
  o21_im += a*B1_re;
  o31_re -= a*A1_im;
  o31_im += a*A1_re;
  
  o02_re += a*A2_re;
  o02_im += a*A2_im;
  o12_re += a*B2_re;
  o12_im += a*B2_im;
  o22_re -= a*B2_im;
  o22_im += a*B2_re;
  o32_re -= a*A2_im;
  o32_im += a*A2_re;
  
}

if ( isActive(dim,1,+1,x1,x2,x3,x4,param.commDim,param.X) && x2==X2m1 )
{
  // Projector P1+
  // 1 0 0 1 
  // 0 1 -1 0 
  // 0 -1 1 0 
  // 1 0 0 1 
  
  faceIndexFromCoords<1>(face_idx,x1,x2,x3,x4,1,Y);
  const int sp_idx = face_idx + param.ghostOffset[1][1];
#if (DD_PREC==2)
<<<<<<< HEAD
    sp_norm_idx = face_idx + param.ghostNormOffset[1][1];
=======
    sp_norm_idx = face_idx + ghostFace[1] + param.ghostNormOffset[1];
>>>>>>> aa3046b9
#endif
  
  const int ga_idx = sid;
  
  spinorFloat a0_re, a0_im;
  spinorFloat a1_re, a1_im;
  spinorFloat a2_re, a2_im;
  spinorFloat b0_re, b0_im;
  spinorFloat b1_re, b1_im;
  spinorFloat b2_re, b2_im;
  
  
  const int sp_stride_pad = ghostFace[1];
  
  // read half spinor from device memory
  READ_HALF_SPINOR(GHOSTSPINORTEX, sp_stride_pad, sp_idx, sp_norm_idx);
  
  a0_re = i00_re;  a0_im = i00_im;
  a1_re = i01_re;  a1_im = i01_im;
  a2_re = i02_re;  a2_im = i02_im;
  b0_re = i10_re;  b0_im = i10_im;
  b1_re = i11_re;  b1_im = i11_im;
  b2_re = i12_re;  b2_im = i12_im;
  
  
  // read gauge matrix from device memory
  READ_GAUGE_MATRIX(G, GAUGE0TEX, 2, ga_idx, ga_stride);
  
  // reconstruct gauge matrix
  RECONSTRUCT_GAUGE_MATRIX(2);
  
  // multiply row 0
  spinorFloat A0_re = 0;
  A0_re += g00_re * a0_re;
  A0_re -= g00_im * a0_im;
  A0_re += g01_re * a1_re;
  A0_re -= g01_im * a1_im;
  A0_re += g02_re * a2_re;
  A0_re -= g02_im * a2_im;
  spinorFloat A0_im = 0;
  A0_im += g00_re * a0_im;
  A0_im += g00_im * a0_re;
  A0_im += g01_re * a1_im;
  A0_im += g01_im * a1_re;
  A0_im += g02_re * a2_im;
  A0_im += g02_im * a2_re;
  spinorFloat B0_re = 0;
  B0_re += g00_re * b0_re;
  B0_re -= g00_im * b0_im;
  B0_re += g01_re * b1_re;
  B0_re -= g01_im * b1_im;
  B0_re += g02_re * b2_re;
  B0_re -= g02_im * b2_im;
  spinorFloat B0_im = 0;
  B0_im += g00_re * b0_im;
  B0_im += g00_im * b0_re;
  B0_im += g01_re * b1_im;
  B0_im += g01_im * b1_re;
  B0_im += g02_re * b2_im;
  B0_im += g02_im * b2_re;
  
  // multiply row 1
  spinorFloat A1_re = 0;
  A1_re += g10_re * a0_re;
  A1_re -= g10_im * a0_im;
  A1_re += g11_re * a1_re;
  A1_re -= g11_im * a1_im;
  A1_re += g12_re * a2_re;
  A1_re -= g12_im * a2_im;
  spinorFloat A1_im = 0;
  A1_im += g10_re * a0_im;
  A1_im += g10_im * a0_re;
  A1_im += g11_re * a1_im;
  A1_im += g11_im * a1_re;
  A1_im += g12_re * a2_im;
  A1_im += g12_im * a2_re;
  spinorFloat B1_re = 0;
  B1_re += g10_re * b0_re;
  B1_re -= g10_im * b0_im;
  B1_re += g11_re * b1_re;
  B1_re -= g11_im * b1_im;
  B1_re += g12_re * b2_re;
  B1_re -= g12_im * b2_im;
  spinorFloat B1_im = 0;
  B1_im += g10_re * b0_im;
  B1_im += g10_im * b0_re;
  B1_im += g11_re * b1_im;
  B1_im += g11_im * b1_re;
  B1_im += g12_re * b2_im;
  B1_im += g12_im * b2_re;
  
  // multiply row 2
  spinorFloat A2_re = 0;
  A2_re += g20_re * a0_re;
  A2_re -= g20_im * a0_im;
  A2_re += g21_re * a1_re;
  A2_re -= g21_im * a1_im;
  A2_re += g22_re * a2_re;
  A2_re -= g22_im * a2_im;
  spinorFloat A2_im = 0;
  A2_im += g20_re * a0_im;
  A2_im += g20_im * a0_re;
  A2_im += g21_re * a1_im;
  A2_im += g21_im * a1_re;
  A2_im += g22_re * a2_im;
  A2_im += g22_im * a2_re;
  spinorFloat B2_re = 0;
  B2_re += g20_re * b0_re;
  B2_re -= g20_im * b0_im;
  B2_re += g21_re * b1_re;
  B2_re -= g21_im * b1_im;
  B2_re += g22_re * b2_re;
  B2_re -= g22_im * b2_im;
  spinorFloat B2_im = 0;
  B2_im += g20_re * b0_im;
  B2_im += g20_im * b0_re;
  B2_im += g21_re * b1_im;
  B2_im += g21_im * b1_re;
  B2_im += g22_re * b2_im;
  B2_im += g22_im * b2_re;
  
  o00_re += a*A0_re;
  o00_im += a*A0_im;
  o10_re += a*B0_re;
  o10_im += a*B0_im;
  o20_re -= a*B0_re;
  o20_im -= a*B0_im;
  o30_re += a*A0_re;
  o30_im += a*A0_im;
  
  o01_re += a*A1_re;
  o01_im += a*A1_im;
  o11_re += a*B1_re;
  o11_im += a*B1_im;
  o21_re -= a*B1_re;
  o21_im -= a*B1_im;
  o31_re += a*A1_re;
  o31_im += a*A1_im;
  
  o02_re += a*A2_re;
  o02_im += a*A2_im;
  o12_re += a*B2_re;
  o12_im += a*B2_im;
  o22_re -= a*B2_re;
  o22_im -= a*B2_im;
  o32_re += a*A2_re;
  o32_im += a*A2_im;
  
}

if ( isActive(dim,1,-1,x1,x2,x3,x4,param.commDim,param.X) && x2==0 )
{
  // Projector P1-
  // 1 0 0 -1 
  // 0 1 1 0 
  // 0 1 1 0 
  // -1 0 0 1 
  
  faceIndexFromCoords<1>(face_idx,x1,x2,x3,x4,1,Y);
  const int sp_idx = face_idx + param.ghostOffset[1][0];
#if (DD_PREC==2)
    sp_norm_idx = face_idx + param.ghostNormOffset[1][0];
#endif
  
  const int ga_idx = Vh+face_idx;
  
  spinorFloat a0_re, a0_im;
  spinorFloat a1_re, a1_im;
  spinorFloat a2_re, a2_im;
  spinorFloat b0_re, b0_im;
  spinorFloat b1_re, b1_im;
  spinorFloat b2_re, b2_im;
  
  
  const int sp_stride_pad = ghostFace[1];
  
  // read half spinor from device memory
  READ_HALF_SPINOR(GHOSTSPINORTEX, sp_stride_pad, sp_idx, sp_norm_idx);
  
  a0_re = i00_re;  a0_im = i00_im;
  a1_re = i01_re;  a1_im = i01_im;
  a2_re = i02_re;  a2_im = i02_im;
  b0_re = i10_re;  b0_im = i10_im;
  b1_re = i11_re;  b1_im = i11_im;
  b2_re = i12_re;  b2_im = i12_im;
  
  
  // read gauge matrix from device memory
  READ_GAUGE_MATRIX(G, GAUGE1TEX, 3, ga_idx, ga_stride);
  
  // reconstruct gauge matrix
  RECONSTRUCT_GAUGE_MATRIX(3);
  
  // multiply row 0
  spinorFloat A0_re = 0;
  A0_re += gT00_re * a0_re;
  A0_re -= gT00_im * a0_im;
  A0_re += gT01_re * a1_re;
  A0_re -= gT01_im * a1_im;
  A0_re += gT02_re * a2_re;
  A0_re -= gT02_im * a2_im;
  spinorFloat A0_im = 0;
  A0_im += gT00_re * a0_im;
  A0_im += gT00_im * a0_re;
  A0_im += gT01_re * a1_im;
  A0_im += gT01_im * a1_re;
  A0_im += gT02_re * a2_im;
  A0_im += gT02_im * a2_re;
  spinorFloat B0_re = 0;
  B0_re += gT00_re * b0_re;
  B0_re -= gT00_im * b0_im;
  B0_re += gT01_re * b1_re;
  B0_re -= gT01_im * b1_im;
  B0_re += gT02_re * b2_re;
  B0_re -= gT02_im * b2_im;
  spinorFloat B0_im = 0;
  B0_im += gT00_re * b0_im;
  B0_im += gT00_im * b0_re;
  B0_im += gT01_re * b1_im;
  B0_im += gT01_im * b1_re;
  B0_im += gT02_re * b2_im;
  B0_im += gT02_im * b2_re;
  
  // multiply row 1
  spinorFloat A1_re = 0;
  A1_re += gT10_re * a0_re;
  A1_re -= gT10_im * a0_im;
  A1_re += gT11_re * a1_re;
  A1_re -= gT11_im * a1_im;
  A1_re += gT12_re * a2_re;
  A1_re -= gT12_im * a2_im;
  spinorFloat A1_im = 0;
  A1_im += gT10_re * a0_im;
  A1_im += gT10_im * a0_re;
  A1_im += gT11_re * a1_im;
  A1_im += gT11_im * a1_re;
  A1_im += gT12_re * a2_im;
  A1_im += gT12_im * a2_re;
  spinorFloat B1_re = 0;
  B1_re += gT10_re * b0_re;
  B1_re -= gT10_im * b0_im;
  B1_re += gT11_re * b1_re;
  B1_re -= gT11_im * b1_im;
  B1_re += gT12_re * b2_re;
  B1_re -= gT12_im * b2_im;
  spinorFloat B1_im = 0;
  B1_im += gT10_re * b0_im;
  B1_im += gT10_im * b0_re;
  B1_im += gT11_re * b1_im;
  B1_im += gT11_im * b1_re;
  B1_im += gT12_re * b2_im;
  B1_im += gT12_im * b2_re;
  
  // multiply row 2
  spinorFloat A2_re = 0;
  A2_re += gT20_re * a0_re;
  A2_re -= gT20_im * a0_im;
  A2_re += gT21_re * a1_re;
  A2_re -= gT21_im * a1_im;
  A2_re += gT22_re * a2_re;
  A2_re -= gT22_im * a2_im;
  spinorFloat A2_im = 0;
  A2_im += gT20_re * a0_im;
  A2_im += gT20_im * a0_re;
  A2_im += gT21_re * a1_im;
  A2_im += gT21_im * a1_re;
  A2_im += gT22_re * a2_im;
  A2_im += gT22_im * a2_re;
  spinorFloat B2_re = 0;
  B2_re += gT20_re * b0_re;
  B2_re -= gT20_im * b0_im;
  B2_re += gT21_re * b1_re;
  B2_re -= gT21_im * b1_im;
  B2_re += gT22_re * b2_re;
  B2_re -= gT22_im * b2_im;
  spinorFloat B2_im = 0;
  B2_im += gT20_re * b0_im;
  B2_im += gT20_im * b0_re;
  B2_im += gT21_re * b1_im;
  B2_im += gT21_im * b1_re;
  B2_im += gT22_re * b2_im;
  B2_im += gT22_im * b2_re;
  
  o00_re += a*A0_re;
  o00_im += a*A0_im;
  o10_re += a*B0_re;
  o10_im += a*B0_im;
  o20_re += a*B0_re;
  o20_im += a*B0_im;
  o30_re -= a*A0_re;
  o30_im -= a*A0_im;
  
  o01_re += a*A1_re;
  o01_im += a*A1_im;
  o11_re += a*B1_re;
  o11_im += a*B1_im;
  o21_re += a*B1_re;
  o21_im += a*B1_im;
  o31_re -= a*A1_re;
  o31_im -= a*A1_im;
  
  o02_re += a*A2_re;
  o02_im += a*A2_im;
  o12_re += a*B2_re;
  o12_im += a*B2_im;
  o22_re += a*B2_re;
  o22_im += a*B2_im;
  o32_re -= a*A2_re;
  o32_im -= a*A2_im;
  
}

if ( isActive(dim,2,+1,x1,x2,x3,x4,param.commDim,param.X) && x3==X3m1 )
{
  // Projector P2+
  // 1 0 i 0 
  // 0 1 0 -i 
  // -i 0 1 0 
  // 0 i 0 1 
  
  faceIndexFromCoords<1>(face_idx,x1,x2,x3,x4,2,Y);
  const int sp_idx = face_idx + param.ghostOffset[2][1];
#if (DD_PREC==2)
<<<<<<< HEAD
    sp_norm_idx = face_idx + param.ghostNormOffset[2][1];
=======
    sp_norm_idx = face_idx + ghostFace[2] + param.ghostNormOffset[2];
>>>>>>> aa3046b9
#endif
  
  const int ga_idx = sid;
  
  spinorFloat a0_re, a0_im;
  spinorFloat a1_re, a1_im;
  spinorFloat a2_re, a2_im;
  spinorFloat b0_re, b0_im;
  spinorFloat b1_re, b1_im;
  spinorFloat b2_re, b2_im;
  
  
  const int sp_stride_pad = ghostFace[2];
  
  // read half spinor from device memory
  READ_HALF_SPINOR(GHOSTSPINORTEX, sp_stride_pad, sp_idx, sp_norm_idx);
  
  a0_re = i00_re;  a0_im = i00_im;
  a1_re = i01_re;  a1_im = i01_im;
  a2_re = i02_re;  a2_im = i02_im;
  b0_re = i10_re;  b0_im = i10_im;
  b1_re = i11_re;  b1_im = i11_im;
  b2_re = i12_re;  b2_im = i12_im;
  
  
  // read gauge matrix from device memory
  READ_GAUGE_MATRIX(G, GAUGE0TEX, 4, ga_idx, ga_stride);
  
  // reconstruct gauge matrix
  RECONSTRUCT_GAUGE_MATRIX(4);
  
  // multiply row 0
  spinorFloat A0_re = 0;
  A0_re += g00_re * a0_re;
  A0_re -= g00_im * a0_im;
  A0_re += g01_re * a1_re;
  A0_re -= g01_im * a1_im;
  A0_re += g02_re * a2_re;
  A0_re -= g02_im * a2_im;
  spinorFloat A0_im = 0;
  A0_im += g00_re * a0_im;
  A0_im += g00_im * a0_re;
  A0_im += g01_re * a1_im;
  A0_im += g01_im * a1_re;
  A0_im += g02_re * a2_im;
  A0_im += g02_im * a2_re;
  spinorFloat B0_re = 0;
  B0_re += g00_re * b0_re;
  B0_re -= g00_im * b0_im;
  B0_re += g01_re * b1_re;
  B0_re -= g01_im * b1_im;
  B0_re += g02_re * b2_re;
  B0_re -= g02_im * b2_im;
  spinorFloat B0_im = 0;
  B0_im += g00_re * b0_im;
  B0_im += g00_im * b0_re;
  B0_im += g01_re * b1_im;
  B0_im += g01_im * b1_re;
  B0_im += g02_re * b2_im;
  B0_im += g02_im * b2_re;
  
  // multiply row 1
  spinorFloat A1_re = 0;
  A1_re += g10_re * a0_re;
  A1_re -= g10_im * a0_im;
  A1_re += g11_re * a1_re;
  A1_re -= g11_im * a1_im;
  A1_re += g12_re * a2_re;
  A1_re -= g12_im * a2_im;
  spinorFloat A1_im = 0;
  A1_im += g10_re * a0_im;
  A1_im += g10_im * a0_re;
  A1_im += g11_re * a1_im;
  A1_im += g11_im * a1_re;
  A1_im += g12_re * a2_im;
  A1_im += g12_im * a2_re;
  spinorFloat B1_re = 0;
  B1_re += g10_re * b0_re;
  B1_re -= g10_im * b0_im;
  B1_re += g11_re * b1_re;
  B1_re -= g11_im * b1_im;
  B1_re += g12_re * b2_re;
  B1_re -= g12_im * b2_im;
  spinorFloat B1_im = 0;
  B1_im += g10_re * b0_im;
  B1_im += g10_im * b0_re;
  B1_im += g11_re * b1_im;
  B1_im += g11_im * b1_re;
  B1_im += g12_re * b2_im;
  B1_im += g12_im * b2_re;
  
  // multiply row 2
  spinorFloat A2_re = 0;
  A2_re += g20_re * a0_re;
  A2_re -= g20_im * a0_im;
  A2_re += g21_re * a1_re;
  A2_re -= g21_im * a1_im;
  A2_re += g22_re * a2_re;
  A2_re -= g22_im * a2_im;
  spinorFloat A2_im = 0;
  A2_im += g20_re * a0_im;
  A2_im += g20_im * a0_re;
  A2_im += g21_re * a1_im;
  A2_im += g21_im * a1_re;
  A2_im += g22_re * a2_im;
  A2_im += g22_im * a2_re;
  spinorFloat B2_re = 0;
  B2_re += g20_re * b0_re;
  B2_re -= g20_im * b0_im;
  B2_re += g21_re * b1_re;
  B2_re -= g21_im * b1_im;
  B2_re += g22_re * b2_re;
  B2_re -= g22_im * b2_im;
  spinorFloat B2_im = 0;
  B2_im += g20_re * b0_im;
  B2_im += g20_im * b0_re;
  B2_im += g21_re * b1_im;
  B2_im += g21_im * b1_re;
  B2_im += g22_re * b2_im;
  B2_im += g22_im * b2_re;
  
  o00_re += a*A0_re;
  o00_im += a*A0_im;
  o10_re += a*B0_re;
  o10_im += a*B0_im;
  o20_re += a*A0_im;
  o20_im -= a*A0_re;
  o30_re -= a*B0_im;
  o30_im += a*B0_re;
  
  o01_re += a*A1_re;
  o01_im += a*A1_im;
  o11_re += a*B1_re;
  o11_im += a*B1_im;
  o21_re += a*A1_im;
  o21_im -= a*A1_re;
  o31_re -= a*B1_im;
  o31_im += a*B1_re;
  
  o02_re += a*A2_re;
  o02_im += a*A2_im;
  o12_re += a*B2_re;
  o12_im += a*B2_im;
  o22_re += a*A2_im;
  o22_im -= a*A2_re;
  o32_re -= a*B2_im;
  o32_im += a*B2_re;
  
}

if ( isActive(dim,2,-1,x1,x2,x3,x4,param.commDim,param.X) && x3==0 )
{
  // Projector P2-
  // 1 0 -i 0 
  // 0 1 0 i 
  // i 0 1 0 
  // 0 -i 0 1 
  
  faceIndexFromCoords<1>(face_idx,x1,x2,x3,x4,2,Y);
  const int sp_idx = face_idx + param.ghostOffset[2][0];
#if (DD_PREC==2)
    sp_norm_idx = face_idx + param.ghostNormOffset[2][0];
#endif
  
  const int ga_idx = Vh+face_idx;
  
  spinorFloat a0_re, a0_im;
  spinorFloat a1_re, a1_im;
  spinorFloat a2_re, a2_im;
  spinorFloat b0_re, b0_im;
  spinorFloat b1_re, b1_im;
  spinorFloat b2_re, b2_im;
  
  
  const int sp_stride_pad = ghostFace[2];
  
  // read half spinor from device memory
  READ_HALF_SPINOR(GHOSTSPINORTEX, sp_stride_pad, sp_idx, sp_norm_idx);
  
  a0_re = i00_re;  a0_im = i00_im;
  a1_re = i01_re;  a1_im = i01_im;
  a2_re = i02_re;  a2_im = i02_im;
  b0_re = i10_re;  b0_im = i10_im;
  b1_re = i11_re;  b1_im = i11_im;
  b2_re = i12_re;  b2_im = i12_im;
  
  
  // read gauge matrix from device memory
  READ_GAUGE_MATRIX(G, GAUGE1TEX, 5, ga_idx, ga_stride);
  
  // reconstruct gauge matrix
  RECONSTRUCT_GAUGE_MATRIX(5);
  
  // multiply row 0
  spinorFloat A0_re = 0;
  A0_re += gT00_re * a0_re;
  A0_re -= gT00_im * a0_im;
  A0_re += gT01_re * a1_re;
  A0_re -= gT01_im * a1_im;
  A0_re += gT02_re * a2_re;
  A0_re -= gT02_im * a2_im;
  spinorFloat A0_im = 0;
  A0_im += gT00_re * a0_im;
  A0_im += gT00_im * a0_re;
  A0_im += gT01_re * a1_im;
  A0_im += gT01_im * a1_re;
  A0_im += gT02_re * a2_im;
  A0_im += gT02_im * a2_re;
  spinorFloat B0_re = 0;
  B0_re += gT00_re * b0_re;
  B0_re -= gT00_im * b0_im;
  B0_re += gT01_re * b1_re;
  B0_re -= gT01_im * b1_im;
  B0_re += gT02_re * b2_re;
  B0_re -= gT02_im * b2_im;
  spinorFloat B0_im = 0;
  B0_im += gT00_re * b0_im;
  B0_im += gT00_im * b0_re;
  B0_im += gT01_re * b1_im;
  B0_im += gT01_im * b1_re;
  B0_im += gT02_re * b2_im;
  B0_im += gT02_im * b2_re;
  
  // multiply row 1
  spinorFloat A1_re = 0;
  A1_re += gT10_re * a0_re;
  A1_re -= gT10_im * a0_im;
  A1_re += gT11_re * a1_re;
  A1_re -= gT11_im * a1_im;
  A1_re += gT12_re * a2_re;
  A1_re -= gT12_im * a2_im;
  spinorFloat A1_im = 0;
  A1_im += gT10_re * a0_im;
  A1_im += gT10_im * a0_re;
  A1_im += gT11_re * a1_im;
  A1_im += gT11_im * a1_re;
  A1_im += gT12_re * a2_im;
  A1_im += gT12_im * a2_re;
  spinorFloat B1_re = 0;
  B1_re += gT10_re * b0_re;
  B1_re -= gT10_im * b0_im;
  B1_re += gT11_re * b1_re;
  B1_re -= gT11_im * b1_im;
  B1_re += gT12_re * b2_re;
  B1_re -= gT12_im * b2_im;
  spinorFloat B1_im = 0;
  B1_im += gT10_re * b0_im;
  B1_im += gT10_im * b0_re;
  B1_im += gT11_re * b1_im;
  B1_im += gT11_im * b1_re;
  B1_im += gT12_re * b2_im;
  B1_im += gT12_im * b2_re;
  
  // multiply row 2
  spinorFloat A2_re = 0;
  A2_re += gT20_re * a0_re;
  A2_re -= gT20_im * a0_im;
  A2_re += gT21_re * a1_re;
  A2_re -= gT21_im * a1_im;
  A2_re += gT22_re * a2_re;
  A2_re -= gT22_im * a2_im;
  spinorFloat A2_im = 0;
  A2_im += gT20_re * a0_im;
  A2_im += gT20_im * a0_re;
  A2_im += gT21_re * a1_im;
  A2_im += gT21_im * a1_re;
  A2_im += gT22_re * a2_im;
  A2_im += gT22_im * a2_re;
  spinorFloat B2_re = 0;
  B2_re += gT20_re * b0_re;
  B2_re -= gT20_im * b0_im;
  B2_re += gT21_re * b1_re;
  B2_re -= gT21_im * b1_im;
  B2_re += gT22_re * b2_re;
  B2_re -= gT22_im * b2_im;
  spinorFloat B2_im = 0;
  B2_im += gT20_re * b0_im;
  B2_im += gT20_im * b0_re;
  B2_im += gT21_re * b1_im;
  B2_im += gT21_im * b1_re;
  B2_im += gT22_re * b2_im;
  B2_im += gT22_im * b2_re;
  
  o00_re += a*A0_re;
  o00_im += a*A0_im;
  o10_re += a*B0_re;
  o10_im += a*B0_im;
  o20_re -= a*A0_im;
  o20_im += a*A0_re;
  o30_re += a*B0_im;
  o30_im -= a*B0_re;
  
  o01_re += a*A1_re;
  o01_im += a*A1_im;
  o11_re += a*B1_re;
  o11_im += a*B1_im;
  o21_re -= a*A1_im;
  o21_im += a*A1_re;
  o31_re += a*B1_im;
  o31_im -= a*B1_re;
  
  o02_re += a*A2_re;
  o02_im += a*A2_im;
  o12_re += a*B2_re;
  o12_im += a*B2_im;
  o22_re -= a*A2_im;
  o22_im += a*A2_re;
  o32_re += a*B2_im;
  o32_im -= a*B2_re;
  
}

if ( isActive(dim,3,+1,x1,x2,x3,x4,param.commDim,param.X) && x4==X4m1 )
{
  // Projector P3+
  // 2 0 0 0 
  // 0 2 0 0 
  // 0 0 0 0 
  // 0 0 0 0 
  
  faceIndexFromCoords<1>(face_idx,x1,x2,x3,x4,3,Y);
  const int sp_idx = face_idx + param.ghostOffset[3][1];
#if (DD_PREC==2)
<<<<<<< HEAD
    sp_norm_idx = face_idx + param.ghostNormOffset[3][1];
=======
    sp_norm_idx = face_idx + ghostFace[3] + param.ghostNormOffset[3];
>>>>>>> aa3046b9
#endif
  
  const int ga_idx = sid;
  
  if (gauge_fixed && ga_idx < X4X3X2X1hmX3X2X1h)
  {
    spinorFloat a0_re, a0_im;
    spinorFloat a1_re, a1_im;
    spinorFloat a2_re, a2_im;
    spinorFloat b0_re, b0_im;
    spinorFloat b1_re, b1_im;
    spinorFloat b2_re, b2_im;
    
    
    const int sp_stride_pad = ghostFace[3];
    const int t_proj_scale = TPROJSCALE;
    
    // read half spinor from device memory
    READ_HALF_SPINOR(GHOSTSPINORTEX, sp_stride_pad, sp_idx, sp_norm_idx);
    
    a0_re = t_proj_scale*i00_re;  a0_im = t_proj_scale*i00_im;
    a1_re = t_proj_scale*i01_re;  a1_im = t_proj_scale*i01_im;
    a2_re = t_proj_scale*i02_re;  a2_im = t_proj_scale*i02_im;
    b0_re = t_proj_scale*i10_re;  b0_im = t_proj_scale*i10_im;
    b1_re = t_proj_scale*i11_re;  b1_im = t_proj_scale*i11_im;
    b2_re = t_proj_scale*i12_re;  b2_im = t_proj_scale*i12_im;
    
    
    // identity gauge matrix
    spinorFloat A0_re = a0_re; spinorFloat A0_im = a0_im;
    spinorFloat B0_re = b0_re; spinorFloat B0_im = b0_im;
    spinorFloat A1_re = a1_re; spinorFloat A1_im = a1_im;
    spinorFloat B1_re = b1_re; spinorFloat B1_im = b1_im;
    spinorFloat A2_re = a2_re; spinorFloat A2_im = a2_im;
    spinorFloat B2_re = b2_re; spinorFloat B2_im = b2_im;
    
    o00_re += a*A0_re;
    o00_im += a*A0_im;
    o10_re += a*B0_re;
    o10_im += a*B0_im;
    
    o01_re += a*A1_re;
    o01_im += a*A1_im;
    o11_re += a*B1_re;
    o11_im += a*B1_im;
    
    o02_re += a*A2_re;
    o02_im += a*A2_im;
    o12_re += a*B2_re;
    o12_im += a*B2_im;
    
  } else {
    spinorFloat a0_re, a0_im;
    spinorFloat a1_re, a1_im;
    spinorFloat a2_re, a2_im;
    spinorFloat b0_re, b0_im;
    spinorFloat b1_re, b1_im;
    spinorFloat b2_re, b2_im;
    
    
    const int sp_stride_pad = ghostFace[3];
    const int t_proj_scale = TPROJSCALE;
    
    // read half spinor from device memory
    READ_HALF_SPINOR(GHOSTSPINORTEX, sp_stride_pad, sp_idx, sp_norm_idx);
    
    a0_re = t_proj_scale*i00_re;  a0_im = t_proj_scale*i00_im;
    a1_re = t_proj_scale*i01_re;  a1_im = t_proj_scale*i01_im;
    a2_re = t_proj_scale*i02_re;  a2_im = t_proj_scale*i02_im;
    b0_re = t_proj_scale*i10_re;  b0_im = t_proj_scale*i10_im;
    b1_re = t_proj_scale*i11_re;  b1_im = t_proj_scale*i11_im;
    b2_re = t_proj_scale*i12_re;  b2_im = t_proj_scale*i12_im;
    
    
    // read gauge matrix from device memory
    READ_GAUGE_MATRIX(G, GAUGE0TEX, 6, ga_idx, ga_stride);
    
    // reconstruct gauge matrix
    RECONSTRUCT_GAUGE_MATRIX(6);
    
    // multiply row 0
    spinorFloat A0_re = 0;
    A0_re += g00_re * a0_re;
    A0_re -= g00_im * a0_im;
    A0_re += g01_re * a1_re;
    A0_re -= g01_im * a1_im;
    A0_re += g02_re * a2_re;
    A0_re -= g02_im * a2_im;
    spinorFloat A0_im = 0;
    A0_im += g00_re * a0_im;
    A0_im += g00_im * a0_re;
    A0_im += g01_re * a1_im;
    A0_im += g01_im * a1_re;
    A0_im += g02_re * a2_im;
    A0_im += g02_im * a2_re;
    spinorFloat B0_re = 0;
    B0_re += g00_re * b0_re;
    B0_re -= g00_im * b0_im;
    B0_re += g01_re * b1_re;
    B0_re -= g01_im * b1_im;
    B0_re += g02_re * b2_re;
    B0_re -= g02_im * b2_im;
    spinorFloat B0_im = 0;
    B0_im += g00_re * b0_im;
    B0_im += g00_im * b0_re;
    B0_im += g01_re * b1_im;
    B0_im += g01_im * b1_re;
    B0_im += g02_re * b2_im;
    B0_im += g02_im * b2_re;
    
    // multiply row 1
    spinorFloat A1_re = 0;
    A1_re += g10_re * a0_re;
    A1_re -= g10_im * a0_im;
    A1_re += g11_re * a1_re;
    A1_re -= g11_im * a1_im;
    A1_re += g12_re * a2_re;
    A1_re -= g12_im * a2_im;
    spinorFloat A1_im = 0;
    A1_im += g10_re * a0_im;
    A1_im += g10_im * a0_re;
    A1_im += g11_re * a1_im;
    A1_im += g11_im * a1_re;
    A1_im += g12_re * a2_im;
    A1_im += g12_im * a2_re;
    spinorFloat B1_re = 0;
    B1_re += g10_re * b0_re;
    B1_re -= g10_im * b0_im;
    B1_re += g11_re * b1_re;
    B1_re -= g11_im * b1_im;
    B1_re += g12_re * b2_re;
    B1_re -= g12_im * b2_im;
    spinorFloat B1_im = 0;
    B1_im += g10_re * b0_im;
    B1_im += g10_im * b0_re;
    B1_im += g11_re * b1_im;
    B1_im += g11_im * b1_re;
    B1_im += g12_re * b2_im;
    B1_im += g12_im * b2_re;
    
    // multiply row 2
    spinorFloat A2_re = 0;
    A2_re += g20_re * a0_re;
    A2_re -= g20_im * a0_im;
    A2_re += g21_re * a1_re;
    A2_re -= g21_im * a1_im;
    A2_re += g22_re * a2_re;
    A2_re -= g22_im * a2_im;
    spinorFloat A2_im = 0;
    A2_im += g20_re * a0_im;
    A2_im += g20_im * a0_re;
    A2_im += g21_re * a1_im;
    A2_im += g21_im * a1_re;
    A2_im += g22_re * a2_im;
    A2_im += g22_im * a2_re;
    spinorFloat B2_re = 0;
    B2_re += g20_re * b0_re;
    B2_re -= g20_im * b0_im;
    B2_re += g21_re * b1_re;
    B2_re -= g21_im * b1_im;
    B2_re += g22_re * b2_re;
    B2_re -= g22_im * b2_im;
    spinorFloat B2_im = 0;
    B2_im += g20_re * b0_im;
    B2_im += g20_im * b0_re;
    B2_im += g21_re * b1_im;
    B2_im += g21_im * b1_re;
    B2_im += g22_re * b2_im;
    B2_im += g22_im * b2_re;
    
    o00_re += a*A0_re;
    o00_im += a*A0_im;
    o10_re += a*B0_re;
    o10_im += a*B0_im;
    
    o01_re += a*A1_re;
    o01_im += a*A1_im;
    o11_re += a*B1_re;
    o11_im += a*B1_im;
    
    o02_re += a*A2_re;
    o02_im += a*A2_im;
    o12_re += a*B2_re;
    o12_im += a*B2_im;
    
  }
}

if ( isActive(dim,3,-1,x1,x2,x3,x4,param.commDim,param.X) && x4==0 )
{
  // Projector P3-
  // 0 0 0 0 
  // 0 0 0 0 
  // 0 0 2 0 
  // 0 0 0 2 
  
  faceIndexFromCoords<1>(face_idx,x1,x2,x3,x4,3,Y);
  const int sp_idx = face_idx + param.ghostOffset[3][0];
#if (DD_PREC==2)
    sp_norm_idx = face_idx + param.ghostNormOffset[3][0];
#endif
  
  const int ga_idx = Vh+face_idx;
  
  if (gauge_fixed && ga_idx < X4X3X2X1hmX3X2X1h)
  {
    spinorFloat a0_re, a0_im;
    spinorFloat a1_re, a1_im;
    spinorFloat a2_re, a2_im;
    spinorFloat b0_re, b0_im;
    spinorFloat b1_re, b1_im;
    spinorFloat b2_re, b2_im;
    
    
    const int sp_stride_pad = ghostFace[3];
    const int t_proj_scale = TPROJSCALE;
    
    // read half spinor from device memory
    READ_HALF_SPINOR(GHOSTSPINORTEX, sp_stride_pad, sp_idx, sp_norm_idx);
    
    a0_re = t_proj_scale*i00_re;  a0_im = t_proj_scale*i00_im;
    a1_re = t_proj_scale*i01_re;  a1_im = t_proj_scale*i01_im;
    a2_re = t_proj_scale*i02_re;  a2_im = t_proj_scale*i02_im;
    b0_re = t_proj_scale*i10_re;  b0_im = t_proj_scale*i10_im;
    b1_re = t_proj_scale*i11_re;  b1_im = t_proj_scale*i11_im;
    b2_re = t_proj_scale*i12_re;  b2_im = t_proj_scale*i12_im;
    
    
    // identity gauge matrix
    spinorFloat A0_re = a0_re; spinorFloat A0_im = a0_im;
    spinorFloat B0_re = b0_re; spinorFloat B0_im = b0_im;
    spinorFloat A1_re = a1_re; spinorFloat A1_im = a1_im;
    spinorFloat B1_re = b1_re; spinorFloat B1_im = b1_im;
    spinorFloat A2_re = a2_re; spinorFloat A2_im = a2_im;
    spinorFloat B2_re = b2_re; spinorFloat B2_im = b2_im;
    
    o20_re += a*A0_re;
    o20_im += a*A0_im;
    o30_re += a*B0_re;
    o30_im += a*B0_im;
    
    o21_re += a*A1_re;
    o21_im += a*A1_im;
    o31_re += a*B1_re;
    o31_im += a*B1_im;
    
    o22_re += a*A2_re;
    o22_im += a*A2_im;
    o32_re += a*B2_re;
    o32_im += a*B2_im;
    
  } else {
    spinorFloat a0_re, a0_im;
    spinorFloat a1_re, a1_im;
    spinorFloat a2_re, a2_im;
    spinorFloat b0_re, b0_im;
    spinorFloat b1_re, b1_im;
    spinorFloat b2_re, b2_im;
    
    
    const int sp_stride_pad = ghostFace[3];
    const int t_proj_scale = TPROJSCALE;
    
    // read half spinor from device memory
    READ_HALF_SPINOR(GHOSTSPINORTEX, sp_stride_pad, sp_idx, sp_norm_idx);
    
    a0_re = t_proj_scale*i00_re;  a0_im = t_proj_scale*i00_im;
    a1_re = t_proj_scale*i01_re;  a1_im = t_proj_scale*i01_im;
    a2_re = t_proj_scale*i02_re;  a2_im = t_proj_scale*i02_im;
    b0_re = t_proj_scale*i10_re;  b0_im = t_proj_scale*i10_im;
    b1_re = t_proj_scale*i11_re;  b1_im = t_proj_scale*i11_im;
    b2_re = t_proj_scale*i12_re;  b2_im = t_proj_scale*i12_im;
    
    
    // read gauge matrix from device memory
    READ_GAUGE_MATRIX(G, GAUGE1TEX, 7, ga_idx, ga_stride);
    
    // reconstruct gauge matrix
    RECONSTRUCT_GAUGE_MATRIX(7);
    
    // multiply row 0
    spinorFloat A0_re = 0;
    A0_re += gT00_re * a0_re;
    A0_re -= gT00_im * a0_im;
    A0_re += gT01_re * a1_re;
    A0_re -= gT01_im * a1_im;
    A0_re += gT02_re * a2_re;
    A0_re -= gT02_im * a2_im;
    spinorFloat A0_im = 0;
    A0_im += gT00_re * a0_im;
    A0_im += gT00_im * a0_re;
    A0_im += gT01_re * a1_im;
    A0_im += gT01_im * a1_re;
    A0_im += gT02_re * a2_im;
    A0_im += gT02_im * a2_re;
    spinorFloat B0_re = 0;
    B0_re += gT00_re * b0_re;
    B0_re -= gT00_im * b0_im;
    B0_re += gT01_re * b1_re;
    B0_re -= gT01_im * b1_im;
    B0_re += gT02_re * b2_re;
    B0_re -= gT02_im * b2_im;
    spinorFloat B0_im = 0;
    B0_im += gT00_re * b0_im;
    B0_im += gT00_im * b0_re;
    B0_im += gT01_re * b1_im;
    B0_im += gT01_im * b1_re;
    B0_im += gT02_re * b2_im;
    B0_im += gT02_im * b2_re;
    
    // multiply row 1
    spinorFloat A1_re = 0;
    A1_re += gT10_re * a0_re;
    A1_re -= gT10_im * a0_im;
    A1_re += gT11_re * a1_re;
    A1_re -= gT11_im * a1_im;
    A1_re += gT12_re * a2_re;
    A1_re -= gT12_im * a2_im;
    spinorFloat A1_im = 0;
    A1_im += gT10_re * a0_im;
    A1_im += gT10_im * a0_re;
    A1_im += gT11_re * a1_im;
    A1_im += gT11_im * a1_re;
    A1_im += gT12_re * a2_im;
    A1_im += gT12_im * a2_re;
    spinorFloat B1_re = 0;
    B1_re += gT10_re * b0_re;
    B1_re -= gT10_im * b0_im;
    B1_re += gT11_re * b1_re;
    B1_re -= gT11_im * b1_im;
    B1_re += gT12_re * b2_re;
    B1_re -= gT12_im * b2_im;
    spinorFloat B1_im = 0;
    B1_im += gT10_re * b0_im;
    B1_im += gT10_im * b0_re;
    B1_im += gT11_re * b1_im;
    B1_im += gT11_im * b1_re;
    B1_im += gT12_re * b2_im;
    B1_im += gT12_im * b2_re;
    
    // multiply row 2
    spinorFloat A2_re = 0;
    A2_re += gT20_re * a0_re;
    A2_re -= gT20_im * a0_im;
    A2_re += gT21_re * a1_re;
    A2_re -= gT21_im * a1_im;
    A2_re += gT22_re * a2_re;
    A2_re -= gT22_im * a2_im;
    spinorFloat A2_im = 0;
    A2_im += gT20_re * a0_im;
    A2_im += gT20_im * a0_re;
    A2_im += gT21_re * a1_im;
    A2_im += gT21_im * a1_re;
    A2_im += gT22_re * a2_im;
    A2_im += gT22_im * a2_re;
    spinorFloat B2_re = 0;
    B2_re += gT20_re * b0_re;
    B2_re -= gT20_im * b0_im;
    B2_re += gT21_re * b1_re;
    B2_re -= gT21_im * b1_im;
    B2_re += gT22_re * b2_re;
    B2_re -= gT22_im * b2_im;
    spinorFloat B2_im = 0;
    B2_im += gT20_re * b0_im;
    B2_im += gT20_im * b0_re;
    B2_im += gT21_re * b1_im;
    B2_im += gT21_im * b1_re;
    B2_im += gT22_re * b2_im;
    B2_im += gT22_im * b2_re;
    
    o20_re += a*A0_re;
    o20_im += a*A0_im;
    o30_re += a*B0_re;
    o30_im += a*B0_im;
    
    o21_re += a*A1_re;
    o21_im += a*A1_im;
    o31_re += a*B1_re;
    o31_im += a*B1_im;
    
    o22_re += a*A2_re;
    o22_im += a*A2_im;
    o32_re += a*B2_re;
    o32_im += a*B2_im;
    
  }
}



// write spinor field back to device memory
WRITE_SPINOR(param.sp_stride);

// undefine to prevent warning when precision is changed
#undef spinorFloat
#undef WRITE_SPINOR_SHARED
#undef READ_SPINOR_SHARED
#undef SHARED_STRIDE

#undef g00_re
#undef g00_im
#undef g01_re
#undef g01_im
#undef g02_re
#undef g02_im
#undef g10_re
#undef g10_im
#undef g11_re
#undef g11_im
#undef g12_re
#undef g12_im
#undef g20_re
#undef g20_im
#undef g21_re
#undef g21_im
#undef g22_re
#undef g22_im

#undef i00_re
#undef i00_im
#undef i01_re
#undef i01_im
#undef i02_re
#undef i02_im
#undef i10_re
#undef i10_im
#undef i11_re
#undef i11_im
#undef i12_re
#undef i12_im
#undef i20_re
#undef i20_im
#undef i21_re
#undef i21_im
#undef i22_re
#undef i22_im
#undef i30_re
#undef i30_im
#undef i31_re
#undef i31_im
#undef i32_re
#undef i32_im

#undef acc00_re
#undef acc00_im
#undef acc01_re
#undef acc01_im
#undef acc02_re
#undef acc02_im
#undef acc10_re
#undef acc10_im
#undef acc11_re
#undef acc11_im
#undef acc12_re
#undef acc12_im
#undef acc20_re
#undef acc20_im
#undef acc21_re
#undef acc21_im
#undef acc22_re
#undef acc22_im
#undef acc30_re
#undef acc30_im
#undef acc31_re
#undef acc31_im
#undef acc32_re
#undef acc32_im

#undef c00_00_re
#undef c01_01_re
#undef c02_02_re
#undef c10_10_re
#undef c11_11_re
#undef c12_12_re
#undef c01_00_re
#undef c01_00_im
#undef c02_00_re
#undef c02_00_im
#undef c10_00_re
#undef c10_00_im
#undef c11_00_re
#undef c11_00_im
#undef c12_00_re
#undef c12_00_im
#undef c02_01_re
#undef c02_01_im
#undef c10_01_re
#undef c10_01_im
#undef c11_01_re
#undef c11_01_im
#undef c12_01_re
#undef c12_01_im
#undef c10_02_re
#undef c10_02_im
#undef c11_02_re
#undef c11_02_im
#undef c12_02_re
#undef c12_02_im
#undef c11_10_re
#undef c11_10_im
#undef c12_10_re
#undef c12_10_im
#undef c12_11_re
#undef c12_11_im

#undef o00_re
#undef o00_im
#undef o01_re
#undef o01_im
#undef o02_re
#undef o02_im
#undef o10_re
#undef o10_im
#undef o11_re
#undef o11_im
#undef o12_re
#undef o12_im
#undef o20_re
#undef o20_im
#undef o21_re
#undef o21_im
#undef o22_re
#undef o22_im
#undef o30_re
#undef o30_im
#undef o31_re
#undef o31_im
#undef o32_re
#undef o32_im

#undef VOLATILE

#endif // MULTI_GPU<|MERGE_RESOLUTION|>--- conflicted
+++ resolved
@@ -406,16 +406,13 @@
 int face_idx;
 int Y[4] = {X1,X2,X3,X4};
 
-<<<<<<< HEAD
-
-
-=======
->>>>>>> aa3046b9
+
+
   sid = blockIdx.x*blockDim.x + threadIdx.x;
   if (sid >= param.threads) return;
 
   dim = dimFromFaceIndex(sid, param); // sid is also modified
-  
+
 
   const int face_volume = ((param.threadDimMapUpper[dim] - param.threadDimMapLower[dim]) >> 1);   // volume of one face
   face_num = (sid >= face_volume);              // is this thread updating face 0 or 1
@@ -427,7 +424,7 @@
 
 
   coordsFromFaceIndex<1>(X, sid, x1, x2, x3, x4, face_idx, face_volume, dim, face_num, param.parity,Y);
-  
+
   {
     bool active = false;
     for(int dir=0; dir<4; ++dir){
@@ -465,11 +462,7 @@
   faceIndexFromCoords<1>(face_idx,x1,x2,x3,x4,0,Y);
   const int sp_idx = face_idx + param.ghostOffset[0][1];
 #if (DD_PREC==2)
-<<<<<<< HEAD
     sp_norm_idx = face_idx + param.ghostNormOffset[0][1];
-=======
-    sp_norm_idx = face_idx + ghostFace[0] + param.ghostNormOffset[0];
->>>>>>> aa3046b9
 #endif
   
   const int ga_idx = sid;
@@ -793,11 +786,7 @@
   faceIndexFromCoords<1>(face_idx,x1,x2,x3,x4,1,Y);
   const int sp_idx = face_idx + param.ghostOffset[1][1];
 #if (DD_PREC==2)
-<<<<<<< HEAD
     sp_norm_idx = face_idx + param.ghostNormOffset[1][1];
-=======
-    sp_norm_idx = face_idx + ghostFace[1] + param.ghostNormOffset[1];
->>>>>>> aa3046b9
 #endif
   
   const int ga_idx = sid;
@@ -1121,11 +1110,7 @@
   faceIndexFromCoords<1>(face_idx,x1,x2,x3,x4,2,Y);
   const int sp_idx = face_idx + param.ghostOffset[2][1];
 #if (DD_PREC==2)
-<<<<<<< HEAD
     sp_norm_idx = face_idx + param.ghostNormOffset[2][1];
-=======
-    sp_norm_idx = face_idx + ghostFace[2] + param.ghostNormOffset[2];
->>>>>>> aa3046b9
 #endif
   
   const int ga_idx = sid;
@@ -1449,11 +1434,7 @@
   faceIndexFromCoords<1>(face_idx,x1,x2,x3,x4,3,Y);
   const int sp_idx = face_idx + param.ghostOffset[3][1];
 #if (DD_PREC==2)
-<<<<<<< HEAD
     sp_norm_idx = face_idx + param.ghostNormOffset[3][1];
-=======
-    sp_norm_idx = face_idx + ghostFace[3] + param.ghostNormOffset[3];
->>>>>>> aa3046b9
 #endif
   
   const int ga_idx = sid;
