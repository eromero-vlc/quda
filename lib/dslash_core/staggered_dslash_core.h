// *** CUDA DSLASH ***
#undef SHARED_FLOATS_PER_THREAD 
#define SHARED_FLOATS_PER_THREAD 6

//#define kernel_type param.kernel_type

// input spinor
#if (DD_PREC==0)
#define spinorFloat double
#define spinorFloat2 double2
/*
   double2 I0, I1, I2;
   */

#define i00_re I0.x
#define i00_im I0.y
#define i01_re I1.x
#define i01_im I1.y
#define i02_re I2.x
#define i02_im I2.y

#define t00_re T0.x
#define t00_im T0.y
#define t01_re T1.x
#define t01_im T1.y
#define t02_re T2.x
#define t02_im T2.y

#define time_boundary t_boundary

#else

#define spinorFloat float
#define spinorFloat2 float2
//float2 I0, I1, I2;



#define i00_re I0.x
#define i00_im I0.y
#define i01_re I1.x
#define i01_im I1.y
#define i02_re I2.x
#define i02_im I2.y

#define t00_re T0.x
#define t00_im T0.y
#define t01_re T1.x
#define t01_im T1.y
#define t02_re T2.x
#define t02_im T2.y

#define time_boundary t_boundary_f

#endif

// gauge link
#if (DD_PREC==0)

#define fat00_re FAT0.x
#define fat00_im FAT0.y
#define fat01_re FAT1.x
#define fat01_im FAT1.y
#define fat02_re FAT2.x
#define fat02_im FAT2.y
#define fat10_re FAT3.x
#define fat10_im FAT3.y
#define fat11_re FAT4.x
#define fat11_im FAT4.y
#define fat12_re FAT5.x
#define fat12_im FAT5.y
#define fat20_re FAT6.x
#define fat20_im FAT6.y
#define fat21_re FAT7.x
#define fat21_im FAT7.y
#define fat22_re FAT8.x
#define fat22_im FAT8.y

#define long00_re LONG0.x
#define long00_im LONG0.y
#define long01_re LONG1.x
#define long01_im LONG1.y
#define long02_re LONG2.x
#define long02_im LONG2.y
#define long10_re LONG3.x
#define long10_im LONG3.y
#define long11_re LONG4.x
#define long11_im LONG4.y
#define long12_re LONG5.x
#define long12_im LONG5.y
#define long20_re LONG6.x
#define long20_im LONG6.y
#define long21_re LONG7.x
#define long21_im LONG7.y
#define long22_re LONG8.x
#define long22_im LONG8.y

#else

#if (DD_FAT_RECON == 18) //18 (no) reconstruct
#define fat00_re FAT0.x
#define fat00_im FAT0.y
#define fat01_re FAT1.x
#define fat01_im FAT1.y
#define fat02_re FAT2.x
#define fat02_im FAT2.y
#define fat10_re FAT3.x
#define fat10_im FAT3.y
#define fat11_re FAT4.x
#define fat11_im FAT4.y
#define fat12_re FAT5.x
#define fat12_im FAT5.y
#define fat20_re FAT6.x
#define fat20_im FAT6.y
#define fat21_re FAT7.x
#define fat21_im FAT7.y
#define fat22_re FAT8.x
#define fat22_im FAT8.y
#else
#define fat00_re FAT0.x
#define fat00_im FAT0.y
#define fat01_re FAT0.z
#define fat01_im FAT0.w
#define fat02_re FAT1.x
#define fat02_im FAT1.y
#define fat10_re FAT1.z
#define fat10_im FAT1.w
#define fat11_re FAT2.x
#define fat11_im FAT2.y
#define fat12_re FAT2.z
#define fat12_im FAT2.w
#define fat20_re FAT3.x
#define fat20_im FAT3.y
#define fat21_re FAT3.z
#define fat21_im FAT3.w
#define fat22_re FAT4.x
#define fat22_im FAT4.y
#endif // DD_FAT_RECON

#if (DD_LONG_RECON == 18) //18 (no) reconstruct
#define long00_re LONG0.x
#define long00_im LONG0.y
#define long01_re LONG1.x
#define long01_im LONG1.y
#define long02_re LONG2.x
#define long02_im LONG2.y
#define long10_re LONG3.x
#define long10_im LONG3.y
#define long11_re LONG4.x
#define long11_im LONG4.y
#define long12_re LONG5.x
#define long12_im LONG5.y
#define long20_re LONG6.x
#define long20_im LONG6.y
#define long21_re LONG7.x
#define long21_im LONG7.y
#define long22_re LONG8.x
#define long22_im LONG8.y
#else
#define long00_re LONG0.x
#define long00_im LONG0.y
#define long01_re LONG0.z
#define long01_im LONG0.w
#define long02_re LONG1.x
#define long02_im LONG1.y
#define long10_re LONG1.z
#define long10_im LONG1.w
#define long11_re LONG2.x
#define long11_im LONG2.y
#define long12_re LONG2.z
#define long12_im LONG2.w
#define long20_re LONG3.x
#define long20_im LONG3.y
#define long21_re LONG3.z
#define long21_im LONG3.w
#define long22_re LONG4.x
#define long22_im LONG4.y
#endif

#endif

// conjugated gauge link
#define fatT00_re (+fat00_re)
#define fatT00_im (-fat00_im)
#define fatT01_re (+fat10_re)
#define fatT01_im (-fat10_im)
#define fatT02_re (+fat20_re)
#define fatT02_im (-fat20_im)
#define fatT10_re (+fat01_re)
#define fatT10_im (-fat01_im)
#define fatT11_re (+fat11_re)
#define fatT11_im (-fat11_im)
#define fatT12_re (+fat21_re)
#define fatT12_im (-fat21_im)
#define fatT20_re (+fat02_re)
#define fatT20_im (-fat02_im)
#define fatT21_re (+fat12_re)
#define fatT21_im (-fat12_im)
#define fatT22_re (+fat22_re)
#define fatT22_im (-fat22_im)

#define longT00_re (+long00_re)
#define longT00_im (-long00_im)
#define longT01_re (+long10_re)
#define longT01_im (-long10_im)
#define longT02_re (+long20_re)
#define longT02_im (-long20_im)
#define longT10_re (+long01_re)
#define longT10_im (-long01_im)
#define longT11_re (+long11_re)
#define longT11_im (-long11_im)
#define longT12_re (+long21_re)
#define longT12_im (-long21_im)
#define longT20_re (+long02_re)
#define longT20_im (-long02_im)
#define longT21_re (+long12_re)
#define longT21_im (-long12_im)
#define longT22_re (+long22_re)
#define longT22_im (-long22_im)

#if ((CUDA_VERSION >= 4010) && (__COMPUTE_CAPABILITY__ >= 200)) // NVVM compiler
#define VOLATILE
#else // Open64 compiler
#define VOLATILE volatile
#endif

<<<<<<< HEAD
#if (PARALLEL_DIR || DD_PREC==0)

extern __shared__ spinorFloat s_data[];

=======
/*
>>>>>>> f96193d0
// output spinor
#if (DD_PREC == 0)
#if (__COMPUTE_CAPABILITY__ >= 200)
#define SHARED_STRIDE 16 // to avoid bank conflicts on Fermi
#else
#define SHARED_STRIDE  8 // to avoid bank conflicts on G80 and GT200
<<<<<<< HEAD
#endif // __COMPUTE_CAPABILITY__

=======
#endif
extern __shared__ spinorFloat sd_data[];
VOLATILE spinorFloat *s = sd_data + SHARED_FLOATS_PER_THREAD*SHARED_STRIDE*(threadIdx.x/SHARED_STRIDE)
  + (threadIdx.x % SHARED_STRIDE);
>>>>>>> f96193d0
#else
#if (__COMPUTE_CAPABILITY__ >= 200)
#define SHARED_STRIDE 32 // to avoid bank conflicts on Fermi
#else
#define SHARED_STRIDE 16 // to avoid bank conflicts on G80 and GT200
<<<<<<< HEAD
#endif // __COMPUTE_CAPABILITY__
#endif // DD_PREC

VOLATILE spinorFloat *s = s_data + 
  SHARED_FLOATS_PER_THREAD*SHARED_STRIDE*((threadIdx.x+blockDim.x*threadIdx.y)/SHARED_STRIDE)
  + ((threadIdx.x+blockDim.x*threadIdx.y) % SHARED_STRIDE);

#endif // PARALLEL_DIR || DD_PREC==0


// output spinor

#if (DD_PREC==0 && !PARALLEL_DIR)
=======
#endif
  extern __shared__ spinorFloat ss_data[];
VOLATILE spinorFloat *s = ss_data + SHARED_FLOATS_PER_THREAD*SHARED_STRIDE*(threadIdx.x/SHARED_STRIDE)
  + (threadIdx.x % SHARED_STRIDE);
#endif
  // output spinor
>>>>>>> f96193d0
#define o00_re s[0*SHARED_STRIDE]
#define o00_im s[1*SHARED_STRIDE]
#define o01_re s[2*SHARED_STRIDE]
#define o01_im s[3*SHARED_STRIDE]
#define o02_re s[4*SHARED_STRIDE]
#define o02_im s[5*SHARED_STRIDE]
<<<<<<< HEAD
#else
=======
*/
>>>>>>> f96193d0
spinorFloat o00_re;
spinorFloat o00_im;
spinorFloat o01_re;
spinorFloat o01_im;
spinorFloat o02_re;
spinorFloat o02_im;
<<<<<<< HEAD
#endif
=======
>>>>>>> f96193d0

#include "read_gauge.h"
#include "io_spinor.h"

<<<<<<< HEAD
#define MAT_MUL_V(VOUT, M, V)			 \
  VOUT##00_re += M##00_re * V##00_re;		 \
  VOUT##00_re -= M##00_im * V##00_im;            \
  VOUT##00_re += M##01_re * V##01_re;            \
  VOUT##00_re -= M##01_im * V##01_im;            \
  VOUT##00_re += M##02_re * V##02_re;            \
  VOUT##00_re -= M##02_im * V##02_im;            \
  VOUT##00_im += M##00_re * V##00_im;		 \
  VOUT##00_im += M##00_im * V##00_re;            \
  VOUT##00_im += M##01_re * V##01_im;            \
  VOUT##00_im += M##01_im * V##01_re;            \
  VOUT##00_im += M##02_re * V##02_im;            \
  VOUT##00_im += M##02_im * V##02_re;            \
  VOUT##01_re += M##10_re * V##00_re;		 \
  VOUT##01_re -= M##10_im * V##00_im;            \
  VOUT##01_re += M##11_re * V##01_re;            \
  VOUT##01_re -= M##11_im * V##01_im;            \
  VOUT##01_re += M##12_re * V##02_re;            \
  VOUT##01_re -= M##12_im * V##02_im;            \
  VOUT##01_im += M##10_re * V##00_im;		 \
  VOUT##01_im += M##10_im * V##00_re;            \
  VOUT##01_im += M##11_re * V##01_im;            \
  VOUT##01_im += M##11_im * V##01_re;            \
  VOUT##01_im += M##12_re * V##02_im;            \
  VOUT##01_im += M##12_im * V##02_re;            \
  VOUT##02_re += M##20_re * V##00_re;		 \
  VOUT##02_re -= M##20_im * V##00_im;            \
  VOUT##02_re += M##21_re * V##01_re;            \
  VOUT##02_re -= M##21_im * V##01_im;            \
  VOUT##02_re += M##22_re * V##02_re;            \
  VOUT##02_re -= M##22_im * V##02_im;            \
  VOUT##02_im += M##20_re * V##00_im;		 \
  VOUT##02_im += M##20_im * V##00_re;            \
  VOUT##02_im += M##21_re * V##01_im;            \
  VOUT##02_im += M##21_im * V##01_re;            \
  VOUT##02_im += M##22_re * V##02_im;            \
  VOUT##02_im += M##22_im * V##02_re;

#define ADJ_MAT_MUL_V(VOUT, M, V)               \
  VOUT##00_re -= M##00_re * V##00_re;		 \
  VOUT##00_re -= M##00_im * V##00_im;            \
  VOUT##00_re -= M##10_re * V##01_re;            \
  VOUT##00_re -= M##10_im * V##01_im;            \
  VOUT##00_re -= M##20_re * V##02_re;            \
  VOUT##00_re -= M##20_im * V##02_im;            \
  VOUT##00_im -= M##00_re * V##00_im;		 \
  VOUT##00_im += M##00_im * V##00_re;            \
  VOUT##00_im -= M##10_re * V##01_im;            \
  VOUT##00_im += M##10_im * V##01_re;            \
  VOUT##00_im -= M##20_re * V##02_im;            \
  VOUT##00_im += M##20_im * V##02_re;            \
  VOUT##01_re -= M##01_re * V##00_re;		 \
  VOUT##01_re -= M##01_im * V##00_im;            \
  VOUT##01_re -= M##11_re * V##01_re;            \
  VOUT##01_re -= M##11_im * V##01_im;            \
  VOUT##01_re -= M##21_re * V##02_re;            \
  VOUT##01_re -= M##21_im * V##02_im;            \
  VOUT##01_im -= M##01_re * V##00_im;		 \
  VOUT##01_im += M##01_im * V##00_re;            \
  VOUT##01_im -= M##11_re * V##01_im;            \
  VOUT##01_im += M##11_im * V##01_re;            \
  VOUT##01_im -= M##21_re * V##02_im;            \
  VOUT##01_im += M##21_im * V##02_re;            \
  VOUT##02_re -= M##02_re * V##00_re;		 \
  VOUT##02_re -= M##02_im * V##00_im;            \
  VOUT##02_re -= M##12_re * V##01_re;            \
  VOUT##02_re -= M##12_im * V##01_im;            \
  VOUT##02_re -= M##22_re * V##02_re;            \
  VOUT##02_re -= M##22_im * V##02_im;            \
  VOUT##02_im -= M##02_re * V##00_im;		 \
  VOUT##02_im += M##02_im * V##00_re;            \
  VOUT##02_im -= M##12_re * V##01_im;            \
  VOUT##02_im += M##12_im * V##01_re;            \
  VOUT##02_im -= M##22_re * V##02_im;            \
  VOUT##02_im += M##22_im * V##02_re;

// 4d linear index
int sid = blockIdx.x*blockDim.x + threadIdx.x;
if(sid >= param.threads) return;

short x1h;
short x1,x2,x3,x4;
int X;

if(kernel_type == INTERIOR_KERNEL){
  //data order: X4 X3 X2 X1h
  int za = sid / X1h;
  x1h = sid - za*X1h;
  int zb = za / X2;
  x2 = za - zb*X2;
  x4 = zb / X3;
  x3 = zb - x4*X3;
  int x1odd = (x2 + x3 + x4 + param.parity) & 1;
  x1 = 2*x1h + x1odd;
  X = 2*sid + x1odd;
 }else if (kernel_type == EXTERIOR_KERNEL_X){
  //data order: X1 X4 X3 X2h
  int za = sid / X2h;
  int x2h = sid - za*X2h;
  int zb = za / X3;
  x3 = za - zb*X3;
  x1 = zb / X4;
  x4 = zb - x1*X4;
  int af = (x1 >= 3)?(X1-6):0;
  int x1_new = x1 + af;
  x1=x1_new;
  int x2odd = (x3 + x4 + x1 + param.parity) & 1;
  x2 = 2*x2h + x2odd;
  X = x4*X3X2X1+x3*X2X1+x2*X1+x1;
  sid = X>>1;
 }else if (kernel_type == EXTERIOR_KERNEL_Y){
  //data order: X2 X4 X3 X1h
  int za = sid / X1h;
  x1h = sid - za*X1h;
  int zb = za / X3;
  x3 = za - zb*X3;
  x2 = zb / X4;
  x4 = zb - x2*X4;
  int af = (x2 >= 3)?(X2-6):0;
  int x2_new = x2 + af;
  x2=x2_new;
  int x1odd = (x3 + x4 + x2 + param.parity) & 1;
  x1 = 2*x1h + x1odd;
  X = x4*X3X2X1+x3*X2X1+x2*X1+x1;
  sid = X>>1;

 }else if (kernel_type == EXTERIOR_KERNEL_Z){
  //data order: X3 X4 X2 X1h
  int za = sid / X1h;
  x1h = sid - za*X1h;
  int zb = za / X2;
  x2 = za - zb*X2;
  x3 = zb / X4;
  x4 = zb - x3*X4;
  int af = (x3 >= 3)?(X3-6):0;
  int x3_new = x3 + af;
  x3=x3_new;
  int x1odd = (x2 + x4 + x3 + param.parity) & 1;
  x1 = 2*x1h + x1odd;
  X = x4*X3X2X1+x3*X2X1+x2*X1+x1;
  sid = X>>1;
 }else if (kernel_type == EXTERIOR_KERNEL_T){
  //data order: X4 X3 X2 X1h
  int za = sid / X1h;
  x1h = sid - za*X1h;
  int zb = za / X2;
  x2 = za - zb*X2;
  x4 = zb / X3;
  x3 = zb - x4*X3;
  int af = (x4 >= 3)?(X4-6):0;
  int x4_new = x4 + af;
  sid +=Vsh*(x4_new -x4);
  x4=x4_new;
  int x1odd = (x2 + x3 + x4 + param.parity) & 1;
  x1 = 2*x1h + x1odd;
  X = 2*sid + x1odd;
 }

o00_re = o00_im = 0.f;
o01_re = o01_im = 0.f;
o02_re = o02_im = 0.f;
=======
#define MAT_MUL_V(VOUT, M, V)                   \
    spinorFloat VOUT##0_re = M##00_re * V##00_re; \
  VOUT##0_re -= M##00_im * V##00_im;            \
  VOUT##0_re += M##01_re * V##01_re;            \
  VOUT##0_re -= M##01_im * V##01_im;            \
  VOUT##0_re += M##02_re * V##02_re;            \
  VOUT##0_re -= M##02_im * V##02_im;            \
  spinorFloat VOUT##0_im = M##00_re * V##00_im; \
  VOUT##0_im += M##00_im * V##00_re;            \
  VOUT##0_im += M##01_re * V##01_im;            \
  VOUT##0_im += M##01_im * V##01_re;            \
  VOUT##0_im += M##02_re * V##02_im;            \
  VOUT##0_im += M##02_im * V##02_re;            \
  spinorFloat VOUT##1_re = M##10_re * V##00_re; \
  VOUT##1_re -= M##10_im * V##00_im;            \
  VOUT##1_re += M##11_re * V##01_re;            \
  VOUT##1_re -= M##11_im * V##01_im;            \
  VOUT##1_re += M##12_re * V##02_re;            \
  VOUT##1_re -= M##12_im * V##02_im;            \
  spinorFloat VOUT##1_im = M##10_re * V##00_im; \
  VOUT##1_im += M##10_im * V##00_re;            \
  VOUT##1_im += M##11_re * V##01_im;            \
  VOUT##1_im += M##11_im * V##01_re;            \
  VOUT##1_im += M##12_re * V##02_im;            \
  VOUT##1_im += M##12_im * V##02_re;            \
  spinorFloat VOUT##2_re = M##20_re * V##00_re; \
  VOUT##2_re -= M##20_im * V##00_im;            \
  VOUT##2_re += M##21_re * V##01_re;            \
  VOUT##2_re -= M##21_im * V##01_im;            \
  VOUT##2_re += M##22_re * V##02_re;            \
  VOUT##2_re -= M##22_im * V##02_im;            \
  spinorFloat VOUT##2_im = M##20_re * V##00_im; \
  VOUT##2_im += M##20_im * V##00_re;            \
  VOUT##2_im += M##21_re * V##01_im;            \
  VOUT##2_im += M##21_im * V##01_re;            \
  VOUT##2_im += M##22_re * V##02_im;            \
  VOUT##2_im += M##22_im * V##02_re;

#define ADJ_MAT_MUL_V(VOUT, M, V)               \
    spinorFloat VOUT##0_re = M##00_re * V##00_re; \
  VOUT##0_re += M##00_im * V##00_im;            \
  VOUT##0_re += M##10_re * V##01_re;            \
  VOUT##0_re += M##10_im * V##01_im;            \
  VOUT##0_re += M##20_re * V##02_re;            \
  VOUT##0_re += M##20_im * V##02_im;            \
  spinorFloat VOUT##0_im = M##00_re * V##00_im; \
  VOUT##0_im -= M##00_im * V##00_re;            \
  VOUT##0_im += M##10_re * V##01_im;            \
  VOUT##0_im -= M##10_im * V##01_re;            \
  VOUT##0_im += M##20_re * V##02_im;            \
  VOUT##0_im -= M##20_im * V##02_re;            \
  spinorFloat VOUT##1_re = M##01_re * V##00_re; \
  VOUT##1_re += M##01_im * V##00_im;            \
  VOUT##1_re += M##11_re * V##01_re;            \
  VOUT##1_re += M##11_im * V##01_im;            \
  VOUT##1_re += M##21_re * V##02_re;            \
  VOUT##1_re += M##21_im * V##02_im;            \
  spinorFloat VOUT##1_im = M##01_re * V##00_im; \
  VOUT##1_im -= M##01_im * V##00_re;            \
  VOUT##1_im += M##11_re * V##01_im;            \
  VOUT##1_im -= M##11_im * V##01_re;            \
  VOUT##1_im += M##21_re * V##02_im;            \
  VOUT##1_im -= M##21_im * V##02_re;            \
  spinorFloat VOUT##2_re = M##02_re * V##00_re; \
  VOUT##2_re += M##02_im * V##00_im;            \
  VOUT##2_re += M##12_re * V##01_re;            \
  VOUT##2_re += M##12_im * V##01_im;            \
  VOUT##2_re += M##22_re * V##02_re;            \
  VOUT##2_re += M##22_im * V##02_im;            \
  spinorFloat VOUT##2_im = M##02_re * V##00_im; \
  VOUT##2_im -= M##02_im * V##00_re;            \
  VOUT##2_im += M##12_re * V##01_im;            \
  VOUT##2_im -= M##12_im * V##01_re;            \
  VOUT##2_im += M##22_re * V##02_im;            \
  VOUT##2_im -= M##22_im * V##02_re;


#if (DD_IMPROVED==1)
#define NFACE 3
#else
#define NFACE 1
#endif

  const int *X = param.X;
  const int& fat_stride = param.gauge_stride;
#if (DD_IMPROVED == 1)
  const int& long_stride = param.long_gauge_stride;
#endif
#if (DD_PREC == 2) // half precision
  const float& fat_link_max = param.fat_link_max;
#endif

#if ((DD_LONG_RECON==9 || DD_LONG_RECON==13) && DD_IMPROVED==1)
#if (DD_PREC==0) // double precision
  double PHASE = 0.;
#else
  float PHASE = 0.f;
#endif
#endif

  int sid = blockIdx.x*blockDim.x + threadIdx.x;
  if(sid >= param.threads) return;


  const int X1X0 = X[1]*X[0];
  const int X2X1X0 = X[2]*X1X0;
#ifdef MULTI_GPU
#if (DD_IMPROVED == 1)
  const int X3X1X0 = X[3]*X1X0;
#endif
  const int half_volume = (X[0]*X[1]*X[2]*X[3] >> 1);
#endif
>>>>>>> f96193d0

  int za,zb; 
  int x0h;
  int y[4];
  int x0odd;
  int full_idx;

  if(kernel_type == INTERIOR_KERNEL){
    //data order: X4 X3 X2 X1h
    za = sid/(X[0]>>1);
    x0h = sid - za*(X[0]>>1);
    zb = za / X[1];
    y[1] = za - zb*X[1];
    y[3] = zb / X[2];
    y[2] = zb - y[3]*X[2];
    x0odd = (y[1] + y[2] + y[3] + param.parity) & 1;
    y[0] = 2*x0h + x0odd;
    full_idx = 2*sid + x0odd;
  }else{
    coordsFromFaceIndexStaggered<NFACE,2>(y, sid, param.parity, kernel_type, X);
    full_idx = ((y[3]*X[2] +y[2])*X[1] +y[1])*X[0]+y[0];
    sid = full_idx>>1;
  }


#if (DD_PREC == 0) // double precision
  o00_re = o00_im = 0.0;
  o01_re = o01_im = 0.0;
  o02_re = o02_im = 0.0;
#else 
  o00_re = o00_im = 0.f;
  o01_re = o01_im = 0.f;
  o02_re = o02_im = 0.f;
#endif
#if(DD_FAT_RECON == 13 || DD_FAT_RECON == 9)
int fat_sign = 1;
#endif
#if((DD_LONG_RECON == 13 || DD_LONG_RECON == 9) && DD_IMPROVED==1)
int long_sign = 1;
#endif

#ifdef PARALLEL_DIR
if (threadIdx.z & 1) 
#endif
{
  //direction: +X


<<<<<<< HEAD
#if (DD_RECON < 2)
  const int sign = (x4%2 == 1) ? -1 : 1;
#endif

  const int dir = 0;
=======
#if (DD_FAT_RECON == 12 || DD_FAT_RECON == 8)
  int fat_sign = (y[3]%2 == 1) ? -1 : 1;
#endif
#if ((DD_LONG_RECON == 12 || DD_LONG_RECON == 8) && DD_IMPROVED==1)
  int long_sign = (y[3]%2 == 1) ? -1 : 1;
#endif

  int ga_idx = sid;
>>>>>>> f96193d0

  int ga_idx = sid;
    
#ifdef MULTI_GPU
  if ( (kernel_type == INTERIOR_KERNEL && ( (!param.ghostDim[0]) || y[0] < (X[0]-1)) )|| (kernel_type == EXTERIOR_KERNEL_X && y[0] >= (X[0]-1) ))
#endif
<<<<<<< HEAD
	{
	    int sp_idx_1st_nbr = ((x1==X1m1) ? X-X1m1 : X+1) >> 1;
	    READ_FAT_MATRIX(FATLINK0TEX, dir, ga_idx);
	    int nbr_idx1 = sp_idx_1st_nbr + threadIdx.y*Vh;
	    int stride1 = sp_stride;
=======
  {
    int sp_idx_1st_nbr = ((y[0]==(X[0]-1)) ? full_idx-(X[0]-1) : full_idx+1) >> 1;
    READ_FAT_MATRIX(FATLINK0TEX, 0, ga_idx, fat_stride);
    int nbr_idx1 = sp_idx_1st_nbr;
    int stride1 = param.sp_stride;
>>>>>>> f96193d0
#if (DD_PREC == 2) //half precision
    int norm_idx1 = nbr_idx1;
#endif	   
#ifdef MULTI_GPU
<<<<<<< HEAD
	    if ( (kernel_type == EXTERIOR_KERNEL_X)){
		int space_con = (x4*X3X2+x3*X2+x2) >> 1;	
		if (x1 >= X1m1){
		    nbr_idx1 = param.ghostOffset[0] + 9*Vsh_x +(x1-X1m1)*Vsh_x+ space_con;
		    stride1 = 3*Vsh_x;
=======
    if ( (kernel_type == EXTERIOR_KERNEL_X)){
      int space_con = ((y[3]*X[2]+y[2])*X[1]+y[1])/2;	
      nbr_idx1 = param.ghostOffset[0][1] +(y[0]-(X[0]-1))*ghostFace[0]+ space_con;
      stride1 = NFACE*ghostFace[0];
>>>>>>> f96193d0
#if (DD_PREC == 2) //half precision
      norm_idx1 = param.ghostNormOffset[0][1] + (y[0]-(X[0]-1))*ghostFace[0]+ space_con;
#endif		    
<<<<<<< HEAD
		}
		
	    }
#endif
	    READ_1ST_NBR_SPINOR(SPINORTEX, nbr_idx1, stride1);
	    MAT_MUL_V(o, fat, i);    
	}
=======
      READ_1ST_NBR_SPINOR(GHOSTSPINORTEX, nbr_idx1, stride1);
      RECONSTRUCT_FAT_GAUGE_MATRIX(0, fat, sp_idx_1st_nbr, fat_sign);
      MAT_MUL_V(A, fat, i);    
      o00_re += A0_re;
      o00_im += A0_im;
      o01_re += A1_re;
      o01_im += A1_im;
      o02_re += A2_re;
      o02_im += A2_im;
    }else 
#endif
    {
      READ_1ST_NBR_SPINOR( SPINORTEX, nbr_idx1, stride1);
      RECONSTRUCT_FAT_GAUGE_MATRIX(0, fat, sp_idx_1st_nbr, fat_sign);
      MAT_MUL_V(A, fat, i);    
      o00_re += A0_re;
      o00_im += A0_im;
      o01_re += A1_re;
      o01_im += A1_im;
      o02_re += A2_re;
      o02_im += A2_im;
    }
  }

#if (DD_IMPROVED==1)
>>>>>>> f96193d0
#ifdef MULTI_GPU
  if ( (kernel_type == INTERIOR_KERNEL && ( (!param.ghostDim[0]) || y[0] < (X[0]-3)) )|| (kernel_type == EXTERIOR_KERNEL_X && y[0] >= (X[0]-3)))
#endif
<<<<<<< HEAD
	{
	    int sp_idx_3rd_nbr = ((x1 >= X1m3) ? X -X1m3 : X+3) >> 1;
	    READ_LONG_MATRIX(LONGLINK0TEX, dir, ga_idx);        
	    int nbr_idx3 = sp_idx_3rd_nbr + threadIdx.y*Vh;
	    int stride3 = sp_stride;    
=======
  {
    int sp_idx_3rd_nbr = ((y[0] >= (X[0]-3)) ? full_idx-(X[0]-3) : full_idx+3) >> 1;
    READ_LONG_MATRIX(LONGLINK0TEX, 0, ga_idx, long_stride);        
    READ_LONG_PHASE(LONGPHASE0TEX, 0, ga_idx, long_stride);
    int nbr_idx3 = sp_idx_3rd_nbr;
    int stride3 = param.sp_stride;    
>>>>>>> f96193d0
#if (DD_PREC == 2) //half precision
    int norm_idx3 = nbr_idx3;
#endif	 
    spinorFloat2 T0, T1, T2;
#ifdef MULTI_GPU
<<<<<<< HEAD
	    if ( (kernel_type == EXTERIOR_KERNEL_X)){
		int space_con = (x4*X3X2+x3*X2+x2)/2;		
		if (x1 >= X1m3){
		    nbr_idx3 = param.ghostOffset[0] + 9*Vsh_x +(x1-X1m3)*Vsh_x+ space_con;
		    stride3 = 3*Vsh_x;
=======
    if ( (kernel_type == EXTERIOR_KERNEL_X)){
      int space_con = ((y[3]*X[2]+y[2])*X[1] + y[1])/2;		
      nbr_idx3 = param.ghostOffset[0][1] + (y[0]-(X[0]-3))*ghostFace[0]+ space_con;
      stride3 = NFACE*ghostFace[0];
>>>>>>> f96193d0
#if (DD_PREC == 2) //half precision
      norm_idx3 = param.ghostNormOffset[0][1] + (y[0]-(X[0]-3))*ghostFace[0]+ space_con;
#endif	
<<<<<<< HEAD
		}
	    }
#endif
	    READ_3RD_NBR_SPINOR(SPINORTEX, nbr_idx3, stride3);   
	    RECONSTRUCT_GAUGE_MATRIX(dir, long, ga_idx, sign);	    
	    MAT_MUL_V(o, long, t);        
	}
    
}
=======
      READ_3RD_NBR_SPINOR(T, GHOSTSPINORTEX, nbr_idx3, stride3);
    } else
#endif
    {
      READ_3RD_NBR_SPINOR(T, SPINORTEX, nbr_idx3, stride3);
    }
    RECONSTRUCT_LONG_GAUGE_MATRIX(0, long, ga_idx, long_sign);
    MAT_MUL_V(B, long, t);        
    o00_re += B0_re;
    o00_im += B0_im;
    o01_re += B1_re;
    o01_im += B1_im;
    o02_re += B2_re;
    o02_im += B2_im;  
  }

#endif

} // direction: +X

>>>>>>> f96193d0

#ifdef PARALLEL_DIR
if (!(threadIdx.z & 1)) 
#endif
{
<<<<<<< HEAD
    // direction: -X
#if (DD_RECON < 2)
    const int sign = (x4%2 == 1) ? -1 : 1;
#endif
    const int dir =1;
=======
  // direction: -X
#if (DD_FAT_RECON == 12 || DD_FAT_RECON == 8)
  int fat_sign = (y[3]%2 == 1) ? -1 : 1;
#endif
#if ((DD_LONG_RECON == 12 || DD_LONG_RECON == 8) && DD_IMPROVED==1)
  int long_sign = (y[3]%2 == 1) ? -1 : 1;
#endif
  int dir =1;
>>>>>>> f96193d0

#ifdef MULTI_GPU
  int space_con = ((y[3]*X[2] + y[2])*X[1] + y[1]) >>1;
  if ( (kernel_type == INTERIOR_KERNEL && ( (!param.ghostDim[0]) || y[0] >= 1)) || (kernel_type == EXTERIOR_KERNEL_X && y[0] < 1))
#endif
  {
    int sp_idx_1st_nbr = ((y[0]==0) ? full_idx+(X[0]-1) : full_idx-1) >> 1;
    int fat_idx = sp_idx_1st_nbr;
#ifdef MULTI_GPU
<<<<<<< HEAD
	    if (x1 < 1){
	      fat_idx = Vh + space_con;
	    }
#endif
	    READ_FAT_MATRIX(FATLINK1TEX, dir, fat_idx);
	    int nbr_idx1 = sp_idx_1st_nbr + threadIdx.y*Vh;
	    int stride1 = sp_stride;
=======
    if ((y[0] -1) < 0){
      fat_idx = half_volume + space_con;
    }
#endif
    READ_FAT_MATRIX(FATLINK1TEX, dir, fat_idx, fat_stride);
    int nbr_idx1 = sp_idx_1st_nbr;
    int stride1 = param.sp_stride;
>>>>>>> f96193d0
#if (DD_PREC == 2) //half precision
    int norm_idx1 = nbr_idx1;
#endif	 
#ifdef MULTI_GPU
<<<<<<< HEAD
	    if (kernel_type == EXTERIOR_KERNEL_X){
	      if (x1 < 1){
		nbr_idx1 = param.ghostOffset[0] + (x1+2)*Vsh_x+ space_con;
		stride1 = 3*Vsh_x;
#if (DD_PREC == 2) //half precision
		norm_idx1 = param.ghostNormOffset[0] + (x1+2)*Vsh_x+ space_con;
#endif	
	      }        
	    }
#endif
	    READ_1ST_NBR_SPINOR(SPINORTEX, nbr_idx1, stride1);
	    ADJ_MAT_MUL_V(o, fat, i);       
	}
=======
    if (kernel_type == EXTERIOR_KERNEL_X){
      nbr_idx1 = param.ghostOffset[0][0] + (y[0]+NFACE-1)*ghostFace[0]+ space_con;
      stride1 = NFACE*ghostFace[0];
#if (DD_PREC == 2) //half precision
      norm_idx1 = param.ghostNormOffset[0][0]  + (y[0]+NFACE-1)*ghostFace[0]+ space_con;
#endif	
      READ_1ST_NBR_SPINOR(GHOSTSPINORTEX, nbr_idx1, stride1);
      RECONSTRUCT_FAT_GAUGE_MATRIX(1, fat, sp_idx_1st_nbr, fat_sign);
      ADJ_MAT_MUL_V(A, fat, i);       
      o00_re -= A0_re;
      o00_im -= A0_im;
      o01_re -= A1_re;
      o01_im -= A1_im;
      o02_re -= A2_re;
      o02_im -= A2_im;
    }else
#endif
    {
      READ_1ST_NBR_SPINOR( SPINORTEX, nbr_idx1, stride1);
      RECONSTRUCT_FAT_GAUGE_MATRIX(1, fat, sp_idx_1st_nbr, fat_sign);
      ADJ_MAT_MUL_V(A, fat, i);       
      o00_re -= A0_re;
      o00_im -= A0_im;
      o01_re -= A1_re;
      o01_im -= A1_im;
      o02_re -= A2_re;
      o02_im -= A2_im;
    }
  }

#if (DD_IMPROVED==1)
>>>>>>> f96193d0

#ifdef MULTI_GPU    
  if ( (kernel_type == INTERIOR_KERNEL && ( (!param.ghostDim[0]) || y[0] >= 3)) || (kernel_type == EXTERIOR_KERNEL_X && y[0] < 3))
#endif
  {
    int sp_idx_3rd_nbr = ((y[0]<3) ? full_idx+(X[0]-3): full_idx-3)>>1; 
    int long_idx = sp_idx_3rd_nbr;
#ifdef MULTI_GPU
<<<<<<< HEAD
	    if (x1 < 3){
	      long_idx =Vh + x1*X4X3X2h + space_con;
	    }    
#endif
	    READ_LONG_MATRIX(LONGLINK1TEX, dir, long_idx); 		
	    int nbr_idx3 = sp_idx_3rd_nbr + threadIdx.y*Vh;
	    int stride3 = sp_stride;
=======
    if ((y[0] -3) < 0){
      long_idx =half_volume + y[0]*(X[3]*X[2]*(X[1]>>1)) + space_con;
    }    
#endif
    READ_LONG_MATRIX(LONGLINK1TEX, dir, long_idx, long_stride); 		
    READ_LONG_PHASE(LONGPHASE1TEX, dir, long_idx, long_stride); 		
    int nbr_idx3 = sp_idx_3rd_nbr;
    int stride3 = param.sp_stride;
>>>>>>> f96193d0
#if (DD_PREC == 2) //half precision
    int norm_idx3 = nbr_idx3;
#endif	     
    spinorFloat2 T0, T1, T2;
#ifdef MULTI_GPU
<<<<<<< HEAD
	    if (kernel_type == EXTERIOR_KERNEL_X){
		if (x1 < 3){
		    nbr_idx3 = param.ghostOffset[0] + x1*Vsh_x+ space_con;
		    stride3 = 3*Vsh_x;
#if (DD_PREC == 2) //half precision
		    norm_idx3 = param.ghostNormOffset[0] + x1*Vsh_x+ space_con;
#endif
		}
	    }
#endif
	    READ_3RD_NBR_SPINOR(SPINORTEX, nbr_idx3, stride3);  
	    RECONSTRUCT_GAUGE_MATRIX(dir, long, sp_idx_3rd_nbr, sign);
	    ADJ_MAT_MUL_V(o, long, t);    
	}
    
=======
    if (kernel_type == EXTERIOR_KERNEL_X){
      nbr_idx3 = param.ghostOffset[0][0] + y[0]*ghostFace[0]+ space_con;
      stride3 = NFACE*ghostFace[0];
#if (DD_PREC == 2) //half precision
      norm_idx3 = param.ghostNormOffset[0][0]  + y[0]*ghostFace[0]+ space_con;
#endif
      READ_3RD_NBR_SPINOR(T, GHOSTSPINORTEX, nbr_idx3, stride3);  
    } else
#endif
    {
      READ_3RD_NBR_SPINOR(T, SPINORTEX, nbr_idx3, stride3);  
    }
    RECONSTRUCT_LONG_GAUGE_MATRIX(1, long, sp_idx_3rd_nbr, long_sign);
    ADJ_MAT_MUL_V(B, long, t);    
    o00_re -= B0_re;
    o00_im -= B0_im;
    o01_re -= B1_re;
    o01_im -= B1_im;
    o02_re -= B2_re;
    o02_im -= B2_im;  
  }
#endif

>>>>>>> f96193d0
}



#ifdef PARALLEL_DIR
if (threadIdx.z & 1) 
#endif
{
<<<<<<< HEAD
    //direction: +Y
#if (DD_RECON < 2)
  const int sign = ((x4+x1)%2 == 1) ? -1 : 1;
#endif
   
  const int dir = 2;

    int ga_idx = sid;

#ifdef MULTI_GPU
    int space_con = (x4*X3X1+x3*X1+x1) >> 1;
    if ( (kernel_type == INTERIOR_KERNEL && ((!param.ghostDim[1]) || x2 < X2m1))|| (kernel_type == EXTERIOR_KERNEL_Y && x2 >= X2m1))
#endif
	{
	    int sp_idx_1st_nbr = ((x2==X2m1) ? X-X2X1mX1 : X+X1) >> 1;
	    READ_FAT_MATRIX(FATLINK0TEX, dir, ga_idx);
	    int nbr_idx1 = sp_idx_1st_nbr + threadIdx.y*Vh;
	    int stride1 = sp_stride;
=======
  //direction: +Y
#if (DD_FAT_RECON == 12 || DD_FAT_RECON == 8)
  int fat_sign = ((y[3]+y[0])%2 == 1) ? -1 : 1;
#endif
#if ((DD_LONG_RECON == 12 || DD_LONG_RECON == 8) && DD_IMPROVED==1)
  int long_sign = ((y[3]+y[0])%2 == 1) ? -1 : 1;
#endif

  int ga_idx = sid;

#ifdef MULTI_GPU
  int space_con = ((y[3]*X[2]+y[2])*X[0]+y[0])/2;
  if ( (kernel_type == INTERIOR_KERNEL && ((!param.ghostDim[1]) || y[1] < (X[1]-1)))|| (kernel_type == EXTERIOR_KERNEL_Y && y[1] >= (X[1]-1)))
#endif
  {
    int sp_idx_1st_nbr = ((y[1]==(X[1]-1)) ? full_idx-(X1X0-X[0]) : full_idx+X[0]) >> 1;
    READ_FAT_MATRIX(FATLINK0TEX, 2, ga_idx, fat_stride);
    int nbr_idx1 = sp_idx_1st_nbr;
    int stride1 = param.sp_stride;
>>>>>>> f96193d0
#if (DD_PREC == 2) //half precision
    int norm_idx1 = nbr_idx1;
#endif	 
#ifdef MULTI_GPU
    if (kernel_type == EXTERIOR_KERNEL_Y){	    
      nbr_idx1 = param.ghostOffset[1][1] + (y[1]-(X[1]-1))*ghostFace[1]+ space_con;
      stride1 = NFACE*ghostFace[1];
#if (DD_PREC == 2) //half precision
      norm_idx1 = param.ghostNormOffset[1][1] + (y[1]-(X[1]-1))*ghostFace[1]+ space_con;
#endif		    
      READ_1ST_NBR_SPINOR(GHOSTSPINORTEX, nbr_idx1, stride1);
      RECONSTRUCT_FAT_GAUGE_MATRIX(2, fat, sp_idx_1st_nbr, fat_sign);
      MAT_MUL_V(A, fat, i);
      o00_re += A0_re;
      o00_im += A0_im;
      o01_re += A1_re;
      o01_im += A1_im;
      o02_re += A2_re;
      o02_im += A2_im;
    }else
#endif 
<<<<<<< HEAD
	    READ_1ST_NBR_SPINOR(SPINORTEX, nbr_idx1, stride1);
	    MAT_MUL_V(o, fat, i);
	}
    
=======
    {
      READ_1ST_NBR_SPINOR( SPINORTEX, nbr_idx1, stride1);
      RECONSTRUCT_FAT_GAUGE_MATRIX(2, fat, sp_idx_1st_nbr, fat_sign);
      MAT_MUL_V(A, fat, i);
      o00_re += A0_re;
      o00_im += A0_im;
      o01_re += A1_re;
      o01_im += A1_im;
      o02_re += A2_re;
      o02_im += A2_im;
    }
  }

#if (DD_IMPROVED==1)

>>>>>>> f96193d0
#ifdef MULTI_GPU
  if ( (kernel_type == INTERIOR_KERNEL && ((!param.ghostDim[1]) || y[1] < (X[1]-3)))|| (kernel_type == EXTERIOR_KERNEL_Y && y[1] >= (X[1]-3)))    
#endif
<<<<<<< HEAD
	{
	    int sp_idx_3rd_nbr = ((x2 >= X2m3 ) ? X-X2m3*X1 : X+3*X1) >> 1;    
	    READ_LONG_MATRIX(LONGLINK0TEX, dir, ga_idx);
	    int nbr_idx3 = sp_idx_3rd_nbr + threadIdx.y*Vh;
	    int stride3 = sp_stride;        
=======
  {
    int sp_idx_3rd_nbr = ((y[1] >= (X[1]-3) ) ? full_idx-(X[1]-3)*X[0] : full_idx+3*X[0]) >> 1;    
    READ_LONG_MATRIX(LONGLINK0TEX, 2, ga_idx, long_stride);
    READ_LONG_PHASE(LONGPHASE0TEX, 2, ga_idx, long_stride);
    int nbr_idx3 = sp_idx_3rd_nbr;
    int stride3 = param.sp_stride;        
>>>>>>> f96193d0
#if (DD_PREC == 2) //half precision
    int norm_idx3 = nbr_idx3;
#endif	 
    spinorFloat2 T0, T1, T2;
#ifdef MULTI_GPU
    if (kernel_type == EXTERIOR_KERNEL_Y){
      nbr_idx3 = param.ghostOffset[1][1] + (y[1]-(X[1]-3))*ghostFace[1]+ space_con;
      stride3 = NFACE*ghostFace[1];
#if (DD_PREC == 2) //half precision
      norm_idx3 = param.ghostNormOffset[1][1] + (y[1]-(X[1]-3))*ghostFace[1]+ space_con;
#endif		    
      READ_3RD_NBR_SPINOR(T, GHOSTSPINORTEX, nbr_idx3, stride3);
    } else
#endif    
<<<<<<< HEAD
	    READ_3RD_NBR_SPINOR(SPINORTEX, nbr_idx3, stride3);
	    RECONSTRUCT_GAUGE_MATRIX(dir, long, ga_idx, sign);
	    MAT_MUL_V(o, long, t);            
	}
=======
    {
      READ_3RD_NBR_SPINOR(T, SPINORTEX, nbr_idx3, stride3);
    }
    RECONSTRUCT_LONG_GAUGE_MATRIX(2, long, ga_idx, long_sign);
    MAT_MUL_V(B, long, t);            
    o00_re += B0_re;
    o00_im += B0_im;
    o01_re += B1_re;
    o01_im += B1_im;
    o02_re += B2_re;
    o02_im += B2_im;  
  }
#endif
>>>>>>> f96193d0
}

#ifdef PARALLEL_DIR
if (!(threadIdx.z & 1)) 
#endif
{
  //direction: -Y

<<<<<<< HEAD
#if (DD_RECON < 2)
    const int sign = ((x4+x1)%2 == 1) ? -1 : 1;
#endif

    const int dir=3;
=======
#if (DD_FAT_RECON == 12 || DD_FAT_RECON == 8)
  int fat_sign = ((y[3]+y[0])%2 == 1) ? -1 : 1;
#endif
#if ((DD_LONG_RECON == 12 || DD_LONG_RECON == 8) && DD_IMPROVED==1)
  int long_sign = ((y[3]+y[0])%2 == 1) ? -1 : 1;
#endif

  int dir=3;
>>>>>>> f96193d0
#ifdef MULTI_GPU
  int space_con = (y[3]*X[2]*X[0] + y[2]*X[0] + y[0]) >>1;    
  if ( (kernel_type == INTERIOR_KERNEL && ((!param.ghostDim[1]) || y[1] >= 1)) || (kernel_type == EXTERIOR_KERNEL_Y && y[1] < 1))
#endif
  {
    int sp_idx_1st_nbr = ((y[1]==0)    ? full_idx+(X1X0-X[0]) : full_idx-X[0]) >> 1;
    int fat_idx=sp_idx_1st_nbr;
#ifdef MULTI_GPU
<<<<<<< HEAD
	    if (x2 < 1){
		fat_idx = Vh + space_con;
	    }    
#endif
	    READ_FAT_MATRIX(FATLINK1TEX, dir, fat_idx);
	    int nbr_idx1 = sp_idx_1st_nbr + threadIdx.y*Vh;
	    int stride1 = sp_stride;
=======
    if ((y[1] -1) < 0){
      fat_idx = half_volume + space_con;
    }    
#endif
    READ_FAT_MATRIX(FATLINK1TEX, dir, fat_idx, fat_stride);
    int nbr_idx1 = sp_idx_1st_nbr;
    int stride1 = param.sp_stride;
>>>>>>> f96193d0
#if (DD_PREC == 2) //half precision
    int norm_idx1 = nbr_idx1;
#endif	 
#ifdef MULTI_GPU
<<<<<<< HEAD
	    if (kernel_type == EXTERIOR_KERNEL_Y){
		if (x2 < 1){
		    nbr_idx1 = param.ghostOffset[1] + (x2+2)*Vsh_y+ space_con;
		    stride1 = 3*Vsh_y;
=======
    if (kernel_type == EXTERIOR_KERNEL_Y){
      nbr_idx1 = param.ghostOffset[1][0] + (y[1]+NFACE-1)*ghostFace[1]+ space_con;
      stride1 = NFACE*ghostFace[1];
>>>>>>> f96193d0
#if (DD_PREC == 2) //half precision
      norm_idx1 = param.ghostNormOffset[1][0]  + (y[1]+NFACE-1)*ghostFace[1]+ space_con;
#endif	
      READ_1ST_NBR_SPINOR(GHOSTSPINORTEX, nbr_idx1, stride1);
      RECONSTRUCT_FAT_GAUGE_MATRIX(3, fat, sp_idx_1st_nbr, fat_sign);
      ADJ_MAT_MUL_V(A, fat, i);
      o00_re -= A0_re;
      o00_im -= A0_im;
      o01_re -= A1_re;
      o01_im -= A1_im;
      o02_re -= A2_re;
      o02_im -= A2_im;
    }else
#endif
<<<<<<< HEAD
	    READ_1ST_NBR_SPINOR(SPINORTEX, nbr_idx1, stride1);
	    ADJ_MAT_MUL_V(o, fat, i);
	}
    
=======
    {
      READ_1ST_NBR_SPINOR( SPINORTEX, nbr_idx1, stride1);
      RECONSTRUCT_FAT_GAUGE_MATRIX(3, fat, sp_idx_1st_nbr, fat_sign);
      ADJ_MAT_MUL_V(A, fat, i);
      o00_re -= A0_re;
      o00_im -= A0_im;
      o01_re -= A1_re;
      o01_im -= A1_im;
      o02_re -= A2_re;
      o02_im -= A2_im;
    }
  }

#if (DD_IMPROVED==1)

>>>>>>> f96193d0
#ifdef MULTI_GPU
  if ( (kernel_type == INTERIOR_KERNEL && ((!param.ghostDim[1]) || y[1] >= 3)) || (kernel_type == EXTERIOR_KERNEL_Y && y[1] < 3))
#endif
  {
    int sp_idx_3rd_nbr = ((y[1] < 3) ? full_idx + (X[1]-3)*X[0]: full_idx -3*X[0] )>> 1; 
    int long_idx = sp_idx_3rd_nbr;
#ifdef MULTI_GPU
<<<<<<< HEAD
	    if (x2 < 3){
		long_idx = Vh + x2*X4X3X1h + space_con;
	    }    
#endif
	    READ_LONG_MATRIX(LONGLINK1TEX, dir, long_idx); 
	    int nbr_idx3 = sp_idx_3rd_nbr + threadIdx.y*Vh;
	    int stride3 = sp_stride;    
=======
    if ((y[1]-3) < 0){
      long_idx = half_volume+ y[1]*(X[3]*X[2]*X[0] >> 1) + space_con;
    }    
#endif
    READ_LONG_MATRIX(LONGLINK1TEX, dir, long_idx, long_stride); 
    READ_LONG_PHASE(LONGPHASE1TEX, dir, long_idx, long_stride); 
    int nbr_idx3 = sp_idx_3rd_nbr;
    int stride3 = param.sp_stride;    
>>>>>>> f96193d0
#if (DD_PREC == 2) //half precision
    int norm_idx3 = nbr_idx3;
#endif	 
    spinorFloat2 T0, T1, T2;
#ifdef MULTI_GPU
<<<<<<< HEAD
	    if (kernel_type == EXTERIOR_KERNEL_Y){
		if (x2 < 3){
		    nbr_idx3 = param.ghostOffset[1] + x2*Vsh_y+ space_con;
		    stride3 = 3*Vsh_y;
#if (DD_PREC == 2) //half precision
		    norm_idx3 = param.ghostNormOffset[1]  + x2*Vsh_y+ space_con;
#endif
		}
	    }
#endif
	    READ_3RD_NBR_SPINOR(SPINORTEX, nbr_idx3, stride3);
	    RECONSTRUCT_GAUGE_MATRIX(dir, long, sp_idx_3rd_nbr,sign);
	    
	    ADJ_MAT_MUL_V(o, long, t);    
	}    
=======
    if (kernel_type == EXTERIOR_KERNEL_Y){
      nbr_idx3 = param.ghostOffset[1][0] + y[1]*ghostFace[1]+ space_con;
      stride3 = NFACE*ghostFace[1];
#if (DD_PREC == 2) //half precision
      norm_idx3 = param.ghostNormOffset[1][0]  + y[1]*ghostFace[1]+ space_con;
#endif
      READ_3RD_NBR_SPINOR(T, GHOSTSPINORTEX, nbr_idx3, stride3);
    } else
#endif
    {
      READ_3RD_NBR_SPINOR(T, SPINORTEX, nbr_idx3, stride3);
    }
    RECONSTRUCT_LONG_GAUGE_MATRIX(3, long, sp_idx_3rd_nbr,long_sign);
    ADJ_MAT_MUL_V(B, long, t);    
    o00_re -= B0_re;
    o00_im -= B0_im;
    o01_re -= B1_re;
    o01_im -= B1_im;
    o02_re -= B2_re;
    o02_im -= B2_im;  
  }    
#endif
>>>>>>> f96193d0
}

#ifdef PARALLEL_DIR
if (threadIdx.z & 1) 
#endif
{
  //direction: +Z

<<<<<<< HEAD
#if (DD_RECON < 2)
    const int sign = ((x4+x1+x2)%2 == 1) ? -1 : 1;
#endif

    const int dir = 4;

    int ga_idx = sid;

#ifdef MULTI_GPU
    int space_con = (x4*X2X1+x2*X1+x1) >> 1;
if ( (kernel_type == INTERIOR_KERNEL && ((!param.ghostDim[2]) || x3 < X3m1))|| (kernel_type == EXTERIOR_KERNEL_Z && x3 >= X3m1))
#endif
    {
	int sp_idx_1st_nbr = ((x3==X3m1) ? X-X3X2X1mX2X1 : X+X2X1) >> 1;
	READ_FAT_MATRIX(FATLINK0TEX, dir, ga_idx);
	int nbr_idx1 = sp_idx_1st_nbr + threadIdx.y*Vh;
	int stride1 = sp_stride;
=======
#if (DD_FAT_RECON == 12 || DD_FAT_RECON == 8)
  int fat_sign = ((y[3]+y[0]+y[1])%2 == 1) ? -1 : 1;
#endif
#if ((DD_LONG_RECON == 12 || DD_LONG_RECON == 8) && DD_IMPROVED==1)
  int long_sign = ((y[3]+y[0]+y[1])%2 == 1) ? -1 : 1;
#endif

  int ga_idx = sid;

#ifdef MULTI_GPU
  int space_con = ((y[3]*X[1]+y[1])*X[0]+y[0])/2;
  if ( (kernel_type == INTERIOR_KERNEL && ((!param.ghostDim[2]) || y[2] < (X[2]-1)))|| (kernel_type == EXTERIOR_KERNEL_Z && y[2] >= (X[2]-1)))
#endif
  {
    int sp_idx_1st_nbr = ((y[2]==(X[2]-1)) ? full_idx-(X[2]-1)*X1X0 : full_idx+X1X0) >> 1;
    READ_FAT_MATRIX(FATLINK0TEX, 4, ga_idx, fat_stride);
    int nbr_idx1 = sp_idx_1st_nbr;
    int stride1 = param.sp_stride;
>>>>>>> f96193d0
#if (DD_PREC == 2) //half precision
    int norm_idx1 = nbr_idx1;
#endif	 
#ifdef MULTI_GPU
    if (kernel_type == EXTERIOR_KERNEL_Z){	
      nbr_idx1 = param.ghostOffset[2][1] + (y[2]-(X[2]-1))*ghostFace[2]+ space_con;
      stride1 = NFACE*ghostFace[2];	    
#if (DD_PREC == 2) //half precision
      norm_idx1 = param.ghostNormOffset[2][1] + (y[2]-(X[2]-1))*ghostFace[2]+ space_con;
#endif		
<<<<<<< HEAD
	    }      
	}
#endif
	READ_1ST_NBR_SPINOR(SPINORTEX, nbr_idx1, stride1);
	MAT_MUL_V(o, fat, i);	 
=======
      READ_1ST_NBR_SPINOR(GHOSTSPINORTEX, nbr_idx1, stride1);
      RECONSTRUCT_FAT_GAUGE_MATRIX(4, fat, sp_idx_1st_nbr, fat_sign);
      MAT_MUL_V(A, fat, i);	 
      o00_re += A0_re;
      o00_im += A0_im;
      o01_re += A1_re;
      o01_im += A1_im;
      o02_re += A2_re;
      o02_im += A2_im;
    }else
#endif
    {
      READ_1ST_NBR_SPINOR( SPINORTEX, nbr_idx1, stride1);
      RECONSTRUCT_FAT_GAUGE_MATRIX(4, fat, sp_idx_1st_nbr, fat_sign);
      MAT_MUL_V(A, fat, i);	 
      o00_re += A0_re;
      o00_im += A0_im;
      o01_re += A1_re;
      o01_im += A1_im;
      o02_re += A2_re;
      o02_im += A2_im;
>>>>>>> f96193d0
    }
  }

#if (DD_IMPROVED==1)

#ifdef MULTI_GPU
  if ( (kernel_type == INTERIOR_KERNEL && ((!param.ghostDim[2]) || y[2] < (X[2]-3)))|| (kernel_type == EXTERIOR_KERNEL_Z && y[2] >= (X[2]-3)))
#endif
<<<<<<< HEAD
    {
	int sp_idx_3rd_nbr = ((x3>= X3m3)? X -X3m3*X2X1: X + 3*X2X1)>> 1;    
	READ_LONG_MATRIX(LONGLINK0TEX, dir, ga_idx);
	int nbr_idx3 = sp_idx_3rd_nbr + threadIdx.y*Vh;
	int stride3 = sp_stride;
=======
  {
    int sp_idx_3rd_nbr = ((y[2]>= (X[2]-3))? full_idx -(X[2]-3)*X1X0: full_idx + 3*X1X0)>> 1;    
    READ_LONG_MATRIX(LONGLINK0TEX, 4, ga_idx, long_stride);
    READ_LONG_PHASE(LONGPHASE0TEX, 4, ga_idx, long_stride);
    int nbr_idx3 = sp_idx_3rd_nbr;
    int stride3 = param.sp_stride;
>>>>>>> f96193d0
#if (DD_PREC == 2) //half precision
    int norm_idx3 = nbr_idx3;
#endif	 
    spinorFloat2 T0, T1, T2;
#ifdef MULTI_GPU
    if (kernel_type == EXTERIOR_KERNEL_Z){
      nbr_idx3 = param.ghostOffset[2][1] + (y[2]-(X[2]-3))*ghostFace[2]+ space_con;
      stride3 = NFACE*ghostFace[2];
#if (DD_PREC == 2) //half precision
<<<<<<< HEAD
		norm_idx3 = param.ghostNormOffset[2] + 3*Vsh_z + (x3-X3m3)*Vsh_z+ space_con;
#endif
	    }
	}
#endif
	READ_3RD_NBR_SPINOR(SPINORTEX, nbr_idx3, stride3);
	RECONSTRUCT_GAUGE_MATRIX(dir, long, ga_idx, sign);    
	MAT_MUL_V(o, long, t);        
=======
      norm_idx3 = param.ghostNormOffset[2][1] + (y[2]-(X[2]-3))*ghostFace[2]+ space_con;
#endif
      READ_3RD_NBR_SPINOR(T, GHOSTSPINORTEX, nbr_idx3, stride3);
    } else
#endif
    {
      READ_3RD_NBR_SPINOR(T, SPINORTEX, nbr_idx3, stride3);
>>>>>>> f96193d0
    }
    RECONSTRUCT_LONG_GAUGE_MATRIX(4, long, ga_idx, long_sign);
    MAT_MUL_V(B, long, t);        
    o00_re += B0_re;
    o00_im += B0_im;
    o01_re += B1_re;
    o01_im += B1_im;
    o02_re += B2_re;
    o02_im += B2_im;      
  }
#endif

}

#ifdef PARALLEL_DIR
if (!(threadIdx.z & 1)) 
#endif
{
  //direction: -Z

<<<<<<< HEAD
#if (DD_RECON < 2)
    const int sign = ((x4+x1+x2)%2 == 1) ? -1 : 1;
#endif

    const int dir = 5;
=======
#if (DD_FAT_RECON == 12 || DD_FAT_RECON == 8)
  int fat_sign = ((y[3]+y[0]+y[1])%2 == 1) ? -1 : 1;
#endif
#if ((DD_LONG_RECON == 12 || DD_LONG_RECON == 8) && DD_IMPROVED==1)
  int long_sign = ((y[3]+y[0]+y[1])%2 == 1) ? -1 : 1;
#endif

  int dir = 5;
>>>>>>> f96193d0

#ifdef MULTI_GPU
  int space_con = ((y[3]*X[1] + y[1])*X[0] + y[0]) >>1;    
  if ( (kernel_type == INTERIOR_KERNEL && ((!param.ghostDim[2]) || y[2] >= 1)) || (kernel_type == EXTERIOR_KERNEL_Z && y[2] < 1))
#endif
  {
    int sp_idx_1st_nbr = ((y[2]==0)    ? full_idx+(X[2]-1)*X1X0 : full_idx-X1X0) >> 1;
    int fat_idx = sp_idx_1st_nbr;
#ifdef MULTI_GPU
<<<<<<< HEAD
	    if (x3 < 1){
		fat_idx = Vh + space_con;
	    }    
#endif
	    READ_FAT_MATRIX(FATLINK1TEX, dir, fat_idx);
	    int nbr_idx1 = sp_idx_1st_nbr + threadIdx.y*Vh;
	    int stride1 = sp_stride;
=======
    if ((y[2] -1) < 0){
      fat_idx = half_volume + space_con;
    }    
#endif
    READ_FAT_MATRIX(FATLINK1TEX, dir, fat_idx, fat_stride);
    int nbr_idx1 = sp_idx_1st_nbr;
    int stride1 = param.sp_stride;
>>>>>>> f96193d0
#if (DD_PREC == 2) //half precision
    int norm_idx1 = nbr_idx1;
#endif	 
#ifdef MULTI_GPU
<<<<<<< HEAD
	    if (kernel_type == EXTERIOR_KERNEL_Z){
		if (x3 < 1){
		    nbr_idx1 = param.ghostOffset[2] + (x3+2)*Vsh_z+ space_con;
		    stride1 = 3*Vsh_z;
=======
    if (kernel_type == EXTERIOR_KERNEL_Z){
      nbr_idx1 = param.ghostOffset[2][0] + (y[2]+NFACE-1)*ghostFace[2]+ space_con;
      stride1 = NFACE*ghostFace[2];
>>>>>>> f96193d0
#if (DD_PREC == 2) //half precision
      norm_idx1 = param.ghostNormOffset[2][0]  + (y[2]+NFACE-1)*ghostFace[2]+ space_con;
#endif			    
<<<<<<< HEAD
		}        
	    }
#endif
	    READ_1ST_NBR_SPINOR(SPINORTEX, nbr_idx1, stride1);
	    ADJ_MAT_MUL_V(o, fat, i);
	}
    
=======
      READ_1ST_NBR_SPINOR(GHOSTSPINORTEX, nbr_idx1, stride1);
      RECONSTRUCT_FAT_GAUGE_MATRIX(5, fat, sp_idx_1st_nbr, fat_sign);
      ADJ_MAT_MUL_V(A, fat, i);
      o00_re -= A0_re;
      o00_im -= A0_im;
      o01_re -= A1_re;
      o01_im -= A1_im;
      o02_re -= A2_re;
      o02_im -= A2_im;
    } else
#endif
    {
      READ_1ST_NBR_SPINOR( SPINORTEX, nbr_idx1, stride1);
      RECONSTRUCT_FAT_GAUGE_MATRIX(5, fat, sp_idx_1st_nbr, fat_sign);
      ADJ_MAT_MUL_V(A, fat, i);
      o00_re -= A0_re;
      o00_im -= A0_im;
      o01_re -= A1_re;
      o01_im -= A1_im;
      o02_re -= A2_re;
      o02_im -= A2_im;
    }
  }

#if (DD_IMPROVED==1)

>>>>>>> f96193d0
#ifdef MULTI_GPU
  if ( (kernel_type == INTERIOR_KERNEL && ((!param.ghostDim[2]) || y[2] >= 3)) || (kernel_type == EXTERIOR_KERNEL_Z && y[2] < 3))
#endif
  {
    int sp_idx_3rd_nbr = ((y[2] <3) ? full_idx + (X[2]-3)*X1X0: full_idx - 3*X1X0)>>1;
    int long_idx = sp_idx_3rd_nbr;
#ifdef MULTI_GPU
<<<<<<< HEAD
	    if (x3 < 3){
		long_idx = Vh + x3*X4X2X1h + space_con;
	    }    
#endif
	    READ_LONG_MATRIX(LONGLINK1TEX, dir, long_idx);         
	    int nbr_idx3 = sp_idx_3rd_nbr + threadIdx.y*Vh;
	    int stride3 = sp_stride;    
=======
    if ((y[2] -3) < 0){
      long_idx = half_volume + y[2]*(X3X1X0 >> 1) + space_con;
    }    
#endif
    READ_LONG_MATRIX(LONGLINK1TEX, dir, long_idx, long_stride);         
    READ_LONG_PHASE(LONGPHASE1TEX, dir, long_idx, long_stride);         
    int nbr_idx3 = sp_idx_3rd_nbr;
    int stride3 = param.sp_stride;    
>>>>>>> f96193d0
#if (DD_PREC == 2) //half precision
    int norm_idx3 = nbr_idx3;
#endif	 
    spinorFloat2 T0, T1, T2;
#ifdef MULTI_GPU
<<<<<<< HEAD
	    if (kernel_type == EXTERIOR_KERNEL_Z){
		if (x3 < 3){
		    nbr_idx3 = param.ghostOffset[2] + x3*Vsh_z+ space_con;
		    stride3 = 3*Vsh_z;
=======
    if (kernel_type == EXTERIOR_KERNEL_Z){
      nbr_idx3 = param.ghostOffset[2][0] + y[2]*ghostFace[2]+ space_con;
      stride3 = NFACE*ghostFace[2];
>>>>>>> f96193d0
#if (DD_PREC == 2) //half precision
      norm_idx3 = param.ghostNormOffset[2][0]  + y[2]*ghostFace[2]+ space_con;
#endif			    
<<<<<<< HEAD
		}
	    }
#endif
	    READ_3RD_NBR_SPINOR(SPINORTEX, nbr_idx3, stride3);
	    RECONSTRUCT_GAUGE_MATRIX(dir, long, sp_idx_3rd_nbr,sign);
	    ADJ_MAT_MUL_V(o, long, t);    
	}
=======
      READ_3RD_NBR_SPINOR(T, GHOSTSPINORTEX, nbr_idx3, stride3);
    } else
#endif
    {
      READ_3RD_NBR_SPINOR(T, SPINORTEX, nbr_idx3, stride3);
    }
    RECONSTRUCT_LONG_GAUGE_MATRIX(5, long, sp_idx_3rd_nbr,long_sign);
    ADJ_MAT_MUL_V(B, long, t);    	    
    o00_re -= B0_re;
    o00_im -= B0_im;
    o01_re -= B1_re;
    o01_im -= B1_im;
    o02_re -= B2_re;
    o02_im -= B2_im;    
  }
#endif
>>>>>>> f96193d0
}

#ifdef PARALLEL_DIR
if (threadIdx.z & 1) 
#endif
{
<<<<<<< HEAD
    //direction: +T
#if (DD_RECON < 2)
  const int sign = (x4 >= (X4-3)) ? -1 : 1;
#endif

  const int dir = 6;

    int ga_idx = sid;

#ifdef MULTI_GPU
    int space_con = (x3*X2X1+x2*X1+x1) >> 1;
    if ( (kernel_type == INTERIOR_KERNEL && ((!param.ghostDim[3]) || x4 < X4m1))|| (kernel_type == EXTERIOR_KERNEL_T && x4 >= X4m1))
#endif
	{    
	    int sp_idx_1st_nbr = ((x4==X4m1) ? X-X4X3X2X1mX3X2X1 : X+X3X2X1) >> 1;
	    READ_FAT_MATRIX(FATLINK0TEX, dir, ga_idx);
	    int nbr_idx1 = sp_idx_1st_nbr + threadIdx.y*Vh;
	    int stride1 = sp_stride;
=======
  //direction: +T
#if (DD_FAT_RECON == 12 || DD_FAT_RECON == 8)
  int fat_sign = (y[3] >= (X4-1)) ? time_boundary : 1;
#endif
#if ((DD_LONG_RECON == 12 || DD_LONG_RECON == 8) && DD_IMPROVED==1)
  int long_sign = (y[3] >= (X4-3)) ? time_boundary : 1;
#endif

  int ga_idx = sid;

#ifdef MULTI_GPU
  int space_con = (y[2]*X1X0+y[1]*X[0]+y[0])/2;
  if ( (kernel_type == INTERIOR_KERNEL && ((!param.ghostDim[3]) || y[3] < (X[3]-1)))|| (kernel_type == EXTERIOR_KERNEL_T && y[3] >= (X[3]-1)))
#endif
  {    
    int sp_idx_1st_nbr = ((y[3]==(X[3]-1)) ? full_idx-(X[3]-1)*X2X1X0 : full_idx+X2X1X0) >> 1;
    READ_FAT_MATRIX(FATLINK0TEX, 6, ga_idx, fat_stride);
    int nbr_idx1 = sp_idx_1st_nbr;
    int stride1 = param.sp_stride;
>>>>>>> f96193d0
#if (DD_PREC == 2) //half precision
    int norm_idx1 = nbr_idx1;
#endif
#ifdef MULTI_GPU
    if (kernel_type == EXTERIOR_KERNEL_T){      
      nbr_idx1 = param.ghostOffset[3][1] + (y[3]-(X[3]-1))*ghostFace[3]+ space_con;
      stride1 = NFACE*ghostFace[3];
#if (DD_PREC == 2) //half precision
<<<<<<< HEAD
		    norm_idx1 = param.ghostNormOffset[3] + 3*Vsh_t + (x4-X4m1)*Vsh_t+ space_con;
#endif
		}
	    }
#endif
	    READ_1ST_NBR_SPINOR(SPINORTEX, nbr_idx1, stride1);    
	    MAT_MUL_V(o, fat, i);
	}

    
=======
      norm_idx1 = param.ghostNormOffset[3][1] + (y[3]-(X[3]-1))*ghostFace[3]+ space_con;
#endif
      READ_1ST_NBR_SPINOR( GHOSTSPINORTEX, nbr_idx1, stride1);    
      RECONSTRUCT_FAT_GAUGE_MATRIX(6, fat, sp_idx_1st_nbr, fat_sign);
      MAT_MUL_V(A, fat, i);
      o00_re += A0_re;
      o00_im += A0_im;
      o01_re += A1_re;
      o01_im += A1_im;
      o02_re += A2_re;
      o02_im += A2_im;
    }else
#endif
    {
      READ_1ST_NBR_SPINOR( SPINORTEX, nbr_idx1, stride1);    
      RECONSTRUCT_FAT_GAUGE_MATRIX(6, fat, sp_idx_1st_nbr, fat_sign);
      MAT_MUL_V(A, fat, i);
      o00_re += A0_re;
      o00_im += A0_im;
      o01_re += A1_re;
      o01_im += A1_im;
      o02_re += A2_re;
      o02_im += A2_im;
    }
  }


#if (DD_IMPROVED==1)

>>>>>>> f96193d0
#ifdef MULTI_GPU
  if ( (kernel_type == INTERIOR_KERNEL && ((!param.ghostDim[3]) || y[3] < (X[3]-3)))|| (kernel_type == EXTERIOR_KERNEL_T && y[3] >= (X[3]-3)))
#endif
<<<<<<< HEAD
	{
	    int sp_idx_3rd_nbr = ((x4>=X4m3)? X -X4m3*X3X2X1 : X + 3*X3X2X1)>> 1;     
	    READ_LONG_MATRIX(LONGLINK0TEX, dir, ga_idx);    
	    int nbr_idx3 = sp_idx_3rd_nbr + threadIdx.y*Vh;
	    int stride3 = sp_stride;    
=======
  {
    int sp_idx_3rd_nbr = ((y[3]>=(X[3]-3))? full_idx -(X[3]-3)*X2X1X0 : full_idx + 3*X2X1X0)>> 1;     
    READ_LONG_MATRIX(LONGLINK0TEX, 6, ga_idx, long_stride);    
    READ_LONG_PHASE(LONGPHASE0TEX, 6, ga_idx, long_stride);    
    int nbr_idx3 = sp_idx_3rd_nbr;
    int stride3 = param.sp_stride;    
>>>>>>> f96193d0
#if (DD_PREC == 2) //half precision
    int norm_idx3 = nbr_idx3;
#endif
    spinorFloat2 T0, T1, T2;
#ifdef MULTI_GPU
    if (kernel_type == EXTERIOR_KERNEL_T){
      nbr_idx3 = param.ghostOffset[3][1] + (y[3]-(X[3]-3))*ghostFace[3]+ space_con;
      stride3 = NFACE*ghostFace[3];
#if (DD_PREC == 2) //half precision
<<<<<<< HEAD
		    norm_idx3 = param.ghostNormOffset[3] + 3*Vsh_t + (x4-X4m3)*Vsh_t+ space_con;
#endif
		}
	    }
#endif
	    
	    READ_3RD_NBR_SPINOR(SPINORTEX, nbr_idx3, stride3); 
	    RECONSTRUCT_GAUGE_MATRIX(dir, long, ga_idx, sign);
	    MAT_MUL_V(o, long, t);    
	}
=======
      norm_idx3 = param.ghostNormOffset[3][1] + (y[3]-(X[3]-3))*ghostFace[3]+ space_con;
#endif
      READ_3RD_NBR_SPINOR(T, GHOSTSPINORTEX, nbr_idx3, stride3); 
    } else
#endif
    {
      READ_3RD_NBR_SPINOR(T, SPINORTEX, nbr_idx3, stride3); 
    }
    RECONSTRUCT_LONG_GAUGE_MATRIX(6, long, ga_idx, long_sign);
    MAT_MUL_V(B, long, t);    
    o00_re += B0_re;
    o00_im += B0_im;
    o01_re += B1_re;
    o01_im += B1_im;
    o02_re += B2_re;
    o02_im += B2_im;      
  }
#endif
>>>>>>> f96193d0
}

#ifdef PARALLEL_DIR
if (!(threadIdx.z & 1)) 
#endif
{
<<<<<<< HEAD
    //direction: -T
#if (DD_RECON < 2)
  const int sign = ( ((x4+X4m3)%X4)>= X4m3 ) ? -1 : 1;
#endif
    
  const int dir = 7;

#ifdef MULTI_GPU
    int space_con = (x3*X2X1+x2*X1+x1)/2;
    if ((kernel_type == INTERIOR_KERNEL && ((!param.ghostDim[3]) || x4 >= 1)) || (kernel_type == EXTERIOR_KERNEL_T && x4 < 1))
#endif
	{
	    int sp_idx_1st_nbr = ((x4==0)    ? X+X4X3X2X1mX3X2X1 : X-X3X2X1) >> 1;
	    int fat_idx = sp_idx_1st_nbr;    
	    int nbr_idx1 = sp_idx_1st_nbr + threadIdx.y*Vh;
	    int stride1 = sp_stride;
=======
  //direction: -T
#if (DD_FAT_RECON == 12 || DD_FAT_RECON == 8)
  int fat_sign = ( ((y[3]+(X[3]-1))%X[3])>= (X[3]-1) ) ? time_boundary : 1;
#endif
#if ((DD_LONG_RECON == 12 || DD_LONG_RECON == 8) && DD_IMPROVED==1)
  int long_sign = ( ((y[3]+(X[3]-3))%X[3])>= (X[3]-3) ) ? time_boundary : 1;
#endif

  int dir = 7;

#ifdef MULTI_GPU
  int space_con = (y[2]*X1X0+y[1]*X[0]+y[0])/2;
  if ((kernel_type == INTERIOR_KERNEL && ((!param.ghostDim[3]) || y[3] >= 1)) || (kernel_type == EXTERIOR_KERNEL_T && y[3] < 1))
#endif
  {
    int sp_idx_1st_nbr = ((y[3]==0)    ? full_idx+(X[3]-1)*X2X1X0 : full_idx-X2X1X0) >> 1;
    int fat_idx = sp_idx_1st_nbr;    
    int nbr_idx1 = sp_idx_1st_nbr;
    int stride1 = param.sp_stride;
>>>>>>> f96193d0
#if (DD_PREC == 2) //half precision
    int norm_idx1 = nbr_idx1;
#endif
#ifdef MULTI_GPU
<<<<<<< HEAD
	    if (kernel_type == EXTERIOR_KERNEL_T){
		if (x4 < 1){
		    fat_idx = Vh + space_con;
		}
		
		if (x4 < 1){
		    nbr_idx1 = param.ghostOffset[3] + (x4+2)*Vsh_t+ space_con;
		    stride1 = 3*Vsh_t;
=======
    if (kernel_type == EXTERIOR_KERNEL_T){
      if ( (y[3] - 1) < 0){
        fat_idx = half_volume + space_con;
      }

      nbr_idx1 = param.ghostOffset[3][0] + (y[3]+NFACE-1)*ghostFace[3]+ space_con;
      stride1 = NFACE*ghostFace[3];
>>>>>>> f96193d0
#if (DD_PREC == 2) //half precision
      norm_idx1 = param.ghostNormOffset[3][0]  + (y[3]+NFACE-1)*ghostFace[3]+ space_con;
#endif		    
<<<<<<< HEAD
		}        	
	    }
#endif
	    READ_FAT_MATRIX(FATLINK1TEX, dir, fat_idx);
	    READ_1ST_NBR_SPINOR(SPINORTEX, nbr_idx1, stride1);
	    ADJ_MAT_MUL_V(o, fat, i);
	}
    
=======
      READ_1ST_NBR_SPINOR(GHOSTSPINORTEX, nbr_idx1, stride1);
      READ_FAT_MATRIX(FATLINK1TEX, dir, fat_idx, fat_stride);
      RECONSTRUCT_FAT_GAUGE_MATRIX(7, fat, sp_idx_1st_nbr, fat_sign);
      ADJ_MAT_MUL_V(A, fat, i);
      o00_re -= A0_re;
      o00_im -= A0_im;
      o01_re -= A1_re;
      o01_im -= A1_im;
      o02_re -= A2_re;
      o02_im -= A2_im;
    } else
#endif
    {
      READ_1ST_NBR_SPINOR( SPINORTEX, nbr_idx1, stride1);
      READ_FAT_MATRIX(FATLINK1TEX, dir, fat_idx, fat_stride);
      RECONSTRUCT_FAT_GAUGE_MATRIX(7, fat, sp_idx_1st_nbr, fat_sign);
      ADJ_MAT_MUL_V(A, fat, i);
      o00_re -= A0_re;
      o00_im -= A0_im;
      o01_re -= A1_re;
      o01_im -= A1_im;
      o02_re -= A2_re;
      o02_im -= A2_im;
    }
  }

#if (DD_IMPROVED==1)

>>>>>>> f96193d0
#ifdef MULTI_GPU
  if ( (kernel_type == INTERIOR_KERNEL && ((!param.ghostDim[3]) || y[3] >= 3)) || (kernel_type == EXTERIOR_KERNEL_T && y[3] < 3))
#endif
<<<<<<< HEAD
	{
	    int sp_idx_3rd_nbr = ((x4<3) ? X + X4m3*X3X2X1: X - 3*X3X2X1) >> 1;
	    int long_idx = sp_idx_3rd_nbr;
	    int nbr_idx3 = sp_idx_3rd_nbr + threadIdx.y*Vh;
	    int stride3 = sp_stride;
=======
  {
    int sp_idx_3rd_nbr = ((y[3]<3) ? full_idx + (X[3]-3)*X2X1X0: full_idx - 3*X2X1X0) >> 1;
    int long_idx = sp_idx_3rd_nbr;
    int nbr_idx3 = sp_idx_3rd_nbr;
    int stride3 = param.sp_stride;
>>>>>>> f96193d0
#if (DD_PREC == 2) //half precision
    int norm_idx3 = nbr_idx3;
#endif	    
    spinorFloat2 T0, T1, T2;
#ifdef MULTI_GPU
<<<<<<< HEAD
	    if (kernel_type == EXTERIOR_KERNEL_T){
		if (x4 < 3){
		    long_idx = Vh + x4*Vsh_t+ space_con;
		}	
		if (x4 < 3){
		    nbr_idx3 = param.ghostOffset[3] + x4*Vsh_t+ space_con;
		    stride3 = 3*Vsh_t;
=======
    if (kernel_type == EXTERIOR_KERNEL_T){
      if ( (y[3] - 3) < 0){
        long_idx = half_volume + y[3]*ghostFace[3]+ space_con;
      }	
      nbr_idx3 = param.ghostOffset[3][0] + y[3]*ghostFace[3]+ space_con;
      stride3 = NFACE*ghostFace[3];
>>>>>>> f96193d0
#if (DD_PREC == 2) //half precision
      norm_idx3 = param.ghostNormOffset[3][0]  + y[3]*ghostFace[3]+ space_con;
#endif		    
<<<<<<< HEAD
		}
	    }
#endif	    
	    READ_LONG_MATRIX(LONGLINK1TEX, dir, long_idx);
	    READ_3RD_NBR_SPINOR(SPINORTEX, nbr_idx3, stride3);       
	    RECONSTRUCT_GAUGE_MATRIX(dir, long, sp_idx_3rd_nbr, sign);    
	    ADJ_MAT_MUL_V(o, long, t);    

#ifdef PARALLEL_DIR
	    // send the backward gathers to shared memory
	    s[0*SHARED_STRIDE] = o00_re;
	    s[1*SHARED_STRIDE] = o00_im;
	    s[2*SHARED_STRIDE] = o01_re;
	    s[3*SHARED_STRIDE] = o01_im;
	    s[4*SHARED_STRIDE] = o02_re;
	    s[5*SHARED_STRIDE] = o02_im;
#endif
	    
	}        
=======
      READ_3RD_NBR_SPINOR(T, GHOSTSPINORTEX, nbr_idx3, stride3);       
    } else
#endif	  
    {  
      READ_3RD_NBR_SPINOR(T, SPINORTEX, nbr_idx3, stride3);       
    }
    READ_LONG_MATRIX(LONGLINK1TEX, dir, long_idx, long_stride);
    READ_LONG_PHASE(LONGPHASE1TEX, dir, long_idx, long_stride);


    RECONSTRUCT_LONG_GAUGE_MATRIX(7, long, sp_idx_3rd_nbr, long_sign);
    ADJ_MAT_MUL_V(B, long, t);    
    o00_re -= B0_re;
    o00_im -= B0_im;
    o01_re -= B1_re;
    o01_im -= B1_im;
    o02_re -= B2_re;
    o02_im -= B2_im;
  }        
#endif
>>>>>>> f96193d0
}

#ifdef PARALLEL_DIR
__syncthreads();

// add the forward gathers to the backward gathers and save
if (threadIdx.z & 1) {
  o00_re += s[0*SHARED_STRIDE];
  o00_im += s[1*SHARED_STRIDE];
  o01_re += s[2*SHARED_STRIDE];
  o01_im += s[3*SHARED_STRIDE];
  o02_re += s[4*SHARED_STRIDE];
  o02_im += s[5*SHARED_STRIDE];
#else
  {
#endif

#if (DD_DAG == 1)
{
  o00_re = - o00_re;
  o00_im = - o00_im;
  o01_re = - o01_re;
  o01_im = - o01_im;
  o02_re = - o02_re;
  o02_im = - o02_im;
}

#endif

#ifdef DSLASH_AXPY
#ifdef MULTI_GPU
if (kernel_type == INTERIOR_KERNEL){
  READ_ACCUM(ACCUMTEX,sid);
  o00_re = -o00_re + a*accum0.x;
  o00_im = -o00_im + a*accum0.y;
  o01_re = -o01_re + a*accum1.x;
  o01_im = -o01_im + a*accum1.y;
  o02_re = -o02_re + a*accum2.x;
  o02_im = -o02_im + a*accum2.y;
}else{
  o00_re = -o00_re;
  o00_im = -o00_im;
  o01_re = -o01_re;
  o01_im = -o01_im;
  o02_re = -o02_re;
  o02_im = -o02_im;
}
#else
<<<<<<< HEAD
 READ_ACCUM(ACCUMTEX, sid + threadIdx.y*Vh);
=======
READ_ACCUM(ACCUMTEX,sid);
>>>>>>> f96193d0
o00_re = -o00_re + a*accum0.x;
o00_im = -o00_im + a*accum0.y;
o01_re = -o01_re + a*accum1.x;
o01_im = -o01_im + a*accum1.y;
o02_re = -o02_re + a*accum2.x;
o02_im = -o02_im + a*accum2.y;
#endif //MULTI_GPU
#endif // DSLASH_AXPY

#ifdef MULTI_GPU
//if (kernel_type == EXTERIOR_KERNEL_T){
<<<<<<< HEAD
if (kernel_type != INTERIOR_KERNEL) READ_AND_SUM_SPINOR(INTERTEX, sid+threadIdx.y*Vh);
=======
if (kernel_type != INTERIOR_KERNEL){
  READ_AND_SUM_SPINOR(INTERTEX, sid);
}
>>>>>>> f96193d0
#endif


// write spinor field back to device memory
<<<<<<< HEAD
 WRITE_SPINOR(out, sid+threadIdx.y*Vh);
  }
=======
WRITE_SPINOR(out, sid, param.sp_stride);

>>>>>>> f96193d0

// undefine to prevent warning when precision is changed
#undef time_boundary

#undef spinorFloat
#undef spinorFloat2
#undef SHARED_STRIDE

#undef g00_re
#undef g00_im
#undef g01_re
#undef g01_im
#undef g02_re
#undef g02_im
#undef g10_re
#undef g10_im
#undef g11_re
#undef g11_im
#undef g12_re
#undef g12_im
#undef g20_re
#undef g20_im
#undef g21_re
#undef g21_im
#undef g22_re
#undef g22_im

#undef fat_re
#undef fat_im

#undef fat00_re
#undef fat00_im
#undef fat01_re
#undef fat01_im
#undef fat02_re
#undef fat02_im
#undef fat10_re
#undef fat10_im
#undef fat11_re
#undef fat11_im
#undef fat12_re
#undef fat12_im
#undef fat20_re
#undef fat20_im
#undef fat21_re
#undef fat21_im
#undef fat22_re
#undef fat22_im

#undef long00_re
#undef long00_im
#undef long01_re
#undef long01_im
#undef long02_re
#undef long02_im
#undef long10_re
#undef long10_im
#undef long11_re
#undef long11_im
#undef long12_re
#undef long12_im
#undef long20_re
#undef long20_im
#undef long21_re
#undef long21_im
#undef long22_re
#undef long22_im

#undef long_re
#undef long_im

#undef i00_re
#undef i00_im
#undef i01_re
#undef i01_im
#undef i02_re
#undef i02_im

#undef t00_re
#undef t00_im
#undef t01_re
#undef t01_im
#undef t02_re
#undef t02_im

#undef SHARED_FLOATS_PER_THREAD
#undef kernel_type

#undef o00_re
#undef o00_im
#undef o01_re
#undef o01_im
#undef o02_re
#undef o02_im

#undef NFACE

#undef VOLATILE<|MERGE_RESOLUTION|>--- conflicted
+++ resolved
@@ -33,8 +33,6 @@
 #define spinorFloat float
 #define spinorFloat2 float2
 //float2 I0, I1, I2;
-
-
 
 #define i00_re I0.x
 #define i00_im I0.y
@@ -224,244 +222,35 @@
 #define VOLATILE volatile
 #endif
 
-<<<<<<< HEAD
-#if (PARALLEL_DIR || DD_PREC==0)
+#ifdef PARALLEL_DIR
 
 extern __shared__ spinorFloat s_data[];
 
-=======
-/*
->>>>>>> f96193d0
 // output spinor
 #if (DD_PREC == 0)
-#if (__COMPUTE_CAPABILITY__ >= 200)
-#define SHARED_STRIDE 16 // to avoid bank conflicts on Fermi
+#define SHARED_STRIDE 16 // to avoid bank conflicts on Fermi+
 #else
-#define SHARED_STRIDE  8 // to avoid bank conflicts on G80 and GT200
-<<<<<<< HEAD
-#endif // __COMPUTE_CAPABILITY__
-
-=======
-#endif
-extern __shared__ spinorFloat sd_data[];
-VOLATILE spinorFloat *s = sd_data + SHARED_FLOATS_PER_THREAD*SHARED_STRIDE*(threadIdx.x/SHARED_STRIDE)
-  + (threadIdx.x % SHARED_STRIDE);
->>>>>>> f96193d0
-#else
-#if (__COMPUTE_CAPABILITY__ >= 200)
-#define SHARED_STRIDE 32 // to avoid bank conflicts on Fermi
-#else
-#define SHARED_STRIDE 16 // to avoid bank conflicts on G80 and GT200
-<<<<<<< HEAD
-#endif // __COMPUTE_CAPABILITY__
-#endif // DD_PREC
+#define SHARED_STRIDE 32 // to avoid bank conflicts on Fermi+
+#endif
 
 VOLATILE spinorFloat *s = s_data + 
   SHARED_FLOATS_PER_THREAD*SHARED_STRIDE*((threadIdx.x+blockDim.x*threadIdx.y)/SHARED_STRIDE)
   + ((threadIdx.x+blockDim.x*threadIdx.y) % SHARED_STRIDE);
 
-#endif // PARALLEL_DIR || DD_PREC==0
+#endif // PARALLEL_DIR
 
 
 // output spinor
-
-#if (DD_PREC==0 && !PARALLEL_DIR)
-=======
-#endif
-  extern __shared__ spinorFloat ss_data[];
-VOLATILE spinorFloat *s = ss_data + SHARED_FLOATS_PER_THREAD*SHARED_STRIDE*(threadIdx.x/SHARED_STRIDE)
-  + (threadIdx.x % SHARED_STRIDE);
-#endif
-  // output spinor
->>>>>>> f96193d0
-#define o00_re s[0*SHARED_STRIDE]
-#define o00_im s[1*SHARED_STRIDE]
-#define o01_re s[2*SHARED_STRIDE]
-#define o01_im s[3*SHARED_STRIDE]
-#define o02_re s[4*SHARED_STRIDE]
-#define o02_im s[5*SHARED_STRIDE]
-<<<<<<< HEAD
-#else
-=======
-*/
->>>>>>> f96193d0
 spinorFloat o00_re;
 spinorFloat o00_im;
 spinorFloat o01_re;
 spinorFloat o01_im;
 spinorFloat o02_re;
 spinorFloat o02_im;
-<<<<<<< HEAD
-#endif
-=======
->>>>>>> f96193d0
 
 #include "read_gauge.h"
 #include "io_spinor.h"
 
-<<<<<<< HEAD
-#define MAT_MUL_V(VOUT, M, V)			 \
-  VOUT##00_re += M##00_re * V##00_re;		 \
-  VOUT##00_re -= M##00_im * V##00_im;            \
-  VOUT##00_re += M##01_re * V##01_re;            \
-  VOUT##00_re -= M##01_im * V##01_im;            \
-  VOUT##00_re += M##02_re * V##02_re;            \
-  VOUT##00_re -= M##02_im * V##02_im;            \
-  VOUT##00_im += M##00_re * V##00_im;		 \
-  VOUT##00_im += M##00_im * V##00_re;            \
-  VOUT##00_im += M##01_re * V##01_im;            \
-  VOUT##00_im += M##01_im * V##01_re;            \
-  VOUT##00_im += M##02_re * V##02_im;            \
-  VOUT##00_im += M##02_im * V##02_re;            \
-  VOUT##01_re += M##10_re * V##00_re;		 \
-  VOUT##01_re -= M##10_im * V##00_im;            \
-  VOUT##01_re += M##11_re * V##01_re;            \
-  VOUT##01_re -= M##11_im * V##01_im;            \
-  VOUT##01_re += M##12_re * V##02_re;            \
-  VOUT##01_re -= M##12_im * V##02_im;            \
-  VOUT##01_im += M##10_re * V##00_im;		 \
-  VOUT##01_im += M##10_im * V##00_re;            \
-  VOUT##01_im += M##11_re * V##01_im;            \
-  VOUT##01_im += M##11_im * V##01_re;            \
-  VOUT##01_im += M##12_re * V##02_im;            \
-  VOUT##01_im += M##12_im * V##02_re;            \
-  VOUT##02_re += M##20_re * V##00_re;		 \
-  VOUT##02_re -= M##20_im * V##00_im;            \
-  VOUT##02_re += M##21_re * V##01_re;            \
-  VOUT##02_re -= M##21_im * V##01_im;            \
-  VOUT##02_re += M##22_re * V##02_re;            \
-  VOUT##02_re -= M##22_im * V##02_im;            \
-  VOUT##02_im += M##20_re * V##00_im;		 \
-  VOUT##02_im += M##20_im * V##00_re;            \
-  VOUT##02_im += M##21_re * V##01_im;            \
-  VOUT##02_im += M##21_im * V##01_re;            \
-  VOUT##02_im += M##22_re * V##02_im;            \
-  VOUT##02_im += M##22_im * V##02_re;
-
-#define ADJ_MAT_MUL_V(VOUT, M, V)               \
-  VOUT##00_re -= M##00_re * V##00_re;		 \
-  VOUT##00_re -= M##00_im * V##00_im;            \
-  VOUT##00_re -= M##10_re * V##01_re;            \
-  VOUT##00_re -= M##10_im * V##01_im;            \
-  VOUT##00_re -= M##20_re * V##02_re;            \
-  VOUT##00_re -= M##20_im * V##02_im;            \
-  VOUT##00_im -= M##00_re * V##00_im;		 \
-  VOUT##00_im += M##00_im * V##00_re;            \
-  VOUT##00_im -= M##10_re * V##01_im;            \
-  VOUT##00_im += M##10_im * V##01_re;            \
-  VOUT##00_im -= M##20_re * V##02_im;            \
-  VOUT##00_im += M##20_im * V##02_re;            \
-  VOUT##01_re -= M##01_re * V##00_re;		 \
-  VOUT##01_re -= M##01_im * V##00_im;            \
-  VOUT##01_re -= M##11_re * V##01_re;            \
-  VOUT##01_re -= M##11_im * V##01_im;            \
-  VOUT##01_re -= M##21_re * V##02_re;            \
-  VOUT##01_re -= M##21_im * V##02_im;            \
-  VOUT##01_im -= M##01_re * V##00_im;		 \
-  VOUT##01_im += M##01_im * V##00_re;            \
-  VOUT##01_im -= M##11_re * V##01_im;            \
-  VOUT##01_im += M##11_im * V##01_re;            \
-  VOUT##01_im -= M##21_re * V##02_im;            \
-  VOUT##01_im += M##21_im * V##02_re;            \
-  VOUT##02_re -= M##02_re * V##00_re;		 \
-  VOUT##02_re -= M##02_im * V##00_im;            \
-  VOUT##02_re -= M##12_re * V##01_re;            \
-  VOUT##02_re -= M##12_im * V##01_im;            \
-  VOUT##02_re -= M##22_re * V##02_re;            \
-  VOUT##02_re -= M##22_im * V##02_im;            \
-  VOUT##02_im -= M##02_re * V##00_im;		 \
-  VOUT##02_im += M##02_im * V##00_re;            \
-  VOUT##02_im -= M##12_re * V##01_im;            \
-  VOUT##02_im += M##12_im * V##01_re;            \
-  VOUT##02_im -= M##22_re * V##02_im;            \
-  VOUT##02_im += M##22_im * V##02_re;
-
-// 4d linear index
-int sid = blockIdx.x*blockDim.x + threadIdx.x;
-if(sid >= param.threads) return;
-
-short x1h;
-short x1,x2,x3,x4;
-int X;
-
-if(kernel_type == INTERIOR_KERNEL){
-  //data order: X4 X3 X2 X1h
-  int za = sid / X1h;
-  x1h = sid - za*X1h;
-  int zb = za / X2;
-  x2 = za - zb*X2;
-  x4 = zb / X3;
-  x3 = zb - x4*X3;
-  int x1odd = (x2 + x3 + x4 + param.parity) & 1;
-  x1 = 2*x1h + x1odd;
-  X = 2*sid + x1odd;
- }else if (kernel_type == EXTERIOR_KERNEL_X){
-  //data order: X1 X4 X3 X2h
-  int za = sid / X2h;
-  int x2h = sid - za*X2h;
-  int zb = za / X3;
-  x3 = za - zb*X3;
-  x1 = zb / X4;
-  x4 = zb - x1*X4;
-  int af = (x1 >= 3)?(X1-6):0;
-  int x1_new = x1 + af;
-  x1=x1_new;
-  int x2odd = (x3 + x4 + x1 + param.parity) & 1;
-  x2 = 2*x2h + x2odd;
-  X = x4*X3X2X1+x3*X2X1+x2*X1+x1;
-  sid = X>>1;
- }else if (kernel_type == EXTERIOR_KERNEL_Y){
-  //data order: X2 X4 X3 X1h
-  int za = sid / X1h;
-  x1h = sid - za*X1h;
-  int zb = za / X3;
-  x3 = za - zb*X3;
-  x2 = zb / X4;
-  x4 = zb - x2*X4;
-  int af = (x2 >= 3)?(X2-6):0;
-  int x2_new = x2 + af;
-  x2=x2_new;
-  int x1odd = (x3 + x4 + x2 + param.parity) & 1;
-  x1 = 2*x1h + x1odd;
-  X = x4*X3X2X1+x3*X2X1+x2*X1+x1;
-  sid = X>>1;
-
- }else if (kernel_type == EXTERIOR_KERNEL_Z){
-  //data order: X3 X4 X2 X1h
-  int za = sid / X1h;
-  x1h = sid - za*X1h;
-  int zb = za / X2;
-  x2 = za - zb*X2;
-  x3 = zb / X4;
-  x4 = zb - x3*X4;
-  int af = (x3 >= 3)?(X3-6):0;
-  int x3_new = x3 + af;
-  x3=x3_new;
-  int x1odd = (x2 + x4 + x3 + param.parity) & 1;
-  x1 = 2*x1h + x1odd;
-  X = x4*X3X2X1+x3*X2X1+x2*X1+x1;
-  sid = X>>1;
- }else if (kernel_type == EXTERIOR_KERNEL_T){
-  //data order: X4 X3 X2 X1h
-  int za = sid / X1h;
-  x1h = sid - za*X1h;
-  int zb = za / X2;
-  x2 = za - zb*X2;
-  x4 = zb / X3;
-  x3 = zb - x4*X3;
-  int af = (x4 >= 3)?(X4-6):0;
-  int x4_new = x4 + af;
-  sid +=Vsh*(x4_new -x4);
-  x4=x4_new;
-  int x1odd = (x2 + x3 + x4 + param.parity) & 1;
-  x1 = 2*x1h + x1odd;
-  X = 2*sid + x1odd;
- }
-
-o00_re = o00_im = 0.f;
-o01_re = o01_im = 0.f;
-o02_re = o02_im = 0.f;
-=======
 #define MAT_MUL_V(VOUT, M, V)                   \
     spinorFloat VOUT##0_re = M##00_re * V##00_re; \
   VOUT##0_re -= M##00_im * V##00_im;            \
@@ -563,8 +352,10 @@
 #endif
 
   int sid = blockIdx.x*blockDim.x + threadIdx.x;
-  if(sid >= param.threads) return;
-
+  if (sid >= param.threads) return;
+
+  int src_idx = blockIdx.y*blockDim.y + threadIdx.y;
+  if (src_idx >= param.Ls) return;
 
   const int X1X0 = X[1]*X[0];
   const int X2X1X0 = X[2]*X1X0;
@@ -574,7 +365,6 @@
 #endif
   const int half_volume = (X[0]*X[1]*X[2]*X[3] >> 1);
 #endif
->>>>>>> f96193d0
 
   int za,zb; 
   int x0h;
@@ -617,19 +407,12 @@
 #endif
 
 #ifdef PARALLEL_DIR
-if (threadIdx.z & 1) 
-#endif
+if (threadId.z & 1)
+#endif // PARALLEL_DIR
 {
   //direction: +X
 
 
-<<<<<<< HEAD
-#if (DD_RECON < 2)
-  const int sign = (x4%2 == 1) ? -1 : 1;
-#endif
-
-  const int dir = 0;
-=======
 #if (DD_FAT_RECON == 12 || DD_FAT_RECON == 8)
   int fat_sign = (y[3]%2 == 1) ? -1 : 1;
 #endif
@@ -638,54 +421,26 @@
 #endif
 
   int ga_idx = sid;
->>>>>>> f96193d0
-
-  int ga_idx = sid;
-    
+
 #ifdef MULTI_GPU
   if ( (kernel_type == INTERIOR_KERNEL && ( (!param.ghostDim[0]) || y[0] < (X[0]-1)) )|| (kernel_type == EXTERIOR_KERNEL_X && y[0] >= (X[0]-1) ))
 #endif
-<<<<<<< HEAD
-	{
-	    int sp_idx_1st_nbr = ((x1==X1m1) ? X-X1m1 : X+1) >> 1;
-	    READ_FAT_MATRIX(FATLINK0TEX, dir, ga_idx);
-	    int nbr_idx1 = sp_idx_1st_nbr + threadIdx.y*Vh;
-	    int stride1 = sp_stride;
-=======
   {
     int sp_idx_1st_nbr = ((y[0]==(X[0]-1)) ? full_idx-(X[0]-1) : full_idx+1) >> 1;
     READ_FAT_MATRIX(FATLINK0TEX, 0, ga_idx, fat_stride);
-    int nbr_idx1 = sp_idx_1st_nbr;
+    int nbr_idx1 = sp_idx_1st_nbr + src_idx*Vh;
     int stride1 = param.sp_stride;
->>>>>>> f96193d0
 #if (DD_PREC == 2) //half precision
     int norm_idx1 = nbr_idx1;
 #endif	   
 #ifdef MULTI_GPU
-<<<<<<< HEAD
-	    if ( (kernel_type == EXTERIOR_KERNEL_X)){
-		int space_con = (x4*X3X2+x3*X2+x2) >> 1;	
-		if (x1 >= X1m1){
-		    nbr_idx1 = param.ghostOffset[0] + 9*Vsh_x +(x1-X1m1)*Vsh_x+ space_con;
-		    stride1 = 3*Vsh_x;
-=======
     if ( (kernel_type == EXTERIOR_KERNEL_X)){
       int space_con = ((y[3]*X[2]+y[2])*X[1]+y[1])/2;	
       nbr_idx1 = param.ghostOffset[0][1] +(y[0]-(X[0]-1))*ghostFace[0]+ space_con;
       stride1 = NFACE*ghostFace[0];
->>>>>>> f96193d0
 #if (DD_PREC == 2) //half precision
       norm_idx1 = param.ghostNormOffset[0][1] + (y[0]-(X[0]-1))*ghostFace[0]+ space_con;
 #endif		    
-<<<<<<< HEAD
-		}
-		
-	    }
-#endif
-	    READ_1ST_NBR_SPINOR(SPINORTEX, nbr_idx1, stride1);
-	    MAT_MUL_V(o, fat, i);    
-	}
-=======
       READ_1ST_NBR_SPINOR(GHOSTSPINORTEX, nbr_idx1, stride1);
       RECONSTRUCT_FAT_GAUGE_MATRIX(0, fat, sp_idx_1st_nbr, fat_sign);
       MAT_MUL_V(A, fat, i);    
@@ -711,55 +466,27 @@
   }
 
 #if (DD_IMPROVED==1)
->>>>>>> f96193d0
 #ifdef MULTI_GPU
   if ( (kernel_type == INTERIOR_KERNEL && ( (!param.ghostDim[0]) || y[0] < (X[0]-3)) )|| (kernel_type == EXTERIOR_KERNEL_X && y[0] >= (X[0]-3)))
 #endif
-<<<<<<< HEAD
-	{
-	    int sp_idx_3rd_nbr = ((x1 >= X1m3) ? X -X1m3 : X+3) >> 1;
-	    READ_LONG_MATRIX(LONGLINK0TEX, dir, ga_idx);        
-	    int nbr_idx3 = sp_idx_3rd_nbr + threadIdx.y*Vh;
-	    int stride3 = sp_stride;    
-=======
   {
     int sp_idx_3rd_nbr = ((y[0] >= (X[0]-3)) ? full_idx-(X[0]-3) : full_idx+3) >> 1;
     READ_LONG_MATRIX(LONGLINK0TEX, 0, ga_idx, long_stride);        
     READ_LONG_PHASE(LONGPHASE0TEX, 0, ga_idx, long_stride);
-    int nbr_idx3 = sp_idx_3rd_nbr;
+    int nbr_idx3 = sp_idx_3rd_nbr + src_idx*Vh;
     int stride3 = param.sp_stride;    
->>>>>>> f96193d0
 #if (DD_PREC == 2) //half precision
     int norm_idx3 = nbr_idx3;
 #endif	 
     spinorFloat2 T0, T1, T2;
 #ifdef MULTI_GPU
-<<<<<<< HEAD
-	    if ( (kernel_type == EXTERIOR_KERNEL_X)){
-		int space_con = (x4*X3X2+x3*X2+x2)/2;		
-		if (x1 >= X1m3){
-		    nbr_idx3 = param.ghostOffset[0] + 9*Vsh_x +(x1-X1m3)*Vsh_x+ space_con;
-		    stride3 = 3*Vsh_x;
-=======
     if ( (kernel_type == EXTERIOR_KERNEL_X)){
       int space_con = ((y[3]*X[2]+y[2])*X[1] + y[1])/2;		
       nbr_idx3 = param.ghostOffset[0][1] + (y[0]-(X[0]-3))*ghostFace[0]+ space_con;
       stride3 = NFACE*ghostFace[0];
->>>>>>> f96193d0
 #if (DD_PREC == 2) //half precision
       norm_idx3 = param.ghostNormOffset[0][1] + (y[0]-(X[0]-3))*ghostFace[0]+ space_con;
 #endif	
-<<<<<<< HEAD
-		}
-	    }
-#endif
-	    READ_3RD_NBR_SPINOR(SPINORTEX, nbr_idx3, stride3);   
-	    RECONSTRUCT_GAUGE_MATRIX(dir, long, ga_idx, sign);	    
-	    MAT_MUL_V(o, long, t);        
-	}
-    
-}
-=======
       READ_3RD_NBR_SPINOR(T, GHOSTSPINORTEX, nbr_idx3, stride3);
     } else
 #endif
@@ -778,21 +505,13 @@
 
 #endif
 
-} // direction: +X
-
->>>>>>> f96193d0
+ } // direction: +X
+
 
 #ifdef PARALLEL_DIR
-if (!(threadIdx.z & 1)) 
-#endif
+if (!(threadIdx.z & 1))
+#endif // PARALLEL_DIR
 {
-<<<<<<< HEAD
-    // direction: -X
-#if (DD_RECON < 2)
-    const int sign = (x4%2 == 1) ? -1 : 1;
-#endif
-    const int dir =1;
-=======
   // direction: -X
 #if (DD_FAT_RECON == 12 || DD_FAT_RECON == 8)
   int fat_sign = (y[3]%2 == 1) ? -1 : 1;
@@ -801,7 +520,6 @@
   int long_sign = (y[3]%2 == 1) ? -1 : 1;
 #endif
   int dir =1;
->>>>>>> f96193d0
 
 #ifdef MULTI_GPU
   int space_con = ((y[3]*X[2] + y[2])*X[1] + y[1]) >>1;
@@ -811,42 +529,17 @@
     int sp_idx_1st_nbr = ((y[0]==0) ? full_idx+(X[0]-1) : full_idx-1) >> 1;
     int fat_idx = sp_idx_1st_nbr;
 #ifdef MULTI_GPU
-<<<<<<< HEAD
-	    if (x1 < 1){
-	      fat_idx = Vh + space_con;
-	    }
-#endif
-	    READ_FAT_MATRIX(FATLINK1TEX, dir, fat_idx);
-	    int nbr_idx1 = sp_idx_1st_nbr + threadIdx.y*Vh;
-	    int stride1 = sp_stride;
-=======
     if ((y[0] -1) < 0){
       fat_idx = half_volume + space_con;
     }
 #endif
     READ_FAT_MATRIX(FATLINK1TEX, dir, fat_idx, fat_stride);
-    int nbr_idx1 = sp_idx_1st_nbr;
+    int nbr_idx1 = sp_idx_1st_nbr + src_idx*Vh;
     int stride1 = param.sp_stride;
->>>>>>> f96193d0
 #if (DD_PREC == 2) //half precision
     int norm_idx1 = nbr_idx1;
 #endif	 
 #ifdef MULTI_GPU
-<<<<<<< HEAD
-	    if (kernel_type == EXTERIOR_KERNEL_X){
-	      if (x1 < 1){
-		nbr_idx1 = param.ghostOffset[0] + (x1+2)*Vsh_x+ space_con;
-		stride1 = 3*Vsh_x;
-#if (DD_PREC == 2) //half precision
-		norm_idx1 = param.ghostNormOffset[0] + (x1+2)*Vsh_x+ space_con;
-#endif	
-	      }        
-	    }
-#endif
-	    READ_1ST_NBR_SPINOR(SPINORTEX, nbr_idx1, stride1);
-	    ADJ_MAT_MUL_V(o, fat, i);       
-	}
-=======
     if (kernel_type == EXTERIOR_KERNEL_X){
       nbr_idx1 = param.ghostOffset[0][0] + (y[0]+NFACE-1)*ghostFace[0]+ space_con;
       stride1 = NFACE*ghostFace[0];
@@ -878,7 +571,6 @@
   }
 
 #if (DD_IMPROVED==1)
->>>>>>> f96193d0
 
 #ifdef MULTI_GPU    
   if ( (kernel_type == INTERIOR_KERNEL && ( (!param.ghostDim[0]) || y[0] >= 3)) || (kernel_type == EXTERIOR_KERNEL_X && y[0] < 3))
@@ -887,46 +579,19 @@
     int sp_idx_3rd_nbr = ((y[0]<3) ? full_idx+(X[0]-3): full_idx-3)>>1; 
     int long_idx = sp_idx_3rd_nbr;
 #ifdef MULTI_GPU
-<<<<<<< HEAD
-	    if (x1 < 3){
-	      long_idx =Vh + x1*X4X3X2h + space_con;
-	    }    
-#endif
-	    READ_LONG_MATRIX(LONGLINK1TEX, dir, long_idx); 		
-	    int nbr_idx3 = sp_idx_3rd_nbr + threadIdx.y*Vh;
-	    int stride3 = sp_stride;
-=======
     if ((y[0] -3) < 0){
       long_idx =half_volume + y[0]*(X[3]*X[2]*(X[1]>>1)) + space_con;
     }    
 #endif
     READ_LONG_MATRIX(LONGLINK1TEX, dir, long_idx, long_stride); 		
     READ_LONG_PHASE(LONGPHASE1TEX, dir, long_idx, long_stride); 		
-    int nbr_idx3 = sp_idx_3rd_nbr;
+    int nbr_idx3 = sp_idx_3rd_nbr + src_idx*Vh;
     int stride3 = param.sp_stride;
->>>>>>> f96193d0
 #if (DD_PREC == 2) //half precision
     int norm_idx3 = nbr_idx3;
 #endif	     
     spinorFloat2 T0, T1, T2;
 #ifdef MULTI_GPU
-<<<<<<< HEAD
-	    if (kernel_type == EXTERIOR_KERNEL_X){
-		if (x1 < 3){
-		    nbr_idx3 = param.ghostOffset[0] + x1*Vsh_x+ space_con;
-		    stride3 = 3*Vsh_x;
-#if (DD_PREC == 2) //half precision
-		    norm_idx3 = param.ghostNormOffset[0] + x1*Vsh_x+ space_con;
-#endif
-		}
-	    }
-#endif
-	    READ_3RD_NBR_SPINOR(SPINORTEX, nbr_idx3, stride3);  
-	    RECONSTRUCT_GAUGE_MATRIX(dir, long, sp_idx_3rd_nbr, sign);
-	    ADJ_MAT_MUL_V(o, long, t);    
-	}
-    
-=======
     if (kernel_type == EXTERIOR_KERNEL_X){
       nbr_idx3 = param.ghostOffset[0][0] + y[0]*ghostFace[0]+ space_con;
       stride3 = NFACE*ghostFace[0];
@@ -950,35 +615,14 @@
   }
 #endif
 
->>>>>>> f96193d0
 }
 
 
 
 #ifdef PARALLEL_DIR
 if (threadIdx.z & 1) 
-#endif
+#endif // PARALLEL_DIR
 {
-<<<<<<< HEAD
-    //direction: +Y
-#if (DD_RECON < 2)
-  const int sign = ((x4+x1)%2 == 1) ? -1 : 1;
-#endif
-   
-  const int dir = 2;
-
-    int ga_idx = sid;
-
-#ifdef MULTI_GPU
-    int space_con = (x4*X3X1+x3*X1+x1) >> 1;
-    if ( (kernel_type == INTERIOR_KERNEL && ((!param.ghostDim[1]) || x2 < X2m1))|| (kernel_type == EXTERIOR_KERNEL_Y && x2 >= X2m1))
-#endif
-	{
-	    int sp_idx_1st_nbr = ((x2==X2m1) ? X-X2X1mX1 : X+X1) >> 1;
-	    READ_FAT_MATRIX(FATLINK0TEX, dir, ga_idx);
-	    int nbr_idx1 = sp_idx_1st_nbr + threadIdx.y*Vh;
-	    int stride1 = sp_stride;
-=======
   //direction: +Y
 #if (DD_FAT_RECON == 12 || DD_FAT_RECON == 8)
   int fat_sign = ((y[3]+y[0])%2 == 1) ? -1 : 1;
@@ -996,9 +640,8 @@
   {
     int sp_idx_1st_nbr = ((y[1]==(X[1]-1)) ? full_idx-(X1X0-X[0]) : full_idx+X[0]) >> 1;
     READ_FAT_MATRIX(FATLINK0TEX, 2, ga_idx, fat_stride);
-    int nbr_idx1 = sp_idx_1st_nbr;
+    int nbr_idx1 = sp_idx_1st_nbr + src_idx*Vh;
     int stride1 = param.sp_stride;
->>>>>>> f96193d0
 #if (DD_PREC == 2) //half precision
     int norm_idx1 = nbr_idx1;
 #endif	 
@@ -1020,12 +663,6 @@
       o02_im += A2_im;
     }else
 #endif 
-<<<<<<< HEAD
-	    READ_1ST_NBR_SPINOR(SPINORTEX, nbr_idx1, stride1);
-	    MAT_MUL_V(o, fat, i);
-	}
-    
-=======
     {
       READ_1ST_NBR_SPINOR( SPINORTEX, nbr_idx1, stride1);
       RECONSTRUCT_FAT_GAUGE_MATRIX(2, fat, sp_idx_1st_nbr, fat_sign);
@@ -1041,24 +678,15 @@
 
 #if (DD_IMPROVED==1)
 
->>>>>>> f96193d0
 #ifdef MULTI_GPU
   if ( (kernel_type == INTERIOR_KERNEL && ((!param.ghostDim[1]) || y[1] < (X[1]-3)))|| (kernel_type == EXTERIOR_KERNEL_Y && y[1] >= (X[1]-3)))    
 #endif
-<<<<<<< HEAD
-	{
-	    int sp_idx_3rd_nbr = ((x2 >= X2m3 ) ? X-X2m3*X1 : X+3*X1) >> 1;    
-	    READ_LONG_MATRIX(LONGLINK0TEX, dir, ga_idx);
-	    int nbr_idx3 = sp_idx_3rd_nbr + threadIdx.y*Vh;
-	    int stride3 = sp_stride;        
-=======
   {
     int sp_idx_3rd_nbr = ((y[1] >= (X[1]-3) ) ? full_idx-(X[1]-3)*X[0] : full_idx+3*X[0]) >> 1;    
     READ_LONG_MATRIX(LONGLINK0TEX, 2, ga_idx, long_stride);
     READ_LONG_PHASE(LONGPHASE0TEX, 2, ga_idx, long_stride);
-    int nbr_idx3 = sp_idx_3rd_nbr;
-    int stride3 = param.sp_stride;        
->>>>>>> f96193d0
+    int nbr_idx3 = sp_idx_3rd_nbr + src_idx*Vh;
+    int stride3 = param.sp_stride;
 #if (DD_PREC == 2) //half precision
     int norm_idx3 = nbr_idx3;
 #endif	 
@@ -1073,12 +701,6 @@
       READ_3RD_NBR_SPINOR(T, GHOSTSPINORTEX, nbr_idx3, stride3);
     } else
 #endif    
-<<<<<<< HEAD
-	    READ_3RD_NBR_SPINOR(SPINORTEX, nbr_idx3, stride3);
-	    RECONSTRUCT_GAUGE_MATRIX(dir, long, ga_idx, sign);
-	    MAT_MUL_V(o, long, t);            
-	}
-=======
     {
       READ_3RD_NBR_SPINOR(T, SPINORTEX, nbr_idx3, stride3);
     }
@@ -1092,22 +714,15 @@
     o02_im += B2_im;  
   }
 #endif
->>>>>>> f96193d0
 }
+
 
 #ifdef PARALLEL_DIR
 if (!(threadIdx.z & 1)) 
-#endif
+#endif // PARALLEL_DIR
 {
   //direction: -Y
 
-<<<<<<< HEAD
-#if (DD_RECON < 2)
-    const int sign = ((x4+x1)%2 == 1) ? -1 : 1;
-#endif
-
-    const int dir=3;
-=======
 #if (DD_FAT_RECON == 12 || DD_FAT_RECON == 8)
   int fat_sign = ((y[3]+y[0])%2 == 1) ? -1 : 1;
 #endif
@@ -1116,7 +731,6 @@
 #endif
 
   int dir=3;
->>>>>>> f96193d0
 #ifdef MULTI_GPU
   int space_con = (y[3]*X[2]*X[0] + y[2]*X[0] + y[0]) >>1;    
   if ( (kernel_type == INTERIOR_KERNEL && ((!param.ghostDim[1]) || y[1] >= 1)) || (kernel_type == EXTERIOR_KERNEL_Y && y[1] < 1))
@@ -1125,37 +739,20 @@
     int sp_idx_1st_nbr = ((y[1]==0)    ? full_idx+(X1X0-X[0]) : full_idx-X[0]) >> 1;
     int fat_idx=sp_idx_1st_nbr;
 #ifdef MULTI_GPU
-<<<<<<< HEAD
-	    if (x2 < 1){
-		fat_idx = Vh + space_con;
-	    }    
-#endif
-	    READ_FAT_MATRIX(FATLINK1TEX, dir, fat_idx);
-	    int nbr_idx1 = sp_idx_1st_nbr + threadIdx.y*Vh;
-	    int stride1 = sp_stride;
-=======
     if ((y[1] -1) < 0){
       fat_idx = half_volume + space_con;
     }    
 #endif
     READ_FAT_MATRIX(FATLINK1TEX, dir, fat_idx, fat_stride);
-    int nbr_idx1 = sp_idx_1st_nbr;
+    int nbr_idx1 = sp_idx_1st_nbr + src_idx*Vh;
     int stride1 = param.sp_stride;
->>>>>>> f96193d0
 #if (DD_PREC == 2) //half precision
     int norm_idx1 = nbr_idx1;
 #endif	 
 #ifdef MULTI_GPU
-<<<<<<< HEAD
-	    if (kernel_type == EXTERIOR_KERNEL_Y){
-		if (x2 < 1){
-		    nbr_idx1 = param.ghostOffset[1] + (x2+2)*Vsh_y+ space_con;
-		    stride1 = 3*Vsh_y;
-=======
     if (kernel_type == EXTERIOR_KERNEL_Y){
       nbr_idx1 = param.ghostOffset[1][0] + (y[1]+NFACE-1)*ghostFace[1]+ space_con;
       stride1 = NFACE*ghostFace[1];
->>>>>>> f96193d0
 #if (DD_PREC == 2) //half precision
       norm_idx1 = param.ghostNormOffset[1][0]  + (y[1]+NFACE-1)*ghostFace[1]+ space_con;
 #endif	
@@ -1170,12 +767,6 @@
       o02_im -= A2_im;
     }else
 #endif
-<<<<<<< HEAD
-	    READ_1ST_NBR_SPINOR(SPINORTEX, nbr_idx1, stride1);
-	    ADJ_MAT_MUL_V(o, fat, i);
-	}
-    
-=======
     {
       READ_1ST_NBR_SPINOR( SPINORTEX, nbr_idx1, stride1);
       RECONSTRUCT_FAT_GAUGE_MATRIX(3, fat, sp_idx_1st_nbr, fat_sign);
@@ -1191,7 +782,6 @@
 
 #if (DD_IMPROVED==1)
 
->>>>>>> f96193d0
 #ifdef MULTI_GPU
   if ( (kernel_type == INTERIOR_KERNEL && ((!param.ghostDim[1]) || y[1] >= 3)) || (kernel_type == EXTERIOR_KERNEL_Y && y[1] < 3))
 #endif
@@ -1199,46 +789,19 @@
     int sp_idx_3rd_nbr = ((y[1] < 3) ? full_idx + (X[1]-3)*X[0]: full_idx -3*X[0] )>> 1; 
     int long_idx = sp_idx_3rd_nbr;
 #ifdef MULTI_GPU
-<<<<<<< HEAD
-	    if (x2 < 3){
-		long_idx = Vh + x2*X4X3X1h + space_con;
-	    }    
-#endif
-	    READ_LONG_MATRIX(LONGLINK1TEX, dir, long_idx); 
-	    int nbr_idx3 = sp_idx_3rd_nbr + threadIdx.y*Vh;
-	    int stride3 = sp_stride;    
-=======
     if ((y[1]-3) < 0){
       long_idx = half_volume+ y[1]*(X[3]*X[2]*X[0] >> 1) + space_con;
     }    
 #endif
     READ_LONG_MATRIX(LONGLINK1TEX, dir, long_idx, long_stride); 
     READ_LONG_PHASE(LONGPHASE1TEX, dir, long_idx, long_stride); 
-    int nbr_idx3 = sp_idx_3rd_nbr;
-    int stride3 = param.sp_stride;    
->>>>>>> f96193d0
+    int nbr_idx3 = sp_idx_3rd_nbr + src_idx*Vh;
+    int stride3 = param.sp_stride;
 #if (DD_PREC == 2) //half precision
     int norm_idx3 = nbr_idx3;
 #endif	 
     spinorFloat2 T0, T1, T2;
 #ifdef MULTI_GPU
-<<<<<<< HEAD
-	    if (kernel_type == EXTERIOR_KERNEL_Y){
-		if (x2 < 3){
-		    nbr_idx3 = param.ghostOffset[1] + x2*Vsh_y+ space_con;
-		    stride3 = 3*Vsh_y;
-#if (DD_PREC == 2) //half precision
-		    norm_idx3 = param.ghostNormOffset[1]  + x2*Vsh_y+ space_con;
-#endif
-		}
-	    }
-#endif
-	    READ_3RD_NBR_SPINOR(SPINORTEX, nbr_idx3, stride3);
-	    RECONSTRUCT_GAUGE_MATRIX(dir, long, sp_idx_3rd_nbr,sign);
-	    
-	    ADJ_MAT_MUL_V(o, long, t);    
-	}    
-=======
     if (kernel_type == EXTERIOR_KERNEL_Y){
       nbr_idx3 = param.ghostOffset[1][0] + y[1]*ghostFace[1]+ space_con;
       stride3 = NFACE*ghostFace[1];
@@ -1261,34 +824,14 @@
     o02_im -= B2_im;  
   }    
 #endif
->>>>>>> f96193d0
 }
 
 #ifdef PARALLEL_DIR
-if (threadIdx.z & 1) 
-#endif
+if (threadIdx.z&1)
+#endif // PARALLEL_DIR
 {
   //direction: +Z
 
-<<<<<<< HEAD
-#if (DD_RECON < 2)
-    const int sign = ((x4+x1+x2)%2 == 1) ? -1 : 1;
-#endif
-
-    const int dir = 4;
-
-    int ga_idx = sid;
-
-#ifdef MULTI_GPU
-    int space_con = (x4*X2X1+x2*X1+x1) >> 1;
-if ( (kernel_type == INTERIOR_KERNEL && ((!param.ghostDim[2]) || x3 < X3m1))|| (kernel_type == EXTERIOR_KERNEL_Z && x3 >= X3m1))
-#endif
-    {
-	int sp_idx_1st_nbr = ((x3==X3m1) ? X-X3X2X1mX2X1 : X+X2X1) >> 1;
-	READ_FAT_MATRIX(FATLINK0TEX, dir, ga_idx);
-	int nbr_idx1 = sp_idx_1st_nbr + threadIdx.y*Vh;
-	int stride1 = sp_stride;
-=======
 #if (DD_FAT_RECON == 12 || DD_FAT_RECON == 8)
   int fat_sign = ((y[3]+y[0]+y[1])%2 == 1) ? -1 : 1;
 #endif
@@ -1305,9 +848,8 @@
   {
     int sp_idx_1st_nbr = ((y[2]==(X[2]-1)) ? full_idx-(X[2]-1)*X1X0 : full_idx+X1X0) >> 1;
     READ_FAT_MATRIX(FATLINK0TEX, 4, ga_idx, fat_stride);
-    int nbr_idx1 = sp_idx_1st_nbr;
+    int nbr_idx1 = sp_idx_1st_nbr + src_idx*Vh;
     int stride1 = param.sp_stride;
->>>>>>> f96193d0
 #if (DD_PREC == 2) //half precision
     int norm_idx1 = nbr_idx1;
 #endif	 
@@ -1318,13 +860,6 @@
 #if (DD_PREC == 2) //half precision
       norm_idx1 = param.ghostNormOffset[2][1] + (y[2]-(X[2]-1))*ghostFace[2]+ space_con;
 #endif		
-<<<<<<< HEAD
-	    }      
-	}
-#endif
-	READ_1ST_NBR_SPINOR(SPINORTEX, nbr_idx1, stride1);
-	MAT_MUL_V(o, fat, i);	 
-=======
       READ_1ST_NBR_SPINOR(GHOSTSPINORTEX, nbr_idx1, stride1);
       RECONSTRUCT_FAT_GAUGE_MATRIX(4, fat, sp_idx_1st_nbr, fat_sign);
       MAT_MUL_V(A, fat, i);	 
@@ -1346,7 +881,6 @@
       o01_im += A1_im;
       o02_re += A2_re;
       o02_im += A2_im;
->>>>>>> f96193d0
     }
   }
 
@@ -1355,20 +889,12 @@
 #ifdef MULTI_GPU
   if ( (kernel_type == INTERIOR_KERNEL && ((!param.ghostDim[2]) || y[2] < (X[2]-3)))|| (kernel_type == EXTERIOR_KERNEL_Z && y[2] >= (X[2]-3)))
 #endif
-<<<<<<< HEAD
-    {
-	int sp_idx_3rd_nbr = ((x3>= X3m3)? X -X3m3*X2X1: X + 3*X2X1)>> 1;    
-	READ_LONG_MATRIX(LONGLINK0TEX, dir, ga_idx);
-	int nbr_idx3 = sp_idx_3rd_nbr + threadIdx.y*Vh;
-	int stride3 = sp_stride;
-=======
   {
     int sp_idx_3rd_nbr = ((y[2]>= (X[2]-3))? full_idx -(X[2]-3)*X1X0: full_idx + 3*X1X0)>> 1;    
     READ_LONG_MATRIX(LONGLINK0TEX, 4, ga_idx, long_stride);
     READ_LONG_PHASE(LONGPHASE0TEX, 4, ga_idx, long_stride);
-    int nbr_idx3 = sp_idx_3rd_nbr;
+    int nbr_idx3 = sp_idx_3rd_nbr + src_idx*Vh;
     int stride3 = param.sp_stride;
->>>>>>> f96193d0
 #if (DD_PREC == 2) //half precision
     int norm_idx3 = nbr_idx3;
 #endif	 
@@ -1378,16 +904,6 @@
       nbr_idx3 = param.ghostOffset[2][1] + (y[2]-(X[2]-3))*ghostFace[2]+ space_con;
       stride3 = NFACE*ghostFace[2];
 #if (DD_PREC == 2) //half precision
-<<<<<<< HEAD
-		norm_idx3 = param.ghostNormOffset[2] + 3*Vsh_z + (x3-X3m3)*Vsh_z+ space_con;
-#endif
-	    }
-	}
-#endif
-	READ_3RD_NBR_SPINOR(SPINORTEX, nbr_idx3, stride3);
-	RECONSTRUCT_GAUGE_MATRIX(dir, long, ga_idx, sign);    
-	MAT_MUL_V(o, long, t);        
-=======
       norm_idx3 = param.ghostNormOffset[2][1] + (y[2]-(X[2]-3))*ghostFace[2]+ space_con;
 #endif
       READ_3RD_NBR_SPINOR(T, GHOSTSPINORTEX, nbr_idx3, stride3);
@@ -1395,7 +911,6 @@
 #endif
     {
       READ_3RD_NBR_SPINOR(T, SPINORTEX, nbr_idx3, stride3);
->>>>>>> f96193d0
     }
     RECONSTRUCT_LONG_GAUGE_MATRIX(4, long, ga_idx, long_sign);
     MAT_MUL_V(B, long, t);        
@@ -1410,19 +925,13 @@
 
 }
 
+
 #ifdef PARALLEL_DIR
 if (!(threadIdx.z & 1)) 
-#endif
+#endif // PARALLEL_DIR
 {
   //direction: -Z
 
-<<<<<<< HEAD
-#if (DD_RECON < 2)
-    const int sign = ((x4+x1+x2)%2 == 1) ? -1 : 1;
-#endif
-
-    const int dir = 5;
-=======
 #if (DD_FAT_RECON == 12 || DD_FAT_RECON == 8)
   int fat_sign = ((y[3]+y[0]+y[1])%2 == 1) ? -1 : 1;
 #endif
@@ -1431,7 +940,6 @@
 #endif
 
   int dir = 5;
->>>>>>> f96193d0
 
 #ifdef MULTI_GPU
   int space_con = ((y[3]*X[1] + y[1])*X[0] + y[0]) >>1;    
@@ -1441,49 +949,23 @@
     int sp_idx_1st_nbr = ((y[2]==0)    ? full_idx+(X[2]-1)*X1X0 : full_idx-X1X0) >> 1;
     int fat_idx = sp_idx_1st_nbr;
 #ifdef MULTI_GPU
-<<<<<<< HEAD
-	    if (x3 < 1){
-		fat_idx = Vh + space_con;
-	    }    
-#endif
-	    READ_FAT_MATRIX(FATLINK1TEX, dir, fat_idx);
-	    int nbr_idx1 = sp_idx_1st_nbr + threadIdx.y*Vh;
-	    int stride1 = sp_stride;
-=======
     if ((y[2] -1) < 0){
       fat_idx = half_volume + space_con;
     }    
 #endif
     READ_FAT_MATRIX(FATLINK1TEX, dir, fat_idx, fat_stride);
-    int nbr_idx1 = sp_idx_1st_nbr;
+    int nbr_idx1 = sp_idx_1st_nbr + src_idx*Vh;
     int stride1 = param.sp_stride;
->>>>>>> f96193d0
 #if (DD_PREC == 2) //half precision
     int norm_idx1 = nbr_idx1;
 #endif	 
 #ifdef MULTI_GPU
-<<<<<<< HEAD
-	    if (kernel_type == EXTERIOR_KERNEL_Z){
-		if (x3 < 1){
-		    nbr_idx1 = param.ghostOffset[2] + (x3+2)*Vsh_z+ space_con;
-		    stride1 = 3*Vsh_z;
-=======
     if (kernel_type == EXTERIOR_KERNEL_Z){
       nbr_idx1 = param.ghostOffset[2][0] + (y[2]+NFACE-1)*ghostFace[2]+ space_con;
       stride1 = NFACE*ghostFace[2];
->>>>>>> f96193d0
 #if (DD_PREC == 2) //half precision
       norm_idx1 = param.ghostNormOffset[2][0]  + (y[2]+NFACE-1)*ghostFace[2]+ space_con;
 #endif			    
-<<<<<<< HEAD
-		}        
-	    }
-#endif
-	    READ_1ST_NBR_SPINOR(SPINORTEX, nbr_idx1, stride1);
-	    ADJ_MAT_MUL_V(o, fat, i);
-	}
-    
-=======
       READ_1ST_NBR_SPINOR(GHOSTSPINORTEX, nbr_idx1, stride1);
       RECONSTRUCT_FAT_GAUGE_MATRIX(5, fat, sp_idx_1st_nbr, fat_sign);
       ADJ_MAT_MUL_V(A, fat, i);
@@ -1510,7 +992,6 @@
 
 #if (DD_IMPROVED==1)
 
->>>>>>> f96193d0
 #ifdef MULTI_GPU
   if ( (kernel_type == INTERIOR_KERNEL && ((!param.ghostDim[2]) || y[2] >= 3)) || (kernel_type == EXTERIOR_KERNEL_Z && y[2] < 3))
 #endif
@@ -1518,51 +999,25 @@
     int sp_idx_3rd_nbr = ((y[2] <3) ? full_idx + (X[2]-3)*X1X0: full_idx - 3*X1X0)>>1;
     int long_idx = sp_idx_3rd_nbr;
 #ifdef MULTI_GPU
-<<<<<<< HEAD
-	    if (x3 < 3){
-		long_idx = Vh + x3*X4X2X1h + space_con;
-	    }    
-#endif
-	    READ_LONG_MATRIX(LONGLINK1TEX, dir, long_idx);         
-	    int nbr_idx3 = sp_idx_3rd_nbr + threadIdx.y*Vh;
-	    int stride3 = sp_stride;    
-=======
     if ((y[2] -3) < 0){
       long_idx = half_volume + y[2]*(X3X1X0 >> 1) + space_con;
     }    
 #endif
     READ_LONG_MATRIX(LONGLINK1TEX, dir, long_idx, long_stride);         
     READ_LONG_PHASE(LONGPHASE1TEX, dir, long_idx, long_stride);         
-    int nbr_idx3 = sp_idx_3rd_nbr;
+    int nbr_idx3 = sp_idx_3rd_nbr + src_idx*Vh;
     int stride3 = param.sp_stride;    
->>>>>>> f96193d0
 #if (DD_PREC == 2) //half precision
     int norm_idx3 = nbr_idx3;
 #endif	 
     spinorFloat2 T0, T1, T2;
 #ifdef MULTI_GPU
-<<<<<<< HEAD
-	    if (kernel_type == EXTERIOR_KERNEL_Z){
-		if (x3 < 3){
-		    nbr_idx3 = param.ghostOffset[2] + x3*Vsh_z+ space_con;
-		    stride3 = 3*Vsh_z;
-=======
     if (kernel_type == EXTERIOR_KERNEL_Z){
       nbr_idx3 = param.ghostOffset[2][0] + y[2]*ghostFace[2]+ space_con;
       stride3 = NFACE*ghostFace[2];
->>>>>>> f96193d0
 #if (DD_PREC == 2) //half precision
       norm_idx3 = param.ghostNormOffset[2][0]  + y[2]*ghostFace[2]+ space_con;
 #endif			    
-<<<<<<< HEAD
-		}
-	    }
-#endif
-	    READ_3RD_NBR_SPINOR(SPINORTEX, nbr_idx3, stride3);
-	    RECONSTRUCT_GAUGE_MATRIX(dir, long, sp_idx_3rd_nbr,sign);
-	    ADJ_MAT_MUL_V(o, long, t);    
-	}
-=======
       READ_3RD_NBR_SPINOR(T, GHOSTSPINORTEX, nbr_idx3, stride3);
     } else
 #endif
@@ -1579,33 +1034,13 @@
     o02_im -= B2_im;    
   }
 #endif
->>>>>>> f96193d0
 }
+
 
 #ifdef PARALLEL_DIR
 if (threadIdx.z & 1) 
-#endif
+#endif // PARALLEL_DIR
 {
-<<<<<<< HEAD
-    //direction: +T
-#if (DD_RECON < 2)
-  const int sign = (x4 >= (X4-3)) ? -1 : 1;
-#endif
-
-  const int dir = 6;
-
-    int ga_idx = sid;
-
-#ifdef MULTI_GPU
-    int space_con = (x3*X2X1+x2*X1+x1) >> 1;
-    if ( (kernel_type == INTERIOR_KERNEL && ((!param.ghostDim[3]) || x4 < X4m1))|| (kernel_type == EXTERIOR_KERNEL_T && x4 >= X4m1))
-#endif
-	{    
-	    int sp_idx_1st_nbr = ((x4==X4m1) ? X-X4X3X2X1mX3X2X1 : X+X3X2X1) >> 1;
-	    READ_FAT_MATRIX(FATLINK0TEX, dir, ga_idx);
-	    int nbr_idx1 = sp_idx_1st_nbr + threadIdx.y*Vh;
-	    int stride1 = sp_stride;
-=======
   //direction: +T
 #if (DD_FAT_RECON == 12 || DD_FAT_RECON == 8)
   int fat_sign = (y[3] >= (X4-1)) ? time_boundary : 1;
@@ -1623,9 +1058,8 @@
   {    
     int sp_idx_1st_nbr = ((y[3]==(X[3]-1)) ? full_idx-(X[3]-1)*X2X1X0 : full_idx+X2X1X0) >> 1;
     READ_FAT_MATRIX(FATLINK0TEX, 6, ga_idx, fat_stride);
-    int nbr_idx1 = sp_idx_1st_nbr;
+    int nbr_idx1 = sp_idx_1st_nbr + src_idx*Vh;
     int stride1 = param.sp_stride;
->>>>>>> f96193d0
 #if (DD_PREC == 2) //half precision
     int norm_idx1 = nbr_idx1;
 #endif
@@ -1634,18 +1068,6 @@
       nbr_idx1 = param.ghostOffset[3][1] + (y[3]-(X[3]-1))*ghostFace[3]+ space_con;
       stride1 = NFACE*ghostFace[3];
 #if (DD_PREC == 2) //half precision
-<<<<<<< HEAD
-		    norm_idx1 = param.ghostNormOffset[3] + 3*Vsh_t + (x4-X4m1)*Vsh_t+ space_con;
-#endif
-		}
-	    }
-#endif
-	    READ_1ST_NBR_SPINOR(SPINORTEX, nbr_idx1, stride1);    
-	    MAT_MUL_V(o, fat, i);
-	}
-
-    
-=======
       norm_idx1 = param.ghostNormOffset[3][1] + (y[3]-(X[3]-1))*ghostFace[3]+ space_con;
 #endif
       READ_1ST_NBR_SPINOR( GHOSTSPINORTEX, nbr_idx1, stride1);    
@@ -1675,24 +1097,15 @@
 
 #if (DD_IMPROVED==1)
 
->>>>>>> f96193d0
 #ifdef MULTI_GPU
   if ( (kernel_type == INTERIOR_KERNEL && ((!param.ghostDim[3]) || y[3] < (X[3]-3)))|| (kernel_type == EXTERIOR_KERNEL_T && y[3] >= (X[3]-3)))
 #endif
-<<<<<<< HEAD
-	{
-	    int sp_idx_3rd_nbr = ((x4>=X4m3)? X -X4m3*X3X2X1 : X + 3*X3X2X1)>> 1;     
-	    READ_LONG_MATRIX(LONGLINK0TEX, dir, ga_idx);    
-	    int nbr_idx3 = sp_idx_3rd_nbr + threadIdx.y*Vh;
-	    int stride3 = sp_stride;    
-=======
   {
     int sp_idx_3rd_nbr = ((y[3]>=(X[3]-3))? full_idx -(X[3]-3)*X2X1X0 : full_idx + 3*X2X1X0)>> 1;     
     READ_LONG_MATRIX(LONGLINK0TEX, 6, ga_idx, long_stride);    
     READ_LONG_PHASE(LONGPHASE0TEX, 6, ga_idx, long_stride);    
-    int nbr_idx3 = sp_idx_3rd_nbr;
+    int nbr_idx3 = sp_idx_3rd_nbr + src_idx*Vh;
     int stride3 = param.sp_stride;    
->>>>>>> f96193d0
 #if (DD_PREC == 2) //half precision
     int norm_idx3 = nbr_idx3;
 #endif
@@ -1702,18 +1115,6 @@
       nbr_idx3 = param.ghostOffset[3][1] + (y[3]-(X[3]-3))*ghostFace[3]+ space_con;
       stride3 = NFACE*ghostFace[3];
 #if (DD_PREC == 2) //half precision
-<<<<<<< HEAD
-		    norm_idx3 = param.ghostNormOffset[3] + 3*Vsh_t + (x4-X4m3)*Vsh_t+ space_con;
-#endif
-		}
-	    }
-#endif
-	    
-	    READ_3RD_NBR_SPINOR(SPINORTEX, nbr_idx3, stride3); 
-	    RECONSTRUCT_GAUGE_MATRIX(dir, long, ga_idx, sign);
-	    MAT_MUL_V(o, long, t);    
-	}
-=======
       norm_idx3 = param.ghostNormOffset[3][1] + (y[3]-(X[3]-3))*ghostFace[3]+ space_con;
 #endif
       READ_3RD_NBR_SPINOR(T, GHOSTSPINORTEX, nbr_idx3, stride3); 
@@ -1732,31 +1133,12 @@
     o02_im += B2_im;      
   }
 #endif
->>>>>>> f96193d0
 }
 
 #ifdef PARALLEL_DIR
 if (!(threadIdx.z & 1)) 
-#endif
+#endif // PARALLEL_DIR
 {
-<<<<<<< HEAD
-    //direction: -T
-#if (DD_RECON < 2)
-  const int sign = ( ((x4+X4m3)%X4)>= X4m3 ) ? -1 : 1;
-#endif
-    
-  const int dir = 7;
-
-#ifdef MULTI_GPU
-    int space_con = (x3*X2X1+x2*X1+x1)/2;
-    if ((kernel_type == INTERIOR_KERNEL && ((!param.ghostDim[3]) || x4 >= 1)) || (kernel_type == EXTERIOR_KERNEL_T && x4 < 1))
-#endif
-	{
-	    int sp_idx_1st_nbr = ((x4==0)    ? X+X4X3X2X1mX3X2X1 : X-X3X2X1) >> 1;
-	    int fat_idx = sp_idx_1st_nbr;    
-	    int nbr_idx1 = sp_idx_1st_nbr + threadIdx.y*Vh;
-	    int stride1 = sp_stride;
-=======
   //direction: -T
 #if (DD_FAT_RECON == 12 || DD_FAT_RECON == 8)
   int fat_sign = ( ((y[3]+(X[3]-1))%X[3])>= (X[3]-1) ) ? time_boundary : 1;
@@ -1774,23 +1156,12 @@
   {
     int sp_idx_1st_nbr = ((y[3]==0)    ? full_idx+(X[3]-1)*X2X1X0 : full_idx-X2X1X0) >> 1;
     int fat_idx = sp_idx_1st_nbr;    
-    int nbr_idx1 = sp_idx_1st_nbr;
+    int nbr_idx1 = sp_idx_1st_nbr + src_idx*Vh;
     int stride1 = param.sp_stride;
->>>>>>> f96193d0
 #if (DD_PREC == 2) //half precision
     int norm_idx1 = nbr_idx1;
 #endif
 #ifdef MULTI_GPU
-<<<<<<< HEAD
-	    if (kernel_type == EXTERIOR_KERNEL_T){
-		if (x4 < 1){
-		    fat_idx = Vh + space_con;
-		}
-		
-		if (x4 < 1){
-		    nbr_idx1 = param.ghostOffset[3] + (x4+2)*Vsh_t+ space_con;
-		    stride1 = 3*Vsh_t;
-=======
     if (kernel_type == EXTERIOR_KERNEL_T){
       if ( (y[3] - 1) < 0){
         fat_idx = half_volume + space_con;
@@ -1798,20 +1169,9 @@
 
       nbr_idx1 = param.ghostOffset[3][0] + (y[3]+NFACE-1)*ghostFace[3]+ space_con;
       stride1 = NFACE*ghostFace[3];
->>>>>>> f96193d0
 #if (DD_PREC == 2) //half precision
       norm_idx1 = param.ghostNormOffset[3][0]  + (y[3]+NFACE-1)*ghostFace[3]+ space_con;
 #endif		    
-<<<<<<< HEAD
-		}        	
-	    }
-#endif
-	    READ_FAT_MATRIX(FATLINK1TEX, dir, fat_idx);
-	    READ_1ST_NBR_SPINOR(SPINORTEX, nbr_idx1, stride1);
-	    ADJ_MAT_MUL_V(o, fat, i);
-	}
-    
-=======
       READ_1ST_NBR_SPINOR(GHOSTSPINORTEX, nbr_idx1, stride1);
       READ_FAT_MATRIX(FATLINK1TEX, dir, fat_idx, fat_stride);
       RECONSTRUCT_FAT_GAUGE_MATRIX(7, fat, sp_idx_1st_nbr, fat_sign);
@@ -1840,68 +1200,28 @@
 
 #if (DD_IMPROVED==1)
 
->>>>>>> f96193d0
 #ifdef MULTI_GPU
   if ( (kernel_type == INTERIOR_KERNEL && ((!param.ghostDim[3]) || y[3] >= 3)) || (kernel_type == EXTERIOR_KERNEL_T && y[3] < 3))
 #endif
-<<<<<<< HEAD
-	{
-	    int sp_idx_3rd_nbr = ((x4<3) ? X + X4m3*X3X2X1: X - 3*X3X2X1) >> 1;
-	    int long_idx = sp_idx_3rd_nbr;
-	    int nbr_idx3 = sp_idx_3rd_nbr + threadIdx.y*Vh;
-	    int stride3 = sp_stride;
-=======
   {
     int sp_idx_3rd_nbr = ((y[3]<3) ? full_idx + (X[3]-3)*X2X1X0: full_idx - 3*X2X1X0) >> 1;
     int long_idx = sp_idx_3rd_nbr;
-    int nbr_idx3 = sp_idx_3rd_nbr;
+    int nbr_idx3 = sp_idx_3rd_nbr + src_idx*Vh;
     int stride3 = param.sp_stride;
->>>>>>> f96193d0
 #if (DD_PREC == 2) //half precision
     int norm_idx3 = nbr_idx3;
 #endif	    
     spinorFloat2 T0, T1, T2;
 #ifdef MULTI_GPU
-<<<<<<< HEAD
-	    if (kernel_type == EXTERIOR_KERNEL_T){
-		if (x4 < 3){
-		    long_idx = Vh + x4*Vsh_t+ space_con;
-		}	
-		if (x4 < 3){
-		    nbr_idx3 = param.ghostOffset[3] + x4*Vsh_t+ space_con;
-		    stride3 = 3*Vsh_t;
-=======
     if (kernel_type == EXTERIOR_KERNEL_T){
       if ( (y[3] - 3) < 0){
         long_idx = half_volume + y[3]*ghostFace[3]+ space_con;
       }	
       nbr_idx3 = param.ghostOffset[3][0] + y[3]*ghostFace[3]+ space_con;
       stride3 = NFACE*ghostFace[3];
->>>>>>> f96193d0
 #if (DD_PREC == 2) //half precision
       norm_idx3 = param.ghostNormOffset[3][0]  + y[3]*ghostFace[3]+ space_con;
 #endif		    
-<<<<<<< HEAD
-		}
-	    }
-#endif	    
-	    READ_LONG_MATRIX(LONGLINK1TEX, dir, long_idx);
-	    READ_3RD_NBR_SPINOR(SPINORTEX, nbr_idx3, stride3);       
-	    RECONSTRUCT_GAUGE_MATRIX(dir, long, sp_idx_3rd_nbr, sign);    
-	    ADJ_MAT_MUL_V(o, long, t);    
-
-#ifdef PARALLEL_DIR
-	    // send the backward gathers to shared memory
-	    s[0*SHARED_STRIDE] = o00_re;
-	    s[1*SHARED_STRIDE] = o00_im;
-	    s[2*SHARED_STRIDE] = o01_re;
-	    s[3*SHARED_STRIDE] = o01_im;
-	    s[4*SHARED_STRIDE] = o02_re;
-	    s[5*SHARED_STRIDE] = o02_im;
-#endif
-	    
-	}        
-=======
       READ_3RD_NBR_SPINOR(T, GHOSTSPINORTEX, nbr_idx3, stride3);       
     } else
 #endif	  
@@ -1920,9 +1240,19 @@
     o01_im -= B1_im;
     o02_re -= B2_re;
     o02_im -= B2_im;
-  }        
-#endif
->>>>>>> f96193d0
+ 
+#ifdef PARALLEL_DIR
+    // send the backward gathers to shared memory
+    s[0*SHARED_STRIDE] = o00_re;
+    s[1*SHARED_STRIDE] = o00_im;
+    s[2*SHARED_STRIDE] = o01_re;
+    s[3*SHARED_STRIDE] = o01_im;
+    s[4*SHARED_STRIDE] = o02_re;
+    s[5*SHARED_STRIDE] = o02_im;
+#endif // PARALLEL_DIR
+
+ }        
+#endif
 }
 
 #ifdef PARALLEL_DIR
@@ -1938,7 +1268,8 @@
   o02_im += s[5*SHARED_STRIDE];
 #else
   {
-#endif
+#endif // PARALLEL_DIR
+
 
 #if (DD_DAG == 1)
 {
@@ -1955,7 +1286,7 @@
 #ifdef DSLASH_AXPY
 #ifdef MULTI_GPU
 if (kernel_type == INTERIOR_KERNEL){
-  READ_ACCUM(ACCUMTEX,sid);
+  READ_ACCUM(ACCUMTEX,sid + src_idx*Vh);
   o00_re = -o00_re + a*accum0.x;
   o00_im = -o00_im + a*accum0.y;
   o01_re = -o01_re + a*accum1.x;
@@ -1971,11 +1302,7 @@
   o02_im = -o02_im;
 }
 #else
-<<<<<<< HEAD
- READ_ACCUM(ACCUMTEX, sid + threadIdx.y*Vh);
-=======
-READ_ACCUM(ACCUMTEX,sid);
->>>>>>> f96193d0
+READ_ACCUM(ACCUMTEX,sid + src_idx*Vh);
 o00_re = -o00_re + a*accum0.x;
 o00_im = -o00_im + a*accum0.y;
 o01_re = -o01_re + a*accum1.x;
@@ -1987,24 +1314,15 @@
 
 #ifdef MULTI_GPU
 //if (kernel_type == EXTERIOR_KERNEL_T){
-<<<<<<< HEAD
-if (kernel_type != INTERIOR_KERNEL) READ_AND_SUM_SPINOR(INTERTEX, sid+threadIdx.y*Vh);
-=======
 if (kernel_type != INTERIOR_KERNEL){
-  READ_AND_SUM_SPINOR(INTERTEX, sid);
+  READ_AND_SUM_SPINOR(INTERTEX, sid + src_idx*Vh);
 }
->>>>>>> f96193d0
 #endif
 
 
 // write spinor field back to device memory
-<<<<<<< HEAD
- WRITE_SPINOR(out, sid+threadIdx.y*Vh);
-  }
-=======
-WRITE_SPINOR(out, sid, param.sp_stride);
-
->>>>>>> f96193d0
+WRITE_SPINOR(out, sid + src_idx*Vh, param.sp_stride);
+  }
 
 // undefine to prevent warning when precision is changed
 #undef time_boundary
