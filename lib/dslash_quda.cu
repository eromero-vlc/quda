#include <cstdlib>
#include <cstdio>
#include <string>
#include <iostream>

#include <color_spinor_field.h>
#include <clover_field.h>

#define BLOCK_DIM 64

// these control the Wilson-type actions
//#define DIRECT_ACCESS_LINK
//#define DIRECT_ACCESS_WILSON_SPINOR
//#define DIRECT_ACCESS_WILSON_ACCUM
//#define DIRECT_ACCESS_WILSON_INTER
//#define DIRECT_ACCESS_WILSON_PACK_SPINOR
//#define DIRECT_ACCESS_CLOVER

//these are access control for staggered action
#if (__COMPUTE_CAPABILITY__ >= 200)
//#define DIRECT_ACCESS_FAT_LINK
//#define DIRECT_ACCESS_LONG_LINK
#define DIRECT_ACCESS_SPINOR
//#define DIRECT_ACCESS_ACCUM
//#define DIRECT_ACCESS_INTER
//#define DIRECT_ACCESS_PACK
#else
#define DIRECT_ACCESS_FAT_LINK
//#define DIRECT_ACCESS_LONG_LINK
//#define DIRECT_ACCESS_SPINOR
//#define DIRECT_ACCESS_ACCUM
//#define DIRECT_ACCESS_INTER
//#define DIRECT_ACCESS_PACK
#endif

#include <quda_internal.h>
#include <dslash_quda.h>
#include <sys/time.h>
#include <inline_ptx.h>

enum KernelType {
  INTERIOR_KERNEL = 5,
  EXTERIOR_KERNEL_X = 0,
  EXTERIOR_KERNEL_Y = 1,
  EXTERIOR_KERNEL_Z = 2,
  EXTERIOR_KERNEL_T = 3
};

struct DslashParam {
  int threads; // the desired number of active threads
  int parity;  // Even-Odd or Odd-Even
  int commDim[QUDA_MAX_DIM]; // Whether to do comms or not
  int ghostDim[QUDA_MAX_DIM]; // Whether a ghost zone has been allocated for a given dimension
  int ghostOffset[QUDA_MAX_DIM];
  int ghostNormOffset[QUDA_MAX_DIM];
  KernelType kernel_type; //is it INTERIOR_KERNEL, EXTERIOR_KERNEL_X/Y/Z/T
};

// determines whether the temporal ghost zones are packed with a gather kernel,
// as opposed to multiple calls to cudaMemcpy()
bool kernelPackT = false;

DslashParam dslashParam;

// these are set in initDslashConst
int Vspatial;

static cudaEvent_t packEnd[Nstream];
static cudaEvent_t gatherStart[Nstream];
static cudaEvent_t gatherEnd[Nstream];
static cudaEvent_t scatterStart[Nstream];
static cudaEvent_t scatterEnd[Nstream];

static struct timeval dslashStart_h;
#ifdef MULTI_GPU
static struct timeval commsStart[Nstream];
static struct timeval commsEnd[Nstream];
#endif

// these events are only used for profiling
#ifdef DSLASH_PROFILING
#define DSLASH_TIME_PROFILE() dslashTimeProfile()

static cudaEvent_t dslashStart;
static cudaEvent_t dslashEnd;
static cudaEvent_t packStart[Nstream];
static cudaEvent_t kernelStart[Nstream];
static cudaEvent_t kernelEnd[Nstream];

// dimension 2 because we want absolute and relative
float packTime[Nstream][2];
float gatherTime[Nstream][2];
float commsTime[Nstream][2];
float scatterTime[Nstream][2];
float kernelTime[Nstream][2];
float dslashTime;
#define CUDA_EVENT_RECORD(a,b) cudaEventRecord(a,b)
#else
#define CUDA_EVENT_RECORD(a,b)
#define DSLASH_TIME_PROFILE()
#endif

static FaceBuffer *face;
static cudaColorSpinorField *inSpinor;

// For tuneLaunch() to uniquely identify a suitable set of launch parameters, we need copies of a few of
// the constants set by initDslashConstants().
static struct {
  int x[4];
  int Ls;
  // In the future, we may also want to add gauge_fixed, sp_stride, ga_stride, cl_stride, etc.
} dslashConstants;

// dslashTuning = QUDA_TUNE_YES enables autotuning when the dslash is
// first launched
static QudaTune dslashTuning = QUDA_TUNE_NO;
static QudaVerbosity verbosity = QUDA_SILENT;

void setDslashTuning(QudaTune tune, QudaVerbosity verbose)
{
  dslashTuning = tune;
  verbosity = verbose;
}

#include <dslash_textures.h>
#include <dslash_constants.h>

static inline __device__ float short2float(short a) {
  return (float)a/MAX_SHORT;
}

static inline __device__ short float2short(float c, float a) {
  return (short)(a*c*MAX_SHORT);
}

static inline __device__ short2 float22short2(float c, float2 a) {
  return make_short2((short)(a.x*c*MAX_SHORT), (short)(a.y*c*MAX_SHORT));
}

#if defined(DIRECT_ACCESS_LINK) || defined(DIRECT_ACCESS_WILSON_SPINOR) || \
  defined(DIRECT_ACCESS_WILSON_ACCUM) || defined(DIRECT_ACCESS_WILSON_PACK_SPINOR) || \
  defined(DIRECT_ACCESS_WILSON_INTER) || defined(DIRECT_ACCESS_WILSON_PACK_SPINOR)

static inline __device__ short4 float42short4(float c, float4 a) {
  return make_short4(float2short(c, a.x), float2short(c, a.y), float2short(c, a.z), float2short(c, a.w));
}

static inline __device__ float4 short42float4(short4 a) {
  return make_float4(short2float(a.x), short2float(a.y), short2float(a.z), short2float(a.w));
}

static inline __device__ float2 short22float2(short2 a) {
  return make_float2(short2float(a.x), short2float(a.y));
}
#endif // DIRECT_ACCESS inclusions

// Enable shared memory dslash for Fermi architecture
//#define SHARED_WILSON_DSLASH
//#define SHARED_8_BYTE_WORD_SIZE // 8-byte shared memory access

#include <pack_face_def.h>        // kernels for packing the ghost zones and general indexing
#include <staggered_dslash_def.h> // staggered Dslash kernels
#include <wilson_dslash_def.h>    // Wilson Dslash kernels (including clover)
#include <dw_dslash_def.h>        // Domain Wall kernels
#include <tm_dslash_def.h>        // Twisted Mass kernels
#include <tm_core.h>              // solo twisted mass kernel
#include <clover_def.h>           // kernels for applying the clover term alone

#ifndef DSLASH_SHARED_FLOATS_PER_THREAD
#define DSLASH_SHARED_FLOATS_PER_THREAD 0
#endif

#ifndef CLOVER_SHARED_FLOATS_PER_THREAD
#define CLOVER_SHARED_FLOATS_PER_THREAD 0
#endif

#include <blas_quda.h>
#include <face_quda.h>


__global__ void dummyKernel() {
  // do nothing
}

void initCache() {

#if (__COMPUTE_CAPABILITY__ >= 200)

  static int firsttime = 1;
  if (firsttime){	
    cudaFuncSetCacheConfig(dummyKernel, cudaFuncCachePreferL1);
    dummyKernel<<<1,1>>>();
    firsttime=0;
  }

#endif

}


void setFace(const FaceBuffer &Face) {
  face = (FaceBuffer*)&Face; // nasty
}


void createDslashEvents()
{
 #ifndef DSLASH_PROFILING
  // add cudaEventDisableTiming for lower sync overhead
  for (int i=0; i<Nstream; i++) {
    cudaEventCreate(&packEnd[i], cudaEventDisableTiming);
    cudaEventCreate(&gatherStart[i], cudaEventDisableTiming);
    cudaEventCreate(&gatherEnd[i], cudaEventDisableTiming);
    cudaEventCreateWithFlags(&scatterStart[i], cudaEventDisableTiming);
    cudaEventCreateWithFlags(&scatterEnd[i], cudaEventDisableTiming);
  }
#else
  cudaEventCreate(&dslashStart);
  cudaEventCreate(&dslashEnd);
  for (int i=0; i<Nstream; i++) {
    cudaEventCreate(&packStart[i]);
    cudaEventCreate(&packEnd[i]);

    cudaEventCreate(&gatherStart[i]);
    cudaEventCreate(&gatherEnd[i]);

    cudaEventCreate(&scatterStart[i]);
    cudaEventCreate(&scatterEnd[i]);

    cudaEventCreate(&kernelStart[i]);
    cudaEventCreate(&kernelEnd[i]);

    kernelTime[i][0] = 0.0;
    kernelTime[i][1] = 0.0;

    gatherTime[i][0] = 0.0;
    gatherTime[i][1] = 0.0;

    commsTime[i][0] = 0.0;
    commsTime[i][1] = 0.0;

    scatterTime[i][0] = 0.0;
    scatterTime[i][1] = 0.0;
  }
#endif

  checkCudaError();
}


void destroyDslashEvents()
{
  for (int i=0; i<Nstream; i++) {
    cudaEventDestroy(packEnd[i]);
    cudaEventDestroy(gatherStart[i]);
    cudaEventDestroy(gatherEnd[i]);
    cudaEventDestroy(scatterStart[i]);
    cudaEventDestroy(scatterEnd[i]);
  }

#ifdef DSLASH_PROFILING
  cudaEventDestroy(dslashStart);
  cudaEventDestroy(dslashEnd);

  for (int i=0; i<Nstream; i++) {
    cudaEventDestroy(packStart[i]);
    cudaEventDestroy(kernelStart[i]);
    cudaEventDestroy(kernelEnd[i]);
  }
#endif

  checkCudaError();
}


#define MORE_GENERIC_DSLASH(FUNC, DAG, X, kernel_type, gridDim, blockDim, shared, stream, param,  ...)            \
  if (x==0) {								                                          \
    if (reconstruct == QUDA_RECONSTRUCT_NO) {				                                          \
      FUNC ## 18 ## DAG ## Kernel<kernel_type><<<gridDim, blockDim, shared, stream>>> ( __VA_ARGS__ , param);     \
    } else if (reconstruct == QUDA_RECONSTRUCT_12) {                                                              \
      FUNC ## 12 ## DAG ## Kernel<kernel_type><<<gridDim, blockDim, shared, stream>>> ( __VA_ARGS__ , param);     \
    } else {                                                                                                      \
      FUNC ## 8 ## DAG ## Kernel<kernel_type><<<gridDim, blockDim, shared, stream>>> ( __VA_ARGS__, param);       \
    }									                                          \
  } else {                                                                                                        \
    if (reconstruct == QUDA_RECONSTRUCT_NO) {                                                                     \
      FUNC ## 18 ## DAG ## X ## Kernel<kernel_type><<<gridDim, blockDim, shared, stream>>> ( __VA_ARGS__, param); \
    } else if (reconstruct == QUDA_RECONSTRUCT_12) {                                                              \
      FUNC ## 12 ## DAG ## X ## Kernel<kernel_type><<<gridDim, blockDim, shared, stream>>> ( __VA_ARGS__, param); \
    } else if (reconstruct == QUDA_RECONSTRUCT_8) {                                                               \
      FUNC ## 8 ## DAG ## X ## Kernel<kernel_type> <<<gridDim, blockDim, shared, stream>>> ( __VA_ARGS__, param); \
    }                                                                                                             \
  }

#ifndef MULTI_GPU

#define GENERIC_DSLASH(FUNC, DAG, X, gridDim, blockDim, shared, stream, param,  ...)                          \
  switch(param.kernel_type) {						                                      \
  case INTERIOR_KERNEL:							                                      \
    MORE_GENERIC_DSLASH(FUNC, DAG, X, INTERIOR_KERNEL, gridDim, blockDim, shared, stream, param, __VA_ARGS__) \
    break;								                                      \
  default:								                                      \
    errorQuda("KernelType %d not defined for single GPU", param.kernel_type);                                 \
  }

#else

#define GENERIC_DSLASH(FUNC, DAG, X, gridDim, blockDim, shared, stream, param,  ...)                            \
  switch(param.kernel_type) {						                                        \
  case INTERIOR_KERNEL:							                                        \
    MORE_GENERIC_DSLASH(FUNC, DAG, X, INTERIOR_KERNEL,   gridDim, blockDim, shared, stream, param, __VA_ARGS__) \
    break;								                                        \
  case EXTERIOR_KERNEL_X:							                                \
    MORE_GENERIC_DSLASH(FUNC, DAG, X, EXTERIOR_KERNEL_X, gridDim, blockDim, shared, stream, param, __VA_ARGS__) \
    break;								                                        \
  case EXTERIOR_KERNEL_Y:							                                \
    MORE_GENERIC_DSLASH(FUNC, DAG, X, EXTERIOR_KERNEL_Y, gridDim, blockDim, shared, stream, param, __VA_ARGS__) \
    break;								                                        \
  case EXTERIOR_KERNEL_Z:							                                \
    MORE_GENERIC_DSLASH(FUNC, DAG, X, EXTERIOR_KERNEL_Z, gridDim, blockDim, shared, stream, param, __VA_ARGS__) \
    break;								                                        \
  case EXTERIOR_KERNEL_T:							                                \
    MORE_GENERIC_DSLASH(FUNC, DAG, X, EXTERIOR_KERNEL_T, gridDim, blockDim, shared, stream, param, __VA_ARGS__) \
    break;								                                        \
  }

#endif

// macro used for dslash types with dagger kernel defined (Wilson, domain wall, etc.)
#define DSLASH(FUNC, gridDim, blockDim, shared, stream, param, ...)	\
  if (!dagger) {							\
    GENERIC_DSLASH(FUNC, , Xpay, gridDim, blockDim, shared, stream, param, __VA_ARGS__) \
  } else {								\
    GENERIC_DSLASH(FUNC, Dagger, Xpay, gridDim, blockDim, shared, stream, param, __VA_ARGS__) \
 }

// macro used for staggered dslash
#define STAGGERED_DSLASH(gridDim, blockDim, shared, stream, param, ...)	\
    GENERIC_DSLASH(staggeredDslash, , Axpy, gridDim, blockDim, shared, stream, param, __VA_ARGS__)


#define MORE_GENERIC_ASYM_DSLASH(FUNC, DAG, X, kernel_type, gridDim, blockDim, shared, stream, param,  ...)     \
  if (reconstruct == QUDA_RECONSTRUCT_NO) {				                                        \
    FUNC ## 18 ## DAG ## X ## Kernel<kernel_type><<<gridDim, blockDim, shared, stream>>> ( __VA_ARGS__, param); \
  } else if (reconstruct == QUDA_RECONSTRUCT_12) {			                                        \
    FUNC ## 12 ## DAG ## X ## Kernel<kernel_type><<<gridDim, blockDim, shared, stream>>> ( __VA_ARGS__, param); \
  } else if (reconstruct == QUDA_RECONSTRUCT_8) {			                                        \
    FUNC ## 8 ## DAG ## X ## Kernel<kernel_type> <<<gridDim, blockDim, shared, stream>>> ( __VA_ARGS__, param); \
  }									

#ifndef MULTI_GPU

#define GENERIC_ASYM_DSLASH(FUNC, DAG, X, gridDim, blockDim, shared, stream, param,  ...)                          \
  switch(param.kernel_type) {						                                      \
  case INTERIOR_KERNEL:							                                      \
    MORE_GENERIC_ASYM_DSLASH(FUNC, DAG, X, INTERIOR_KERNEL, gridDim, blockDim, shared, stream, param, __VA_ARGS__) \
    break;								                                      \
  default:								                                      \
    errorQuda("KernelType %d not defined for single GPU", param.kernel_type);                                 \
  }

#else

#define GENERIC_ASYM_DSLASH(FUNC, DAG, X, gridDim, blockDim, shared, stream, param,  ...)                            \
  switch(param.kernel_type) {						                                        \
  case INTERIOR_KERNEL:							                                        \
    MORE_GENERIC_ASYM_DSLASH(FUNC, DAG, X, INTERIOR_KERNEL,   gridDim, blockDim, shared, stream, param, __VA_ARGS__) \
    break;								                                        \
  case EXTERIOR_KERNEL_X:							                                \
    MORE_GENERIC_ASYM_DSLASH(FUNC, DAG, X, EXTERIOR_KERNEL_X, gridDim, blockDim, shared, stream, param, __VA_ARGS__) \
    break;								                                        \
  case EXTERIOR_KERNEL_Y:							                                \
    MORE_GENERIC_ASYM_DSLASH(FUNC, DAG, X, EXTERIOR_KERNEL_Y, gridDim, blockDim, shared, stream, param, __VA_ARGS__) \
    break;								                                        \
  case EXTERIOR_KERNEL_Z:							                                \
    MORE_GENERIC_ASYM_DSLASH(FUNC, DAG, X, EXTERIOR_KERNEL_Z, gridDim, blockDim, shared, stream, param, __VA_ARGS__) \
    break;								                                        \
  case EXTERIOR_KERNEL_T:							                                \
    MORE_GENERIC_ASYM_DSLASH(FUNC, DAG, X, EXTERIOR_KERNEL_T, gridDim, blockDim, shared, stream, param, __VA_ARGS__) \
    break;								                                        \
  }

#endif

// macro used for dslash types with dagger kernel defined (Wilson, domain wall, etc.)
#define ASYM_DSLASH(FUNC, gridDim, blockDim, shared, stream, param, ...)	\
  if (!dagger) {							\
    GENERIC_ASYM_DSLASH(FUNC, , Xpay, gridDim, blockDim, shared, stream, param, __VA_ARGS__) \
  } else {								\
    GENERIC_ASYM_DSLASH(FUNC, Dagger, Xpay, gridDim, blockDim, shared, stream, param, __VA_ARGS__) \
 }


// Use an abstract class interface to drive the different CUDA dslash
// kernels. All parameters are curried into the derived classes to
// allow a simple interface.
class DslashCuda : public Tunable {
 protected:
  int sharedBytesPerBlock() const { return 0; }
  bool advanceGridDim(TuneParam &param) const { return false; } // Don't tune the grid dimensions.
  bool advanceBlockDim(TuneParam &param) const {
    bool advance = Tunable::advanceBlockDim(param);
    if (advance) param.grid = dim3( (dslashParam.threads+param.block.x-1) / param.block.x, 1, 1);
    return advance;
  }

 public:
  DslashCuda() { }
  virtual ~DslashCuda() { }
  virtual TuneKey tuneKey() const;
  std::string paramString(const TuneParam &param) const // Don't bother printing the grid dim.
  {
    std::stringstream ps;
    ps << "block=(" << param.block.x << "," << param.block.y << "," << param.block.z << "), ";
    ps << "shared=" << param.shared_bytes;
    return ps.str();
  }
  virtual int Nface() { return 2; }

  virtual void initTuneParam(TuneParam &param) const
  {
    Tunable::initTuneParam(param);
    param.grid = dim3( (dslashParam.threads+param.block.x-1) / param.block.x, 1, 1);
  }

  /** sets default values for when tuning is disabled */
  virtual void defaultTuneParam(TuneParam &param) const
  {
    Tunable::defaultTuneParam(param);
    param.grid = dim3( (dslashParam.threads+param.block.x-1) / param.block.x, 1, 1);
  }


};

TuneKey DslashCuda::tuneKey() const
{
  std::stringstream vol, aux;
  
  vol << dslashConstants.x[0] << "x";
  vol << dslashConstants.x[1] << "x";
  vol << dslashConstants.x[2] << "x";
  vol << dslashConstants.x[3];

  aux << "type=";
#ifdef MULTI_GPU
  char comm[5], ghost[5];
  switch (dslashParam.kernel_type) {
  case INTERIOR_KERNEL: aux << "interior"; break;
  case EXTERIOR_KERNEL_X: aux << "exterior_x"; break;
  case EXTERIOR_KERNEL_Y: aux << "exterior_y"; break;
  case EXTERIOR_KERNEL_Z: aux << "exterior_z"; break;
  case EXTERIOR_KERNEL_T: aux << "exterior_t"; break;
  }
  for (int i=0; i<4; i++) {
    comm[i] = (dslashParam.commDim[i] ? '1' : '0');
    ghost[i] = (dslashParam.ghostDim[i] ? '1' : '0');
  }
  comm[4] = '\0'; ghost[4] = '\0';
  aux << ",comm=" << comm;
  if (dslashParam.kernel_type == INTERIOR_KERNEL) {
    aux << ",ghost=" << ghost;
  }
#else
  aux << "single-GPU";
#endif // MULTI_GPU
  return TuneKey(vol.str(), typeid(*this).name(), aux.str());
}

/** This derived class is specifically for driving the Dslash kernels
    that use shared memory blocking.  This only applies on Fermi and
    upwards, and only for the interior kernels. */
#if (__COMPUTE_CAPABILITY__ >= 200 && defined(SHARED_WILSON_DSLASH)) 
class SharedDslashCuda : public DslashCuda {
 protected:
  int sharedBytesPerBlock() const { return 0; } // FIXME: this isn't quite true, but works
  bool advanceSharedBytes(TuneParam &param) const { 
    if (dslashParam.kernel_type != INTERIOR_KERNEL) return DslashCuda::advanceSharedBytes(param);
    else return false;
  } // FIXME - shared memory tuning only supported on exterior kernels

  /** Helper function to set the shared memory size from the 3-d block size */
  int sharedBytes(const dim3 &block) const { 
    int warpSize = 32; // FIXME - query from device properties
    int block_xy = block.x*block.y;
    if (block_xy % warpSize != 0) block_xy = ((block_xy / warpSize) + 1)*warpSize;
    return block_xy*block.z*sharedBytesPerThread();
  }

  /** Helper function to set the 3-d grid size from the 3-d block size */
  dim3 createGrid(const dim3 &block) const {
    unsigned int gx = ((dslashConstants.x[0]/2)*dslashConstants.x[3] + block.x - 1) / block.x;
    unsigned int gy = (dslashConstants.x[1] + block.y - 1 ) / block.y;	
    unsigned int gz = (dslashConstants.x[2] + block.z - 1) / block.z;
    return dim3(gx, gy, gz);
  }

  /** Advance the 3-d block size. */
  bool advanceBlockDim(TuneParam &param) const {
    if (dslashParam.kernel_type != INTERIOR_KERNEL) return DslashCuda::advanceBlockDim(param);
    const unsigned int min_threads = 2;
    const unsigned int max_threads = 512; // FIXME: use deviceProp.maxThreadsDim[0];
    const unsigned int max_shared = 16384*3; // FIXME: use deviceProp.sharedMemPerBlock;
    
    // set the x-block dimension equal to the entire x dimension
    bool set = false;
    dim3 blockInit = param.block;
    blockInit.z++;
    for (unsigned bx=blockInit.x; bx<=dslashConstants.x[0]/2; bx++) {
      //unsigned int gx = (dslashConstants.x[0]*dslashConstants.x[3] + bx - 1) / bx;
      for (unsigned by=blockInit.y; by<=dslashConstants.x[1]; by++) {
	unsigned int gy = (dslashConstants.x[1] + by - 1 ) / by;	
	
	if (by > 1 && (by%2) != 0) continue; // can't handle odd blocks yet except by=1
	
	for (unsigned bz=blockInit.z; bz<=dslashConstants.x[2]; bz++) {
	  unsigned int gz = (dslashConstants.x[2] + bz - 1) / bz;
	  
	  if (bz > 1 && (bz%2) != 0) continue; // can't handle odd blocks yet except bz=1
	  if (bx*by*bz > max_threads) continue;
	  if (bx*by*bz < min_threads) continue;
	  // can't yet handle the last block properly in shared memory addressing
	  if (by*gy != dslashConstants.x[1]) continue;
	  if (bz*gz != dslashConstants.x[2]) continue;
	  if (sharedBytes(dim3(bx, by, bz)) > max_shared) continue;

	  param.block = dim3(bx, by, bz);	  
	  set = true; break;
	}
	if (set) break;
	blockInit.z = 1;
      }
      if (set) break;
      blockInit.y = 1;
    }

    if (param.block.x > dslashConstants.x[0]/2 && param.block.y > dslashConstants.x[1] &&
	param.block.z > dslashConstants.x[2] || !set) {
      //||sharedBytesPerThread()*param.block.x > max_shared) {
      param.block = dim3(dslashConstants.x[0]/2, 1, 1);
      return false;
    } else { 
      param.grid = createGrid(param.block);
      param.shared_bytes = sharedBytes(param.block);
      return true; 
    }
    
  }

 public:
  SharedDslashCuda() : DslashCuda() { ; }
  virtual ~SharedDslashCuda() { ; }
  std::string paramString(const TuneParam &param) const // override and print out grid as well
  {
    std::stringstream ps;
    ps << "block=(" << param.block.x << "," << param.block.y << "," << param.block.z << "), ";
    ps << "grid=(" << param.grid.x << "," << param.grid.y << "," << param.grid.z << "), ";
    ps << "shared=" << param.shared_bytes;
    return ps.str();
  }

  virtual void initTuneParam(TuneParam &param) const
  {
    if (dslashParam.kernel_type != INTERIOR_KERNEL) return DslashCuda::initTuneParam(param);

    param.block = dim3(dslashConstants.x[0]/2, 1, 1);
    param.grid = createGrid(param.block);
    param.shared_bytes = sharedBytes(param.block);
  }

  /** Sets default values for when tuning is disabled - this is guaranteed to work, but will be slow */
  virtual void defaultTuneParam(TuneParam &param) const
  {
    if (dslashParam.kernel_type != INTERIOR_KERNEL) DslashCuda::defaultTuneParam(param);
    else initTuneParam(param);
  }
};
#else /** For pre-Fermi architectures */
class SharedDslashCuda : public DslashCuda {
 public:
  SharedDslashCuda() : DslashCuda() { }
  virtual ~SharedDslashCuda() { }
};
#endif


template <typename sFloat, typename gFloat>
class WilsonDslashCuda : public SharedDslashCuda {

 private:
  const size_t bytes, norm_bytes;
  sFloat *out;
  float *outNorm;
  char *saveOut, *saveOutNorm;
  const sFloat *in, *x;
  const float *inNorm, *xNorm;
  const gFloat *gauge0, *gauge1;
  const QudaReconstructType reconstruct;
  const int dagger;
  const double a;

 protected:
  int sharedBytesPerThread() const
  {
#if (__COMPUTE_CAPABILITY__ >= 200) // Fermi uses shared memory for common input
    if (dslashParam.kernel_type == INTERIOR_KERNEL) { // Interior kernels use shared memory for common iunput
      int reg_size = (typeid(sFloat)==typeid(double2) ? sizeof(double) : sizeof(float));
      return DSLASH_SHARED_FLOATS_PER_THREAD * reg_size;
    } else { // Exterior kernels use no shared memory
      return 0;
    }
#else // Pre-Fermi uses shared memory only for pseudo-registers
    int reg_size = (typeid(sFloat)==typeid(double2) ? sizeof(double) : sizeof(float));
    return DSLASH_SHARED_FLOATS_PER_THREAD * reg_size;
#endif
  }

 public:
  WilsonDslashCuda(sFloat *out, float *outNorm, const gFloat *gauge0, const gFloat *gauge1, 
		   const QudaReconstructType reconstruct, const sFloat *in, const float *inNorm,
		   const sFloat *x, const float *xNorm, const double a,
		   const int dagger, const size_t bytes, const size_t norm_bytes)
    : SharedDslashCuda(), bytes(bytes), norm_bytes(norm_bytes), out(out), outNorm(outNorm), gauge0(gauge0), gauge1(gauge1), in(in), 
    inNorm(inNorm), reconstruct(reconstruct), dagger(dagger), x(x), xNorm(xNorm), a(a)
  { 
    bindSpinorTex(bytes, norm_bytes, in, inNorm, out, outNorm, x, xNorm); 
  }

  virtual ~WilsonDslashCuda() { unbindSpinorTex(in, inNorm, out, outNorm, x, xNorm); }

  TuneKey tuneKey() const
  {
    TuneKey key = DslashCuda::tuneKey();
    std::stringstream recon;
    recon << reconstruct;
    key.aux += ",reconstruct=" + recon.str();
    if (x) key.aux += ",Xpay";
    return key;
  }

  void apply(const cudaStream_t &stream)
  {
#ifdef SHARED_WILSON_DSLASH
    if (dslashParam.kernel_type == EXTERIOR_KERNEL_X) 
      errorQuda("Shared dslash does not yet support X-dimension partitioning");
#endif
    TuneParam tp = tuneLaunch(*this, dslashTuning, verbosity);
    DSLASH(dslash, tp.grid, tp.block, tp.shared_bytes, stream, dslashParam,
	   out, outNorm, gauge0, gauge1, in, inNorm, x, xNorm, a);
  }

  void preTune()
  {
    if (dslashParam.kernel_type < 5) { // exterior kernel
      saveOut = new char[bytes];
      cudaMemcpy(saveOut, out, bytes, cudaMemcpyDeviceToHost);
      if (typeid(sFloat) == typeid(short4)) {
	saveOutNorm = new char[norm_bytes];
	cudaMemcpy(saveOutNorm, outNorm, norm_bytes, cudaMemcpyDeviceToHost);
      }
    }
  }

  void postTune()
  {
    if (dslashParam.kernel_type < 5) { // exterior kernel
      cudaMemcpy(out, saveOut, bytes, cudaMemcpyHostToDevice);
      delete[] saveOut;
      if (typeid(sFloat) == typeid(short4)) {
	cudaMemcpy(outNorm, saveOutNorm, norm_bytes, cudaMemcpyHostToDevice);
	delete[] saveOutNorm;
      }
    }
  }

};

template <typename sFloat, typename gFloat, typename cFloat>
class CloverDslashCuda : public SharedDslashCuda {

 private:
  const size_t bytes, norm_bytes;
  sFloat *out;
  float *outNorm;
  char *saveOut, *saveOutNorm;
  const sFloat *in, *x;
  const float *inNorm, *xNorm;
  const gFloat *gauge0, *gauge1;
  const QudaReconstructType reconstruct;
  const cFloat *clover;
  const float *cloverNorm;
  const int dagger;
  const double a;

 protected:
  int sharedBytesPerThread() const
  {
#if (__COMPUTE_CAPABILITY__ >= 200)
    if (dslashParam.kernel_type == INTERIOR_KERNEL) {
      int reg_size = (typeid(sFloat)==typeid(double2) ? sizeof(double) : sizeof(float));
      return DSLASH_SHARED_FLOATS_PER_THREAD * reg_size;
    } else {
      return 0;
    }
#else
    int reg_size = (typeid(sFloat)==typeid(double2) ? sizeof(double) : sizeof(float));
    return DSLASH_SHARED_FLOATS_PER_THREAD * reg_size;
#endif
  }

 public:
  CloverDslashCuda(sFloat *out, float *outNorm, const gFloat *gauge0, const gFloat *gauge1, 
		   const QudaReconstructType reconstruct, const cFloat *clover, 
		   const float *cloverNorm, const sFloat *in, const float *inNorm,
		   const sFloat *x, const float *xNorm, const double a,
		   const int dagger, const size_t bytes, const size_t norm_bytes)
    : SharedDslashCuda(), bytes(bytes), norm_bytes(norm_bytes), out(out), outNorm(outNorm), gauge0(gauge0), gauge1(gauge1), clover(clover),
    cloverNorm(cloverNorm), in(in), inNorm(inNorm), reconstruct(reconstruct), dagger(dagger), x(x), xNorm(xNorm), a(a)
  { 
    bindSpinorTex(bytes, norm_bytes, in, inNorm, out, outNorm, x, xNorm); 
  }
  virtual ~CloverDslashCuda() { unbindSpinorTex(in, inNorm, out, outNorm, x, xNorm); }

  TuneKey tuneKey() const
  {
    TuneKey key = DslashCuda::tuneKey();
    std::stringstream recon;
    recon << reconstruct;
    key.aux += ",reconstruct=" + recon.str();
    if (x) key.aux += ",Xpay";
    return key;
  }

  void apply(const cudaStream_t &stream)
  {
#ifdef SHARED_WILSON_DSLASH
    if (dslashParam.kernel_type == EXTERIOR_KERNEL_X) 
      errorQuda("Shared dslash does not yet support X-dimension partitioning");
#endif
    TuneParam tp = tuneLaunch(*this, dslashTuning, verbosity);
    DSLASH(cloverDslash, tp.grid, tp.block, tp.shared_bytes, stream, dslashParam,
	   out, outNorm, gauge0, gauge1, clover, cloverNorm, in, inNorm, x, xNorm, a);
  }

  void preTune()
  {
    if (dslashParam.kernel_type < 5) { // exterior kernel
      saveOut = new char[bytes];
      cudaMemcpy(saveOut, out, bytes, cudaMemcpyDeviceToHost);
      if (typeid(sFloat) == typeid(short4)) {
	saveOutNorm = new char[norm_bytes];
	cudaMemcpy(saveOutNorm, outNorm, norm_bytes, cudaMemcpyDeviceToHost);
      }
    }
  }

  void postTune()
  {
    if (dslashParam.kernel_type < 5) { // exterior kernel
      cudaMemcpy(out, saveOut, bytes, cudaMemcpyHostToDevice);
      delete[] saveOut;
      if (typeid(sFloat) == typeid(short4)) {
	cudaMemcpy(outNorm, saveOutNorm, norm_bytes, cudaMemcpyHostToDevice);
	delete[] saveOutNorm;
      }
    }
  }

};

template <typename sFloat, typename gFloat, typename cFloat>
class AsymCloverDslashCuda : public SharedDslashCuda {

 private:
  const size_t bytes, norm_bytes;
  sFloat *out;
  float *outNorm;
  char *saveOut, *saveOutNorm;
  const sFloat *in, *x;
  const float *inNorm, *xNorm;
  const gFloat *gauge0, *gauge1;
  const QudaReconstructType reconstruct;
  const cFloat *clover;
  const float *cloverNorm;
  const int dagger;
  const double a;

 protected:
  int sharedBytesPerThread() const
  {
#if (__COMPUTE_CAPABILITY__ >= 200)
    if (dslashParam.kernel_type == INTERIOR_KERNEL) {
      int reg_size = (typeid(sFloat)==typeid(double2) ? sizeof(double) : sizeof(float));
      return DSLASH_SHARED_FLOATS_PER_THREAD * reg_size;
    } else {
      return 0;
    }
#else
    int reg_size = (typeid(sFloat)==typeid(double2) ? sizeof(double) : sizeof(float));
    return DSLASH_SHARED_FLOATS_PER_THREAD * reg_size;
#endif
  }

 public:
  AsymCloverDslashCuda(sFloat *out, float *outNorm, const gFloat *gauge0, const gFloat *gauge1, 
		   const QudaReconstructType reconstruct, const cFloat *clover, 
		   const float *cloverNorm, const sFloat *in, const float *inNorm,
		   const sFloat *x, const float *xNorm, const double a,
		   const int dagger, const size_t bytes, const size_t norm_bytes)
    : SharedDslashCuda(), bytes(bytes), norm_bytes(norm_bytes), out(out), outNorm(outNorm), gauge0(gauge0), gauge1(gauge1), clover(clover),
    cloverNorm(cloverNorm), in(in), inNorm(inNorm), reconstruct(reconstruct), dagger(dagger), x(x), xNorm(xNorm), a(a)
  { 
    bindSpinorTex(bytes, norm_bytes, in, inNorm, out, outNorm, x, xNorm); 
  }
  virtual ~AsymCloverDslashCuda() { unbindSpinorTex(in, inNorm, out, outNorm, x, xNorm); }

  TuneKey tuneKey() const
  {
    TuneKey key = DslashCuda::tuneKey();
    std::stringstream recon;
    recon << reconstruct;
    key.aux += ",reconstruct=" + recon.str();
    if (x) key.aux += ",Xpay";
    return key;
  }

  void apply(const cudaStream_t &stream)
  {
    if (!x) errorQuda("Asymmetric clover dslash only defined for Xpay");
#ifdef SHARED_WILSON_DSLASH
    if (dslashParam.kernel_type == EXTERIOR_KERNEL_X) 
      errorQuda("Shared dslash does not yet support X-dimension partitioning");
#endif
    TuneParam tp = tuneLaunch(*this, dslashTuning, verbosity);
    ASYM_DSLASH(asymCloverDslash, tp.grid, tp.block, tp.shared_bytes, stream, dslashParam,
		out, outNorm, gauge0, gauge1, clover, cloverNorm, in, inNorm, x, xNorm, a);
  }

  void preTune()
  {
    if (dslashParam.kernel_type < 5) { // exterior kernel
      saveOut = new char[bytes];
      cudaMemcpy(saveOut, out, bytes, cudaMemcpyDeviceToHost);
      if (typeid(sFloat) == typeid(short4)) {
	saveOutNorm = new char[norm_bytes];
	cudaMemcpy(saveOutNorm, outNorm, norm_bytes, cudaMemcpyDeviceToHost);
      }
    }
  }

  void postTune()
  {
    if (dslashParam.kernel_type < 5) { // exterior kernel
      cudaMemcpy(out, saveOut, bytes, cudaMemcpyHostToDevice);
      delete[] saveOut;
      if (typeid(sFloat) == typeid(short4)) {
	cudaMemcpy(outNorm, saveOutNorm, norm_bytes, cudaMemcpyHostToDevice);
	delete[] saveOutNorm;
      }
    }
  }

};

void setTwistParam(double &a, double &b, const double &kappa, const double &mu, 
		   const int dagger, const QudaTwistGamma5Type twist) {
  if (twist == QUDA_TWIST_GAMMA5_DIRECT) {
    a = 2.0 * kappa * mu;
    b = 1.0;
  } else if (twist == QUDA_TWIST_GAMMA5_INVERSE) {
    a = -2.0 * kappa * mu;
    b = 1.0 / (1.0 + a*a);
  } else {
    errorQuda("Twist type %d not defined\n", twist);
  }
  if (dagger) a *= -1.0;

}

template <typename sFloat, typename gFloat>
class TwistedDslashCuda : public SharedDslashCuda {

 private:
  const size_t bytes, norm_bytes;
  sFloat *out;
  float *outNorm;
  char *saveOut, *saveOutNorm;
  const sFloat *in, *x;
  const float *inNorm, *xNorm;
  const gFloat *gauge0, *gauge1;
  const QudaReconstructType reconstruct;
  const int dagger;
  double a;
  double b;

 protected:
  int sharedBytesPerThread() const
  {
#if (__COMPUTE_CAPABILITY__ >= 200)
    if (dslashParam.kernel_type == INTERIOR_KERNEL) {
      int reg_size = (typeid(sFloat)==typeid(double2) ? sizeof(double) : sizeof(float));
      return DSLASH_SHARED_FLOATS_PER_THREAD * reg_size;
    } else {
      return 0;
    }
#else
    int reg_size = (typeid(sFloat)==typeid(double2) ? sizeof(double) : sizeof(float));
    return DSLASH_SHARED_FLOATS_PER_THREAD * reg_size;
#endif
  }

 public:
  TwistedDslashCuda(sFloat *out, float *outNorm, const gFloat *gauge0, const gFloat *gauge1, 
		    const QudaReconstructType reconstruct, const sFloat *in, const float *inNorm,
		    const sFloat *x, const float *xNorm, const double kappa, const double mu,
		    const double k, const int dagger, const size_t bytes, const size_t norm_bytes)
    : SharedDslashCuda(), bytes(bytes), norm_bytes(norm_bytes), out(out), outNorm(outNorm), gauge0(gauge0), gauge1(gauge1), in(in),
    inNorm(inNorm), reconstruct(reconstruct), dagger(dagger), x(x), xNorm(xNorm)
  { 
    bindSpinorTex(bytes, norm_bytes, in, inNorm, out, outNorm, x, xNorm); 
    setTwistParam(a, b, kappa, mu, dagger, QUDA_TWIST_GAMMA5_INVERSE);
    if (x) b *= k;
  }
  virtual ~TwistedDslashCuda() { unbindSpinorTex(in, inNorm, out, outNorm, x, xNorm); }

  TuneKey tuneKey() const
  {
    TuneKey key = DslashCuda::tuneKey();
    std::stringstream recon;
    recon << reconstruct;
    key.aux += ",reconstruct=" + recon.str();
    if (x) key.aux += ",Xpay";
    return key;
  }

  void apply(const cudaStream_t &stream)
  {
#ifdef SHARED_WILSON_DSLASH
    if (dslashParam.kernel_type == EXTERIOR_KERNEL_X) 
      errorQuda("Shared dslash does not yet support X-dimension partitioning");
#endif
    TuneParam tp = tuneLaunch(*this, dslashTuning, verbosity);
    DSLASH(twistedMassDslash, tp.grid, tp.block, tp.shared_bytes, stream, dslashParam,
	   out, outNorm, gauge0, gauge1, in, inNorm, a, b, x, xNorm);
  }

  void preTune()
  {
    if (dslashParam.kernel_type < 5) { // exterior kernel
      saveOut = new char[bytes];
      cudaMemcpy(saveOut, out, bytes, cudaMemcpyDeviceToHost);
      if (typeid(sFloat) == typeid(short4)) {
	saveOutNorm = new char[norm_bytes];
	cudaMemcpy(saveOutNorm, outNorm, norm_bytes, cudaMemcpyDeviceToHost);
      }
    }
  }

  void postTune()
  {
    if (dslashParam.kernel_type < 5) { // exterior kernel
      cudaMemcpy(out, saveOut, bytes, cudaMemcpyHostToDevice);
      delete[] saveOut;
      if (typeid(sFloat) == typeid(short4)) {
	cudaMemcpy(outNorm, saveOutNorm, norm_bytes, cudaMemcpyHostToDevice);
	delete[] saveOutNorm;
      }
    }
  }
};

template <typename sFloat, typename gFloat>
class DomainWallDslashCuda : public DslashCuda {

 private:
  const size_t bytes, norm_bytes;
  sFloat *out;
  float *outNorm;
  char *saveOut, *saveOutNorm;
  const sFloat *in, *x;
  const float *inNorm, *xNorm;
  const gFloat *gauge0, *gauge1;
  const QudaReconstructType reconstruct;
  const int dagger;
  const double mferm;
  const double a;

 protected:
  int sharedBytesPerThread() const { return 0; }
  
 public:
  DomainWallDslashCuda(sFloat *out, float *outNorm, const gFloat *gauge0, const gFloat *gauge1, 
		       const QudaReconstructType reconstruct, const sFloat *in, 
		       const float *inNorm, const sFloat *x, const float *xNorm, const double mferm, 
		       const double a, const int dagger, const size_t bytes, const size_t norm_bytes)
    : DslashCuda(), bytes(bytes), norm_bytes(norm_bytes), out(out), outNorm(outNorm), gauge0(gauge0), gauge1(gauge1), 
    in(in), inNorm(inNorm), mferm(mferm), reconstruct(reconstruct), dagger(dagger), x(x), xNorm(xNorm), a(a)
  { 
    bindSpinorTex(bytes, norm_bytes, in, inNorm, out, outNorm, x, xNorm); 
  }
  virtual ~DomainWallDslashCuda() { unbindSpinorTex(in, inNorm, out, outNorm, x, xNorm); }

  TuneKey tuneKey() const
  {
    TuneKey key = DslashCuda::tuneKey();
    std::stringstream ls, recon;
    ls << dslashConstants.Ls;
    recon << reconstruct;
    key.volume += "x" + ls.str();
    key.aux += ",reconstruct=" + recon.str();
    if (x) key.aux += ",Xpay";
    return key;
  }

  void apply(const cudaStream_t &stream)
  {
    TuneParam tp = tuneLaunch(*this, dslashTuning, verbosity);
    dim3 gridDim( (dslashParam.threads+tp.block.x-1) / tp.block.x, 1, 1);
    DSLASH(domainWallDslash, gridDim, tp.block, tp.shared_bytes, stream, dslashParam,
    	   out, outNorm, gauge0, gauge1, in, inNorm, mferm, x, xNorm, a);
  }

  void preTune()
  {
    if (dslashParam.kernel_type < 5) { // exterior kernel
      saveOut = new char[bytes];
      cudaMemcpy(saveOut, out, bytes, cudaMemcpyDeviceToHost);
      if (typeid(sFloat) == typeid(short4)) {
	saveOutNorm = new char[norm_bytes];
	cudaMemcpy(saveOutNorm, outNorm, norm_bytes, cudaMemcpyDeviceToHost);
      }
    }
  }

  void postTune()
  {
    if (dslashParam.kernel_type < 5) { // exterior kernel
      cudaMemcpy(out, saveOut, bytes, cudaMemcpyHostToDevice);
      delete[] saveOut;
      if (typeid(sFloat) == typeid(short4)) {
	cudaMemcpy(outNorm, saveOutNorm, norm_bytes, cudaMemcpyHostToDevice);
	delete[] saveOutNorm;
      }
    }
  }
};

template <typename sFloat, typename fatGFloat, typename longGFloat>
class StaggeredDslashCuda : public DslashCuda {

private:
  const size_t bytes, norm_bytes;
  sFloat *out;
  float *outNorm;
  char *saveOut, *saveOutNorm;
  const sFloat *in, *x;
  const float *inNorm, *xNorm;
  const fatGFloat *fat0, *fat1;
  const longGFloat *long0, *long1;
  const QudaReconstructType reconstruct;
  const int dagger;
  const double a;

 protected:
  int sharedBytesPerThread() const
  {
    int reg_size = (typeid(sFloat)==typeid(double2) ? sizeof(double) : sizeof(float));
    return 6 * reg_size;
  }

 public:
  StaggeredDslashCuda(sFloat *out, float *outNorm, const fatGFloat *fat0, const fatGFloat *fat1,
		      const longGFloat *long0, const longGFloat *long1,
		      const QudaReconstructType reconstruct, const sFloat *in, 
		      const float *inNorm, const sFloat *x, const float *xNorm, const double a,
		      const int dagger, const size_t bytes, const size_t norm_bytes)
    : DslashCuda(), bytes(bytes), norm_bytes(norm_bytes), out(out), outNorm(outNorm), fat0(fat0), fat1(fat1), long0(long0), long1(long1),
    in(in), inNorm(inNorm), reconstruct(reconstruct), dagger(dagger), x(x), xNorm(xNorm), a(a)
  { 
    bindSpinorTex(bytes, norm_bytes, in, inNorm, out, outNorm, x, xNorm); 
  }

  virtual ~StaggeredDslashCuda() { unbindSpinorTex(in, inNorm, out, outNorm, x, xNorm); }

  TuneKey tuneKey() const
  {
    TuneKey key = DslashCuda::tuneKey();
    std::stringstream recon;
    recon << reconstruct;
    key.aux += ",reconstruct=" + recon.str();
    if (x) key.aux += ",Axpy";
    return key;
  }

  void apply(const cudaStream_t &stream)
  {
    TuneParam tp = tuneLaunch(*this, dslashTuning, verbosity);
    dim3 gridDim( (dslashParam.threads+tp.block.x-1) / tp.block.x, 1, 1);
    STAGGERED_DSLASH(gridDim, tp.block, tp.shared_bytes, stream, dslashParam,
		     out, outNorm, fat0, fat1, long0, long1, in, inNorm, x, xNorm, a);
  }

  void preTune()
  {
    if (dslashParam.kernel_type < 5) { // exterior kernel
      saveOut = new char[bytes];
      cudaMemcpy(saveOut, out, bytes, cudaMemcpyDeviceToHost);
      if (typeid(sFloat) == typeid(short2)) {
	saveOutNorm = new char[norm_bytes];
	cudaMemcpy(saveOutNorm, outNorm, norm_bytes, cudaMemcpyDeviceToHost);
      }
    }
  }

  void postTune()
  {
    if (dslashParam.kernel_type < 5) { // exterior kernel
      cudaMemcpy(out, saveOut, bytes, cudaMemcpyHostToDevice);
      delete[] saveOut;
      if (typeid(sFloat) == typeid(short2)) {
	cudaMemcpy(outNorm, saveOutNorm, norm_bytes, cudaMemcpyHostToDevice);
	delete[] saveOutNorm;
      }
    }
  }

  int Nface() { return 6; }
};

#ifdef DSLASH_PROFILING

#define TDIFF(a,b) 1e3*(b.tv_sec - a.tv_sec + 1e-6*(b.tv_usec - a.tv_usec))

void dslashTimeProfile() {

  cudaEventSynchronize(dslashEnd);
  float runTime;
  cudaEventElapsedTime(&runTime, dslashStart, dslashEnd);
  dslashTime += runTime;

  for (int i=4; i>=0; i--) {
    if (!dslashParam.commDim[i] && i<4) continue;

    // kernel timing
    cudaEventElapsedTime(&runTime, dslashStart, kernelStart[2*i]);
    kernelTime[2*i][0] += runTime; // start time
    cudaEventElapsedTime(&runTime, dslashStart, kernelEnd[2*i]);
    kernelTime[2*i][1] += runTime; // end time
  }
      
#ifdef MULTI_GPU
  for (int i=3; i>=0; i--) {
    if (!dslashParam.commDim[i]) continue;

    for (int dir = 0; dir < 2; dir ++) {
      // pack timing
      cudaEventElapsedTime(&runTime, dslashStart, packStart[2*i+dir]);
      packTime[2*i+dir][0] += runTime; // start time
      cudaEventElapsedTime(&runTime, dslashStart, packEnd[2*i+dir]);
      packTime[2*i+dir][1] += runTime; // end time
  
      // gather timing
      cudaEventElapsedTime(&runTime, dslashStart, gatherStart[2*i+dir]);
      gatherTime[2*i+dir][0] += runTime; // start time
      cudaEventElapsedTime(&runTime, dslashStart, gatherEnd[2*i+dir]);
      gatherTime[2*i+dir][1] += runTime; // end time
      
      // comms timing
      runTime = TDIFF(dslashStart_h, commsStart[2*i+dir]);
      commsTime[2*i+dir][0] += runTime; // start time
      runTime = TDIFF(dslashStart_h, commsEnd[2*i+dir]);
      commsTime[2*i+dir][1] += runTime; // end time

      // scatter timing
      cudaEventElapsedTime(&runTime, dslashStart, scatterStart[2*i+dir]);
      scatterTime[2*i+dir][0] += runTime; // start time
      cudaEventElapsedTime(&runTime, dslashStart, scatterEnd[2*i+dir]);
      scatterTime[2*i+dir][1] += runTime; // end time
    }
  }
#endif

}

void printDslashProfile() {
  
  printfQuda("Total Dslash time = %6.2f\n", dslashTime);

  char dimstr[8][8] = {"X-", "X+", "Y-", "Y+", "Z-", "Z+", "T-", "T+"};

  printfQuda("     %13s %13s %13s %13s %13s\n", "Pack", "Gather", "Comms", "Scatter", "Kernel");
  printfQuda("         %6s %6s %6s %6s %6s %6s %6s %6s %6s %6s\n", 
	     "Start", "End", "Start", "End", "Start", "End", "Start", "End", "Start", "End");

  printfQuda("%8s %55s %6.2f %6.2f\n", "Interior", "", kernelTime[8][0], kernelTime[8][1]);
      
  for (int i=3; i>=0; i--) {
    if (!dslashParam.commDim[i]) continue;

    for (int dir = 0; dir < 2; dir ++) {
      printfQuda("%8s ", dimstr[2*i+dir]);
#ifdef MULTI_GPU
      printfQuda("%6.2f %6.2f ", packTime[2*i+dir][0], packTime[2*i+dir][1]);
      printfQuda("%6.2f %6.2f ", gatherTime[2*i+dir][0], gatherTime[2*i+dir][1]);
      printfQuda("%6.2f %6.2f ", commsTime[2*i+dir][0], commsTime[2*i+dir][1]);
      printfQuda("%6.2f %6.2f ", scatterTime[2*i+dir][0], scatterTime[2*i+dir][1]);
#endif

      if (dir==0) printfQuda("%6.2f %6.2f\n", kernelTime[2*i][0], kernelTime[2*i][1]);
      else printfQuda("\n");
    }
  }

}
#endif

int gatherCompleted[Nstream];
int previousDir[Nstream];
int commsCompleted[Nstream];
int commDimTotal;

/**
 * Initialize the arrays used for the dynamic scheduling.
 */
void initDslashCommsPattern() {
  for (int i=0; i<Nstream-1; i++) {
    gatherCompleted[i] = 0;
    commsCompleted[i] = 0;
  }
  gatherCompleted[Nstream-1] = 1;
  commsCompleted[Nstream-1] = 1;

  //   We need to know which was the previous direction in which
  //   communication was issued, since we only query a given event /
  //   comms call after the previous the one has successfully
  //   completed.
  for (int i=3; i>=0; i--) {
    if (dslashParam.commDim[i]) {
      int prev = Nstream-1;
      for (int j=3; j>i; j--) if (dslashParam.commDim[j]) prev = 2*j;
      previousDir[2*i + 1] = prev;
      previousDir[2*i + 0] = 2*i + 1; // always valid
    }
  }

  // this tells us how many events / comms occurances there are in
  // total.  Used for exiting the while loop
  commDimTotal = 0;
  for (int i=3; i>=0; i--) commDimTotal += dslashParam.commDim[i];
  commDimTotal *= 4; // 2 from pipe length, 2 from direction
}

void dslashCuda(DslashCuda &dslash, const size_t regSize, const int parity, const int dagger, 
		const int volume, const int *faceVolumeCB) {

  dslashParam.parity = parity;
  dslashParam.kernel_type = INTERIOR_KERNEL;
  dslashParam.threads = volume;

  CUDA_EVENT_RECORD(dslashStart, 0);
  gettimeofday(&dslashStart_h, NULL);

#ifdef MULTI_GPU
  for(int i = 3; i >=0; i--){
    if (!dslashParam.commDim[i]) continue;

    // Record the start of the packing
    CUDA_EVENT_RECORD(packStart[2*i+0], streams[Nstream-1]);
    CUDA_EVENT_RECORD(packStart[2*i+1], streams[Nstream-1]);

    // Initialize pack from source spinor
    face->pack(*inSpinor, 1-parity, dagger, i, streams);
    
    // Record the end of the packing
    cudaEventRecord(packEnd[2*i+0], streams[Nstream-1]);
    cudaEventRecord(packEnd[2*i+1], streams[Nstream-1]);
  }

  for(int i = 3; i >=0; i--){
    if (!dslashParam.commDim[i]) continue;

    for (int dir=1; dir>=0; dir--) {
      cudaStreamWaitEvent(streams[2*i+dir], packEnd[2*i+dir], 0);

      // Record the start of the gathering
      CUDA_EVENT_RECORD(gatherStart[2*i+dir], streams[2*i+dir]);

      // Initialize host transfer from source spinor
      face->gather(*inSpinor, dagger, 2*i+dir);

      // Record the end of the gathering
      cudaEventRecord(gatherEnd[2*i+dir], streams[2*i+dir]);
    }
  }
#endif

  CUDA_EVENT_RECORD(kernelStart[Nstream-1], streams[Nstream-1]);
  dslash.apply(streams[Nstream-1]);
  CUDA_EVENT_RECORD(kernelEnd[Nstream-1], streams[Nstream-1]);

#ifdef MULTI_GPU
  initDslashCommsPattern();

  int completeSum = 0;
  while (completeSum < commDimTotal) {
    for (int i=3; i>=0; i--) {
      if (!dslashParam.commDim[i]) continue;
      
      for (int dir=1; dir>=0; dir--) {
	
	// Query if gather has completed
	if (!gatherCompleted[2*i+dir] && gatherCompleted[previousDir[2*i+dir]]) { 
	  if (cudaSuccess == cudaEventQuery(gatherEnd[2*i+dir])) {
	    gatherCompleted[2*i+dir] = 1;
	    completeSum++;
	    gettimeofday(&commsStart[2*i+dir], NULL);
	    face->commsStart(2*i+dir);
	  }
	}
	
	// Query if comms has finished
	if (!commsCompleted[2*i+dir] && commsCompleted[previousDir[2*i+dir]] &&
	    gatherCompleted[2*i+dir]) {
	  if (face->commsQuery(2*i+dir)) { 
	    commsCompleted[2*i+dir] = 1;
	    completeSum++;
	    gettimeofday(&commsEnd[2*i+dir], NULL);
	    
	    // Record the end of the scattering
	    CUDA_EVENT_RECORD(scatterStart[2*i+dir], streams[2*i+dir]);
	    
	    // Scatter into the end zone
	    face->scatter(*inSpinor, dagger, 2*i+dir);
	    
	    // Record the end of the scattering
	    cudaEventRecord(scatterEnd[2*i+dir], streams[2*i+dir]);
	  }
	}

      }
    }
    
  }

  for (int i=3; i>=0; i--) {
    if (!dslashParam.commDim[i]) continue;

    dslashParam.kernel_type = static_cast<KernelType>(i);
    dslashParam.threads = dslash.Nface()*faceVolumeCB[i]; // updating 2 or 6 faces

    // wait for scattering to finish and then launch dslash
    cudaStreamWaitEvent(streams[Nstream-1], scatterEnd[2*i], 0);
    cudaStreamWaitEvent(streams[Nstream-1], scatterEnd[2*i+1], 0);

    CUDA_EVENT_RECORD(kernelStart[2*i], streams[Nstream-1]);
    dslash.apply(streams[Nstream-1]); // all faces use this stream
    CUDA_EVENT_RECORD(kernelEnd[2*i], streams[Nstream-1]);
  }

  CUDA_EVENT_RECORD(dslashEnd, 0);
  DSLASH_TIME_PROFILE();

#endif // MULTI_GPU
}

// Wilson wrappers
void wilsonDslashCuda(cudaColorSpinorField *out, const cudaGaugeField &gauge, const cudaColorSpinorField *in, const int parity,
		      const int dagger, const cudaColorSpinorField *x, const double &k, const int *commOverride)
{
  inSpinor = (cudaColorSpinorField*)in; // EVIL

#ifdef GPU_WILSON_DIRAC
  int Npad = (in->Ncolor()*in->Nspin()*2)/in->FieldOrder(); // SPINOR_HOP in old code
  for(int i=0;i<4;i++){
    dslashParam.ghostDim[i] = commDimPartitioned(i); // determines whether to use regular or ghost indexing at boundary
    dslashParam.ghostOffset[i] = Npad*(in->GhostOffset(i) + in->Stride());
    dslashParam.ghostNormOffset[i] = in->GhostNormOffset(i) + in->Stride();
    dslashParam.commDim[i] = (!commOverride[i]) ? 0 : commDimPartitioned(i); // switch off comms if override = 0
  }

  void *gauge0, *gauge1;
  bindGaugeTex(gauge, parity, &gauge0, &gauge1);

  if (in->Precision() != gauge.Precision())
    errorQuda("Mixing gauge %d and spinor %d precision not supported", 
	      gauge.Precision(), in->Precision());

  const void *xv = (x ? x->V() : 0);
  const void *xn = (x ? x->Norm() : 0);

  DslashCuda *dslash = 0;
  size_t regSize = sizeof(float);
  if (in->Precision() == QUDA_DOUBLE_PRECISION) {
#if (__COMPUTE_CAPABILITY__ >= 130)
    dslash = new WilsonDslashCuda<double2, double2>((double2*)out->V(), (float*)out->Norm(), 
						    (double2*)gauge0, (double2*)gauge1, 
						    gauge.Reconstruct(), (double2*)in->V(), 
						    (float*)in->Norm(), (double2*)xv, (float*)xn,
						    k, dagger, in->Bytes(), in->NormBytes());
    regSize = sizeof(double);
#else
    errorQuda("Double precision not supported on this GPU");
#endif
  } else if (in->Precision() == QUDA_SINGLE_PRECISION) {
    dslash = new WilsonDslashCuda<float4, float4>((float4*)out->V(), (float*)out->Norm(), (float4*)gauge0, (float4*)gauge1,
						  gauge.Reconstruct(), (float4*)in->V(), (float*)in->Norm(), 
						  (float4*)xv, (float*)xn, k, dagger, in->Bytes(), in->NormBytes());
  } else if (in->Precision() == QUDA_HALF_PRECISION) {
    dslash = new WilsonDslashCuda<short4, short4>((short4*)out->V(), (float*)out->Norm(), (short4*)gauge0, (short4*)gauge1,
						  gauge.Reconstruct(), (short4*)in->V(), (float*)in->Norm(),
						  (short4*)xv, (float*)xn, k, dagger, in->Bytes(), in->NormBytes());
  }
  dslashCuda(*dslash, regSize, parity, dagger, in->Volume(), in->GhostFace());

  delete dslash;
  unbindGaugeTex(gauge);

  checkCudaError();
#else
  errorQuda("Wilson dslash has not been built");
#endif // GPU_WILSON_DIRAC

}

void cloverDslashCuda(cudaColorSpinorField *out, const cudaGaugeField &gauge, const FullClover cloverInv,
		      const cudaColorSpinorField *in, const int parity, const int dagger, 
		      const cudaColorSpinorField *x, const double &a, const int *commOverride)
{
  inSpinor = (cudaColorSpinorField*)in; // EVIL

#ifdef GPU_CLOVER_DIRAC
  int Npad = (in->Ncolor()*in->Nspin()*2)/in->FieldOrder(); // SPINOR_HOP in old code
  for(int i=0;i<4;i++){
    dslashParam.ghostDim[i] = commDimPartitioned(i); // determines whether to use regular or ghost indexing at boundary
    dslashParam.ghostOffset[i] = Npad*(in->GhostOffset(i) + in->Stride());
    dslashParam.ghostNormOffset[i] = in->GhostNormOffset(i) + in->Stride();
    dslashParam.commDim[i] = (!commOverride[i]) ? 0 : commDimPartitioned(i); // switch off comms if override = 0
  }

  void *cloverP, *cloverNormP;
  QudaPrecision clover_prec = bindCloverTex(cloverInv, parity, &cloverP, &cloverNormP);

  void *gauge0, *gauge1;
  bindGaugeTex(gauge, parity, &gauge0, &gauge1);

  if (in->Precision() != gauge.Precision())
    errorQuda("Mixing gauge and spinor precision not supported");

  if (in->Precision() != clover_prec)
    errorQuda("Mixing clover and spinor precision not supported");

  const void *xv = x ? x->V() : 0;
  const void *xn = x ? x->Norm() : 0;

  DslashCuda *dslash = 0;
  size_t regSize = sizeof(float);

  if (in->Precision() == QUDA_DOUBLE_PRECISION) {
#if (__COMPUTE_CAPABILITY__ >= 130)
    dslash = new CloverDslashCuda<double2, double2, double2>((double2*)out->V(), (float*)out->Norm(), (double2*)gauge0, 
							     (double2*)gauge1, gauge.Reconstruct(), (double2*)cloverP, 
							     (float*)cloverNormP, (double2*)in->V(), (float*)in->Norm(),
							     (double2*)xv, (float*)xn, a, dagger, in->Bytes(), in->NormBytes());
    regSize = sizeof(double);
#else
    errorQuda("Double precision not supported on this GPU");
#endif
  } else if (in->Precision() == QUDA_SINGLE_PRECISION) {
    dslash = new CloverDslashCuda<float4, float4, float4>((float4*)out->V(), (float*)out->Norm(), (float4*)gauge0, 
							  (float4*)gauge1, gauge.Reconstruct(), (float4*)cloverP, 
							  (float*)cloverNormP, (float4*)in->V(), (float*)in->Norm(), 
							  (float4*)xv, (float*)xn, a, dagger, in->Bytes(), in->NormBytes());
  } else if (in->Precision() == QUDA_HALF_PRECISION) {
    dslash = new CloverDslashCuda<short4, short4, short4>((short4*)out->V(), (float*)out->Norm(), (short4*)gauge0, 
							  (short4*)gauge1, gauge.Reconstruct(), (short4*)cloverP, 
							  (float*)cloverNormP, (short4*)in->V(), (float*)in->Norm(), 
							  (short4*)xv, (float*)xn, a, dagger, in->Bytes(), in->NormBytes());
  }

  dslashCuda(*dslash, regSize, parity, dagger, in->Volume(), in->GhostFace());

  delete dslash;
  unbindGaugeTex(gauge);
  unbindCloverTex(cloverInv);

  checkCudaError();
#else
  errorQuda("Clover dslash has not been built");
#endif

}

<<<<<<< HEAD
//!NEW:added Multi-GPU stuff 
=======
void asymCloverDslashCuda(cudaColorSpinorField *out, const cudaGaugeField &gauge, const FullClover cloverInv,
		      const cudaColorSpinorField *in, const int parity, const int dagger, 
		      const cudaColorSpinorField *x, const double &a, const int *commOverride)
{
  inSpinor = (cudaColorSpinorField*)in; // EVIL

#ifdef GPU_CLOVER_DIRAC
  int Npad = (in->Ncolor()*in->Nspin()*2)/in->FieldOrder(); // SPINOR_HOP in old code
  for(int i=0;i<4;i++){
    dslashParam.ghostDim[i] = commDimPartitioned(i); // determines whether to use regular or ghost indexing at boundary
    dslashParam.ghostOffset[i] = Npad*(in->GhostOffset(i) + in->Stride());
    dslashParam.ghostNormOffset[i] = in->GhostNormOffset(i) + in->Stride();
    dslashParam.commDim[i] = (!commOverride[i]) ? 0 : commDimPartitioned(i); // switch off comms if override = 0
  }

  void *cloverP, *cloverNormP;
  QudaPrecision clover_prec = bindCloverTex(cloverInv, parity, &cloverP, &cloverNormP);

  void *gauge0, *gauge1;
  bindGaugeTex(gauge, parity, &gauge0, &gauge1);

  if (in->Precision() != gauge.Precision())
    errorQuda("Mixing gauge and spinor precision not supported");

  if (in->Precision() != clover_prec)
    errorQuda("Mixing clover and spinor precision not supported");

  const void *xv = x ? x->V() : 0;
  const void *xn = x ? x->Norm() : 0;

  DslashCuda *dslash = 0;
  size_t regSize = sizeof(float);

  if (in->Precision() == QUDA_DOUBLE_PRECISION) {
#if (__COMPUTE_CAPABILITY__ >= 130)
    dslash = new AsymCloverDslashCuda<double2, double2, double2>((double2*)out->V(), (float*)out->Norm(), (double2*)gauge0, 
							     (double2*)gauge1, gauge.Reconstruct(), (double2*)cloverP, 
							     (float*)cloverNormP, (double2*)in->V(), (float*)in->Norm(),
							     (double2*)xv, (float*)xn, a, dagger, in->Bytes(), in->NormBytes());
    regSize = sizeof(double);
#else
    errorQuda("Double precision not supported on this GPU");
#endif
  } else if (in->Precision() == QUDA_SINGLE_PRECISION) {
    dslash = new AsymCloverDslashCuda<float4, float4, float4>((float4*)out->V(), (float*)out->Norm(), (float4*)gauge0, 
							      (float4*)gauge1, gauge.Reconstruct(), (float4*)cloverP, 
							      (float*)cloverNormP, (float4*)in->V(), (float*)in->Norm(), 
							      (float4*)xv, (float*)xn, a, dagger, in->Bytes(), in->NormBytes());
  } else if (in->Precision() == QUDA_HALF_PRECISION) {
    dslash = new AsymCloverDslashCuda<short4, short4, short4>((short4*)out->V(), (float*)out->Norm(), (short4*)gauge0, 
							      (short4*)gauge1, gauge.Reconstruct(), (short4*)cloverP, 
							      (float*)cloverNormP, (short4*)in->V(), (float*)in->Norm(), 
							      (short4*)xv, (float*)xn, a, dagger, in->Bytes(), in->NormBytes());
  }

  dslashCuda(*dslash, regSize, parity, dagger, in->Volume(), in->GhostFace());

  delete dslash;
  unbindGaugeTex(gauge);
  unbindCloverTex(cloverInv);

  checkCudaError();
#else
  errorQuda("Clover dslash has not been built");
#endif

}

>>>>>>> 6bf039d3
void twistedMassDslashCuda(cudaColorSpinorField *out, const cudaGaugeField &gauge, 
			   const cudaColorSpinorField *in, const int parity, const int dagger, 
			   const cudaColorSpinorField *x, const double &kappa, const double &mu, 
			   const double &a, const int *commOverride)
{
  inSpinor = (cudaColorSpinorField*)in; // EVIL

#ifdef GPU_TWISTED_MASS_DIRAC
  int Npad = (in->Ncolor()*in->Nspin()*2)/in->FieldOrder(); // SPINOR_HOP in old code
  for(int i=0;i<4;i++){
    dslashParam.ghostDim[i] = commDimPartitioned(i); // determines whether to use regular or ghost indexing at boundary
    dslashParam.ghostOffset[i] = Npad*(in->GhostOffset(i) + in->Stride());
    dslashParam.ghostNormOffset[i] = in->GhostNormOffset(i) + in->Stride();
    dslashParam.commDim[i] = (!commOverride[i]) ? 0 : commDimPartitioned(i); // switch off comms if override = 0
  }

  void *gauge0, *gauge1;
  bindGaugeTex(gauge, parity, &gauge0, &gauge1);

  if (in->Precision() != gauge.Precision())
    errorQuda("Mixing gauge and spinor precision not supported");

  const void *xv = x ? x->V() : 0;
  const void *xn = x ? x->Norm() : 0;

  DslashCuda *dslash = 0;
  size_t regSize = sizeof(float);

  if (in->Precision() == QUDA_DOUBLE_PRECISION) {
#if (__COMPUTE_CAPABILITY__ >= 130)
    dslash = new TwistedDslashCuda<double2,double2>((double2*)out->V(), (float*)out->Norm(), (double2*)gauge0, 
						    (double2*)gauge1, gauge.Reconstruct(), (double2*)in->V(), 
						    (float*)in->Norm(), (double2*)xv, (float*)xn, 
						    kappa, mu, a, dagger, in->Bytes(), in->NormBytes());
    regSize = sizeof(double);
#else
    errorQuda("Double precision not supported on this GPU");
#endif
  } else if (in->Precision() == QUDA_SINGLE_PRECISION) {
    dslash = new TwistedDslashCuda<float4,float4>((float4*)out->V(), (float*)out->Norm(), (float4*)gauge0, (float4*)gauge1, 
						  gauge.Reconstruct(), (float4*)in->V(), (float*)in->Norm(), 
						  (float4*)xv, (float*)xn, kappa, mu, a, dagger, in->Bytes(), in->NormBytes());
  } else if (in->Precision() == QUDA_HALF_PRECISION) {
    dslash = new TwistedDslashCuda<short4,short4>((short4*)out->V(), (float*)out->Norm(), (short4*)gauge0, (short4*)gauge1, 
						  gauge.Reconstruct(), (short4*)in->V(), (float*)in->Norm(), 
						  (short4*)xv, (float*)xn, kappa, mu, a, dagger, in->Bytes(), in->NormBytes());
    
  }

  dslashCuda(*dslash, regSize, parity, dagger, in->Volume(), in->GhostFace());

  delete dslash;
  unbindGaugeTex(gauge);

  checkCudaError();
#else
  errorQuda("Twisted mass dslash has not been built");
#endif

}

void domainWallDslashCuda(cudaColorSpinorField *out, const cudaGaugeField &gauge, 
			  const cudaColorSpinorField *in, const int parity, const int dagger, 
			  const cudaColorSpinorField *x, const double &m_f, const double &k2, const int *commOverride)
{
  inSpinor = (cudaColorSpinorField*)in; // EVIL

  dslashParam.parity = parity;
  dslashParam.threads = in->Volume();

#ifdef GPU_DOMAIN_WALL_DIRAC
//BEGIN NEW
  kernelPackT = true; 
  //currently splitting in space-time is impelemented:
  int dirs = 4;
  int Npad = (in->Ncolor()*in->Nspin()*2)/in->FieldOrder(); // SPINOR_HOP in old code
  for(int i = 0;i < dirs; i++){
    dslashParam.ghostDim[i] = commDimPartitioned(i); // determines whether to use regular or ghost indexing at boundary
    dslashParam.ghostOffset[i] = Npad*(in->GhostOffset(i) + in->Stride());
    dslashParam.ghostNormOffset[i] = in->GhostNormOffset(i) + in->Stride();
    dslashParam.commDim[i] = (!commOverride[i]) ? 0 : commDimPartitioned(i); // switch off comms if override = 0
  }  
//END NEW

  void *gauge0, *gauge1;
  bindGaugeTex(gauge, parity, &gauge0, &gauge1);

  if (in->Precision() != gauge.Precision())
    errorQuda("Mixing gauge and spinor precision not supported");

  const void *xv = x ? x->V() : 0;
  const void *xn = x ? x->Norm() : 0;

  DslashCuda *dslash = 0;
  size_t regSize = sizeof(float);

  if (in->Precision() == QUDA_DOUBLE_PRECISION) {
#if (__COMPUTE_CAPABILITY__ >= 130)
    dslash = new DomainWallDslashCuda<double2,double2>((double2*)out->V(), (float*)out->Norm(), (double2*)gauge0, (double2*)gauge1, 
						       gauge.Reconstruct(), (double2*)in->V(), (float*)in->Norm(), (double2*)xv, 
						       (float*)xn, m_f, k2, dagger, in->Bytes(), in->NormBytes());
    regSize = sizeof(double);
#else
    errorQuda("Double precision not supported on this GPU");
#endif
  } else if (in->Precision() == QUDA_SINGLE_PRECISION) {
    dslash = new DomainWallDslashCuda<float4,float4>((float4*)out->V(), (float*)out->Norm(), (float4*)gauge0, (float4*)gauge1, 
						     gauge.Reconstruct(), (float4*)in->V(), (float*)in->Norm(), (float4*)xv, 
						     (float*)xn, m_f, k2, dagger, in->Bytes(), in->NormBytes());
  } else if (in->Precision() == QUDA_HALF_PRECISION) {
    dslash = new DomainWallDslashCuda<short4,short4>((short4*)out->V(), (float*)out->Norm(), (short4*)gauge0, (short4*)gauge1, 
						     gauge.Reconstruct(), (short4*)in->V(), (float*)in->Norm(), (short4*)xv, 
						     (float*)xn, m_f, k2, dagger, in->Bytes(), in->NormBytes());
  }

  dslashCuda(*dslash, regSize, parity, dagger, in->Volume(), in->GhostFace());

  delete dslash;
  unbindGaugeTex(gauge);

  checkCudaError();
#else
  errorQuda("Domain wall dslash has not been built");
#endif

}

void staggeredDslashCuda(cudaColorSpinorField *out, const cudaGaugeField &fatGauge, 
			 const cudaGaugeField &longGauge, const cudaColorSpinorField *in,
			 const int parity, const int dagger, const cudaColorSpinorField *x,
			 const double &k, const int *commOverride)
{
  inSpinor = (cudaColorSpinorField*)in; // EVIL

#ifdef GPU_STAGGERED_DIRAC
  int Npad = (in->Ncolor()*in->Nspin()*2)/in->FieldOrder(); // SPINOR_HOP in old code

  dslashParam.parity = parity;
  dslashParam.threads = in->Volume();
  for(int i=0;i<4;i++){
    dslashParam.ghostDim[i] = commDimPartitioned(i); // determines whether to use regular or ghost indexing at boundary
    dslashParam.ghostOffset[i] = Npad*(in->GhostOffset(i) + in->Stride());
    dslashParam.ghostNormOffset[i] = in->GhostNormOffset(i) + in->Stride();
    dslashParam.commDim[i] = (!commOverride[i]) ? 0 : commDimPartitioned(i); // switch off comms if override = 0
  }
  void *fatGauge0, *fatGauge1;
  void* longGauge0, *longGauge1;
  bindFatGaugeTex(fatGauge, parity, &fatGauge0, &fatGauge1);
  bindLongGaugeTex(longGauge, parity, &longGauge0, &longGauge1);
    
  if (in->Precision() != fatGauge.Precision() || in->Precision() != longGauge.Precision()){
    errorQuda("Mixing gauge and spinor precision not supported"
	      "(precision=%d, fatlinkGauge.precision=%d, longGauge.precision=%d",
	      in->Precision(), fatGauge.Precision(), longGauge.Precision());
  }
    
  const void *xv = x ? x->V() : 0;
  const void *xn = x ? x->Norm() : 0;

  DslashCuda *dslash = 0;
  size_t regSize = sizeof(float);

  if (in->Precision() == QUDA_DOUBLE_PRECISION) {
#if (__COMPUTE_CAPABILITY__ >= 130)
    dslash = new StaggeredDslashCuda<double2, double2, double2>((double2*)out->V(), (float*)out->Norm(), 
								(double2*)fatGauge0, (double2*)fatGauge1,
								(double2*)longGauge0, (double2*)longGauge1, 
								longGauge.Reconstruct(), (double2*)in->V(), 
								(float*)in->Norm(), (double2*)xv, (float*)xn, 
								k, dagger, in->Bytes(), in->NormBytes());
    regSize = sizeof(double);
#else
    errorQuda("Double precision not supported on this GPU");
#endif
  } else if (in->Precision() == QUDA_SINGLE_PRECISION) {
    dslash = new StaggeredDslashCuda<float2, float2, float4>((float2*)out->V(), (float*)out->Norm(), 
							     (float2*)fatGauge0, (float2*)fatGauge1,
							     (float4*)longGauge0, (float4*)longGauge1, 
							     longGauge.Reconstruct(), (float2*)in->V(),
							     (float*)in->Norm(), (float2*)xv, (float*)xn, 
							     k, dagger, in->Bytes(), in->NormBytes());
  } else if (in->Precision() == QUDA_HALF_PRECISION) {	
    dslash = new StaggeredDslashCuda<short2, short2, short4>((short2*)out->V(), (float*)out->Norm(), 
							     (short2*)fatGauge0, (short2*)fatGauge1,
							     (short4*)longGauge0, (short4*)longGauge1, 
							     longGauge.Reconstruct(), (short2*)in->V(), 
							     (float*)in->Norm(), (short2*)xv, (float*)xn, 
							     k, dagger,  in->Bytes(), in->NormBytes());
  }

  dslashCuda(*dslash, regSize, parity, dagger, in->Volume(), in->GhostFace());

  delete dslash;
  unbindGaugeTex(fatGauge);
  unbindGaugeTex(longGauge);

  checkCudaError();
  
#else
  errorQuda("Staggered dslash has not been built");
#endif  // GPU_STAGGERED_DIRAC
}


template <typename sFloat, typename cFloat>
class CloverCuda : public Tunable {
 private:
  const size_t bytes, norm_bytes;
  sFloat *out;
  float *outNorm;
  char *saveOut, *saveOutNorm;
  const cFloat *clover;
  const float *cloverNorm;
  const sFloat *in;
  const float *inNorm;

 protected:
  int sharedBytesPerThread() const
  {
    int reg_size = (typeid(sFloat)==typeid(double2) ? sizeof(double) : sizeof(float));
    return CLOVER_SHARED_FLOATS_PER_THREAD * reg_size;
  }
  int sharedBytesPerBlock() const { return 0; }
  bool advanceGridDim(TuneParam &param) const { return false; } // Don't tune the grid dimensions.

 public:
  CloverCuda(sFloat *out, float *outNorm, const cFloat *clover, const float *cloverNorm, const sFloat *in,
	     const float *inNorm, const size_t bytes, const size_t norm_bytes)
    : out(out), outNorm(outNorm), clover(clover), cloverNorm(cloverNorm), in(in), inNorm(inNorm),
      bytes(bytes), norm_bytes(norm_bytes)
  {
    bindSpinorTex(bytes, norm_bytes, in, inNorm);
  }
  virtual ~CloverCuda() { unbindSpinorTex(in, inNorm); }
  void apply(const cudaStream_t &stream)
  {
    TuneParam tp = tuneLaunch(*this, dslashTuning, verbosity);
    dim3 gridDim( (dslashParam.threads+tp.block.x-1) / tp.block.x, 1, 1);
    cloverKernel<<<gridDim, tp.block, tp.shared_bytes, stream>>>(out, outNorm, clover, cloverNorm, in, inNorm, dslashParam);
  }
  virtual TuneKey tuneKey() const
  {
    std::stringstream vol, aux;
    vol << dslashConstants.x[0] << "x";
    vol << dslashConstants.x[1] << "x";
    vol << dslashConstants.x[2] << "x";
    vol << dslashConstants.x[3];
    return TuneKey(vol.str(), typeid(*this).name());
  }

  // Need to save the out field if it aliases the in field
  void preTune() {
    if (in == out) {
      saveOut = new char[bytes];
      cudaMemcpy(saveOut, out, bytes, cudaMemcpyDeviceToHost);
      if (typeid(sFloat) == typeid(short4)) {
	saveOutNorm = new char[norm_bytes];
	cudaMemcpy(saveOutNorm, outNorm, norm_bytes, cudaMemcpyDeviceToHost);
      }
    }
  }

  // Restore if the in and out fields alias
  void postTune() {
    if (in == out) {
      cudaMemcpy(out, saveOut, bytes, cudaMemcpyHostToDevice);
      delete[] saveOut;
      if (typeid(sFloat) == typeid(short4)) {
	cudaMemcpy(outNorm, saveOutNorm, norm_bytes, cudaMemcpyHostToDevice);
	delete[] saveOutNorm;
      }
    }
  }

  std::string paramString(const TuneParam &param) const // Don't bother printing the grid dim.
  {
    std::stringstream ps;
    ps << "block=(" << param.block.x << "," << param.block.y << "," << param.block.z << "), ";
    ps << "shared=" << param.shared_bytes;
    return ps.str();
  }

};


void cloverCuda(cudaColorSpinorField *out, const cudaGaugeField &gauge, const FullClover clover, 
		const cudaColorSpinorField *in, const int parity) {

  dslashParam.parity = parity;
  dslashParam.threads = in->Volume();

#ifdef GPU_CLOVER_DIRAC
  Tunable *clov = 0;
  void *cloverP, *cloverNormP;
  QudaPrecision clover_prec = bindCloverTex(clover, parity, &cloverP, &cloverNormP);

  if (in->Precision() != clover_prec)
    errorQuda("Mixing clover and spinor precision not supported");

  if (in->Precision() == QUDA_DOUBLE_PRECISION) {
#if (__COMPUTE_CAPABILITY__ >= 130)
    clov = new CloverCuda<double2, double2>((double2*)out->V(), (float*)out->Norm(), (double2*)cloverP, 
					    (float*)cloverNormP, (double2*)in->V(), (float*)in->Norm(), 
					    in->Bytes(), in->NormBytes());
#else
    errorQuda("Double precision not supported on this GPU");
#endif
  } else if (in->Precision() == QUDA_SINGLE_PRECISION) {
    clov = new CloverCuda<float4, float4>((float4*)out->V(), (float*)out->Norm(), (float4*)cloverP, 
			  (float*)cloverNormP, (float4*)in->V(), (float*)in->Norm(),
			  in->Bytes(), in->NormBytes());
  } else if (in->Precision() == QUDA_HALF_PRECISION) {
    clov = new CloverCuda<short4, short4>((short4*)out->V(), (float*)out->Norm(), (short4*)cloverP, 
			  (float*)cloverNormP, (short4*)in->V(), (float*)in->Norm(), 
			  in->Bytes(), in->NormBytes());
  }
  clov->apply(0);

  unbindCloverTex(clover);
  checkCudaError();

  delete clov;
#else
  errorQuda("Clover dslash has not been built");
#endif
}

template <typename sFloat>
class TwistGamma5Cuda : public Tunable {

private:
  sFloat *out;
  float *outNorm;
  sFloat *in;
  float *inNorm;
  double a;
  double b;
  size_t bytes;
  size_t norm_bytes;

  int sharedBytesPerThread() const { return 0; }
  int sharedBytesPerBlock() const { return 0; }
  bool advanceGridDim(TuneParam &param) const { return false; } // Don't tune the grid dimensions.

  char *saveOut, *saveOutNorm;

public:
  TwistGamma5Cuda(sFloat *out, float *outNorm, sFloat *in, float *inNorm,
		  double kappa, double mu, const int dagger, 
		  QudaTwistGamma5Type twist, size_t bytes, size_t norm_bytes) :
    out(out), outNorm(outNorm), in(in), inNorm(inNorm), 
    bytes(bytes), norm_bytes(norm_bytes){
    bindSpinorTex(bytes, norm_bytes, in, inNorm);
    setTwistParam(a, b, kappa, mu, dagger, twist);
  }
  virtual ~TwistGamma5Cuda() {
    unbindSpinorTex(in, inNorm);    
  }

  TuneKey tuneKey() const {
    std::stringstream vol, aux;
    vol << dslashConstants.x[0] << "x";
    vol << dslashConstants.x[1] << "x";
    vol << dslashConstants.x[2] << "x";
    vol << dslashConstants.x[3];    
    return TuneKey(vol.str(), typeid(*this).name(), aux.str());
  }  

  void apply(const cudaStream_t &stream) {
    TuneParam tp = tuneLaunch(*this, dslashTuning, verbosity);
    dim3 gridDim( (dslashParam.threads+tp.block.x-1) / tp.block.x, 1, 1);
    twistGamma5Kernel<<<gridDim, tp.block, tp.shared_bytes, stream>>> 
      (out, outNorm, a, b, in, inNorm, dslashParam);
  }

  void preTune() {
    saveOut = new char[bytes];
    cudaMemcpy(saveOut, out, bytes, cudaMemcpyDeviceToHost);
    if (typeid(sFloat) == typeid(short4)) {
      saveOutNorm = new char[norm_bytes];
      cudaMemcpy(saveOutNorm, outNorm, norm_bytes, cudaMemcpyDeviceToHost);
    }
  }

  void postTune() {
    cudaMemcpy(out, saveOut, bytes, cudaMemcpyHostToDevice);
    delete[] saveOut;
    if (typeid(sFloat) == typeid(short4)) {
      cudaMemcpy(outNorm, saveOutNorm, norm_bytes, cudaMemcpyHostToDevice);
      delete[] saveOutNorm;
    }
  }

  std::string paramString(const TuneParam &param) const {
    std::stringstream ps;
    ps << "block=(" << param.block.x << "," << param.block.y << "," << param.block.z << "), ";
    ps << "shared=" << param.shared_bytes;
    return ps.str();
  }
};

void twistGamma5Cuda(cudaColorSpinorField *out, const cudaColorSpinorField *in,
		     const int dagger, const double &kappa, const double &mu,
		     const QudaTwistGamma5Type twist)
{
  dslashParam.threads = in->Volume();

#ifdef GPU_TWISTED_MASS_DIRAC
  Tunable *twistGamma5 = 0;

  if (in->Precision() == QUDA_DOUBLE_PRECISION) {
#if (__COMPUTE_CAPABILITY__ >= 130)
    twistGamma5 = new TwistGamma5Cuda<double2>
      ((double2*)out->V(), (float*)out->Norm(), (double2*)in->V(), 
       (float*)in->Norm(), kappa, mu, dagger, twist, in->Bytes(), in->NormBytes());
#else
    errorQuda("Double precision not supported on this GPU");
#endif
  } else if (in->Precision() == QUDA_SINGLE_PRECISION) {
    twistGamma5 = new TwistGamma5Cuda<float4>
      ((float4*)out->V(), (float*)out->Norm(), (float4*)in->V(), 
       (float*)in->Norm(), kappa, mu, dagger, twist, in->Bytes(), in->NormBytes());
  } else if (in->Precision() == QUDA_HALF_PRECISION) {
    twistGamma5 = new TwistGamma5Cuda<short4>
      ((short4*)out->V(), (float*)out->Norm(), (short4*)in->V(), 
       (float*)in->Norm(), kappa, mu, dagger, twist, in->Bytes(), in->NormBytes());
  }

  twistGamma5->apply(streams[Nstream-1]);
  checkCudaError();

  delete twistGamma5;
#else
  errorQuda("Twisted mass dslash has not been built");
#endif // GPU_TWISTED_MASS_DIRAC
}


#include "misc_helpers.cu"


#if defined(GPU_FATLINK) || defined(GPU_GAUGE_FORCE) || defined(GPU_FERMION_FORCE) || defined(GPU_HISQ_FORCE) || defined(GPU_UNITARIZE)
#include <force_common.h>
#endif

#ifdef GPU_FATLINK
#include "llfat_quda.cu"
#endif

#ifdef GPU_GAUGE_FORCE
#include "gauge_force_quda.cu"
#endif

#ifdef GPU_FERMION_FORCE
#include "fermion_force_quda.cu"
#endif

#ifdef GPU_UNITARIZE
#include "unitarize_links_quda.cu"
#endif

#ifdef GPU_HISQ_FORCE
#include "hisq_paths_force_quda.cu"
#include "unitarize_force_quda.cu"
#endif
<|MERGE_RESOLUTION|>--- conflicted
+++ resolved
@@ -1490,9 +1490,7 @@
 
 }
 
-<<<<<<< HEAD
-//!NEW:added Multi-GPU stuff 
-=======
+
 void asymCloverDslashCuda(cudaColorSpinorField *out, const cudaGaugeField &gauge, const FullClover cloverInv,
 		      const cudaColorSpinorField *in, const int parity, const int dagger, 
 		      const cudaColorSpinorField *x, const double &a, const int *commOverride)
@@ -1561,7 +1559,7 @@
 
 }
 
->>>>>>> 6bf039d3
+
 void twistedMassDslashCuda(cudaColorSpinorField *out, const cudaGaugeField &gauge, 
 			   const cudaColorSpinorField *in, const int parity, const int dagger, 
 			   const cudaColorSpinorField *x, const double &kappa, const double &mu, 
