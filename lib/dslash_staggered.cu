--- conflicted
+++ resolved
@@ -128,14 +128,9 @@
       // note here we assume that the register block size is constant
       // (auxiliary dimension is advanced slower than block/grid dimensions)
       const unsigned int max_shared = deviceProp.sharedMemPerBlock;
-<<<<<<< HEAD
       const unsigned int y_length = nSrc / param.aux.y; // y-thread dimension is nSrc / register block size
       // first try to advance block.y
-      if (param.block.y < y_length && param.block.y < deviceProp.maxThreadsDim[1] &&
-=======
-      // first try to advance block.y (number of right-hand sides per block)
-      if (param.block.y < nSrc && param.block.y < (unsigned int)deviceProp.maxThreadsDim[1] &&
->>>>>>> 3f8c6d62
+      if (param.block.y < y_length && param.block.y < (unsigned int)deviceProp.maxThreadsDim[1] &&
 	  sharedBytesPerThread()*param.block.x*param.block.y < max_shared &&
 	  (param.block.x*(param.block.y+1u)) <= (unsigned int)deviceProp.maxThreadsPerBlock) {
 	param.block.y++;
