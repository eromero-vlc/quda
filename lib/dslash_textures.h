--- conflicted
+++ resolved
@@ -8,8 +8,6 @@
 #endif
 
 #if (__COMPUTE_CAPABILITY__ >= 130)
-<<<<<<< HEAD
-=======
 
 template<typename Tex>
 static __inline__ __device__ double fetch_double(Tex t, int i)
@@ -18,7 +16,6 @@
   return __hiloint2double(v.y, v.x);
 }
 
->>>>>>> 1584726e
 template <typename Tex>
 static __inline__ __device__ double2 fetch_double2(Tex t, int i)
 {
@@ -70,10 +67,7 @@
 texture<short, 1, cudaReadModeNormalizedFloat> longPhase0TexHalf;
 texture<short, 1, cudaReadModeNormalizedFloat> longPhase1TexHalf;
 
-<<<<<<< HEAD
-=======
-
->>>>>>> 1584726e
+
 // Double precision input spinor field
 texture<int4, 1> spinorTexDouble;
 
@@ -272,14 +266,11 @@
 #ifdef USE_TEXTURE_OBJECTS
   dslashParam.longGauge0Tex = oddBit ? gauge.OddTex() : gauge.EvenTex();
   dslashParam.longGauge1Tex = oddBit ? gauge.EvenTex() : gauge.OddTex();
-<<<<<<< HEAD
-=======
 
   if(gauge.Reconstruct() == QUDA_RECONSTRUCT_13 || gauge.Reconstruct() == QUDA_RECONSTRUCT_9){ 
     dslashParam.longPhase0Tex = oddBit ? gauge.OddPhaseTex() : gauge.EvenPhaseTex();
     dslashParam.longPhase1Tex = oddBit ? gauge.EvenPhaseTex() : gauge.OddPhaseTex();
   }
->>>>>>> 1584726e
 #else
   if (gauge.precision == QUDA_DOUBLE_PRECISION) {
     cudaBindTexture(0, longGauge0TexDouble, *gauge0, gauge.bytes/2); 
