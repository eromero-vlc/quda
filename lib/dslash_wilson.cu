#include <cstdlib>
#include <cstdio>
#include <string>
#include <iostream>

#include <color_spinor_field.h>
#include <clover_field.h>

// these control the Wilson-type actions
#ifdef GPU_WILSON_DIRAC
//#define DIRECT_ACCESS_LINK
//#define DIRECT_ACCESS_WILSON_SPINOR
//#define DIRECT_ACCESS_WILSON_ACCUM
//#define DIRECT_ACCESS_WILSON_INTER
//#define DIRECT_ACCESS_WILSON_PACK_SPINOR
//#define DIRECT_ACCESS_CLOVER
#endif // GPU_WILSON_DIRAC


#include <quda_internal.h>
#include <dslash_quda.h>
#include <sys/time.h>
#include <blas_quda.h>

#include <inline_ptx.h>

namespace quda {

  namespace wilson {

#include <dslash_constants.h>
#include <dslash_textures.h>
#include <dslash_index.cuh>

  // Enable shared memory dslash for Fermi architecture
  //#define SHARED_WILSON_DSLASH
  //#define SHARED_8_BYTE_WORD_SIZE // 8-byte shared memory access

#ifdef GPU_WILSON_DIRAC
#define DD_CLOVER 0
#include <wilson_dslash_def.h>    // Wilson Dslash kernels (including clover)
#undef DD_CLOVER
#endif

#ifndef DSLASH_SHARED_FLOATS_PER_THREAD
#define DSLASH_SHARED_FLOATS_PER_THREAD 0
#endif

#include <dslash_quda.cuh>

  } // end namespace wilson

  // declare the dslash events
#include <dslash_events.cuh>

  using namespace wilson;

#ifdef GPU_WILSON_DIRAC
  template <typename sFloat, typename gFloat>
  class WilsonDslashCuda : public SharedDslashCuda {

  protected:
    unsigned int sharedBytesPerThread() const
    {
      if (dslashParam.kernel_type == INTERIOR_KERNEL) { // Interior kernels use shared memory for common iunput
	int reg_size = (typeid(sFloat)==typeid(double2) ? sizeof(double) : sizeof(float));
	return DSLASH_SHARED_FLOATS_PER_THREAD * reg_size;
      } else { // Exterior kernels use no shared memory
	return 0;
      }
    }

  public:
    WilsonDslashCuda(cudaColorSpinorField *out, const GaugeField &gauge, const cudaColorSpinorField *in,
		     const cudaColorSpinorField *x, const double a, const int parity, const int dagger,
                     const int *commOverride)
      : SharedDslashCuda(out, in, x, gauge, parity, dagger, commOverride)
    { 
      dslashParam.a = a;
      dslashParam.a_f = a;
    }

    virtual ~WilsonDslashCuda() {
      unbindSpinorTex<sFloat>(in, out, x);
    }

    void apply(const cudaStream_t &stream)
    {
#ifdef SHARED_WILSON_DSLASH
      if (dslashParam.kernel_type == EXTERIOR_KERNEL_X) errorQuda("Shared dslash does not yet support X-dimension partitioning");
#endif
#ifndef USE_TEXTURE_OBJECTS
      if (dslashParam.kernel_type == INTERIOR_KERNEL) bindSpinorTex<sFloat>(in, out, x);
#endif // USE_TEXTURE_OBJECTS
      TuneParam tp = tuneLaunch(*this, getTuning(), getVerbosity());
<<<<<<< HEAD
      constexpr int register_block_size = 1;
=======
      setParam();
>>>>>>> cfac928a
      dslashParam.block[0] = tp.aux.x; dslashParam.block[1] = tp.aux.y; dslashParam.block[2] = tp.aux.z; dslashParam.block[3] = tp.aux.w;
      for (int i=0; i<4; i++) dslashParam.grid[i] = ( (i==0 ? 2 : 1) * in->X(i)) / dslashParam.block[i];
      DSLASH(dslash, tp.grid, tp.block, tp.shared_bytes, stream, dslashParam);
    }

  };
#endif // GPU_WILSON_DIRAC

#include <dslash_policy.cuh>

  // Wilson wrappers
  void wilsonDslashCuda(cudaColorSpinorField *out, const cudaGaugeField &gauge, const cudaColorSpinorField *in,
			const int parity, const int dagger, const cudaColorSpinorField *x, const double &k,
			const int *commOverride, TimeProfile &profile)
  {
#ifdef GPU_WILSON_DIRAC
    const_cast<cudaColorSpinorField*>(in)->createComms(1);

    DslashCuda *dslash = nullptr;
    if (in->Precision() == QUDA_DOUBLE_PRECISION) {
      dslash = new WilsonDslashCuda<double2, double2>(out, gauge, in, x, k, parity, dagger, commOverride);
    } else if (in->Precision() == QUDA_SINGLE_PRECISION) {
      dslash = new WilsonDslashCuda<float4, float4>(out, gauge, in, x, k, parity, dagger, commOverride);
    } else if (in->Precision() == QUDA_HALF_PRECISION) {
      dslash = new WilsonDslashCuda<short4, short4>(out, gauge, in, x, k, parity, dagger, commOverride);
    }

    DslashPolicyTune dslash_policy(*dslash, const_cast<cudaColorSpinorField*>(in), in->Volume(), in->GhostFace(), profile);
    dslash_policy.apply(0);

    delete dslash;
#else
    errorQuda("Wilson dslash has not been built");
#endif // GPU_WILSON_DIRAC

  }

}<|MERGE_RESOLUTION|>--- conflicted
+++ resolved
@@ -93,11 +93,8 @@
       if (dslashParam.kernel_type == INTERIOR_KERNEL) bindSpinorTex<sFloat>(in, out, x);
 #endif // USE_TEXTURE_OBJECTS
       TuneParam tp = tuneLaunch(*this, getTuning(), getVerbosity());
-<<<<<<< HEAD
       constexpr int register_block_size = 1;
-=======
       setParam();
->>>>>>> cfac928a
       dslashParam.block[0] = tp.aux.x; dslashParam.block[1] = tp.aux.y; dslashParam.block[2] = tp.aux.z; dslashParam.block[3] = tp.aux.w;
       for (int i=0; i<4; i++) dslashParam.grid[i] = ( (i==0 ? 2 : 1) * in->X(i)) / dslashParam.block[i];
       DSLASH(dslash, tp.grid, tp.block, tp.shared_bytes, stream, dslashParam);
