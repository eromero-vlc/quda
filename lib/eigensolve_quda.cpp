#include <stdio.h>
#include <stdlib.h>
#include <math.h>
#include <iostream>
#include <vector>
#include <algorithm>

#include <quda_internal.h>
#include <eigensolve_quda.h>
#include <quda_primme_interface.h>
#include <qio_field.h>
#include <color_spinor_field.h>
#include <blas_quda.h>
#include <util_quda.h>

#include <Eigen/Eigenvalues>
#include <Eigen/Dense>

namespace quda
{

  using namespace Eigen;

  // Eigensolver class
  //-----------------------------------------------------------------------------
  EigenSolver::EigenSolver(QudaEigParam *eig_param, TimeProfile &profile) :
    eig_param(eig_param),
    profile(profile),
    tmp1(nullptr),
    tmp2(nullptr)
  {
    bool profile_running = profile.isRunning(QUDA_PROFILE_INIT);
    if (!profile_running) profile.TPSTART(QUDA_PROFILE_INIT);

    if (getVerbosity() >= QUDA_DEBUG_VERBOSE) printQudaEigParam(eig_param);

    // Problem parameters
    nEv = eig_param->nEv;
    nKr = eig_param->nKr;
    nConv = eig_param->nConv;
    tol = eig_param->tol;
    reverse = false;

    // Algorithm variables
    converged = false;
    restart_iter = 0;
    max_restarts = eig_param->max_restarts;
    check_interval = eig_param->check_interval;
    batched_rotate = eig_param->batched_rotate;
    iter = 0;
    iter_converged = 0;
    iter_locked = 0;
    iter_keep = 0;
    num_converged = 0;
    num_locked = 0;
    num_keep = 0;

    // Sanity checks
    if (nKr <= nEv) errorQuda("nKr=%d is less than or equal to nEv=%d\n", nKr, nEv);
    if (nEv < nConv) errorQuda("nConv=%d is greater than nEv=%d\n", nConv, nEv);
    if (nEv == 0) errorQuda("nEv=0 passed to Eigensolver\n");
    if (nKr == 0) errorQuda("nKr=0 passed to Eigensolver\n");
    if (nConv == 0) errorQuda("nConv=0 passed to Eigensolver\n");

    // Quda MultiBLAS friendly array
    Qmat = (Complex *)safe_malloc(nEv * nKr * sizeof(Complex));

    // Part of the spectrum to be computed.
    switch (eig_param->spectrum) {
    case QUDA_SPECTRUM_SR_EIG: strcpy(spectrum, "SR"); break;
    case QUDA_SPECTRUM_LR_EIG: strcpy(spectrum, "LR"); break;
    case QUDA_SPECTRUM_SM_EIG: strcpy(spectrum, "SM"); break;
    case QUDA_SPECTRUM_LM_EIG: strcpy(spectrum, "LM"); break;
    case QUDA_SPECTRUM_SI_EIG: strcpy(spectrum, "SI"); break;
    case QUDA_SPECTRUM_LI_EIG: strcpy(spectrum, "LI"); break;
    default: errorQuda("Unexpected spectrum type %d", eig_param->spectrum);
    }

    // Deduce whether to reverse the sorting
    if (strncmp("L", spectrum, 1) == 0 && !eig_param->use_poly_acc) {
      reverse = true;
    } else if (strncmp("S", spectrum, 1) == 0 && eig_param->use_poly_acc) {
      reverse = true;
      spectrum[0] = 'L';
    } else if (strncmp("L", spectrum, 1) == 0 && eig_param->use_poly_acc) {
      reverse = true;
      spectrum[0] = 'S';
    }

    if (!profile_running) profile.TPSTOP(QUDA_PROFILE_INIT);
  }

  // We bake the matrix operator 'mat' and the eigensolver parameters into the
  // eigensolver.
  EigenSolver *EigenSolver::create(QudaEigParam *eig_param, const DiracMatrix &mat, TimeProfile &profile)
  {
    EigenSolver *eig_solver = nullptr;

    switch (eig_param->eig_type) {
    case QUDA_EIG_IR_ARNOLDI: errorQuda("IR Arnoldi not implemented"); break;
    case QUDA_EIG_IR_LANCZOS: errorQuda("IR Lanczos not implemented"); break;
    case QUDA_EIG_TR_LANCZOS:
      if (getVerbosity() >= QUDA_VERBOSE) printfQuda("Creating TR Lanczos eigensolver\n");
      eig_solver = new TRLM(eig_param, mat, profile);
      break;
#ifdef PRIMME_LIB
    case QUDA_EIG_PRIMME:
      if (getVerbosity() >= QUDA_SUMMARIZE) printfQuda("Creating PRIMME eigensolver\n");
      eig_solver = new PRIMME(eig_param, mat, profile);
      break;
#endif
    default: errorQuda("Invalid eig solver type");
    }
    return eig_solver;
  }

  // Utilities and functions common to all Eigensolver instances
  //------------------------------------------------------------------------------

  void EigenSolver::matVec(const DiracMatrix &mat, ColorSpinorField &out, const ColorSpinorField &in)
  {
    if (!tmp1 || !tmp2) {
      ColorSpinorParam param(in);
      if (!tmp1) tmp1 = ColorSpinorField::Create(param);
      if (!tmp2) tmp2 = ColorSpinorField::Create(param);
    }
    mat(out, in, *tmp1, *tmp2);
  }

  void EigenSolver::chebyOp(const DiracMatrix &mat, ColorSpinorField &out, const ColorSpinorField &in)
  {
    // Just do a simple matVec if no poly acc is requested
    if (!eig_param->use_poly_acc) {
      matVec(mat, out, in);
      return;
    }

    if (eig_param->poly_deg == 0) { errorQuda("Polynomial acceleration requested with zero polynomial degree"); }

    // Compute the polynomial accelerated operator.
    double a = eig_param->a_min;
    double b = eig_param->a_max;
    double delta = (b - a) / 2.0;
    double theta = (b + a) / 2.0;
    double sigma1 = -delta / theta;
    double sigma;
    double d1 = sigma1 / delta;
    double d2 = 1.0;
    double d3;

    // out = d2 * in + d1 * out
    // C_1(x) = x
    matVec(mat, out, in);
    blas::caxpby(d2, const_cast<ColorSpinorField &>(in), d1, out);
    if (eig_param->poly_deg == 1) return;

    // C_0 is the current 'in'  vector.
    // C_1 is the current 'out' vector.

    // Clone 'in' to two temporary vectors.
    ColorSpinorField *tmp1 = ColorSpinorField::Create(in);
    ColorSpinorField *tmp2 = ColorSpinorField::Create(in);

    blas::copy(*tmp1, in);
    blas::copy(*tmp2, out);

    // Using Chebyshev polynomial recursion relation,
    // C_{m+1}(x) = 2*x*C_{m} - C_{m-1}

    double sigma_old = sigma1;

    // construct C_{m+1}(x)
    for (int i = 2; i < eig_param->poly_deg; i++) {
      sigma = 1.0 / (2.0 / sigma1 - sigma_old);

      d1 = 2.0 * sigma / delta;
      d2 = -d1 * theta;
      d3 = -sigma * sigma_old;

      // FIXME - we could introduce a fused matVec + blas kernel here, eliminating one temporary
      // mat*C_{m}(x)
      matVec(mat, out, *tmp2);

      Complex d1c(d1, 0.0);
      Complex d2c(d2, 0.0);
      Complex d3c(d3, 0.0);
      blas::caxpbypczw(d3c, *tmp1, d2c, *tmp2, d1c, out, *tmp1);
      std::swap(tmp1, tmp2);

      sigma_old = sigma;
    }
    blas::copy(out, *tmp2);

    delete tmp1;
    delete tmp2;
  }

  // Orthogonalise r against V_[j]
  Complex EigenSolver::blockOrthogonalize(std::vector<ColorSpinorField *> vecs, std::vector<ColorSpinorField *> rvec,
                                          int j)
  {
    Complex *s = (Complex *)safe_malloc((j + 1) * sizeof(Complex));
    Complex sum(0.0, 0.0);
    std::vector<ColorSpinorField *> vecs_ptr;
    vecs_ptr.reserve(j + 1);
    for (int i = 0; i < j + 1; i++) { vecs_ptr.push_back(vecs[i]); }
    // Block dot products stored in s.
    blas::cDotProduct(s, vecs_ptr, rvec);

    // Block orthogonalise
    for (int i = 0; i < j + 1; i++) {
      sum += s[i];
      s[i] *= -1.0;
    }
    blas::caxpy(s, vecs_ptr, rvec);

    host_free(s);
    return sum;
  }

  void EigenSolver::permuteVecs(std::vector<ColorSpinorField *> &kSpace, int *mat, int size)
  {
    std::vector<int> pivots(size);
    for (int i = 0; i < size; i++) {
      for (int j = 0; j < size; j++) {
        if (mat[j * size + i] == 1) { pivots[j] = i; }
      }
    }

    // Identify cycles in the permutation array.
    // We shall use the sign bit as a marker. If the
    // sign is negative, the vector has already been
    // swapped into the correct place. A positive
    // value indicates the start of a new cycle.

    for (int i = 0; i < size; i++) {
      // First cycle always starts at 0, hence OR statement
      if (pivots[i] > 0 || i == 0) {
        int k = i;
        // Identify vector to be placed at i
        int j = pivots[i];
        pivots[i] = -pivots[i];
        while (j > i) {
          std::swap(kSpace[k + num_locked], kSpace[j + num_locked]);
          pivots[j] = -pivots[j];
          k = j;
          j = -pivots[j];
        }
      }
    }
    // Sanity check
    for (int i = 0; i < size; i++) {
      if (pivots[i] > 0) errorQuda("Error at pivot %d", i);
    }
  }

  void EigenSolver::blockRotate(std::vector<ColorSpinorField *> &kSpace, double *array, int rank, const range &i_range,
                                const range &j_range, blockType b_type)
  {
    int block_i_rank = i_range.second - i_range.first;
    int block_j_rank = j_range.second - j_range.first;

    // Pointers to the relevant vectors
    std::vector<ColorSpinorField *> vecs_ptr;
    std::vector<ColorSpinorField *> kSpace_ptr;

    // Alias the vectors we wish to keep
    vecs_ptr.reserve(block_i_rank);
    for (int i = i_range.first; i < i_range.second; i++) { vecs_ptr.push_back(kSpace[num_locked + i]); }
    // Alias the extra space vectors
    kSpace_ptr.reserve(block_j_rank);
    for (int j = j_range.first; j < j_range.second; j++) {
      int k = nKr + 1 + j - j_range.first;
      kSpace_ptr.push_back(kSpace[k]);
    }

    double *batch_array = (double *)safe_malloc((block_i_rank * block_j_rank) * sizeof(double));
    // Populate batch array (COLUM major -> ROW major)
    for (int j = j_range.first; j < j_range.second; j++) {
      for (int i = i_range.first; i < i_range.second; i++) {
        int j_arr = j - j_range.first;
        int i_arr = i - i_range.first;
        batch_array[i_arr * block_j_rank + j_arr] = array[j * rank + i];
      }
    }
    switch (b_type) {
    case PENCIL: blas::axpy(batch_array, vecs_ptr, kSpace_ptr); break;
    case LOWER_TRI: blas::axpy_L(batch_array, vecs_ptr, kSpace_ptr); break;
    case UPPER_TRI: blas::axpy_U(batch_array, vecs_ptr, kSpace_ptr); break;
    default: errorQuda("Undefined MultiBLAS type in blockRotate");
    }
    host_free(batch_array);
  }

  void EigenSolver::blockReset(std::vector<ColorSpinorField *> &kSpace, int j_start, int j_end)
  {
    // copy back to correct position, zero out the workspace
    for (int j = j_start; j < j_end; j++) {
      int k = nKr + 1 + j - j_start;
      std::swap(kSpace[j + num_locked], kSpace[k]);
      blas::zero(*kSpace[k]);
    }
  }

  void EigenSolver::computeSVD(const DiracMatrix &mat, std::vector<ColorSpinorField *> &evecs, std::vector<Complex> &evals)
  {
    if (getVerbosity() >= QUDA_SUMMARIZE) printfQuda("Computing SVD of M\n");

    int nConv = eig_param->nConv;
    if (evecs.size() != (unsigned int)(2 * nConv))
      errorQuda("Incorrect deflation space sized %d passed to computeSVD, expected %d", (int)(evecs.size()), 2 * nConv);

    std::vector<double> sigma_tmp(nConv);

    for (int i = 0; i < nConv; i++) {

      // This function assumes that you have computed the eigenvectors
      // of MdagM(MMdag), ie, the right(left) SVD of M. The ith eigen vector in the
      // array corresponds to the ith right(left) singular vector. We place the
      // computed left(right) singular vectors in the second half of the array. We
      // assume that right vectors are given and we compute the left.
      //
      // As a cross check, we recompute the singular values from mat vecs rather
      // than make the direct relation (sigma_i)^2 = |lambda_i|
      //--------------------------------------------------------------------------

      // Lambda already contains the square root of the eigenvalue of the norm op.
      Complex lambda = evals[i];

      // M*Rev_i = M*Rsv_i = sigma_i Lsv_i
      mat.Expose()->M(*evecs[nConv + i], *evecs[i]);

      // sigma_i = sqrt(sigma_i (Lsv_i)^dag * sigma_i * Lsv_i )
      sigma_tmp[i] = sqrt(blas::norm2(*evecs[nConv + i]));

      // Normalise the Lsv: sigma_i Lsv_i -> Lsv_i
      blas::ax(1.0 / sigma_tmp[i], *evecs[nConv + i]);

      if (getVerbosity() >= QUDA_SUMMARIZE)
        printfQuda("Sval[%04d] = %+.16e sigma - sqrt(|lambda|) = %+.16e\n", i, sigma_tmp[i],
                   sigma_tmp[i] - sqrt(abs(lambda.real())));

      evals[i] = sigma_tmp[i];
      //--------------------------------------------------------------------------
    }
  }

  // Deflate vec, place result in vec_defl
  void EigenSolver::deflateSVD(std::vector<ColorSpinorField *> &sol, const std::vector<ColorSpinorField *> &src,
                               const std::vector<ColorSpinorField *> &evecs, const std::vector<Complex> &evals,
                               bool accumulate) const
  {
    // number of evecs
    int n_defl = eig_param->nConv;
    if (evecs.size() != (unsigned int)(2 * n_defl))
      errorQuda("Incorrect deflation space sized %d passed to computeSVD, expected %d", (int)(evecs.size()), 2 * n_defl);

    if (getVerbosity() >= QUDA_VERBOSE) printfQuda("Deflating %d left and right singular vectors\n", n_defl);

    // Perform Sum_i R_i * (\sigma_i)^{-1} * L_i^dag * vec = vec_defl
    // for all i computed eigenvectors and values.

    // 1. Take block inner product: L_i^dag * vec = A_i
    std::vector<ColorSpinorField *> left_vecs;
    left_vecs.reserve(n_defl);
    for (int i = n_defl; i < 2 * n_defl; i++) left_vecs.push_back(evecs[i]);

    std::vector<Complex> s(n_defl * src.size());
    std::vector<ColorSpinorField *> src_ = const_cast<decltype(src) &>(src);
    blas::cDotProduct(s.data(), left_vecs, src_);

    // 2. Perform block caxpy
    //    A_i -> (\sigma_i)^{-1} * A_i
    //    vec_defl = Sum_i (R_i)^{-1} * A_i
    if (!accumulate)
      for (auto &x : sol) blas::zero(*x);
    std::vector<ColorSpinorField *> right_vecs;
    right_vecs.reserve(n_defl);
    for (int i = 0; i < n_defl; i++) {
      right_vecs.push_back(evecs[i]);
      s[i] /= evals[i].real();
    }
    blas::caxpy(s.data(), right_vecs, sol);
  }

  void EigenSolver::computeEvals(const DiracMatrix &mat, std::vector<ColorSpinorField *> &evecs,
                                 std::vector<Complex> &evals, std::vector<double> &residua, int size)
  {
<<<<<<< HEAD
    if (size > (int)evecs.size()) errorQuda("Requesting %d eigenvectors with only storage allocated for %lu", size, evecs.size());
    if (size > (int)evals.size()) errorQuda("Requesting %d eigenvalues with only storage allocated for %lu", size, evals.size());

    ColorSpinorParam csParam(*evecs[0]);
    std::vector<ColorSpinorField *> temp;
    temp.push_back(ColorSpinorField::Create(csParam));

    for (int i = 0; i < size; i++) {
      // r = A * v_i
      matVec(mat, *temp[0], *evecs[i]);
      // lambda_i = v_i^dag A v_i / (v_i^dag * v_i)
      evals[i] = blas::cDotProduct(*evecs[i], *temp[0]) / sqrt(blas::norm2(*evecs[i]));
      // Measure ||lambda_i*v_i - A*v_i||
      Complex n_unit(-1.0, 0.0);
      blas::caxpby(evals[i], *evecs[i], n_unit, *temp[0]);
      residua[i] = sqrt(blas::norm2(*temp[0]));

      if (getVerbosity() >= QUDA_SUMMARIZE)
        printfQuda("Eval[%04d] = (%+.16e,%+.16e) residual = %+.16e\n", i, evals[i].real(), evals[i].imag(), residua[i]);
    }
    delete temp[0];
  }

  // Deflate vec, place result in vec_defl
  void EigenSolver::deflate(std::vector<ColorSpinorField *> &sol, const std::vector<ColorSpinorField *> &src,
                            const std::vector<ColorSpinorField *> &evecs, const std::vector<Complex> &evals,
                            bool accumulate) const
  {
    // number of evecs
    int n_defl = eig_param->nConv;

    if (getVerbosity() >= QUDA_VERBOSE) printfQuda("Deflating %d vectors\n", n_defl);

    // Perform Sum_i V_i * (L_i)^{-1} * (V_i)^dag * vec = vec_defl
    // for all i computed eigenvectors and values.

    // Pointers to the required Krylov space vectors,
    // no extra memory is allocated.
    std::vector<ColorSpinorField *> eig_vecs;
    eig_vecs.reserve(n_defl);
    for (int i = 0; i < n_defl; i++) eig_vecs.push_back(evecs[i]);

    // 1. Take block inner product: (V_i)^dag * vec = A_i
    std::vector<Complex> s(n_defl * src.size());
    std::vector<ColorSpinorField *> src_ = const_cast<decltype(src) &>(src);
    blas::cDotProduct(s.data(), eig_vecs, src_);

    // 2. Perform block caxpy: V_i * (L_i)^{-1} * A_i
    for (int i = 0; i < n_defl; i++) { s[i] /= evals[i].real(); }

    // 3. Accumulate sum vec_defl = Sum_i V_i * (L_i)^{-1} * A_i
    if (!accumulate)
      for (auto &x : sol) blas::zero(*x);
    blas::caxpy(s.data(), eig_vecs, sol);
=======
    if (size <= 0) return;
    if (evecs.size() < (unsigned int)size) errorQuda("Too short vector passed as evecs");
    if (evals.size() < (unsigned int)size) errorQuda("Too short vector passed as evals");
    if (residua.size() < (unsigned int)size) errorQuda("Too short vector passed as residua");

    // Create the device side residual vector by cloning
    // the kSpace passed to the function.
    ColorSpinorParam csParam(*evecs[0]);
    csParam.create = QUDA_ZERO_FIELD_CREATE;
    ColorSpinorField *aux = ColorSpinorField::Create(csParam);

    for (int i = 0; i < size; i++) {
      // r = A * v_i
      matVec(mat, *aux, *evecs[i]);

      // lambda_i = v_i^dag A v_i / (v_i^dag * v_i)
      evals[i] = blas::cDotProduct(*evecs[i], *aux) / sqrt(blas::norm2(*evecs[i]));

      // Measure ||lambda_i*v_i - A*v_i||
      Complex n_unit(-1.0, 0.0);
      blas::caxpby(evals[i], *evecs[i], n_unit, *aux);
      residua[i] = sqrt(blas::norm2(*aux));
    }

    delete aux;
>>>>>>> bfbad1eb
  }

  void EigenSolver::loadVectors(std::vector<ColorSpinorField *> &eig_vecs, std::string vec_infile)
  {

#ifdef HAVE_QIO
    const int Nvec = eig_vecs.size();
    auto spinor_parity = eig_vecs[0]->SuggestedParity();
    if (strcmp(vec_infile.c_str(), "") != 0) {
      if (getVerbosity() >= QUDA_SUMMARIZE)
        printfQuda("Start loading %04d vectors from %s\n", Nvec, vec_infile.c_str());

      std::vector<ColorSpinorField *> tmp;
      tmp.reserve(Nvec);
      if (eig_vecs[0]->Location() == QUDA_CUDA_FIELD_LOCATION) {
        ColorSpinorParam csParam(*eig_vecs[0]);
        csParam.fieldOrder = QUDA_SPACE_SPIN_COLOR_FIELD_ORDER;
        csParam.setPrecision(eig_vecs[0]->Precision() < QUDA_SINGLE_PRECISION ? QUDA_SINGLE_PRECISION :
                                                                                eig_vecs[0]->Precision());
        csParam.location = QUDA_CPU_FIELD_LOCATION;
        csParam.create = QUDA_NULL_FIELD_CREATE;
        // if we're loading nColor == 3 fields, they'll always be full-field. Copy into a single parity afterwards.
        if (csParam.nColor == 3 && csParam.siteSubset == QUDA_PARITY_SITE_SUBSET) {
          csParam.x[0] *= 2;
          csParam.siteSubset = QUDA_FULL_SITE_SUBSET;
        }
        for (int i = 0; i < Nvec; i++) { tmp.push_back(ColorSpinorField::Create(csParam)); }
      } else {
        ColorSpinorParam csParam(*eig_vecs[0]);
        if (csParam.nColor == 3 && csParam.siteSubset == QUDA_PARITY_SITE_SUBSET) {
          csParam.x[0] *= 2;
          csParam.siteSubset = QUDA_FULL_SITE_SUBSET;
          for (int i = 0; i < Nvec; i++) { tmp.push_back(ColorSpinorField::Create(csParam)); }
        } else {
          for (int i = 0; i < Nvec; i++) { tmp.push_back(eig_vecs[i]); }
        }
      }

      void **V = static_cast<void **>(safe_malloc(Nvec * sizeof(void *)));
      for (int i = 0; i < Nvec; i++) {
        V[i] = tmp[i]->V();
        if (V[i] == NULL) {
          if (getVerbosity() >= QUDA_SUMMARIZE) printfQuda("Could not allocate space for eigenVector[%d]\n", i);
        }
      }

      read_spinor_field(vec_infile.c_str(), &V[0], tmp[0]->Precision(), tmp[0]->X(), tmp[0]->SiteSubset(),
                        spinor_parity, tmp[0]->Ncolor(), tmp[0]->Nspin(), Nvec, 0, (char **)0);

      host_free(V);
      if (eig_vecs[0]->Location() == QUDA_CUDA_FIELD_LOCATION) {

        ColorSpinorParam csParam(*eig_vecs[0]);
        if (csParam.siteSubset == QUDA_FULL_SITE_SUBSET || csParam.nColor != 3) { // we don't care for MG vectors
          for (int i = 0; i < Nvec; i++) {
            *eig_vecs[i] = *tmp[i];
            delete tmp[i];
          }
        } else { // nColor == 3 field with a single parity: need to copy it out of the full-field vector.
          // Create a temporary single-parity CPU field
          csParam.fieldOrder = QUDA_SPACE_SPIN_COLOR_FIELD_ORDER;
          csParam.setPrecision(eig_vecs[0]->Precision() < QUDA_SINGLE_PRECISION ? QUDA_SINGLE_PRECISION :
                                                                                  eig_vecs[0]->Precision());
          csParam.location = QUDA_CPU_FIELD_LOCATION;
          csParam.create = QUDA_NULL_FIELD_CREATE;

          ColorSpinorField *tmp_intermediate = ColorSpinorField::Create(csParam);

          for (int i = 0; i < Nvec; i++) {
            if (spinor_parity == QUDA_EVEN_PARITY)
              blas::copy(*tmp_intermediate, tmp[i]->Even());
            else if (spinor_parity == QUDA_ODD_PARITY)
              blas::copy(*tmp_intermediate, tmp[i]->Odd());
            else
              errorQuda("When loading single parity vectors, the suggested parity must be set.");

            *eig_vecs[i] = *tmp_intermediate;
            delete tmp[i];
          }

          delete tmp_intermediate;
        }
      } else if (eig_vecs[0]->Location() == QUDA_CPU_FIELD_LOCATION
                 && eig_vecs[0]->SiteSubset() == QUDA_PARITY_SITE_SUBSET) {
        for (int i = 0; i < Nvec; i++) {
          if (spinor_parity == QUDA_EVEN_PARITY)
            blas::copy(*eig_vecs[i], tmp[i]->Even());
          else if (spinor_parity == QUDA_ODD_PARITY)
            blas::copy(*eig_vecs[i], tmp[i]->Odd());
          else
            errorQuda("When loading single parity vectors, the suggested parity must be set.");

          delete tmp[i];
        }
      }

      if (getVerbosity() >= QUDA_SUMMARIZE) printfQuda("Done loading vectors\n");
    } else {
      errorQuda("No eigenspace input file defined.");
    }
#else
    errorQuda("\nQIO library was not built.\n");
#endif
  }

  void EigenSolver::saveVectors(const std::vector<ColorSpinorField *> &eig_vecs, std::string vec_outfile)
  {

#ifdef HAVE_QIO
    const int Nvec = eig_vecs.size();
    std::vector<ColorSpinorField *> tmp;
    tmp.reserve(Nvec);
    auto spinor_parity = eig_vecs[0]->SuggestedParity();
    if (eig_vecs[0]->Location() == QUDA_CUDA_FIELD_LOCATION) {
      ColorSpinorParam csParam(*eig_vecs[0]);
      csParam.fieldOrder = QUDA_SPACE_SPIN_COLOR_FIELD_ORDER;
      csParam.setPrecision(eig_vecs[0]->Precision() < QUDA_SINGLE_PRECISION ? QUDA_SINGLE_PRECISION :
                                                                              eig_vecs[0]->Precision());
      csParam.location = QUDA_CPU_FIELD_LOCATION;

      if (csParam.siteSubset == QUDA_FULL_SITE_SUBSET || csParam.nColor != 3) { // we don't care for MG vectors
        // We're good, copy as is.
        csParam.create = QUDA_NULL_FIELD_CREATE;
        for (int i = 0; i < Nvec; i++) {
          tmp.push_back(ColorSpinorField::Create(csParam));
          *tmp[i] = *eig_vecs[i];
        }
      } else { // QUDA_PARITY_SITE_SUBSET
        csParam.create = QUDA_NULL_FIELD_CREATE;

        // intermediate host single-parity field
        ColorSpinorField *tmp_intermediate = ColorSpinorField::Create(csParam);

        csParam.x[0] *= 2;                          // corrects for the factor of two in the X direction
        csParam.siteSubset = QUDA_FULL_SITE_SUBSET; // create a full-parity field.
        csParam.create = QUDA_ZERO_FIELD_CREATE;    // to explicitly zero the odd sites.
        for (int i = 0; i < Nvec; i++) {
          tmp.push_back(ColorSpinorField::Create(csParam));

          // copy the single parity eigen/singular vector into an
          // intermediate device-side vector
          *tmp_intermediate = *eig_vecs[i];

          // copy the single parity only eigen/singular vector into the even components of the full parity vector
          if (spinor_parity == QUDA_EVEN_PARITY)
            blas::copy(tmp[i]->Even(), *tmp_intermediate);
          else if (spinor_parity == QUDA_ODD_PARITY)
            blas::copy(tmp[i]->Odd(), *tmp_intermediate);
          else
            errorQuda("When saving single parity vectors, the suggested parity must be set.");
        }
        delete tmp_intermediate;
      }
    } else {
      ColorSpinorParam csParam(*eig_vecs[0]);
      if (csParam.nColor == 3 && csParam.siteSubset == QUDA_PARITY_SITE_SUBSET) {
        csParam.x[0] *= 2;
        csParam.siteSubset = QUDA_FULL_SITE_SUBSET;
        csParam.create = QUDA_ZERO_FIELD_CREATE;
        for (int i = 0; i < Nvec; i++) {
          tmp.push_back(ColorSpinorField::Create(csParam));
          if (spinor_parity == QUDA_EVEN_PARITY)
            blas::copy(tmp[i]->Even(), *eig_vecs[i]);
          else if (spinor_parity == QUDA_ODD_PARITY)
            blas::copy(tmp[i]->Odd(), *eig_vecs[i]);
          else
            errorQuda("When saving single parity vectors, the suggested parity must be set.");
        }
      } else {
        for (int i = 0; i < Nvec; i++) { tmp.push_back(eig_vecs[i]); }
      }
    }

    if (getVerbosity() >= QUDA_SUMMARIZE) printfQuda("Start saving %d vectors to %s\n", Nvec, vec_outfile.c_str());

    void **V = static_cast<void **>(safe_malloc(Nvec * sizeof(void *)));
    for (int i = 0; i < Nvec; i++) {
      V[i] = tmp[i]->V();
      if (V[i] == NULL) {
        if (getVerbosity() >= QUDA_SUMMARIZE) printfQuda("Could not allocate space for eigenVector[%04d]\n", i);
      }
    }

    write_spinor_field(vec_outfile.c_str(), &V[0], tmp[0]->Precision(), tmp[0]->X(), eig_vecs[0]->SiteSubset(),
                       spinor_parity, tmp[0]->Ncolor(), tmp[0]->Nspin(), Nvec, 0, (char **)0);

    host_free(V);
    if (getVerbosity() >= QUDA_SUMMARIZE) printfQuda("Done saving vectors\n");
    if (eig_vecs[0]->Location() == QUDA_CUDA_FIELD_LOCATION
        || (eig_vecs[0]->Location() == QUDA_CPU_FIELD_LOCATION && eig_vecs[0]->SiteSubset() == QUDA_PARITY_SITE_SUBSET)) {
      for (int i = 0; i < Nvec; i++) delete tmp[i];
    }

#else
    errorQuda("\nQIO library was not built.\n");
#endif
  }

  void EigenSolver::loadFromFile(const DiracMatrix &mat, std::vector<ColorSpinorField *> &kSpace,
                                 std::vector<Complex> &evals)
  {
    // Set suggested parity of fields
    const QudaParity mat_parity = impliedParityFromMatPC(mat.getMatPCType());
    for (int i = 0; i < nConv; i++) { kSpace[i]->setSuggestedParity(mat_parity); }

    // Make an array of size nConv
    std::vector<ColorSpinorField *> vecs_ptr;
    vecs_ptr.reserve(nConv);
    for (int i = 0; i < nConv; i++) { vecs_ptr.push_back(kSpace[i]); }
    loadVectors(vecs_ptr, eig_param->vec_infile);

    // Create the device side residual vector by cloning
    // the kSpace passed to the function.
    ColorSpinorParam csParam(*kSpace[0]);
    csParam.create = QUDA_ZERO_FIELD_CREATE;
    r.push_back(ColorSpinorField::Create(csParam));

    // Error estimates (residua) given by ||A*vec - lambda*vec||
<<<<<<< HEAD
    computeEvals(mat, kSpace, evals);
=======
    std::vector<double> residua(nConv);
    computeEvals(mat, kSpace, evals, residua, nEv);
    for (int i = 0; i < nEv; i++) {
      if (getVerbosity() >= QUDA_SUMMARIZE)
        printfQuda("EigValue[%04d]: (%+.16e, %+.16e) residual %.16e\n", i, evals[i].real(), evals[i].imag(), residua[i]);
    }

>>>>>>> bfbad1eb
    delete r[0];
  }

  EigenSolver::~EigenSolver()
  {
    if (tmp1) delete tmp1;
    if (tmp2) delete tmp2;
    host_free(Qmat);
  }
  //-----------------------------------------------------------------------------
  //-----------------------------------------------------------------------------

  // Thick Restarted Lanczos Method constructor
  TRLM::TRLM(QudaEigParam *eig_param, const DiracMatrix &mat, TimeProfile &profile) :
    EigenSolver(eig_param, profile),
    mat(mat)
  {
    bool profile_running = profile.isRunning(QUDA_PROFILE_INIT);
    if (!profile_running) profile.TPSTART(QUDA_PROFILE_INIT);

    // Tridiagonal/Arrow matrix
    alpha = (double *)safe_malloc(nKr * sizeof(double));
    beta = (double *)safe_malloc(nKr * sizeof(double));
    for (int i = 0; i < nKr; i++) {
      alpha[i] = 0.0;
      beta[i] = 0.0;
    }

    // Thick restart specific checks
    if (nKr < nEv + 6) errorQuda("nKr=%d must be greater than nEv+6=%d\n", nKr, nEv + 6);

    if (!(eig_param->spectrum == QUDA_SPECTRUM_LR_EIG || eig_param->spectrum == QUDA_SPECTRUM_SR_EIG)) {
      errorQuda("Only real spectrum type (LR or SR) can be passed to the TR Lanczos solver");
    }

<<<<<<< HEAD
    if (!profile_running) profile.TPSTOP(QUDA_PROFILE_INIT);
=======
    residua = (double *)safe_malloc(nKr * sizeof(double));
    for (int i = 0; i < nKr; i++) { residua[i] = 0.0; }

    profile.TPSTOP(QUDA_PROFILE_INIT);
>>>>>>> bfbad1eb
  }

  void TRLM::operator()(std::vector<ColorSpinorField *> &kSpace, std::vector<Complex> &evals)
  {
    // Check to see if we are loading eigenvectors
    if (strcmp(eig_param->vec_infile, "") != 0) {
      printfQuda("Loading evecs from file name %s\n", eig_param->vec_infile);
      loadFromFile(mat, kSpace, evals);
      return;
    }

    // Test for an initial guess
    double norm = sqrt(blas::norm2(*kSpace[0]));
    if (norm == 0) {
      if (getVerbosity() >= QUDA_SUMMARIZE) printfQuda("Initial residual is zero. Populating with rands.\n");
      if (kSpace[0]->Location() == QUDA_CPU_FIELD_LOCATION) {
        kSpace[0]->Source(QUDA_RANDOM_SOURCE);
      } else {
        RNG *rng = new RNG(*kSpace[0], 1234);
        rng->Init();
        spinorNoise(*kSpace[0], *rng, QUDA_NOISE_UNIFORM);
        rng->Release();
        delete rng;
      }
    }

    // Normalise initial guess
    norm = sqrt(blas::norm2(*kSpace[0]));
    blas::ax(1.0 / norm, *kSpace[0]);

    // Create a device side residual vector by cloning
    // the kSpace passed to the function.
    ColorSpinorParam csParamClone(*kSpace[0]);
    csParam = csParamClone;
    // Increase Krylov space to nKr+1 one vector, create residual
    kSpace.reserve(nKr + 1);
    for (int i = nConv; i < nKr + 1; i++) kSpace.push_back(ColorSpinorField::Create(csParam));
    csParam.create = QUDA_ZERO_FIELD_CREATE;
    r.push_back(ColorSpinorField::Create(csParam));
    // Increase evals space to nEv
    evals.reserve(nEv);
    for (int i = nConv; i < nEv; i++) evals.push_back(0.0);
    //---------------------------------------------------------------------------

    // Convergence and locking criteria
    double mat_norm = 0.0;
    double epsilon = DBL_EPSILON;
    QudaPrecision prec = kSpace[0]->Precision();
    switch (prec) {
    case QUDA_DOUBLE_PRECISION:
      epsilon = DBL_EPSILON;
      if (getVerbosity() >= QUDA_SUMMARIZE) printfQuda("Running Eigensolver in double precision\n");
      break;
    case QUDA_SINGLE_PRECISION:
      epsilon = FLT_EPSILON;
      if (getVerbosity() >= QUDA_SUMMARIZE) printfQuda("Running Eigensolver in single precision\n");
      break;
    case QUDA_HALF_PRECISION:
      epsilon = 2e-3;
      if (getVerbosity() >= QUDA_SUMMARIZE) printfQuda("Running Eigensolver in half precision\n");
      break;
    case QUDA_QUARTER_PRECISION:
      epsilon = 5e-2;
      if (getVerbosity() >= QUDA_SUMMARIZE) printfQuda("Running Eigensolver in quarter precision\n");
      break;
    default: errorQuda("Invalid precision %d", prec);
    }

    // Begin TRLM Eigensolver computation
    //---------------------------------------------------------------------------
    if (getVerbosity() >= QUDA_SUMMARIZE) {
      printfQuda("*****************************\n");
      printfQuda("**** START TRLM SOLUTION ****\n");
      printfQuda("*****************************\n");
    }

    // Print Eigensolver params
    if (getVerbosity() >= QUDA_VERBOSE) {
      printfQuda("spectrum %s\n", spectrum);
      printfQuda("tol %.4e\n", tol);
      printfQuda("nConv %d\n", nConv);
      printfQuda("nEv %d\n", nEv);
      printfQuda("nKr %d\n", nKr);
      if (eig_param->use_poly_acc) {
        printfQuda("polyDeg %d\n", eig_param->poly_deg);
        printfQuda("a-min %f\n", eig_param->a_min);
        printfQuda("a-max %f\n", eig_param->a_max);
      }
    }

    profile.TPSTART(QUDA_PROFILE_COMPUTE);

    // Loop over restart iterations.
    while (restart_iter < max_restarts && !converged) {

      for (int step = num_keep; step < nKr; step++) lanczosStep(kSpace, step);
      iter += (nKr - num_keep);
      if (getVerbosity() >= QUDA_DEBUG_VERBOSE) printfQuda("Restart %d complete\n", restart_iter + 1);

      int arrow_pos = std::max(num_keep - num_locked + 1, 2);
      // The eigenvalues are returned in the alpha array
      profile.TPSTOP(QUDA_PROFILE_COMPUTE);
      eigensolveFromArrowMat(num_locked, arrow_pos);
      profile.TPSTART(QUDA_PROFILE_COMPUTE);

      // mat_norm is updated.
      for (int i = num_locked; i < nKr; i++)
        if (fabs(alpha[i]) > mat_norm) mat_norm = fabs(alpha[i]);

      // Locking check
      iter_locked = 0;
      for (int i = 1; i < (nKr - num_locked); i++) {
        if (residua[i + num_locked] < epsilon * mat_norm) {
          if (getVerbosity() >= QUDA_DEBUG_VERBOSE)
            printfQuda("**** Locking %d resid=%+.6e condition=%.6e ****\n", i, residua[i + num_locked],
                       epsilon * mat_norm);
          iter_locked = i;
        } else {
          // Unlikely to find new locked pairs
          break;
        }
      }

      // Convergence check
      iter_converged = iter_locked;
      for (int i = iter_locked + 1; i < nKr - num_locked; i++) {
        if (residua[i + num_locked] < tol * mat_norm) {
          if (getVerbosity() >= QUDA_DEBUG_VERBOSE)
            printfQuda("**** Converged %d resid=%+.6e condition=%.6e ****\n", i, residua[i + num_locked], tol * mat_norm);
          iter_converged = i;
        } else {
          // Unlikely to find new converged pairs
          break;
        }
      }

      iter_keep = std::min(iter_converged + (nKr - num_converged) / 2, nKr - num_locked - 12);

      profile.TPSTOP(QUDA_PROFILE_COMPUTE);
      computeKeptRitz(kSpace);
      profile.TPSTART(QUDA_PROFILE_COMPUTE);

      num_converged = num_locked + iter_converged;
      num_keep = num_locked + iter_keep;
      num_locked += iter_locked;

      if (getVerbosity() >= QUDA_VERBOSE) {
        printfQuda("%04d converged eigenvalues at restart iter %04d\n", num_converged, restart_iter + 1);
      }

      if (getVerbosity() >= QUDA_DEBUG_VERBOSE) {
        printfQuda("iter Conv = %d\n", iter_converged);
        printfQuda("iter Keep = %d\n", iter_keep);
        printfQuda("iter Lock = %d\n", iter_locked);
        printfQuda("num_converged = %d\n", num_converged);
        printfQuda("num_keep = %d\n", num_keep);
        printfQuda("num_locked = %d\n", num_locked);
        for (int i = 0; i < nKr; i++) {
          printfQuda("Ritz[%d] = %.16e residual[%d] = %.16e\n", i, alpha[i], i, residua[i]);
        }
      }

      // Check for convergence
      if (num_converged >= nConv) {
        reorder(kSpace);
        converged = true;
      }

      restart_iter++;
    }

    profile.TPSTOP(QUDA_PROFILE_COMPUTE);

    if (getVerbosity() >= QUDA_DEBUG_VERBOSE)
      printfQuda("kSpace size at convergence/max restarts = %d\n", (int)kSpace.size());
    // Prune the Krylov space back to size when passed to eigensolver
    for (unsigned int i = nConv; i < kSpace.size(); i++) { delete kSpace[i]; }
    kSpace.resize(nConv);
    evals.resize(nConv);

    // Post computation report
    //---------------------------------------------------------------------------
    if (!converged) {
      if (eig_param->require_convergence) {
        errorQuda("TRLM failed to compute the requested %d vectors with a %d search space and %d Krylov space in %d "
                  "restart steps. Exiting.",
                  nConv, nEv, nKr, max_restarts);
      } else {
        warningQuda("TRLM failed to compute the requested %d vectors with a %d search space and %d Krylov space in %d "
                    "restart steps. Continuing with current lanczos factorisation.",
                    nConv, nEv, nKr, max_restarts);
      }
    } else {
      if (getVerbosity() >= QUDA_SUMMARIZE) {
        printfQuda("TRLM computed the requested %d vectors in %d restart steps and %d OP*x operations.\n", nConv,
                   restart_iter, iter);

        // Dump all Ritz values and residua
        for (int i = 0; i < nConv; i++) {
          printfQuda("RitzValue[%04d]: (%+.16e, %+.16e) residual %.16e\n", i, alpha[i], 0.0, residua[i]);
        }
      }

      // Compute eigenvalues
<<<<<<< HEAD
      computeEvals(mat, kSpace, evals);
=======
      std::vector<double> residua_v(nEv);
      computeEvals(mat, kSpace, evals, residua_v, nEv);
      for (int i = 0; i < nEv; i++) {
        residua[i] = residua_v[i];
      }
      if (getVerbosity() >= QUDA_SUMMARIZE) {
        for (int i = 0; i < nEv; i++) {
          printfQuda("EigValue[%04d]: (%+.16e, %+.16e) residual %.16e\n", i, evals[i].real(), evals[i].imag(),
                     residua[i]);
        }
      }

      // Compute SVD if requested
      if (eig_param->compute_svd) { computeSVD(kSpace, evals); }
>>>>>>> bfbad1eb
    }

    // Local clean-up
    delete r[0];

    // Only save if outfile is defined
    if (strcmp(eig_param->vec_outfile, "") != 0) {
      if (getVerbosity() >= QUDA_SUMMARIZE) printfQuda("saving eigenvectors\n");
      // Make an array of size nConv
      std::vector<ColorSpinorField *> vecs_ptr;
      vecs_ptr.reserve(nConv);
      const QudaParity mat_parity = impliedParityFromMatPC(mat.getMatPCType());
      for (int i = 0; i < nConv; i++) {
        kSpace[i]->setSuggestedParity(mat_parity);
        vecs_ptr.push_back(kSpace[i]);
      }
      saveVectors(vecs_ptr, eig_param->vec_outfile);
    }

    if (getVerbosity() >= QUDA_SUMMARIZE) {
      printfQuda("*****************************\n");
      printfQuda("***** END TRLM SOLUTION *****\n");
      printfQuda("*****************************\n");
    }

    mat.flops();
  }

  // Destructor
  TRLM::~TRLM()
  {
    ritz_mat.clear();
    ritz_mat.shrink_to_fit();
    host_free(residua);
    host_free(alpha);
    host_free(beta);
  }

  // Thick Restart Member functions
  //---------------------------------------------------------------------------
  void TRLM::lanczosStep(std::vector<ColorSpinorField *> v, int j)
  {
    // Compute r = A * v_j - b_{j-i} * v_{j-1}
    // r = A * v_j

    chebyOp(mat, *r[0], *v[j]);

    // a_j = v_j^dag * r
    alpha[j] = blas::reDotProduct(*v[j], *r[0]);

    // r = r - a_j * v_j
    blas::axpy(-alpha[j], *v[j], *r[0]);

    int start = (j > num_keep) ? j - 1 : 0;

    if (j - start > 0) {
      std::vector<ColorSpinorField *> r_ {r[0]};
      std::vector<double> beta_;
      beta_.reserve(j - start);
      std::vector<ColorSpinorField *> v_;
      v_.reserve(j - start);
      for (int i = start; i < j; i++) {
        beta_.push_back(-beta[i]);
        v_.push_back(v[i]);
      }
      // r = r - b_{j-1} * v_{j-1}
      blas::axpy(beta_.data(), v_, r_);
    }

    // Orthogonalise r against the Krylov space
    if (j > 0)
      for (int k = 0; k < 1; k++) blockOrthogonalize(v, r, j);

    // b_j = ||r||
    beta[j] = sqrt(blas::norm2(*r[0]));

    // Prepare next step.
    // v_{j+1} = r / b_j
    blas::zero(*v[j + 1]);
    blas::axpy(1.0 / beta[j], *r[0], *v[j + 1]);
  }

  void TRLM::reorder(std::vector<ColorSpinorField *> &kSpace)
  {
    int i = 0;

    if (reverse) {
      while (i < nKr) {
        if ((i == 0) || (alpha[i - 1] >= alpha[i]))
          i++;
        else {
          std::swap(alpha[i], alpha[i - 1]);
          std::swap(kSpace[i], kSpace[i - 1]);
          i--;
        }
      }
    } else {
      while (i < nKr) {
        if ((i == 0) || (alpha[i - 1] <= alpha[i]))
          i++;
        else {
          std::swap(alpha[i], alpha[i - 1]);
          std::swap(kSpace[i], kSpace[i - 1]);
          i--;
        }
      }
    }
  }

  void TRLM::eigensolveFromArrowMat(int num_locked, int arrow_pos)
  {
    profile.TPSTART(QUDA_PROFILE_EIGEN);
    int dim = nKr - num_locked;

    // Eigen objects
    MatrixXd A = MatrixXd::Zero(dim, dim);
    ritz_mat.resize(dim * dim);
    for (int i = 0; i < dim * dim; i++) ritz_mat[i] = 0.0;

    // Invert the spectrum due to chebyshev
    if (reverse) {
      for (int i = num_locked; i < nKr - 1; i++) {
        alpha[i] *= -1.0;
        beta[i] *= -1.0;
      }
      alpha[nKr - 1] *= -1.0;
    }

    // Construct arrow mat A_{dim,dim}
    for (int i = 0; i < dim; i++) {

      // alpha populates the diagonal
      A(i, i) = alpha[i + num_locked];
    }

    for (int i = 0; i < arrow_pos - 1; i++) {

      // beta populates the arrow
      A(i, arrow_pos - 1) = beta[i + num_locked];
      A(arrow_pos - 1, i) = beta[i + num_locked];
    }

    for (int i = arrow_pos - 1; i < dim - 1; i++) {

      // beta populates the sub-diagonal
      A(i, i + 1) = beta[i + num_locked];
      A(i + 1, i) = beta[i + num_locked];
    }

    // Eigensolve the arrow matrix
    SelfAdjointEigenSolver<MatrixXd> eigensolver;
    eigensolver.compute(A);

    // repopulate ritz matrix
    for (int i = 0; i < dim; i++)
      for (int j = 0; j < dim; j++) ritz_mat[dim * i + j] = eigensolver.eigenvectors().col(i)[j];

    for (int i = 0; i < dim; i++) {
      residua[i + num_locked] = fabs(beta[nKr - 1] * eigensolver.eigenvectors().col(i)[dim - 1]);
      // Update the alpha array
      alpha[i + num_locked] = eigensolver.eigenvalues()[i];
    }

    // Put spectrum back in order
    if (reverse) {
      for (int i = num_locked; i < nKr; i++) { alpha[i] *= -1.0; }
    }

    profile.TPSTOP(QUDA_PROFILE_EIGEN);
  }

  void TRLM::computeKeptRitz(std::vector<ColorSpinorField *> &kSpace)
  {
    int offset = nKr + 1;
    int dim = nKr - num_locked;

    // Multi-BLAS friendly array to store part of Ritz matrix we want
    double *ritz_mat_keep = (double *)safe_malloc((dim * iter_keep) * sizeof(double));

    // If we have memory availible, do the entire rotation
    if (batched_rotate <= 0 || batched_rotate >= iter_keep) {
      if ((int)kSpace.size() < offset + iter_keep) {
        if (getVerbosity() >= QUDA_VERBOSE) printfQuda("Resizing kSpace to %d vectors\n", offset + iter_keep);
        kSpace.reserve(offset + iter_keep);
        for (int i = kSpace.size(); i < offset + iter_keep; i++) {
          kSpace.push_back(ColorSpinorField::Create(csParam));
        }
      }

      // Pointers to the relevant vectors
      std::vector<ColorSpinorField *> vecs_ptr;
      std::vector<ColorSpinorField *> kSpace_ptr;

      // Alias the extra space vectors, zero the workspace
      vecs_ptr.reserve(iter_keep);
      for (int i = 0; i < iter_keep; i++) {
        kSpace_ptr.push_back(kSpace[offset + i]);
        blas::zero(*kSpace_ptr[i]);
      }

      // Alias the vectors we wish to keep, populate the Ritz matrix and transpose.
      kSpace_ptr.reserve(dim);
      for (int j = 0; j < dim; j++) {
        vecs_ptr.push_back(kSpace[num_locked + j]);
        for (int i = 0; i < iter_keep; i++) { ritz_mat_keep[j * iter_keep + i] = ritz_mat[i * dim + j]; }
      }

      // multiBLAS axpy
      blas::axpy(ritz_mat_keep, vecs_ptr, kSpace_ptr);

      // Copy back to the Krylov space
      for (int i = 0; i < iter_keep; i++) std::swap(kSpace[i + num_locked], kSpace[offset + i]);
    } else {

      // Do batched rotation to save on memory
      int batch_size = batched_rotate;
      int full_batches = iter_keep / batch_size;
      int batch_size_r = iter_keep % batch_size;
      bool do_batch_remainder = (batch_size_r != 0 ? true : false);

      if ((int)kSpace.size() < offset + batch_size) {
        if (getVerbosity() >= QUDA_VERBOSE) printfQuda("Resizing kSpace to %d vectors\n", offset + batch_size);
        kSpace.reserve(offset + batch_size);
        for (int i = kSpace.size(); i < offset + batch_size; i++) {
          kSpace.push_back(ColorSpinorField::Create(csParam));
        }
      }

      profile.TPSTART(QUDA_PROFILE_EIGEN);
      MatrixXd mat = MatrixXd::Zero(dim, iter_keep);
      for (int j = 0; j < iter_keep; j++)
        for (int i = 0; i < dim; i++) mat(i, j) = ritz_mat[j * dim + i];

      FullPivLU<MatrixXd> matLU(mat);

      // Extract the upper triagnular matrix
      MatrixXd matUpper = MatrixXd::Zero(iter_keep, iter_keep);
      matUpper = matLU.matrixLU().triangularView<Eigen::Upper>();
      matUpper.conservativeResize(iter_keep, iter_keep);

      // Extract the lower triangular matrix
      MatrixXd matLower = MatrixXd::Identity(dim, dim);
      matLower.block(0, 0, dim, iter_keep).triangularView<Eigen::StrictlyLower>() = matLU.matrixLU();
      matLower.conservativeResize(dim, iter_keep);

      // Extract the desired permutation matrices
      MatrixXi matP = MatrixXi::Zero(dim, dim);
      MatrixXi matQ = MatrixXi::Zero(iter_keep, iter_keep);
      matP = matLU.permutationP().inverse();
      matQ = matLU.permutationQ().inverse();
      profile.TPSTOP(QUDA_PROFILE_EIGEN);

      profile.TPSTART(QUDA_PROFILE_COMPUTE);
      // Compute V * A = V * PLUQ

      // Do P Permute
      //---------------------------------------------------------------------------
      permuteVecs(kSpace, matP.data(), dim);

      // Do L Multiply
      //---------------------------------------------------------------------------
      // Loop over full batches
      for (int b = 0; b < full_batches; b++) {

        // batch triangle
        blockRotate(kSpace, matLower.data(), dim, {b * batch_size, (b + 1) * batch_size},
                    {b * batch_size, (b + 1) * batch_size}, LOWER_TRI);
        // batch pencil
        blockRotate(kSpace, matLower.data(), dim, {(b + 1) * batch_size, dim}, {b * batch_size, (b + 1) * batch_size},
                    PENCIL);
        blockReset(kSpace, b * batch_size, (b + 1) * batch_size);
      }

      if (do_batch_remainder) {
        // remainder triangle
        blockRotate(kSpace, matLower.data(), dim, {full_batches * batch_size, iter_keep},
                    {full_batches * batch_size, iter_keep}, LOWER_TRI);
        // remainder pencil
        if (iter_keep < dim) {
          blockRotate(kSpace, matLower.data(), dim, {iter_keep, dim}, {full_batches * batch_size, iter_keep}, PENCIL);
        }
        blockReset(kSpace, full_batches * batch_size, iter_keep);
      }

      // Do U Multiply
      //---------------------------------------------------------------------------
      if (do_batch_remainder) {
        // remainder triangle
        blockRotate(kSpace, matUpper.data(), iter_keep, {full_batches * batch_size, iter_keep},
                    {full_batches * batch_size, iter_keep}, UPPER_TRI);
        // remainder pencil
        blockRotate(kSpace, matUpper.data(), iter_keep, {0, full_batches * batch_size},
                    {full_batches * batch_size, iter_keep}, PENCIL);
        blockReset(kSpace, full_batches * batch_size, iter_keep);
      }

      // Loop over full batches
      for (int b = full_batches - 1; b >= 0; b--) {
        // batch triangle
        blockRotate(kSpace, matUpper.data(), iter_keep, {b * batch_size, (b + 1) * batch_size},
                    {b * batch_size, (b + 1) * batch_size}, UPPER_TRI);
        if (b > 0) {
          // batch pencil
          blockRotate(kSpace, matUpper.data(), iter_keep, {0, b * batch_size}, {b * batch_size, (b + 1) * batch_size},
                      PENCIL);
        }
        blockReset(kSpace, b * batch_size, (b + 1) * batch_size);
      }

      // Do Q Permute
      //---------------------------------------------------------------------------
      permuteVecs(kSpace, matQ.data(), iter_keep);
      profile.TPSTOP(QUDA_PROFILE_COMPUTE);
    }

    // Update residual vector
    std::swap(kSpace[num_locked + iter_keep], kSpace[nKr]);

    // Update sub arrow matrix
    for (int i = 0; i < iter_keep; i++) beta[i + num_locked] = beta[nKr - 1] * ritz_mat[dim * (i + 1) - 1];

    host_free(ritz_mat_keep);
  }
} // namespace quda<|MERGE_RESOLUTION|>--- conflicted
+++ resolved
@@ -61,6 +61,9 @@
     if (nEv == 0) errorQuda("nEv=0 passed to Eigensolver\n");
     if (nKr == 0) errorQuda("nKr=0 passed to Eigensolver\n");
     if (nConv == 0) errorQuda("nConv=0 passed to Eigensolver\n");
+
+    residua = (double *)safe_malloc(nKr * sizeof(double));
+    for (int i = 0; i < nKr; i++) { residua[i] = 0.0; }
 
     // Quda MultiBLAS friendly array
     Qmat = (Complex *)safe_malloc(nEv * nKr * sizeof(Complex));
@@ -384,9 +387,8 @@
   }
 
   void EigenSolver::computeEvals(const DiracMatrix &mat, std::vector<ColorSpinorField *> &evecs,
-                                 std::vector<Complex> &evals, std::vector<double> &residua, int size)
-  {
-<<<<<<< HEAD
+                                 std::vector<Complex> &evals, int size)
+  {
     if (size > (int)evecs.size()) errorQuda("Requesting %d eigenvectors with only storage allocated for %lu", size, evecs.size());
     if (size > (int)evals.size()) errorQuda("Requesting %d eigenvalues with only storage allocated for %lu", size, evals.size());
 
@@ -441,33 +443,6 @@
     if (!accumulate)
       for (auto &x : sol) blas::zero(*x);
     blas::caxpy(s.data(), eig_vecs, sol);
-=======
-    if (size <= 0) return;
-    if (evecs.size() < (unsigned int)size) errorQuda("Too short vector passed as evecs");
-    if (evals.size() < (unsigned int)size) errorQuda("Too short vector passed as evals");
-    if (residua.size() < (unsigned int)size) errorQuda("Too short vector passed as residua");
-
-    // Create the device side residual vector by cloning
-    // the kSpace passed to the function.
-    ColorSpinorParam csParam(*evecs[0]);
-    csParam.create = QUDA_ZERO_FIELD_CREATE;
-    ColorSpinorField *aux = ColorSpinorField::Create(csParam);
-
-    for (int i = 0; i < size; i++) {
-      // r = A * v_i
-      matVec(mat, *aux, *evecs[i]);
-
-      // lambda_i = v_i^dag A v_i / (v_i^dag * v_i)
-      evals[i] = blas::cDotProduct(*evecs[i], *aux) / sqrt(blas::norm2(*evecs[i]));
-
-      // Measure ||lambda_i*v_i - A*v_i||
-      Complex n_unit(-1.0, 0.0);
-      blas::caxpby(evals[i], *evecs[i], n_unit, *aux);
-      residua[i] = sqrt(blas::norm2(*aux));
-    }
-
-    delete aux;
->>>>>>> bfbad1eb
   }
 
   void EigenSolver::loadVectors(std::vector<ColorSpinorField *> &eig_vecs, std::string vec_infile)
@@ -686,17 +661,7 @@
     r.push_back(ColorSpinorField::Create(csParam));
 
     // Error estimates (residua) given by ||A*vec - lambda*vec||
-<<<<<<< HEAD
     computeEvals(mat, kSpace, evals);
-=======
-    std::vector<double> residua(nConv);
-    computeEvals(mat, kSpace, evals, residua, nEv);
-    for (int i = 0; i < nEv; i++) {
-      if (getVerbosity() >= QUDA_SUMMARIZE)
-        printfQuda("EigValue[%04d]: (%+.16e, %+.16e) residual %.16e\n", i, evals[i].real(), evals[i].imag(), residua[i]);
-    }
-
->>>>>>> bfbad1eb
     delete r[0];
   }
 
@@ -704,6 +669,7 @@
   {
     if (tmp1) delete tmp1;
     if (tmp2) delete tmp2;
+    host_free(residua);
     host_free(Qmat);
   }
   //-----------------------------------------------------------------------------
@@ -732,14 +698,7 @@
       errorQuda("Only real spectrum type (LR or SR) can be passed to the TR Lanczos solver");
     }
 
-<<<<<<< HEAD
     if (!profile_running) profile.TPSTOP(QUDA_PROFILE_INIT);
-=======
-    residua = (double *)safe_malloc(nKr * sizeof(double));
-    for (int i = 0; i < nKr; i++) { residua[i] = 0.0; }
-
-    profile.TPSTOP(QUDA_PROFILE_INIT);
->>>>>>> bfbad1eb
   }
 
   void TRLM::operator()(std::vector<ColorSpinorField *> &kSpace, std::vector<Complex> &evals)
@@ -944,24 +903,7 @@
       }
 
       // Compute eigenvalues
-<<<<<<< HEAD
       computeEvals(mat, kSpace, evals);
-=======
-      std::vector<double> residua_v(nEv);
-      computeEvals(mat, kSpace, evals, residua_v, nEv);
-      for (int i = 0; i < nEv; i++) {
-        residua[i] = residua_v[i];
-      }
-      if (getVerbosity() >= QUDA_SUMMARIZE) {
-        for (int i = 0; i < nEv; i++) {
-          printfQuda("EigValue[%04d]: (%+.16e, %+.16e) residual %.16e\n", i, evals[i].real(), evals[i].imag(),
-                     residua[i]);
-        }
-      }
-
-      // Compute SVD if requested
-      if (eig_param->compute_svd) { computeSVD(kSpace, evals); }
->>>>>>> bfbad1eb
     }
 
     // Local clean-up
@@ -995,7 +937,6 @@
   {
     ritz_mat.clear();
     ritz_mat.shrink_to_fit();
-    host_free(residua);
     host_free(alpha);
     host_free(beta);
   }
