--- conflicted
+++ resolved
@@ -6,18 +6,16 @@
     Order order;
     const unsigned char nFace;
     unsigned short X[nDim];
-    unsigned short surfaceCB[nDim];
     unsigned short A[nDim];
     unsigned short B[nDim];
     unsigned short C[nDim];
     int f[nDim][nDim];
     bool localParity[nDim];
-    ExtractGhostArg(const Order &order, int nFace, const int *X_, const int *surfaceCB_, const int *A_,
+    ExtractGhostArg(const Order &order, int nFace, const int *X_, const int *A_,
 		    const int *B_, const int *C_, const int f_[nDim][nDim], const int *localParity_) 
   : order(order), nFace(nFace) { 
       for (int d=0; d<nDim; d++) {
 	X[d] = X_[d];
-	surfaceCB[d] = surfaceCB_[d];
 	A[d] = A_[d];
 	B[d] = B_[d];
 	C[d] = C_[d];
@@ -128,17 +126,12 @@
     ExtractGhost(ExtractGhostArg<Order,nDim> &arg) : arg(arg) { 
       int faceMax = 0;
       for (int d=0; d<nDim; d++) 
-<<<<<<< HEAD
-	faceMax = (arg.surfaceCB[d] > faceMax ) ? arg.surfaceCB[d] : faceMax;
-      size = 2 * arg.nFace * faceMax; // factor 2 of comes from parity
-=======
 	faceMax = (arg.order.faceVolumeCB[d] > faceMax ) 
 	  ? arg.order.faceVolumeCB[d] : faceMax;
       size = 2 * faceMax; // factor of comes from parity
 
       sprintf(vol, "%d", arg.order.volumeCB);
       sprintf(aux, "stride=%d", arg.order.stride);
->>>>>>> 3cabd1a3
     }
 
     virtual ~ExtractGhost() { ; }
@@ -200,7 +193,7 @@
       //localParity[dim] = (X[dim]%2==0 || commDim(dim)) ? 0 : 1;
       localParity[dim] = ((X[dim] % 2 ==1) && (commDim(dim) > 1)) ? 1 : 0;
 
-    ExtractGhostArg<Order, nDim> arg(order, nFace, X, surfaceCB, A, B, C, f, localParity);
+    ExtractGhostArg<Order, nDim> arg(order, nFace, X, A, B, C, f, localParity);
     if (location==QUDA_CPU_FIELD_LOCATION) {
       extractGhost<Float,length,nDim,Order>(arg);
     } else {
