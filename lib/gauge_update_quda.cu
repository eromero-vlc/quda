--- conflicted
+++ resolved
@@ -217,15 +217,11 @@
       if (location == QUDA_CUDA_FIELD_LOCATION) {
 #if __COMPUTE_CAPABILITY__ >= 200
 	TuneParam tp = tuneLaunch(*this, getTuning(), getVerbosity());
-<<<<<<< HEAD
 	updateGaugeFieldKernel<Complex,Gauge,Mom,N,conj_mom,exact>
 	  <<<tp.grid,tp.block,tp.shared_bytes>>>(arg);
-=======
-	updateGaugeFieldKernel<Complex,Gauge,Mom,N><<<tp.grid,tp.block,tp.shared_bytes>>>(arg);
 #else
 	errorQuda("Not supported on pre-Fermi architecture");
 #endif
->>>>>>> f4d0e4ac
       } else { // run the CPU code
 	updateGaugeField<Complex,Gauge,Mom,N,conj_mom,exact>(arg);
       }
