#include <cmath>
#include <cstdio>
#include <cstdlib>
#include <cstring>
#include <iostream>
#include <sys/time.h>
#include <complex.h>

#include <quda.h>
#include <quda_fortran.h>
#include <quda_internal.h>
#include <comm_quda.h>
#include <tune_quda.h>
#include <blas_quda.h>
#include <gauge_field.h>
#include <dirac_quda.h>
#include <dslash_quda.h>
#include <invert_quda.h>
#include <eigensolve_quda.h>
#include <color_spinor_field.h>
#include <clover_field.h>
#include <llfat_quda.h>
#include <unitarization_links.h>
#include <algorithm>
#include <staggered_oprod.h>
#include <ks_improved_force.h>
#include <ks_force_quda.h>
#include <random_quda.h>
#include <mpi_comm_handle.h>

#include <multigrid.h>

#include <deflation.h>

#ifdef NUMA_NVML
#include <numa_affinity.h>
#endif

#ifdef QUDA_NVML
#include <nvml.h>
#endif

#include <cuda.h>

#include <ks_force_quda.h>

#ifdef GPU_GAUGE_FORCE
#include <gauge_force_quda.h>
#endif
#include <gauge_update_quda.h>

#define MAX(a,b) ((a)>(b)? (a):(b))
#define TDIFF(a,b) (b.tv_sec - a.tv_sec + 0.000001*(b.tv_usec - a.tv_usec))

#define spinorSiteSize 24 // real numbers per spinor

#define MAX_GPU_NUM_PER_NODE 16

// define newQudaGaugeParam() and newQudaInvertParam()
#define INIT_PARAM
#include "check_params.h"
#undef INIT_PARAM

// define (static) checkGaugeParam() and checkInvertParam()
#define CHECK_PARAM
#include "check_params.h"
#undef CHECK_PARAM

// define printQudaGaugeParam() and printQudaInvertParam()
#define PRINT_PARAM
#include "check_params.h"
#undef PRINT_PARAM

#include <gauge_tools.h>
#include <contract_quda.h>

#include <momentum.h>


#include <cuda_profiler_api.h>

using namespace quda;

static int R[4] = {0, 0, 0, 0};
// setting this to false prevents redundant halo exchange but isn't yet compatible with HISQ / ASQTAD kernels
static bool redundant_comms = false;

#include <blas_cublas.h>

//for MAGMA lib:
#include <blas_magma.h>

static bool InitMagma = false;

void openMagma() {

  if (!InitMagma) {
    OpenMagma();
    InitMagma = true;
  } else {
    printfQuda("\nMAGMA library was already initialized..\n");
  }

}

void closeMagma(){

  if (InitMagma) {
    CloseMagma();
    InitMagma = false;
  } else {
    printfQuda("\nMAGMA library was not initialized..\n");
  }

  return;
}

cudaGaugeField *gaugePrecise = nullptr;
cudaGaugeField *gaugeSloppy = nullptr;
cudaGaugeField *gaugePrecondition = nullptr;
cudaGaugeField *gaugeRefinement = nullptr;
cudaGaugeField *gaugeExtended = nullptr;

cudaGaugeField *gaugeFatPrecise = nullptr;
cudaGaugeField *gaugeFatSloppy = nullptr;
cudaGaugeField *gaugeFatPrecondition = nullptr;
cudaGaugeField *gaugeFatRefinement = nullptr;
cudaGaugeField *gaugeFatExtended = nullptr;

cudaGaugeField *gaugeLongExtended = nullptr;
cudaGaugeField *gaugeLongPrecise = nullptr;
cudaGaugeField *gaugeLongSloppy = nullptr;
cudaGaugeField *gaugeLongPrecondition = nullptr;
cudaGaugeField *gaugeLongRefinement = nullptr;

cudaGaugeField *gaugeSmeared = nullptr;

cudaCloverField *cloverPrecise = nullptr;
cudaCloverField *cloverSloppy = nullptr;
cudaCloverField *cloverPrecondition = nullptr;
cudaCloverField *cloverRefinement = nullptr;

cudaGaugeField *momResident = nullptr;
cudaGaugeField *extendedGaugeResident = nullptr;

std::vector<cudaColorSpinorField*> solutionResident;

// vector of spinors used for forecasting solutions in HMC
#define QUDA_MAX_CHRONO 12
// each entry is one p
std::vector< std::vector<ColorSpinorField*> > chronoResident(QUDA_MAX_CHRONO);

// Mapped memory buffer used to hold unitarization failures
static int *num_failures_h = nullptr;
static int *num_failures_d = nullptr;

cudaDeviceProp deviceProp;
cudaStream_t *streams;

static bool initialized = false;

//!< Profiler for initQuda
static TimeProfile profileInit("initQuda");

//!< Profile for loadGaugeQuda / saveGaugeQuda
static TimeProfile profileGauge("loadGaugeQuda");

//!< Profile for loadCloverQuda
static TimeProfile profileClover("loadCloverQuda");

//!< Profiler for dslashQuda
static TimeProfile profileDslash("dslashQuda");

//!< Profiler for invertQuda
static TimeProfile profileInvert("invertQuda");

//!< Profiler for invertMultiShiftQuda
static TimeProfile profileMulti("invertMultiShiftQuda");

//!< Profiler for eigensolveQuda
static TimeProfile profileEigensolve("eigensolveQuda");

//!< Profiler for computeFatLinkQuda
static TimeProfile profileFatLink("computeKSLinkQuda");

//!< Profiler for computeGaugeForceQuda
static TimeProfile profileGaugeForce("computeGaugeForceQuda");

//!<Profiler for updateGaugeFieldQuda
static TimeProfile profileGaugeUpdate("updateGaugeFieldQuda");

//!<Profiler for createExtendedGaugeField
static TimeProfile profileExtendedGauge("createExtendedGaugeField");

//!<Profiler for computeCloverForceQuda
static TimeProfile profileCloverForce("computeCloverForceQuda");

//!<Profiler for computeStaggeredForceQuda
static TimeProfile profileStaggeredForce("computeStaggeredForceQuda");

//!<Profiler for computeHISQForceQuda
static TimeProfile profileHISQForce("computeHISQForceQuda");

//!<Profiler for plaqQuda
static TimeProfile profilePlaq("plaqQuda");

//!< Profiler for wuppertalQuda
static TimeProfile profileWuppertal("wuppertalQuda");

//!<Profiler for gaussQuda
static TimeProfile profileGauss("gaussQuda");

//!<Profiler for plaqQuda
static TimeProfile profileQCharge("qChargeQuda");

//!< Profiler for APEQuda
static TimeProfile profileAPE("APEQuda");

//!< Profiler for STOUTQuda
static TimeProfile profileSTOUT("STOUTQuda");

//!< Profiler for OvrImpSTOUTQuda
static TimeProfile profileOvrImpSTOUT("OvrImpSTOUTQuda");

//!< Profiler for projectSU3Quda
static TimeProfile profileProject("projectSU3Quda");

//!< Profiler for staggeredPhaseQuda
static TimeProfile profilePhase("staggeredPhaseQuda");

//!< Profiler for contractions
static TimeProfile profileContract("contractQuda");

//!< Profiler for covariant derivative
static TimeProfile profileCovDev("covDevQuda");

//!< Profiler for momentum action
static TimeProfile profileMomAction("momActionQuda");

//!< Profiler for endQuda
static TimeProfile profileEnd("endQuda");

//!< Profiler for GaugeFixing
static TimeProfile GaugeFixFFTQuda("GaugeFixFFTQuda");
static TimeProfile GaugeFixOVRQuda("GaugeFixOVRQuda");

//!< Profiler for toal time spend between init and end
static TimeProfile profileInit2End("initQuda-endQuda",false);

static bool enable_profiler = false;
static bool do_not_profile_quda = false;

static void profilerStart(const char *f) {



  static std::vector<int> target_list;
  static bool enable = false;
  static bool init = false;
  if (!init) {
    char *profile_target_env = getenv("QUDA_ENABLE_TARGET_PROFILE"); // selectively enable profiling for a given solve

    if ( profile_target_env ) {
      std::stringstream target_stream(profile_target_env);

      int target;
      while(target_stream >> target) {
       target_list.push_back(target);
       if (target_stream.peek() == ',') target_stream.ignore();
     }

     if (target_list.size() > 0) {
       std::sort(target_list.begin(), target_list.end());
       target_list.erase( unique( target_list.begin(), target_list.end() ), target_list.end() );
       warningQuda("Targeted profiling enabled for %lu functions\n", target_list.size());
       enable = true;
     }
   }


    char* donotprofile_env = getenv("QUDA_DO_NOT_PROFILE"); // disable profiling of QUDA parts
    if (donotprofile_env && (!(strcmp(donotprofile_env, "0") == 0)))  {
      do_not_profile_quda=true;
      printfQuda("Disabling profiling in QUDA\n");
    }
    init = true;
  }

  static int target_count = 0;
  static unsigned int i = 0;
  if (do_not_profile_quda){
    cudaProfilerStop();
    printfQuda("Stopping profiling in QUDA\n");
  } else {
    if (enable) {
      if (i < target_list.size() && target_count++ == target_list[i]) {
        enable_profiler = true;
        printfQuda("Starting profiling for %s\n", f);
        cudaProfilerStart();
      i++; // advance to next target
    }
  }
}
}

static void profilerStop(const char *f) {
  if(do_not_profile_quda){
    cudaProfilerStart();
  } else {

    if (enable_profiler) {
      printfQuda("Stopping profiling for %s\n", f);
      cudaProfilerStop();
      enable_profiler = false;
    }
  }
}


namespace quda {
  void printLaunchTimer();
}

void setVerbosityQuda(QudaVerbosity verbosity, const char prefix[], FILE *outfile)
{
  setVerbosity(verbosity);
  setOutputPrefix(prefix);
  setOutputFile(outfile);
}


typedef struct {
  int ndim;
  int dims[QUDA_MAX_DIM];
} LexMapData;

/**
 * For MPI, the default node mapping is lexicographical with t varying fastest.
 */
static int lex_rank_from_coords(const int *coords, void *fdata)
{
  auto *md = static_cast<LexMapData *>(fdata);

  int rank = coords[0];
  for (int i = 1; i < md->ndim; i++) {
    rank = md->dims[i] * rank + coords[i];
  }
  return rank;
}

#ifdef QMP_COMMS
/**
 * For QMP, we use the existing logical topology if already declared.
 */
static int qmp_rank_from_coords(const int *coords, void *fdata)
{
  return QMP_get_node_number_from(coords);
}
#endif

// Provision for user control over MPI comm handle
// Assumes an MPI implementation of QMP

#if defined(QMP_COMMS) || defined(MPI_COMMS)
MPI_Comm MPI_COMM_HANDLE;
static int user_set_comm_handle = 0;
#endif

void setMPICommHandleQuda(void *mycomm)
{
#if defined(QMP_COMMS) || defined(MPI_COMMS)
  MPI_COMM_HANDLE = *((MPI_Comm *)mycomm);
  user_set_comm_handle = 1;
#endif
}

#ifdef QMP_COMMS
static void initQMPComms(void)
{
  // Default comm handle is taken from QMP
  // WARNING: Assumes an MPI implementation of QMP
  if (!user_set_comm_handle) {
    void *mycomm;
    QMP_get_mpi_comm(QMP_comm_get_default(), &mycomm);
    setMPICommHandleQuda(mycomm);
  }
}
#elif defined(MPI_COMMS)
static void initMPIComms(void)
{
  // Default comm handle is MPI_COMM_WORLD
  if (!user_set_comm_handle) {
    static MPI_Comm mycomm;
    MPI_Comm_dup(MPI_COMM_WORLD, &mycomm);
    setMPICommHandleQuda((void *)&mycomm);
  }
}
#endif

static bool comms_initialized = false;

void initCommsGridQuda(int nDim, const int *dims, QudaCommsMap func, void *fdata)
{
  if (comms_initialized) return;

#if QMP_COMMS
  initQMPComms();
#elif defined(MPI_COMMS)
  initMPIComms();
#endif

  if (nDim != 4) {
    errorQuda("Number of communication grid dimensions must be 4");
  }

  LexMapData map_data;
  if (!func) {

#if QMP_COMMS
    if (QMP_logical_topology_is_declared()) {
      if (QMP_get_logical_number_of_dimensions() != 4) {
        errorQuda("QMP logical topology must have 4 dimensions");
      }
      for (int i=0; i<nDim; i++) {
        int qdim = QMP_get_logical_dimensions()[i];
        if(qdim != dims[i]) {
          errorQuda("QMP logical dims[%d]=%d does not match dims[%d]=%d argument", i, qdim, i, dims[i]);
        }
      }
      fdata = nullptr;
      func = qmp_rank_from_coords;
    } else {
      warningQuda("QMP logical topology is undeclared; using default lexicographical ordering");
#endif

      map_data.ndim = nDim;
      for (int i=0; i<nDim; i++) {
        map_data.dims[i] = dims[i];
      }
      fdata = (void *) &map_data;
      func = lex_rank_from_coords;

#if QMP_COMMS
    }
#endif

  }
  comm_init(nDim, dims, func, fdata);
  comms_initialized = true;
}


static void init_default_comms()
{
#if defined(QMP_COMMS)
  if (QMP_logical_topology_is_declared()) {
    int ndim = QMP_get_logical_number_of_dimensions();
    const int *dims = QMP_get_logical_dimensions();
    initCommsGridQuda(ndim, dims, nullptr, nullptr);
  } else {
    errorQuda("initQuda() called without prior call to initCommsGridQuda(),"
        " and QMP logical topology has not been declared");
  }
#elif defined(MPI_COMMS)
  errorQuda("When using MPI for communications, initCommsGridQuda() must be called before initQuda()");
#else // single-GPU
  const int dims[4] = {1, 1, 1, 1};
  initCommsGridQuda(4, dims, nullptr, nullptr);
#endif
}


#define STR_(x) #x
#define STR(x) STR_(x)
  static const std::string quda_version = STR(QUDA_VERSION_MAJOR) "." STR(QUDA_VERSION_MINOR) "." STR(QUDA_VERSION_SUBMINOR);
#undef STR
#undef STR_

extern char* gitversion;

/*
 * Set the device that QUDA uses.
 */
void initQudaDevice(int dev) {

  //static bool initialized = false;
  if (initialized) return;
  initialized = true;

  profileInit2End.TPSTART(QUDA_PROFILE_TOTAL);
  profileInit.TPSTART(QUDA_PROFILE_TOTAL);
  profileInit.TPSTART(QUDA_PROFILE_INIT);

  if (getVerbosity() >= QUDA_SUMMARIZE) {
#ifdef GITVERSION
    printfQuda("QUDA %s (git %s)\n",quda_version.c_str(),gitversion);
#else
    printfQuda("QUDA %s\n",quda_version.c_str());
#endif
  }

  int driver_version;
  cudaDriverGetVersion(&driver_version);
  printfQuda("CUDA Driver version = %d\n", driver_version);

  int runtime_version;
  cudaRuntimeGetVersion(&runtime_version);
  printfQuda("CUDA Runtime version = %d\n", runtime_version);

#ifdef QUDA_NVML
  nvmlReturn_t result = nvmlInit();
  if (NVML_SUCCESS != result) errorQuda("NVML Init failed with error %d", result);
  const int length = 80;
  char graphics_version[length];
  result = nvmlSystemGetDriverVersion(graphics_version, length);
  if (NVML_SUCCESS != result) errorQuda("nvmlSystemGetDriverVersion failed with error %d", result);
  printfQuda("Graphic driver version = %s\n", graphics_version);
  result = nvmlShutdown();
  if (NVML_SUCCESS != result) errorQuda("NVML Shutdown failed with error %d", result);
#endif

#if defined(MULTI_GPU) && (CUDA_VERSION == 4000)
  //check if CUDA_NIC_INTEROP is set to 1 in the enviroment
  // not needed for CUDA >= 4.1
  char* cni_str = getenv("CUDA_NIC_INTEROP");
  if(cni_str == nullptr){
    errorQuda("Environment variable CUDA_NIC_INTEROP is not set");
  }
  int cni_int = atoi(cni_str);
  if (cni_int != 1){
    errorQuda("Environment variable CUDA_NIC_INTEROP is not set to 1");
  }
#endif

  int deviceCount;
  cudaGetDeviceCount(&deviceCount);
  if (deviceCount == 0) {
    errorQuda("No CUDA devices found");
  }

  for(int i=0; i<deviceCount; i++) {
    cudaGetDeviceProperties(&deviceProp, i);
    checkCudaErrorNoSync(); // "NoSync" for correctness in HOST_DEBUG mode
    if (getVerbosity() >= QUDA_SUMMARIZE) {
      printfQuda("Found device %d: %s\n", i, deviceProp.name);
    }
  }

#ifdef MULTI_GPU
  if (dev < 0) {
    if (!comms_initialized) {
      errorQuda("initDeviceQuda() called with a negative device ordinal, but comms have not been initialized");
    }
    dev = comm_gpuid();
  }
#else
  if (dev < 0 || dev >= 16) errorQuda("Invalid device number %d", dev);
#endif

  cudaGetDeviceProperties(&deviceProp, dev);
  checkCudaErrorNoSync(); // "NoSync" for correctness in HOST_DEBUG mode
  if (deviceProp.major < 1) {
    errorQuda("Device %d does not support CUDA", dev);
  }


// Check GPU and QUDA build compatibiliy
// 4 cases:
// a) QUDA and GPU match: great
// b) QUDA built for higher compute capability: error
// c) QUDA built for lower major compute capability: warn if QUDA_ALLOW_JIT, else error
// d) QUDA built for same major compute capability but lower minor: warn

  const int my_major = __COMPUTE_CAPABILITY__ / 100;
  const int my_minor = (__COMPUTE_CAPABILITY__  - my_major * 100) / 10;
// b) UDA was compiled for a higher compute capability
  if (deviceProp.major * 100 + deviceProp.minor * 10 < __COMPUTE_CAPABILITY__)
    errorQuda("** Running on a device with compute capability %i.%i but QUDA was compiled for %i.%i. ** \n --- Please set the correct QUDA_GPU_ARCH when running cmake.\n", deviceProp.major, deviceProp.minor, my_major, my_minor);


// c) QUDA was compiled for a lower compute capability
  if (deviceProp.major < my_major) {
    char *allow_jit_env = getenv("QUDA_ALLOW_JIT");
    if (allow_jit_env && strcmp(allow_jit_env, "1") == 0) {
      if (getVerbosity() > QUDA_SILENT) warningQuda("** Running on a device with compute capability %i.%i but QUDA was compiled for %i.%i. **\n -- Jitting the PTX since QUDA_ALLOW_JIT=1 was set. Note that this will take some time.\n", deviceProp.major, deviceProp.minor, my_major, my_minor);
    } else {
      errorQuda("** Running on a device with compute capability %i.%i but QUDA was compiled for %i.%i. **\n --- Please set the correct QUDA_GPU_ARCH when running cmake.\n If you want the PTX to be jitted for your current GPU arch please set the enviroment variable QUDA_ALLOW_JIT=1.", deviceProp.major, deviceProp.minor, my_major, my_minor);
    }
  }
// d) QUDA built for same major compute capability but lower minor
  if (deviceProp.major == my_major and deviceProp.minor > my_minor) {
    warningQuda("** Running on a device with compute capability %i.%i but QUDA was compiled for %i.%i. **\n -- This might result in a lower performance. Please consider adjusting QUDA_GPU_ARCH when running cmake.\n", deviceProp.major, deviceProp.minor, my_major, my_minor);
  }

  if (getVerbosity() >= QUDA_SUMMARIZE) {
    printfQuda("Using device %d: %s\n", dev, deviceProp.name);
  }
#ifndef USE_QDPJIT
  cudaSetDevice(dev);
  checkCudaErrorNoSync(); // "NoSync" for correctness in HOST_DEBUG mode
#endif


#if ((CUDA_VERSION >= 6000) && defined NUMA_NVML)
  char *enable_numa_env = getenv("QUDA_ENABLE_NUMA");
  if (enable_numa_env && strcmp(enable_numa_env, "0") == 0) {
    if (getVerbosity() > QUDA_SILENT) printfQuda("Disabling numa_affinity\n");
  }
  else{
    setNumaAffinityNVML(dev);
  }
#endif



  cudaDeviceSetCacheConfig(cudaFuncCachePreferL1);
  //cudaDeviceSetSharedMemConfig(cudaSharedMemBankSizeEightByte);
  // cudaGetDeviceProperties(&deviceProp, dev);

  { // determine if we will do CPU or GPU data reordering (default is GPU)
    char *reorder_str = getenv("QUDA_REORDER_LOCATION");

    if (!reorder_str || (strcmp(reorder_str,"CPU") && strcmp(reorder_str,"cpu")) ) {
      warningQuda("Data reordering done on GPU (set with QUDA_REORDER_LOCATION=GPU/CPU)");
      reorder_location_set(QUDA_CUDA_FIELD_LOCATION);
    } else {
      warningQuda("Data reordering done on CPU (set with QUDA_REORDER_LOCATION=GPU/CPU)");
      reorder_location_set(QUDA_CPU_FIELD_LOCATION);
    }
  }

  profileInit.TPSTOP(QUDA_PROFILE_INIT);
  profileInit.TPSTOP(QUDA_PROFILE_TOTAL);
}

/*
 * Any persistent memory allocations that QUDA uses are done here.
 */
void initQudaMemory()
{
  profileInit.TPSTART(QUDA_PROFILE_TOTAL);
  profileInit.TPSTART(QUDA_PROFILE_INIT);

  if (!comms_initialized) init_default_comms();

  streams = new cudaStream_t[Nstream];

  int greatestPriority;
  int leastPriority;
  cudaDeviceGetStreamPriorityRange(&leastPriority, &greatestPriority);
  for (int i=0; i<Nstream-1; i++) {
    cudaStreamCreateWithPriority(&streams[i], cudaStreamDefault, greatestPriority);
  }
  cudaStreamCreateWithPriority(&streams[Nstream-1], cudaStreamDefault, leastPriority);

  checkCudaError();
  createDslashEvents();
  blas::init();
  cublas::init();

  // initalize the memory pool allocators
  pool::init();

  num_failures_h = static_cast<int*>(mapped_malloc(sizeof(int)));
  cudaHostGetDevicePointer(&num_failures_d, num_failures_h, 0);

  loadTuneCache();

  for (int d=0; d<4; d++) R[d] = 2 * (redundant_comms || commDimPartitioned(d));

  profileInit.TPSTOP(QUDA_PROFILE_INIT);
  profileInit.TPSTOP(QUDA_PROFILE_TOTAL);
}

void updateR()
{
  for (int d=0; d<4; d++) R[d] = 2 * (redundant_comms || commDimPartitioned(d));
}

void initQuda(int dev)
{
  // initialize communications topology, if not already done explicitly via initCommsGridQuda()
  if (!comms_initialized) init_default_comms();

  // set the device that QUDA uses
  initQudaDevice(dev);

  // set the persistant memory allocations that QUDA uses (Blas, streams, etc.)
  initQudaMemory();
}

// helper for creating extended gauge fields
static cudaGaugeField* createExtendedGauge(cudaGaugeField &in, const int *R, TimeProfile &profile,
					   bool redundant_comms=false, QudaReconstructType recon=QUDA_RECONSTRUCT_INVALID)
{
  profile.TPSTART(QUDA_PROFILE_INIT);
  int y[4];
  for (int dir=0; dir<4; ++dir) y[dir] = in.X()[dir] + 2*R[dir];
  int pad = 0;

  GaugeFieldParam gParamEx(y, in.Precision(), recon != QUDA_RECONSTRUCT_INVALID ? recon : in.Reconstruct(), pad,
			   in.Geometry(), QUDA_GHOST_EXCHANGE_EXTENDED);
  gParamEx.create = QUDA_ZERO_FIELD_CREATE;
  gParamEx.order = in.Order();
  gParamEx.siteSubset = QUDA_FULL_SITE_SUBSET;
  gParamEx.t_boundary = in.TBoundary();
  gParamEx.nFace = 1;
  gParamEx.tadpole = in.Tadpole();
  for (int d=0; d<4; d++) gParamEx.r[d] = R[d];

  auto *out = new cudaGaugeField(gParamEx);

  // copy input field into the extended device gauge field
  copyExtendedGauge(*out, in, QUDA_CUDA_FIELD_LOCATION);

  profile.TPSTOP(QUDA_PROFILE_INIT);

  // now fill up the halos
  out->exchangeExtendedGhost(R,profile,redundant_comms);

  return out;
}

// This is a flag used to signal when we have downloaded new gauge
// field.  Set by loadGaugeQuda and consumed by loadCloverQuda as one
// possible flag to indicate we need to recompute the clover field
static bool invalidate_clover = true;

void loadGaugeQuda(void *h_gauge, QudaGaugeParam *param)
{
  profileGauge.TPSTART(QUDA_PROFILE_TOTAL);

  if (!initialized) errorQuda("QUDA not initialized");
  if (getVerbosity() == QUDA_DEBUG_VERBOSE) printQudaGaugeParam(param);

  checkGaugeParam(param);

  profileGauge.TPSTART(QUDA_PROFILE_INIT);
  // Set the specific input parameters and create the cpu gauge field
  GaugeFieldParam gauge_param(h_gauge, *param);

  // if we are using half precision then we need to compute the fat
  // link maximum while still on the cpu
  // FIXME get a kernel for this
  if (param->type == QUDA_ASQTAD_FAT_LINKS)
    gauge_param.compute_fat_link_max = true;

  if (gauge_param.order <= 4) gauge_param.ghostExchange = QUDA_GHOST_EXCHANGE_NO;
  GaugeField *in = (param->location == QUDA_CPU_FIELD_LOCATION) ?
    static_cast<GaugeField*>(new cpuGaugeField(gauge_param)) :
    static_cast<GaugeField*>(new cudaGaugeField(gauge_param));

  if (in->Order() == QUDA_BQCD_GAUGE_ORDER) {
    static size_t checksum = SIZE_MAX;
    size_t in_checksum = in->checksum(true);
    if (in_checksum == checksum) {
      if (getVerbosity() >= QUDA_VERBOSE) printfQuda("Gauge field unchanged - using cached gauge field %lu\n", checksum);
      profileGauge.TPSTOP(QUDA_PROFILE_INIT);
      profileGauge.TPSTOP(QUDA_PROFILE_TOTAL);
      delete in;
      invalidate_clover = false;
      return;
    }
    checksum = in_checksum;
    invalidate_clover = true;
  }

  // free any current gauge field before new allocations to reduce memory overhead
  switch (param->type) {
    case QUDA_WILSON_LINKS:
      if (gaugeRefinement != gaugeSloppy && gaugeRefinement) delete gaugeRefinement;
      if (gaugeSloppy != gaugePrecondition && gaugePrecondition) delete gaugePrecondition;
      if (gaugePrecise != gaugeSloppy && gaugeSloppy) delete gaugeSloppy;
      if (gaugePrecise && !param->use_resident_gauge) delete gaugePrecise;
      break;
    case QUDA_ASQTAD_FAT_LINKS:
      if (gaugeFatRefinement != gaugeFatSloppy && gaugeFatRefinement) delete gaugeFatRefinement;
      if (gaugeFatSloppy != gaugeFatPrecondition && gaugeFatPrecondition) delete gaugeFatPrecondition;
      if (gaugeFatPrecise != gaugeFatSloppy && gaugeFatSloppy) delete gaugeFatSloppy;
      if (gaugeFatPrecise && !param->use_resident_gauge) delete gaugeFatPrecise;
      break;
    case QUDA_ASQTAD_LONG_LINKS:
      if (gaugeLongRefinement != gaugeLongSloppy && gaugeLongRefinement) delete gaugeLongRefinement;
      if (gaugeLongSloppy != gaugeLongPrecondition && gaugeLongPrecondition) delete gaugeLongPrecondition;
      if (gaugeLongPrecise != gaugeLongSloppy && gaugeLongSloppy) delete gaugeLongSloppy;
      if (gaugeLongPrecise) delete gaugeLongPrecise;
      break;
    case QUDA_SMEARED_LINKS:
      if (gaugeSmeared) delete gaugeSmeared;
      break;
    default:
      errorQuda("Invalid gauge type %d", param->type);
  }

  // if not preserving then copy the gauge field passed in
  cudaGaugeField *precise = nullptr;

  // switch the parameters for creating the mirror precise cuda gauge field
  gauge_param.create = QUDA_NULL_FIELD_CREATE;
  gauge_param.reconstruct = param->reconstruct;
  gauge_param.setPrecision(param->cuda_prec, true);
  gauge_param.ghostExchange = QUDA_GHOST_EXCHANGE_PAD;
  gauge_param.pad = param->ga_pad;

  precise = new cudaGaugeField(gauge_param);

  if (param->use_resident_gauge) {
    if(gaugePrecise == nullptr) errorQuda("No resident gauge field");
    // copy rather than point at to ensure that the padded region is filled in
    precise->copy(*gaugePrecise);
    precise->exchangeGhost();
    delete gaugePrecise;
    gaugePrecise = nullptr;
    profileGauge.TPSTOP(QUDA_PROFILE_INIT);
  } else {
    profileGauge.TPSTOP(QUDA_PROFILE_INIT);
    profileGauge.TPSTART(QUDA_PROFILE_H2D);
    precise->copy(*in);
    profileGauge.TPSTOP(QUDA_PROFILE_H2D);
  }

  // for gaugeSmeared we are interested only in the precise version
  if (param->type == QUDA_SMEARED_LINKS) {
    gaugeSmeared = createExtendedGauge(*precise, R, profileGauge);

    profileGauge.TPSTART(QUDA_PROFILE_FREE);
    delete precise;
    delete in;
    profileGauge.TPSTOP(QUDA_PROFILE_FREE);

    profileGauge.TPSTOP(QUDA_PROFILE_TOTAL);
    return;
  }

  // creating sloppy fields isn't really compute, but it is work done on the gpu
  profileGauge.TPSTART(QUDA_PROFILE_COMPUTE);

  // switch the parameters for creating the mirror sloppy cuda gauge field
  gauge_param.reconstruct = param->reconstruct_sloppy;
  gauge_param.setPrecision(param->cuda_prec_sloppy, true);
  cudaGaugeField *sloppy = nullptr;
  if (param->cuda_prec != param->cuda_prec_sloppy ||
      param->reconstruct != param->reconstruct_sloppy) {
    sloppy = new cudaGaugeField(gauge_param);
    sloppy->copy(*precise);
  } else {
    sloppy = precise;
  }

  // switch the parameters for creating the mirror preconditioner cuda gauge field
  gauge_param.reconstruct = param->reconstruct_precondition;
  gauge_param.setPrecision(param->cuda_prec_precondition, true);
  cudaGaugeField *precondition = nullptr;
  if (param->cuda_prec_sloppy != param->cuda_prec_precondition ||
      param->reconstruct_sloppy != param->reconstruct_precondition) {
    precondition = new cudaGaugeField(gauge_param);
    precondition->copy(*sloppy);
  } else {
    precondition = sloppy;
  }

  // switch the parameters for creating the refinement cuda gauge field
  gauge_param.reconstruct = param->reconstruct_refinement_sloppy;
  gauge_param.setPrecision(param->cuda_prec_refinement_sloppy, true);
  cudaGaugeField *refinement = nullptr;
  if (param->cuda_prec_sloppy != param->cuda_prec_refinement_sloppy
      || param->reconstruct_sloppy != param->reconstruct_refinement_sloppy) {
    refinement = new cudaGaugeField(gauge_param);
    refinement->copy(*sloppy);
  } else {
    refinement = sloppy;
  }

  profileGauge.TPSTOP(QUDA_PROFILE_COMPUTE);

  // create an extended preconditioning field
  cudaGaugeField* extended = nullptr;
  if (param->overlap){
    int R[4]; // domain-overlap widths in different directions
    for (int i=0; i<4; ++i) R[i] = param->overlap*commDimPartitioned(i);
    extended = createExtendedGauge(*precondition, R, profileGauge);
  }

  switch (param->type) {
    case QUDA_WILSON_LINKS:
      gaugePrecise = precise;
      gaugeSloppy = sloppy;
      gaugePrecondition = precondition;
      gaugeRefinement = refinement;

      if(param->overlap) gaugeExtended = extended;
      break;
    case QUDA_ASQTAD_FAT_LINKS:
      gaugeFatPrecise = precise;
      gaugeFatSloppy = sloppy;
      gaugeFatPrecondition = precondition;
      gaugeFatRefinement = refinement;

      if(param->overlap){
        if(gaugeFatExtended) errorQuda("Extended gauge fat field already allocated");
	gaugeFatExtended = extended;
      }
      break;
    case QUDA_ASQTAD_LONG_LINKS:
      gaugeLongPrecise = precise;
      gaugeLongSloppy = sloppy;
      gaugeLongPrecondition = precondition;
      gaugeLongRefinement = refinement;

      if(param->overlap){
        if(gaugeLongExtended) errorQuda("Extended gauge long field already allocated");
   	gaugeLongExtended = extended;
      }
      break;
    default:
      errorQuda("Invalid gauge type %d", param->type);
  }

  profileGauge.TPSTART(QUDA_PROFILE_FREE);
  delete in;
  profileGauge.TPSTOP(QUDA_PROFILE_FREE);

  if (extendedGaugeResident) {
    // updated the resident gauge field if needed
    const int *R_ = extendedGaugeResident->R();
    const int R[] = { R_[0], R_[1], R_[2], R_[3] };
    QudaReconstructType recon = extendedGaugeResident->Reconstruct();
    delete extendedGaugeResident;

    extendedGaugeResident = createExtendedGauge(*gaugePrecise, R, profileGauge, false, recon);
  }

  profileGauge.TPSTOP(QUDA_PROFILE_TOTAL);
}

void saveGaugeQuda(void *h_gauge, QudaGaugeParam *param)
{
  profileGauge.TPSTART(QUDA_PROFILE_TOTAL);

  if (param->location != QUDA_CPU_FIELD_LOCATION)
    errorQuda("Non-cpu output location not yet supported");

  if (!initialized) errorQuda("QUDA not initialized");
  checkGaugeParam(param);

  // Set the specific cpu parameters and create the cpu gauge field
  GaugeFieldParam gauge_param(h_gauge, *param);
  cpuGaugeField cpuGauge(gauge_param);
  cudaGaugeField *cudaGauge = nullptr;
  switch (param->type) {
    case QUDA_WILSON_LINKS:
      cudaGauge = gaugePrecise;
      break;
    case QUDA_ASQTAD_FAT_LINKS:
      cudaGauge = gaugeFatPrecise;
      break;
    case QUDA_ASQTAD_LONG_LINKS:
      cudaGauge = gaugeLongPrecise;
      break;
    case QUDA_SMEARED_LINKS:
      gauge_param.create = QUDA_NULL_FIELD_CREATE;
      gauge_param.reconstruct = param->reconstruct;
      gauge_param.setPrecision(param->cuda_prec, true);
      gauge_param.ghostExchange = QUDA_GHOST_EXCHANGE_PAD;
      gauge_param.pad = param->ga_pad;
      cudaGauge = new cudaGaugeField(gauge_param);
      copyExtendedGauge(*cudaGauge, *gaugeSmeared, QUDA_CUDA_FIELD_LOCATION);
      break;
    default:
      errorQuda("Invalid gauge type");
  }

  profileGauge.TPSTART(QUDA_PROFILE_D2H);
  cudaGauge->saveCPUField(cpuGauge);
  profileGauge.TPSTOP(QUDA_PROFILE_D2H);

  if (param->type == QUDA_SMEARED_LINKS) { delete cudaGauge; }

  profileGauge.TPSTOP(QUDA_PROFILE_TOTAL);
}

void loadSloppyCloverQuda(const QudaPrecision prec[]);
void freeSloppyCloverQuda();

void loadCloverQuda(void *h_clover, void *h_clovinv, QudaInvertParam *inv_param)
{
  profileClover.TPSTART(QUDA_PROFILE_TOTAL);
  profileClover.TPSTART(QUDA_PROFILE_INIT);

  checkCloverParam(inv_param);
  bool device_calc = false; // calculate clover and inverse on the device?

  pushVerbosity(inv_param->verbosity);
  if (getVerbosity() >= QUDA_DEBUG_VERBOSE) printQudaInvertParam(inv_param);

  if (!initialized) errorQuda("QUDA not initialized");

  if ( (!h_clover && !h_clovinv) || inv_param->compute_clover ) {
    device_calc = true;
    if (inv_param->clover_coeff == 0.0) errorQuda("called with neither clover term nor inverse and clover coefficient not set");
    if (gaugePrecise->Anisotropy() != 1.0) errorQuda("cannot compute anisotropic clover field");
  }

  if (inv_param->clover_cpu_prec == QUDA_HALF_PRECISION)  errorQuda("Half precision not supported on CPU");
  if (gaugePrecise == nullptr) errorQuda("Gauge field must be loaded before clover");
  if ((inv_param->dslash_type != QUDA_CLOVER_WILSON_DSLASH) && (inv_param->dslash_type != QUDA_TWISTED_CLOVER_DSLASH)) {
    errorQuda("Wrong dslash_type %d in loadCloverQuda()", inv_param->dslash_type);
  }

  // determines whether operator is preconditioned when calling invertQuda()
  bool pc_solve = (inv_param->solve_type == QUDA_DIRECT_PC_SOLVE ||
      inv_param->solve_type == QUDA_NORMOP_PC_SOLVE ||
      inv_param->solve_type == QUDA_NORMERR_PC_SOLVE );

  // determines whether operator is preconditioned when calling MatQuda() or MatDagMatQuda()
  bool pc_solution = (inv_param->solution_type == QUDA_MATPC_SOLUTION ||
      inv_param->solution_type == QUDA_MATPCDAG_MATPC_SOLUTION);

  bool asymmetric = (inv_param->matpc_type == QUDA_MATPC_EVEN_EVEN_ASYMMETRIC ||
      inv_param->matpc_type == QUDA_MATPC_ODD_ODD_ASYMMETRIC);

  // uninverted clover term is required when applying unpreconditioned operator,
  // but note that dslashQuda() is always preconditioned
  if (!h_clover && !pc_solve && !pc_solution) {
    //warningQuda("Uninverted clover term not loaded");
  }

  // uninverted clover term is also required for "asymmetric" preconditioning
  if (!h_clover && pc_solve && pc_solution && asymmetric && !device_calc) {
    warningQuda("Uninverted clover term not loaded");
  }

  bool twisted = inv_param->dslash_type == QUDA_TWISTED_CLOVER_DSLASH ? true : false;
#ifdef DYNAMIC_CLOVER
  bool dynamic_clover = true;
#else
  bool dynamic_clover = false;
#endif

  CloverFieldParam clover_param;
  clover_param.nDim = 4;
  clover_param.csw = inv_param->clover_coeff;
  clover_param.twisted = twisted;
  clover_param.mu2 = twisted ? 4.*inv_param->kappa*inv_param->kappa*inv_param->mu*inv_param->mu : 0.0;
  clover_param.siteSubset = QUDA_FULL_SITE_SUBSET;
  for (int i=0; i<4; i++) clover_param.x[i] = gaugePrecise->X()[i];
  clover_param.pad = inv_param->cl_pad;
  clover_param.create = QUDA_NULL_FIELD_CREATE;
  clover_param.norm = nullptr;
  clover_param.invNorm = nullptr;
  clover_param.setPrecision(inv_param->clover_cuda_prec);
  clover_param.direct = h_clover || device_calc ? true : false;
  clover_param.inverse = (h_clovinv || pc_solve) && !dynamic_clover ? true : false;
  CloverField *in = nullptr;
  profileClover.TPSTOP(QUDA_PROFILE_INIT);

  // FIXME do we need to make this more robust to changing other meta data (compare cloverPrecise against clover_param)
  bool clover_update = false;
  double csw_old = cloverPrecise ? cloverPrecise->Csw() : 0.0;
  if (!cloverPrecise || invalidate_clover || inv_param->clover_coeff != csw_old) clover_update = true;

  // compute or download clover field only if gauge field has been updated or clover field doesn't exist
  if (clover_update) {
    if (getVerbosity() >= QUDA_VERBOSE) printfQuda("Creating new clover field\n");
    freeSloppyCloverQuda();
    if (cloverPrecise) delete cloverPrecise;

    profileClover.TPSTART(QUDA_PROFILE_INIT);
    cloverPrecise = new cudaCloverField(clover_param);

    if (!device_calc || inv_param->return_clover || inv_param->return_clover_inverse) {
      // create a param for the cpu clover field
      CloverFieldParam inParam(clover_param);
      inParam.setPrecision(inv_param->clover_cpu_prec);
      inParam.order = inv_param->clover_order;
      inParam.direct = h_clover ? true : false;
      inParam.inverse = h_clovinv ? true : false;
      inParam.clover = h_clover;
      inParam.cloverInv = h_clovinv;
      inParam.create = QUDA_REFERENCE_FIELD_CREATE;
      in = (inv_param->clover_location == QUDA_CPU_FIELD_LOCATION) ?
	static_cast<CloverField*>(new cpuCloverField(inParam)) :
	static_cast<CloverField*>(new cudaCloverField(inParam));
    }
    profileClover.TPSTOP(QUDA_PROFILE_INIT);

    if (!device_calc) {
      profileClover.TPSTART(QUDA_PROFILE_H2D);
      bool inverse = (h_clovinv && !inv_param->compute_clover_inverse && !dynamic_clover);
      cloverPrecise->copy(*in, inverse);
      profileClover.TPSTOP(QUDA_PROFILE_H2D);
    } else {
      profileClover.TPSTOP(QUDA_PROFILE_TOTAL);
      createCloverQuda(inv_param);
      profileClover.TPSTART(QUDA_PROFILE_TOTAL);
    }

    // inverted clover term is required when applying preconditioned operator
    if ((!h_clovinv || inv_param->compute_clover_inverse) && pc_solve) {
      profileClover.TPSTART(QUDA_PROFILE_COMPUTE);
      if (!dynamic_clover) {
	cloverInvert(*cloverPrecise, inv_param->compute_clover_trlog);
	if (inv_param->compute_clover_trlog) {
	  inv_param->trlogA[0] = cloverPrecise->TrLog()[0];
	  inv_param->trlogA[1] = cloverPrecise->TrLog()[1];
	}
      }
      profileClover.TPSTOP(QUDA_PROFILE_COMPUTE);
    }
  } else {
    if (getVerbosity() >= QUDA_VERBOSE) printfQuda("Gauge field unchanged - using cached clover field\n");
  }

  clover_param.direct = true;
  clover_param.inverse = dynamic_clover ? false : true;

  cloverPrecise->setRho(inv_param->clover_rho);

  QudaPrecision prec[] = {inv_param->clover_cuda_prec_sloppy, inv_param->clover_cuda_prec_precondition,
                          inv_param->clover_cuda_prec_refinement_sloppy};
  loadSloppyCloverQuda(prec);

  // if requested, copy back the clover / inverse field
  if (inv_param->return_clover || inv_param->return_clover_inverse) {
    if (!h_clover && !h_clovinv) errorQuda("Requested clover field return but no clover host pointers set");

    // copy the inverted clover term into host application order on the device
    clover_param.setPrecision(inv_param->clover_cpu_prec);
    clover_param.direct = (h_clover && inv_param->return_clover);
    clover_param.inverse = (h_clovinv && inv_param->return_clover_inverse);

    // this isn't really "epilogue" but this label suffices
    profileClover.TPSTART(QUDA_PROFILE_EPILOGUE);
    cudaCloverField *hack = nullptr;
    if (!dynamic_clover) {
      clover_param.order = inv_param->clover_order;
      hack = new cudaCloverField(clover_param);
      hack->copy(*cloverPrecise); // FIXME this can lead to an redundant copies if we're not copying back direct + inverse
    } else {
      auto *hackOfTheHack = new cudaCloverField(clover_param);	// Hack of the hack
      hackOfTheHack->copy(*cloverPrecise, false);
      cloverInvert(*hackOfTheHack, inv_param->compute_clover_trlog);
      if (inv_param->compute_clover_trlog) {
	inv_param->trlogA[0] = cloverPrecise->TrLog()[0];
	inv_param->trlogA[1] = cloverPrecise->TrLog()[1];
      }
      clover_param.order = inv_param->clover_order;
      hack = new cudaCloverField(clover_param);
      hack->copy(*hackOfTheHack); // FIXME this can lead to an redundant copies if we're not copying back direct + inverse
      delete hackOfTheHack;
    }
    profileClover.TPSTOP(QUDA_PROFILE_EPILOGUE);

    // copy the field into the host application's clover field
    profileClover.TPSTART(QUDA_PROFILE_D2H);
    if (inv_param->return_clover) {
      qudaMemcpy((char*)(in->V(false)), (char*)(hack->V(false)), in->Bytes(), cudaMemcpyDeviceToHost);
    }
    if (inv_param->return_clover_inverse) {
      qudaMemcpy((char*)(in->V(true)), (char*)(hack->V(true)), in->Bytes(), cudaMemcpyDeviceToHost);
    }

    profileClover.TPSTOP(QUDA_PROFILE_D2H);

    delete hack;
    checkCudaError();
  }

  profileClover.TPSTART(QUDA_PROFILE_FREE);
  if (in) delete in; // delete object referencing input field
  profileClover.TPSTOP(QUDA_PROFILE_FREE);

  popVerbosity();

  profileClover.TPSTOP(QUDA_PROFILE_TOTAL);
}

void freeSloppyCloverQuda();

void loadSloppyCloverQuda(const QudaPrecision *prec)
{
  freeSloppyCloverQuda();

  if (cloverPrecise) {
    // create the mirror sloppy clover field
    CloverFieldParam clover_param(*cloverPrecise);

    clover_param.setPrecision(prec[0]);

    if (cloverPrecise->V(false) != cloverPrecise->V(true)) {
      clover_param.direct = true;
      clover_param.inverse = true;
    } else {
      clover_param.direct = false;
      clover_param.inverse = true;
    }

    if (clover_param.Precision() != cloverPrecise->Precision()) {
      cloverSloppy = new cudaCloverField(clover_param);
      cloverSloppy->copy(*cloverPrecise, clover_param.inverse);
    } else {
      cloverSloppy = cloverPrecise;
    }

    // switch the parameters for creating the mirror preconditioner clover field
    clover_param.setPrecision(prec[1]);

    // create the mirror preconditioner clover field
    if (clover_param.Precision() != cloverSloppy->Precision()) {
      cloverPrecondition = new cudaCloverField(clover_param);
      cloverPrecondition->copy(*cloverSloppy, clover_param.inverse);
    } else {
      cloverPrecondition = cloverSloppy;
    }

    // switch the parameters for creating the mirror preconditioner clover field
    clover_param.setPrecision(prec[2]);

    // create the mirror preconditioner clover field
    if (clover_param.Precision() != cloverSloppy->Precision()) {
      cloverRefinement = new cudaCloverField(clover_param);
      cloverRefinement->copy(*cloverSloppy, clover_param.inverse);
    } else {
      cloverRefinement = cloverSloppy;
    }
  }

}

// just free the sloppy fields used in mixed-precision solvers
void freeSloppyGaugeQuda()
{
  if (!initialized) errorQuda("QUDA not initialized");
  if (gaugeSloppy != gaugeRefinement && gaugeRefinement) delete gaugeRefinement;
  if (gaugeSloppy != gaugePrecondition && gaugePrecondition) delete gaugePrecondition;
  if (gaugePrecise != gaugeSloppy && gaugeSloppy) delete gaugeSloppy;

  gaugeRefinement = nullptr;
  gaugePrecondition = nullptr;
  gaugeSloppy = nullptr;

  if (gaugeLongSloppy != gaugeLongRefinement && gaugeLongRefinement) delete gaugeLongRefinement;
  if (gaugeLongSloppy != gaugeLongPrecondition && gaugeLongPrecondition) delete gaugeLongPrecondition;
  if (gaugeLongPrecise != gaugeLongSloppy && gaugeLongSloppy) delete gaugeLongSloppy;

  gaugeLongRefinement = nullptr;
  gaugeLongPrecondition = nullptr;
  gaugeLongSloppy = nullptr;

  if (gaugeFatSloppy != gaugeFatRefinement && gaugeFatRefinement) delete gaugeFatRefinement;
  if (gaugeFatSloppy != gaugeFatPrecondition && gaugeFatPrecondition) delete gaugeFatPrecondition;
  if (gaugeFatPrecise != gaugeFatSloppy && gaugeFatSloppy) delete gaugeFatSloppy;

  gaugeFatRefinement = nullptr;
  gaugeFatPrecondition = nullptr;
  gaugeFatSloppy = nullptr;
}

void freeGaugeQuda(void)
{
  if (!initialized) errorQuda("QUDA not initialized");

  freeSloppyGaugeQuda();

  if (gaugePrecise) delete gaugePrecise;
  if (gaugeExtended) delete gaugeExtended;

  gaugePrecise = nullptr;
  gaugeExtended = nullptr;

  if (gaugeLongPrecise) delete gaugeLongPrecise;
  if (gaugeLongExtended) delete gaugeLongExtended;

  gaugeLongPrecise = nullptr;
  gaugeLongExtended = nullptr;

  if (gaugeFatPrecise) delete gaugeFatPrecise;

  gaugeFatPrecise = nullptr;
  gaugeFatExtended = nullptr;

  if (gaugeSmeared) delete gaugeSmeared;

  gaugeSmeared = nullptr;
  // Need to merge extendedGaugeResident and gaugeFatPrecise/gaugePrecise
  if (extendedGaugeResident) {
    delete extendedGaugeResident;
    extendedGaugeResident = nullptr;
  }
}

void loadSloppyGaugeQuda(const QudaPrecision *prec, const QudaReconstructType *recon)
{
  // first do SU3 links (if they exist)
  if (gaugePrecise) {
    GaugeFieldParam gauge_param(*gaugePrecise);
    // switch the parameters for creating the mirror sloppy cuda gauge field

    gauge_param.reconstruct = recon[0];
    gauge_param.setPrecision(prec[0], true);

    if (gaugeSloppy) errorQuda("gaugeSloppy already exists");

    if (gauge_param.Precision() != gaugePrecise->Precision() || gauge_param.reconstruct != gaugePrecise->Reconstruct()) {
      gaugeSloppy = new cudaGaugeField(gauge_param);
      gaugeSloppy->copy(*gaugePrecise);
    } else {
      gaugeSloppy = gaugePrecise;
    }

    // switch the parameters for creating the mirror preconditioner cuda gauge field
    gauge_param.reconstruct = recon[1];
    gauge_param.setPrecision(prec[1], true);

    if (gaugePrecondition) errorQuda("gaugePrecondition already exists");

    if (gauge_param.Precision() != gaugeSloppy->Precision() || gauge_param.reconstruct != gaugeSloppy->Reconstruct()) {
      gaugePrecondition = new cudaGaugeField(gauge_param);
      gaugePrecondition->copy(*gaugeSloppy);
    } else {
      gaugePrecondition = gaugeSloppy;
    }

    // switch the parameters for creating the mirror refinement cuda gauge field
    gauge_param.reconstruct = recon[2];
    gauge_param.setPrecision(prec[2], true);

    if (gaugeRefinement) errorQuda("gaugeRefinement already exists");

    if (gauge_param.Precision() != gaugeSloppy->Precision() || gauge_param.reconstruct != gaugeSloppy->Reconstruct()) {
      gaugeRefinement = new cudaGaugeField(gauge_param);
      gaugeRefinement->copy(*gaugeSloppy);
    } else {
      gaugeRefinement = gaugeSloppy;
    }
  }

  // fat links (if they exist)
  if (gaugeFatPrecise) {
    GaugeFieldParam gauge_param(*gaugeFatPrecise);

    gauge_param.setPrecision(prec[0], true);

    if (gaugeFatSloppy) errorQuda("gaugeFatSloppy already exists");

    if (gauge_param.Precision() != gaugeFatPrecise->Precision()
        || gauge_param.reconstruct != gaugeFatPrecise->Reconstruct()) {
      gaugeFatSloppy = new cudaGaugeField(gauge_param);
      gaugeFatSloppy->copy(*gaugeFatPrecise);
    } else {
      gaugeFatSloppy = gaugeFatPrecise;
    }

    // switch the parameters for creating the mirror preconditioner cuda gauge field
    gauge_param.setPrecision(prec[1], true);

    if (gaugeFatPrecondition) errorQuda("gaugeFatPrecondition already exists\n");

    if (gauge_param.Precision() != gaugeFatSloppy->Precision()
        || gauge_param.reconstruct != gaugeFatSloppy->Reconstruct()) {
      gaugeFatPrecondition = new cudaGaugeField(gauge_param);
      gaugeFatPrecondition->copy(*gaugeFatSloppy);
    } else {
      gaugeFatPrecondition = gaugeFatSloppy;
    }

    // switch the parameters for creating the mirror refinement cuda gauge field
    gauge_param.setPrecision(prec[2], true);

    if (gaugeFatRefinement) errorQuda("gaugeFatRefinement already exists\n");

    if (gauge_param.Precision() != gaugeFatSloppy->Precision()
        || gauge_param.reconstruct != gaugeFatSloppy->Reconstruct()) {
      gaugeFatRefinement = new cudaGaugeField(gauge_param);
      gaugeFatRefinement->copy(*gaugeFatSloppy);
    } else {
      gaugeFatRefinement = gaugeFatSloppy;
    }
  }

  // long links (if they exist)
  if (gaugeLongPrecise) {
    GaugeFieldParam gauge_param(*gaugeLongPrecise);

    gauge_param.reconstruct = recon[0];
    gauge_param.setPrecision(prec[0], true);

    if (gaugeLongSloppy) errorQuda("gaugeLongSloppy already exists");

    if (gauge_param.Precision() != gaugeLongPrecise->Precision()
        || gauge_param.reconstruct != gaugeLongPrecise->Reconstruct()) {
      gaugeLongSloppy = new cudaGaugeField(gauge_param);
      gaugeLongSloppy->copy(*gaugeLongPrecise);
    } else {
      gaugeLongSloppy = gaugeLongPrecise;
    }

    // switch the parameters for creating the mirror preconditioner cuda gauge field
    gauge_param.reconstruct = recon[1];
    gauge_param.setPrecision(prec[1], true);

    if (gaugeLongPrecondition) errorQuda("gaugeLongPrecondition already exists\n");

    if (gauge_param.Precision() != gaugeLongSloppy->Precision()
        || gauge_param.reconstruct != gaugeLongSloppy->Reconstruct()) {
      gaugeLongPrecondition = new cudaGaugeField(gauge_param);
      gaugeLongPrecondition->copy(*gaugeLongSloppy);
    } else {
      gaugeLongPrecondition = gaugeLongSloppy;
    }

    // switch the parameters for creating the mirror refinement cuda gauge field
    gauge_param.reconstruct = recon[2];
    gauge_param.setPrecision(prec[2], true);

    if (gaugeLongRefinement) errorQuda("gaugeLongRefinement already exists\n");

    if (gauge_param.Precision() != gaugeLongSloppy->Precision()
        || gauge_param.reconstruct != gaugeLongSloppy->Reconstruct()) {
      gaugeLongRefinement = new cudaGaugeField(gauge_param);
      gaugeLongRefinement->copy(*gaugeLongSloppy);
    } else {
      gaugeLongRefinement = gaugeLongSloppy;
    }
  }
}

void freeSloppyCloverQuda()
{
  if (!initialized) errorQuda("QUDA not initialized");
  if (cloverRefinement != cloverSloppy && cloverRefinement) delete cloverRefinement;
  if (cloverPrecondition != cloverSloppy && cloverPrecondition) delete cloverPrecondition;
  if (cloverSloppy != cloverPrecise && cloverSloppy) delete cloverSloppy;

  cloverRefinement = nullptr;
  cloverPrecondition = nullptr;
  cloverSloppy = nullptr;
}

void freeCloverQuda(void)
{
  if (!initialized) errorQuda("QUDA not initialized");
  freeSloppyCloverQuda();
  if (cloverPrecise) delete cloverPrecise;
  cloverPrecise = nullptr;
}

void flushChronoQuda(int i)
{
  if (i >= QUDA_MAX_CHRONO)
    errorQuda("Requested chrono index %d is outside of max %d\n", i, QUDA_MAX_CHRONO);

  auto &basis = chronoResident[i];

  for (auto v : basis) {
    if (v)  delete v;
  }
  basis.clear();
}

void endQuda(void)
{
  profileEnd.TPSTART(QUDA_PROFILE_TOTAL);

  if (!initialized) return;

  freeGaugeQuda();
  freeCloverQuda();

  for (int i=0; i<QUDA_MAX_CHRONO; i++) flushChronoQuda(i);

  for (auto v : solutionResident) if (v) delete v;
  solutionResident.clear();

  if(momResident) delete momResident;

  LatticeField::freeGhostBuffer();
  cpuColorSpinorField::freeGhostBuffer();

  cublas::destroy();
  blas::end();

  pool::flush_pinned();
  pool::flush_device();

  host_free(num_failures_h);
  num_failures_h = nullptr;
  num_failures_d = nullptr;

  if (streams) {
    for (int i=0; i<Nstream; i++) cudaStreamDestroy(streams[i]);
    delete []streams;
    streams = nullptr;
  }
  destroyDslashEvents();

  saveTuneCache();
  saveProfile();

  // flush any outstanding force monitoring (if enabled)
  flushForceMonitor();

  initialized = false;

  comm_finalize();
  comms_initialized = false;

  profileEnd.TPSTOP(QUDA_PROFILE_TOTAL);
  profileInit2End.TPSTOP(QUDA_PROFILE_TOTAL);

  // print out the profile information of the lifetime of the library
  if (getVerbosity() >= QUDA_SUMMARIZE) {
    profileInit.Print();
    profileGauge.Print();
    profileClover.Print();
    profileDslash.Print();
    profileInvert.Print();
    profileMulti.Print();
    profileEigensolve.Print();
    profileFatLink.Print();
    profileGaugeForce.Print();
    profileGaugeUpdate.Print();
    profileExtendedGauge.Print();
    profileCloverForce.Print();
    profileStaggeredForce.Print();
    profileHISQForce.Print();
    profileContract.Print();
    profileCovDev.Print();
    profilePlaq.Print();
    profileQCharge.Print();
    profileAPE.Print();
    profileSTOUT.Print();
    profileProject.Print();
    profilePhase.Print();
    profileMomAction.Print();
    profileEnd.Print();

    profileInit2End.Print();
    TimeProfile::PrintGlobal();

    printLaunchTimer();
    printAPIProfile();

    printfQuda("\n");
    printPeakMemUsage();
    printfQuda("\n");
  }

  assertAllMemFree();

  char *device_reset_env = getenv("QUDA_DEVICE_RESET");
  if (device_reset_env && strcmp(device_reset_env,"1") == 0) {
    // end this CUDA context
    cudaDeviceReset();
  }

}


namespace quda {

  void setDiracParam(DiracParam &diracParam, QudaInvertParam *inv_param, const bool pc)
  {
    double kappa = inv_param->kappa;
    if (inv_param->dirac_order == QUDA_CPS_WILSON_DIRAC_ORDER) {
      kappa *= gaugePrecise->Anisotropy();
    }

    switch (inv_param->dslash_type) {
    case QUDA_WILSON_DSLASH:
      diracParam.type = pc ? QUDA_WILSONPC_DIRAC : QUDA_WILSON_DIRAC;
      break;
    case QUDA_CLOVER_WILSON_DSLASH:
      diracParam.type = pc ? QUDA_CLOVERPC_DIRAC : QUDA_CLOVER_DIRAC;
      break;
    case QUDA_DOMAIN_WALL_DSLASH:
      diracParam.type = pc ? QUDA_DOMAIN_WALLPC_DIRAC : QUDA_DOMAIN_WALL_DIRAC;
      diracParam.Ls = inv_param->Ls;
      break;
    case QUDA_DOMAIN_WALL_4D_DSLASH:
      diracParam.type = pc ? QUDA_DOMAIN_WALL_4DPC_DIRAC : QUDA_DOMAIN_WALL_4D_DIRAC;
      diracParam.Ls = inv_param->Ls;
      break;
    case QUDA_MOBIUS_DWF_DSLASH:
      if (inv_param->Ls > QUDA_MAX_DWF_LS)
	errorQuda("Length of Ls dimension %d greater than QUDA_MAX_DWF_LS %d", inv_param->Ls, QUDA_MAX_DWF_LS);
      diracParam.type = pc ? QUDA_MOBIUS_DOMAIN_WALLPC_DIRAC : QUDA_MOBIUS_DOMAIN_WALL_DIRAC;
      diracParam.Ls = inv_param->Ls;
      if (sizeof(Complex) != sizeof(double _Complex)) {
        errorQuda("Irreconcilable difference between interface and internal complex number conventions");
      }
      memcpy(diracParam.b_5, inv_param->b_5, sizeof(Complex) * inv_param->Ls);
      memcpy(diracParam.c_5, inv_param->c_5, sizeof(Complex) * inv_param->Ls);
      if (getVerbosity() >= QUDA_DEBUG_VERBOSE) {
        printfQuda("Printing b_5 and c_5 values\n");
        for (int i = 0; i < diracParam.Ls; i++) {
          printfQuda("fromQUDA diracParam: b5[%d] = %f + i%f, c5[%d] = %f + i%f\n", i, diracParam.b_5[i].real(),
              diracParam.b_5[i].imag(), i, diracParam.c_5[i].real(), diracParam.c_5[i].imag());
          // printfQuda("fromQUDA inv_param: b5[%d] = %f %f c5[%d] = %f %f\n", i, inv_param->b_5[i], i,
          // inv_param->c_5[i] ); printfQuda("fromQUDA creal: b5[%d] = %f %f c5[%d] = %f %f \n", i,
          // creal(inv_param->b_5[i]), cimag(inv_param->b_5[i]), i, creal(inv_param->c_5[i]), cimag(inv_param->c_5[i]) );
        }
      }
      break;
    case QUDA_STAGGERED_DSLASH:
      diracParam.type = pc ? QUDA_STAGGEREDPC_DIRAC : QUDA_STAGGERED_DIRAC;
      break;
    case QUDA_ASQTAD_DSLASH:
      diracParam.type = pc ? QUDA_ASQTADPC_DIRAC : QUDA_ASQTAD_DIRAC;
      break;
    case QUDA_TWISTED_MASS_DSLASH:
      diracParam.type = pc ? QUDA_TWISTED_MASSPC_DIRAC : QUDA_TWISTED_MASS_DIRAC;
      if (inv_param->twist_flavor == QUDA_TWIST_SINGLET) {
	diracParam.Ls = 1;
	diracParam.epsilon = 0.0;
      } else {
	diracParam.Ls = 2;
	diracParam.epsilon = inv_param->twist_flavor == QUDA_TWIST_NONDEG_DOUBLET ? inv_param->epsilon : 0.0;
      }
      break;
    case QUDA_TWISTED_CLOVER_DSLASH:
      diracParam.type = pc ? QUDA_TWISTED_CLOVERPC_DIRAC : QUDA_TWISTED_CLOVER_DIRAC;
      if (inv_param->twist_flavor == QUDA_TWIST_SINGLET)  {
	diracParam.Ls = 1;
	diracParam.epsilon = 0.0;
      } else {
	diracParam.Ls = 2;
	diracParam.epsilon = inv_param->twist_flavor == QUDA_TWIST_NONDEG_DOUBLET ? inv_param->epsilon : 0.0;
      }
      break;
    case QUDA_LAPLACE_DSLASH:
      diracParam.type = pc ? QUDA_GAUGE_LAPLACEPC_DIRAC : QUDA_GAUGE_LAPLACE_DIRAC;
      diracParam.laplace3D = inv_param->laplace3D;
      break;
    case QUDA_COVDEV_DSLASH:
      diracParam.type = QUDA_GAUGE_COVDEV_DIRAC;
      break;
    default:
      errorQuda("Unsupported dslash_type %d", inv_param->dslash_type);
    }

    diracParam.matpcType = inv_param->matpc_type;
    diracParam.dagger = inv_param->dagger;
    diracParam.gauge = inv_param->dslash_type == QUDA_ASQTAD_DSLASH ? gaugeFatPrecise : gaugePrecise;
    diracParam.fatGauge = gaugeFatPrecise;
    diracParam.longGauge = gaugeLongPrecise;
    diracParam.clover = cloverPrecise;
    diracParam.kappa = kappa;
    diracParam.mass = inv_param->mass;
    diracParam.m5 = inv_param->m5;
    diracParam.mu = inv_param->mu;

    for (int i=0; i<4; i++) diracParam.commDim[i] = 1;   // comms are always on

    if (diracParam.gauge->Precision() != inv_param->cuda_prec)
      errorQuda("Gauge precision %d does not match requested precision %d\n", diracParam.gauge->Precision(),
                inv_param->cuda_prec);
  }


  void setDiracSloppyParam(DiracParam &diracParam, QudaInvertParam *inv_param, const bool pc)
  {
    setDiracParam(diracParam, inv_param, pc);

    diracParam.gauge = inv_param->dslash_type == QUDA_ASQTAD_DSLASH ? gaugeFatSloppy : gaugeSloppy;
    diracParam.fatGauge = gaugeFatSloppy;
    diracParam.longGauge = gaugeLongSloppy;
    diracParam.clover = cloverSloppy;

    for (int i=0; i<4; i++) {
      diracParam.commDim[i] = 1;   // comms are always on
    }

    if (diracParam.gauge->Precision() != inv_param->cuda_prec_sloppy)
      errorQuda("Gauge precision %d does not match requested precision %d\n", diracParam.gauge->Precision(),
                inv_param->cuda_prec_sloppy);
  }

  void setDiracRefineParam(DiracParam &diracParam, QudaInvertParam *inv_param, const bool pc)
  {
    setDiracParam(diracParam, inv_param, pc);

    diracParam.gauge = inv_param->dslash_type == QUDA_ASQTAD_DSLASH ? gaugeFatRefinement : gaugeRefinement;
    diracParam.fatGauge = gaugeFatRefinement;
    diracParam.longGauge = gaugeLongRefinement;
    diracParam.clover = cloverRefinement;

    for (int i=0; i<4; i++) {
      diracParam.commDim[i] = 1;   // comms are always on
    }

    if (diracParam.gauge->Precision() != inv_param->cuda_prec_refinement_sloppy)
      errorQuda("Gauge precision %d does not match requested precision %d\n", diracParam.gauge->Precision(),
                inv_param->cuda_prec_refinement_sloppy);
  }

  // The preconditioner currently mimicks the sloppy operator with no comms
  void setDiracPreParam(DiracParam &diracParam, QudaInvertParam *inv_param, const bool pc, bool comms)
  {
    setDiracParam(diracParam, inv_param, pc);

    if (inv_param->overlap) {
      diracParam.gauge = inv_param->dslash_type == QUDA_ASQTAD_DSLASH ? gaugeFatExtended : gaugeExtended;
      diracParam.fatGauge = gaugeFatExtended;
      diracParam.longGauge = gaugeLongExtended;
    } else {
      diracParam.gauge = inv_param->dslash_type == QUDA_ASQTAD_DSLASH ? gaugeFatPrecondition : gaugePrecondition;
      diracParam.fatGauge = gaugeFatPrecondition;
      diracParam.longGauge = gaugeLongPrecondition;
    }
    diracParam.clover = cloverPrecondition;

    for (int i=0; i<4; i++) {
      diracParam.commDim[i] = comms ? 1 : 0;
    }

    // In the preconditioned staggered CG allow a different dslash type in the preconditioning
    if(inv_param->inv_type == QUDA_PCG_INVERTER && inv_param->dslash_type == QUDA_ASQTAD_DSLASH
       && inv_param->dslash_type_precondition == QUDA_STAGGERED_DSLASH) {
       diracParam.type = pc ? QUDA_STAGGEREDPC_DIRAC : QUDA_STAGGERED_DIRAC;
       diracParam.gauge = gaugeFatPrecondition;
    }

    if (diracParam.gauge->Precision() != inv_param->cuda_prec_precondition)
      errorQuda("Gauge precision %d does not match requested precision %d\n", diracParam.gauge->Precision(),
                inv_param->cuda_prec_precondition);
  }


  void createDirac(Dirac *&d, Dirac *&dSloppy, Dirac *&dPre, QudaInvertParam &param, const bool pc_solve)
  {
    DiracParam diracParam;
    DiracParam diracSloppyParam;
    DiracParam diracPreParam;

    setDiracParam(diracParam, &param, pc_solve);
    setDiracSloppyParam(diracSloppyParam, &param, pc_solve);
    bool comms_flag = (param.inv_type != QUDA_INC_EIGCG_INVERTER) ?  false : true ;//inc eigCG needs 2 sloppy precisions.
    setDiracPreParam(diracPreParam, &param, pc_solve, comms_flag);


    d = Dirac::create(diracParam); // create the Dirac operator
    dSloppy = Dirac::create(diracSloppyParam);
    dPre = Dirac::create(diracPreParam);
  }

  void createDirac(Dirac *&d, Dirac *&dSloppy, Dirac *&dPre, Dirac *&dRef, QudaInvertParam &param, const bool pc_solve)
  {
    DiracParam diracParam;
    DiracParam diracSloppyParam;
    DiracParam diracPreParam;
    DiracParam diracRefParam;

    setDiracParam(diracParam, &param, pc_solve);
    setDiracSloppyParam(diracSloppyParam, &param, pc_solve);
    setDiracRefineParam(diracRefParam, &param, pc_solve);
    bool comms_flag = (param.inv_type != QUDA_INC_EIGCG_INVERTER) ?  false : true ;//inc eigCG needs 2 sloppy precisions.
    setDiracPreParam(diracPreParam, &param, pc_solve, comms_flag);


    d = Dirac::create(diracParam); // create the Dirac operator
    dSloppy = Dirac::create(diracSloppyParam);
    dPre = Dirac::create(diracPreParam);
    dRef = Dirac::create(diracRefParam);
  }

  static double unscaled_shifts[QUDA_MAX_MULTI_SHIFT];

  void massRescale(cudaColorSpinorField &b, QudaInvertParam &param) {

    double kappa5 = (0.5/(5.0 + param.m5));
    double kappa = (param.dslash_type == QUDA_DOMAIN_WALL_DSLASH ||
		    param.dslash_type == QUDA_DOMAIN_WALL_4D_DSLASH ||
		    param.dslash_type == QUDA_MOBIUS_DWF_DSLASH) ? kappa5 : param.kappa;

    if (getVerbosity() >= QUDA_DEBUG_VERBOSE) {
      printfQuda("Mass rescale: Kappa is: %g\n", kappa);
      printfQuda("Mass rescale: mass normalization: %d\n", param.mass_normalization);
      double nin = blas::norm2(b);
      printfQuda("Mass rescale: norm of source in = %g\n", nin);
    }

    // staggered dslash uses mass normalization internally
    if (param.dslash_type == QUDA_ASQTAD_DSLASH || param.dslash_type == QUDA_STAGGERED_DSLASH) {
      switch (param.solution_type) {
        case QUDA_MAT_SOLUTION:
        case QUDA_MATPC_SOLUTION:
          if (param.mass_normalization == QUDA_KAPPA_NORMALIZATION) blas::ax(2.0*param.mass, b);
          break;
        case QUDA_MATDAG_MAT_SOLUTION:
        case QUDA_MATPCDAG_MATPC_SOLUTION:
          if (param.mass_normalization == QUDA_KAPPA_NORMALIZATION) blas::ax(4.0*param.mass*param.mass, b);
          break;
        default:
          errorQuda("Not implemented");
      }
      return;
    }

    for(int i=0; i<param.num_offset; i++) {
      unscaled_shifts[i] = param.offset[i];
    }

    // multiply the source to compensate for normalization of the Dirac operator, if necessary
    switch (param.solution_type) {
      case QUDA_MAT_SOLUTION:
        if (param.mass_normalization == QUDA_MASS_NORMALIZATION ||
            param.mass_normalization == QUDA_ASYMMETRIC_MASS_NORMALIZATION) {
	  blas::ax(2.0*kappa, b);
	  for(int i=0; i<param.num_offset; i++)  param.offset[i] *= 2.0*kappa;
        }
        break;
      case QUDA_MATDAG_MAT_SOLUTION:
        if (param.mass_normalization == QUDA_MASS_NORMALIZATION ||
            param.mass_normalization == QUDA_ASYMMETRIC_MASS_NORMALIZATION) {
	  blas::ax(4.0*kappa*kappa, b);
	  for(int i=0; i<param.num_offset; i++)  param.offset[i] *= 4.0*kappa*kappa;
        }
        break;
      case QUDA_MATPC_SOLUTION:
        if (param.mass_normalization == QUDA_MASS_NORMALIZATION) {
	  blas::ax(4.0*kappa*kappa, b);
	  for(int i=0; i<param.num_offset; i++)  param.offset[i] *= 4.0*kappa*kappa;
        } else if (param.mass_normalization == QUDA_ASYMMETRIC_MASS_NORMALIZATION) {
	  blas::ax(2.0*kappa, b);
	  for(int i=0; i<param.num_offset; i++)  param.offset[i] *= 2.0*kappa;
        }
        break;
      case QUDA_MATPCDAG_MATPC_SOLUTION:
        if (param.mass_normalization == QUDA_MASS_NORMALIZATION) {
	  blas::ax(16.0*std::pow(kappa,4), b);
	  for(int i=0; i<param.num_offset; i++)  param.offset[i] *= 16.0*std::pow(kappa,4);
        } else if (param.mass_normalization == QUDA_ASYMMETRIC_MASS_NORMALIZATION) {
	  blas::ax(4.0*kappa*kappa, b);
	  for(int i=0; i<param.num_offset; i++)  param.offset[i] *= 4.0*kappa*kappa;
        }
        break;
      default:
        errorQuda("Solution type %d not supported", param.solution_type);
    }

    if (getVerbosity() >= QUDA_DEBUG_VERBOSE) printfQuda("Mass rescale done\n");
    if (getVerbosity() >= QUDA_DEBUG_VERBOSE) {
      printfQuda("Mass rescale: Kappa is: %g\n", kappa);
      printfQuda("Mass rescale: mass normalization: %d\n", param.mass_normalization);
      double nin = blas::norm2(b);
      printfQuda("Mass rescale: norm of source out = %g\n", nin);
    }

  }
}

void dslashQuda(void *h_out, void *h_in, QudaInvertParam *inv_param, QudaParity parity)
{
  profileDslash.TPSTART(QUDA_PROFILE_TOTAL);
  profileDslash.TPSTART(QUDA_PROFILE_INIT);

  const auto &gauge = (inv_param->dslash_type != QUDA_ASQTAD_DSLASH) ? *gaugePrecise : *gaugeFatPrecise;

  if ((!gaugePrecise && inv_param->dslash_type != QUDA_ASQTAD_DSLASH)
      || ((!gaugeFatPrecise || !gaugeLongPrecise) && inv_param->dslash_type == QUDA_ASQTAD_DSLASH))
    errorQuda("Gauge field not allocated");
  if (cloverPrecise == nullptr && ((inv_param->dslash_type == QUDA_CLOVER_WILSON_DSLASH) || (inv_param->dslash_type == QUDA_TWISTED_CLOVER_DSLASH)))
    errorQuda("Clover field not allocated");

  pushVerbosity(inv_param->verbosity);
  if (getVerbosity() >= QUDA_DEBUG_VERBOSE) printQudaInvertParam(inv_param);

  ColorSpinorParam cpuParam(h_in, *inv_param, gauge.X(), true, inv_param->input_location);
  ColorSpinorField *in_h = ColorSpinorField::Create(cpuParam);
  ColorSpinorParam cudaParam(cpuParam, *inv_param);

  cpuParam.v = h_out;
  cpuParam.location = inv_param->output_location;
  ColorSpinorField *out_h = ColorSpinorField::Create(cpuParam);

  cudaParam.create = QUDA_NULL_FIELD_CREATE;
  cudaColorSpinorField in(*in_h, cudaParam);
  cudaColorSpinorField out(in, cudaParam);

  bool pc = true;
  DiracParam diracParam;
  setDiracParam(diracParam, inv_param, pc);

  profileDslash.TPSTOP(QUDA_PROFILE_INIT);

  profileDslash.TPSTART(QUDA_PROFILE_H2D);
  in = *in_h;
  profileDslash.TPSTOP(QUDA_PROFILE_H2D);

  profileDslash.TPSTART(QUDA_PROFILE_COMPUTE);

  if (getVerbosity() >= QUDA_DEBUG_VERBOSE) {
    double cpu = blas::norm2(*in_h);
    double gpu = blas::norm2(in);
    printfQuda("In CPU %e CUDA %e\n", cpu, gpu);
  }

  if (inv_param->mass_normalization == QUDA_KAPPA_NORMALIZATION &&
      (inv_param->dslash_type == QUDA_STAGGERED_DSLASH ||
       inv_param->dslash_type == QUDA_ASQTAD_DSLASH) )
    blas::ax(1.0/(2.0*inv_param->mass), in);

  if (inv_param->dirac_order == QUDA_CPS_WILSON_DIRAC_ORDER) {
    if (parity == QUDA_EVEN_PARITY) {
      parity = QUDA_ODD_PARITY;
    } else {
      parity = QUDA_EVEN_PARITY;
    }
    blas::ax(gauge.Anisotropy(), in);
  }

  Dirac *dirac = Dirac::create(diracParam); // create the Dirac operator
  if (inv_param->dslash_type == QUDA_TWISTED_CLOVER_DSLASH && inv_param->dagger) {
    cudaParam.create = QUDA_NULL_FIELD_CREATE;
    cudaColorSpinorField tmp1(in, cudaParam);
    ((DiracTwistedCloverPC*) dirac)->TwistCloverInv(tmp1, in, (parity+1)%2); // apply the clover-twist
    dirac->Dslash(out, tmp1, parity); // apply the operator
  } else {
    dirac->Dslash(out, in, parity); // apply the operator
  }
  profileDslash.TPSTOP(QUDA_PROFILE_COMPUTE);

  profileDslash.TPSTART(QUDA_PROFILE_D2H);
  *out_h = out;
  profileDslash.TPSTOP(QUDA_PROFILE_D2H);

  if (getVerbosity() >= QUDA_DEBUG_VERBOSE) {
    double cpu = blas::norm2(*out_h);
    double gpu = blas::norm2(out);
    printfQuda("Out CPU %e CUDA %e\n", cpu, gpu);
  }

  profileDslash.TPSTART(QUDA_PROFILE_FREE);
  delete dirac; // clean up

  delete out_h;
  delete in_h;
  profileDslash.TPSTOP(QUDA_PROFILE_FREE);

  popVerbosity();
  profileDslash.TPSTOP(QUDA_PROFILE_TOTAL);
}

void dslashQuda_4dpc(void *h_out, void *h_in, QudaInvertParam *inv_param, QudaParity parity, int test_type)
{
  const auto &gauge = (inv_param->dslash_type != QUDA_ASQTAD_DSLASH) ? *gaugePrecise : *gaugeFatPrecise;

  if ((!gaugePrecise && inv_param->dslash_type != QUDA_ASQTAD_DSLASH)
      || ((!gaugeFatPrecise || !gaugeLongPrecise) && inv_param->dslash_type == QUDA_ASQTAD_DSLASH))
    errorQuda("Gauge field not allocated");

  pushVerbosity(inv_param->verbosity);
  if (getVerbosity() >= QUDA_DEBUG_VERBOSE) printQudaInvertParam(inv_param);

  ColorSpinorParam cpuParam(h_in, *inv_param, gauge.X(), true, inv_param->input_location);
  ColorSpinorField *in_h = ColorSpinorField::Create(cpuParam);

  ColorSpinorParam cudaParam(cpuParam, *inv_param);
  cudaColorSpinorField in(*in_h, cudaParam);

  if (getVerbosity() >= QUDA_DEBUG_VERBOSE) {
    double cpu = blas::norm2(*in_h);
    double gpu = blas::norm2(in);
    printfQuda("In CPU %e CUDA %e\n", cpu, gpu);
  }

  cudaParam.create = QUDA_NULL_FIELD_CREATE;
  cudaColorSpinorField out(in, cudaParam);

  if (inv_param->dirac_order == QUDA_CPS_WILSON_DIRAC_ORDER) {
    if (parity == QUDA_EVEN_PARITY) {
      parity = QUDA_ODD_PARITY;
    } else {
      parity = QUDA_EVEN_PARITY;
    }
    blas::ax(gauge.Anisotropy(), in);
  }
  bool pc = true;

  DiracParam diracParam;
  setDiracParam(diracParam, inv_param, pc);

  DiracDomainWall4DPC dirac(diracParam); // create the Dirac operator
  printfQuda("kappa for QUDA input : %e\n",inv_param->kappa);
  switch (test_type) {
    case 0:
      dirac.Dslash4(out, in, parity);
      break;
    case 1:
      dirac.Dslash5(out, in, parity);
      break;
    case 2:
      dirac.Dslash5inv(out, in, parity, inv_param->kappa);
      break;
  }

  cpuParam.v = h_out;
  cpuParam.location = inv_param->output_location;
  ColorSpinorField *out_h = ColorSpinorField::Create(cpuParam);
  *out_h = out;

  if (getVerbosity() >= QUDA_DEBUG_VERBOSE) {
    double cpu = blas::norm2(*out_h);
    double gpu = blas::norm2(out);
    printfQuda("Out CPU %e CUDA %e\n", cpu, gpu);
  }

  delete out_h;
  delete in_h;

  popVerbosity();
}

void dslashQuda_mdwf(void *h_out, void *h_in, QudaInvertParam *inv_param, QudaParity parity, int test_type)
{
  const auto &gauge = (inv_param->dslash_type != QUDA_ASQTAD_DSLASH) ? *gaugePrecise : *gaugeFatPrecise;

  if ((!gaugePrecise && inv_param->dslash_type != QUDA_ASQTAD_DSLASH)
      || ((!gaugeFatPrecise || !gaugeLongPrecise) && inv_param->dslash_type == QUDA_ASQTAD_DSLASH))
    errorQuda("Gauge field not allocated");

  pushVerbosity(inv_param->verbosity);
  if (getVerbosity() >= QUDA_DEBUG_VERBOSE) printQudaInvertParam(inv_param);

  ColorSpinorParam cpuParam(h_in, *inv_param, gauge.X(), true, inv_param->input_location);
  ColorSpinorField *in_h = ColorSpinorField::Create(cpuParam);

  ColorSpinorParam cudaParam(cpuParam, *inv_param);
  cudaColorSpinorField in(*in_h, cudaParam);

  if (getVerbosity() >= QUDA_DEBUG_VERBOSE) {
    double cpu = blas::norm2(*in_h);
    double gpu = blas::norm2(in);
    printfQuda("In CPU %e CUDA %e\n", cpu, gpu);
  }

  cudaParam.create = QUDA_NULL_FIELD_CREATE;
  cudaColorSpinorField out(in, cudaParam);

  if (inv_param->dirac_order == QUDA_CPS_WILSON_DIRAC_ORDER) {
    if (parity == QUDA_EVEN_PARITY) {
      parity = QUDA_ODD_PARITY;
    } else {
      parity = QUDA_EVEN_PARITY;
    }
    blas::ax(gauge.Anisotropy(), in);
  }
  bool pc = true;

  DiracParam diracParam;
  setDiracParam(diracParam, inv_param, pc);

  DiracMobiusPC dirac(diracParam); // create the Dirac operator
  switch (test_type) {
    case 0:
      dirac.Dslash4(out, in, parity);
      break;
    case 1:
      dirac.Dslash5(out, in, parity);
      break;
    case 2:
      dirac.Dslash4pre(out, in, parity);
      break;
    case 3:
      dirac.Dslash5inv(out, in, parity);
      break;
  }

  cpuParam.v = h_out;
  cpuParam.location = inv_param->output_location;
  ColorSpinorField *out_h = ColorSpinorField::Create(cpuParam);
  *out_h = out;

  if (getVerbosity() >= QUDA_DEBUG_VERBOSE) {
    double cpu = blas::norm2(*out_h);
    double gpu = blas::norm2(out);
    printfQuda("Out CPU %e CUDA %e\n", cpu, gpu);
  }

  delete out_h;
  delete in_h;

  popVerbosity();
}


void MatQuda(void *h_out, void *h_in, QudaInvertParam *inv_param)
{
  pushVerbosity(inv_param->verbosity);

  const auto &gauge = (inv_param->dslash_type != QUDA_ASQTAD_DSLASH) ? *gaugePrecise : *gaugeFatPrecise;

  if ((!gaugePrecise && inv_param->dslash_type != QUDA_ASQTAD_DSLASH)
      || ((!gaugeFatPrecise || !gaugeLongPrecise) && inv_param->dslash_type == QUDA_ASQTAD_DSLASH))
    errorQuda("Gauge field not allocated");
  if (cloverPrecise == nullptr && ((inv_param->dslash_type == QUDA_CLOVER_WILSON_DSLASH) || (inv_param->dslash_type == QUDA_TWISTED_CLOVER_DSLASH)))
    errorQuda("Clover field not allocated");
  if (getVerbosity() >= QUDA_DEBUG_VERBOSE) printQudaInvertParam(inv_param);

  bool pc = (inv_param->solution_type == QUDA_MATPC_SOLUTION ||
      inv_param->solution_type == QUDA_MATPCDAG_MATPC_SOLUTION);

  ColorSpinorParam cpuParam(h_in, *inv_param, gauge.X(), pc, inv_param->input_location);
  ColorSpinorField *in_h = ColorSpinorField::Create(cpuParam);

  ColorSpinorParam cudaParam(cpuParam, *inv_param);
  cudaColorSpinorField in(*in_h, cudaParam);

  if (getVerbosity() >= QUDA_DEBUG_VERBOSE) {
    double cpu = blas::norm2(*in_h);
    double gpu = blas::norm2(in);
    printfQuda("In CPU %e CUDA %e\n", cpu, gpu);
  }

  cudaParam.create = QUDA_NULL_FIELD_CREATE;
  cudaColorSpinorField out(in, cudaParam);

  DiracParam diracParam;
  setDiracParam(diracParam, inv_param, pc);

  Dirac *dirac = Dirac::create(diracParam); // create the Dirac operator
  dirac->M(out, in); // apply the operator
  delete dirac; // clean up

  double kappa = inv_param->kappa;
  if (pc) {
    if (inv_param->mass_normalization == QUDA_MASS_NORMALIZATION) {
      blas::ax(0.25/(kappa*kappa), out);
    } else if (inv_param->mass_normalization == QUDA_ASYMMETRIC_MASS_NORMALIZATION) {
      blas::ax(0.5/kappa, out);
    }
  } else {
    if (inv_param->mass_normalization == QUDA_MASS_NORMALIZATION ||
        inv_param->mass_normalization == QUDA_ASYMMETRIC_MASS_NORMALIZATION) {
      blas::ax(0.5/kappa, out);
    }
  }

  cpuParam.v = h_out;
  cpuParam.location = inv_param->output_location;
  ColorSpinorField *out_h = ColorSpinorField::Create(cpuParam);
  *out_h = out;

  if (getVerbosity() >= QUDA_DEBUG_VERBOSE) {
    double cpu = blas::norm2(*out_h);
    double gpu = blas::norm2(out);
    printfQuda("Out CPU %e CUDA %e\n", cpu, gpu);
  }

  delete out_h;
  delete in_h;

  popVerbosity();
}


void MatDagMatQuda(void *h_out, void *h_in, QudaInvertParam *inv_param)
{
  pushVerbosity(inv_param->verbosity);

  const auto &gauge = (inv_param->dslash_type != QUDA_ASQTAD_DSLASH) ? *gaugePrecise : *gaugeFatPrecise;

  if ((!gaugePrecise && inv_param->dslash_type != QUDA_ASQTAD_DSLASH)
      || ((!gaugeFatPrecise || !gaugeLongPrecise) && inv_param->dslash_type == QUDA_ASQTAD_DSLASH))
    errorQuda("Gauge field not allocated");
  if (cloverPrecise == nullptr && ((inv_param->dslash_type == QUDA_CLOVER_WILSON_DSLASH) || (inv_param->dslash_type == QUDA_TWISTED_CLOVER_DSLASH)))
    errorQuda("Clover field not allocated");
  if (getVerbosity() >= QUDA_DEBUG_VERBOSE) printQudaInvertParam(inv_param);

  bool pc = (inv_param->solution_type == QUDA_MATPC_SOLUTION ||
      inv_param->solution_type == QUDA_MATPCDAG_MATPC_SOLUTION);

  ColorSpinorParam cpuParam(h_in, *inv_param, gauge.X(), pc, inv_param->input_location);
  ColorSpinorField *in_h = ColorSpinorField::Create(cpuParam);

  ColorSpinorParam cudaParam(cpuParam, *inv_param);
  cudaColorSpinorField in(*in_h, cudaParam);

  if (getVerbosity() >= QUDA_DEBUG_VERBOSE){
    double cpu = blas::norm2(*in_h);
    double gpu = blas::norm2(in);
    printfQuda("In CPU %e CUDA %e\n", cpu, gpu);
  }

  cudaParam.create = QUDA_NULL_FIELD_CREATE;
  cudaColorSpinorField out(in, cudaParam);

  //  double kappa = inv_param->kappa;
  //  if (inv_param->dirac_order == QUDA_CPS_WILSON_DIRAC_ORDER) kappa *= gaugePrecise->anisotropy;

  DiracParam diracParam;
  setDiracParam(diracParam, inv_param, pc);

  Dirac *dirac = Dirac::create(diracParam); // create the Dirac operator
  dirac->MdagM(out, in); // apply the operator
  delete dirac; // clean up

  double kappa = inv_param->kappa;
  if (pc) {
    if (inv_param->mass_normalization == QUDA_MASS_NORMALIZATION) {
      blas::ax(1.0/std::pow(2.0*kappa,4), out);
    } else if (inv_param->mass_normalization == QUDA_ASYMMETRIC_MASS_NORMALIZATION) {
      blas::ax(0.25/(kappa*kappa), out);
    }
  } else {
    if (inv_param->mass_normalization == QUDA_MASS_NORMALIZATION ||
        inv_param->mass_normalization == QUDA_ASYMMETRIC_MASS_NORMALIZATION) {
      blas::ax(0.25/(kappa*kappa), out);
    }
  }

  cpuParam.v = h_out;
  cpuParam.location = inv_param->output_location;
  ColorSpinorField *out_h = ColorSpinorField::Create(cpuParam);
  *out_h = out;

  if (getVerbosity() >= QUDA_DEBUG_VERBOSE){
    double cpu = blas::norm2(*out_h);
    double gpu = blas::norm2(out);
    printfQuda("Out CPU %e CUDA %e\n", cpu, gpu);
  }

  delete out_h;
  delete in_h;

  popVerbosity();
}

namespace quda
{
  bool canReuseResidentGauge(QudaInvertParam *param)
  {
    if (param->dslash_type != QUDA_ASQTAD_DSLASH) {
      return (gaugePrecise != nullptr) and param->cuda_prec == gaugePrecise->Precision();
    } else {
      return (gaugeFatPrecise != nullptr) and param->cuda_prec == gaugeFatPrecise->Precision();
    }
  }
} // namespace quda

void checkClover(QudaInvertParam *param) {

  if (param->dslash_type != QUDA_CLOVER_WILSON_DSLASH && param->dslash_type != QUDA_TWISTED_CLOVER_DSLASH) {
    return;
  }

  if (param->cuda_prec != cloverPrecise->Precision()) {
    errorQuda("Solve precision %d doesn't match clover precision %d", param->cuda_prec, cloverPrecise->Precision());
  }

  if ( (!cloverSloppy || param->cuda_prec_sloppy != cloverSloppy->Precision()) ||
       (!cloverPrecondition || param->cuda_prec_precondition != cloverPrecondition->Precision()) ||
       (!cloverRefinement || param->cuda_prec_refinement_sloppy != cloverRefinement->Precision()) ) {
    freeSloppyCloverQuda();
    QudaPrecision prec[] = {param->cuda_prec_sloppy, param->cuda_prec_precondition, param->cuda_prec_refinement_sloppy};
    loadSloppyCloverQuda(prec);
  }

  if (cloverPrecise == nullptr) errorQuda("Precise clover field doesn't exist");
  if (cloverSloppy == nullptr) errorQuda("Sloppy clover field doesn't exist");
  if (cloverPrecondition == nullptr) errorQuda("Precondition clover field doesn't exist");
  if (cloverRefinement == nullptr) errorQuda("Refinement clover field doesn't exist");
}

quda::cudaGaugeField *checkGauge(QudaInvertParam *param)
{
  quda::cudaGaugeField *cudaGauge = nullptr;
  if (param->dslash_type != QUDA_ASQTAD_DSLASH) {
    if (gaugePrecise == nullptr) errorQuda("Precise gauge field doesn't exist");

    if (param->cuda_prec != gaugePrecise->Precision()) {
      errorQuda("Solve precision %d doesn't match gauge precision %d", param->cuda_prec, gaugePrecise->Precision());
    }

    if (param->cuda_prec_sloppy != gaugeSloppy->Precision()
        || param->cuda_prec_precondition != gaugePrecondition->Precision()
        || param->cuda_prec_refinement_sloppy != gaugeRefinement->Precision()) {
      QudaPrecision precision[3]
          = {param->cuda_prec_sloppy, param->cuda_prec_precondition, param->cuda_prec_refinement_sloppy};
      QudaReconstructType recon[3]
          = {gaugeSloppy->Reconstruct(), gaugePrecondition->Reconstruct(), gaugeRefinement->Reconstruct()};
      freeSloppyGaugeQuda();
      loadSloppyGaugeQuda(precision, recon);
    }

    if (gaugeSloppy == nullptr) errorQuda("Sloppy gauge field doesn't exist");
    if (gaugePrecondition == nullptr) errorQuda("Precondition gauge field doesn't exist");
    if (gaugeRefinement == nullptr) errorQuda("Refinement gauge field doesn't exist");
    if (param->overlap) {
      if (gaugeExtended == nullptr) errorQuda("Extended gauge field doesn't exist");
    }
    cudaGauge = gaugePrecise;
  } else {
    if (gaugeFatPrecise == nullptr) errorQuda("Precise gauge fat field doesn't exist");
    if (gaugeLongPrecise == nullptr) errorQuda("Precise gauge long field doesn't exist");

    if (param->cuda_prec != gaugeFatPrecise->Precision()) {
      errorQuda("Solve precision %d doesn't match gauge precision %d", param->cuda_prec, gaugeFatPrecise->Precision());
    }

    if (param->cuda_prec_sloppy != gaugeFatSloppy->Precision()
        || param->cuda_prec_precondition != gaugeFatPrecondition->Precision()
        || param->cuda_prec_refinement_sloppy != gaugeFatRefinement->Precision()
        || param->cuda_prec_sloppy != gaugeLongSloppy->Precision()
        || param->cuda_prec_precondition != gaugeLongPrecondition->Precision()
        || param->cuda_prec_refinement_sloppy != gaugeLongRefinement->Precision()) {

      QudaPrecision precision[3]
        = {param->cuda_prec_sloppy, param->cuda_prec_precondition, param->cuda_prec_refinement_sloppy};
      // recon is always no for fat links, so just use long reconstructs here
      QudaReconstructType recon[3]
        = {gaugeLongSloppy->Reconstruct(), gaugeLongPrecondition->Reconstruct(), gaugeLongRefinement->Reconstruct()};
      freeSloppyGaugeQuda();
      loadSloppyGaugeQuda(precision, recon);
    }

    if (gaugeFatSloppy == nullptr) errorQuda("Sloppy gauge fat field doesn't exist");
    if (gaugeFatPrecondition == nullptr) errorQuda("Precondition gauge fat field doesn't exist");
    if (gaugeFatRefinement == nullptr) errorQuda("Refinement gauge fat field doesn't exist");
    if (param->overlap) {
      if (gaugeFatExtended == nullptr) errorQuda("Extended gauge fat field doesn't exist");
    }

    if (gaugeLongSloppy == nullptr) errorQuda("Sloppy gauge long field doesn't exist");
    if (gaugeLongPrecondition == nullptr) errorQuda("Precondition gauge long field doesn't exist");
    if (gaugeLongRefinement == nullptr) errorQuda("Refinement gauge long field doesn't exist");
    if (param->overlap) {
      if (gaugeLongExtended == nullptr) errorQuda("Extended gauge long field doesn't exist");
    }
    cudaGauge = gaugeFatPrecise;
  }

  checkClover(param);

  return cudaGauge;
}

void cloverQuda(void *h_out, void *h_in, QudaInvertParam *inv_param, QudaParity parity, int inverse)
{
  pushVerbosity(inv_param->verbosity);

  if (!initialized) errorQuda("QUDA not initialized");
  if (gaugePrecise == nullptr) errorQuda("Gauge field not allocated");
  if (cloverPrecise == nullptr) errorQuda("Clover field not allocated");

  if (getVerbosity() >= QUDA_DEBUG_VERBOSE) printQudaInvertParam(inv_param);

  if ((inv_param->dslash_type != QUDA_CLOVER_WILSON_DSLASH) && (inv_param->dslash_type != QUDA_TWISTED_CLOVER_DSLASH))
    errorQuda("Cannot apply the clover term for a non Wilson-clover or Twisted-mass-clover dslash");

  ColorSpinorParam cpuParam(h_in, *inv_param, gaugePrecise->X(), true);

  ColorSpinorField *in_h = (inv_param->input_location == QUDA_CPU_FIELD_LOCATION) ?
    static_cast<ColorSpinorField*>(new cpuColorSpinorField(cpuParam)) :
    static_cast<ColorSpinorField*>(new cudaColorSpinorField(cpuParam));

  ColorSpinorParam cudaParam(cpuParam, *inv_param);
  cudaColorSpinorField in(*in_h, cudaParam);

  if (getVerbosity() >= QUDA_DEBUG_VERBOSE) {
    double cpu = blas::norm2(*in_h);
    double gpu = blas::norm2(in);
    printfQuda("In CPU %e CUDA %e\n", cpu, gpu);
  }

  cudaParam.create = QUDA_NULL_FIELD_CREATE;
  cudaColorSpinorField out(in, cudaParam);

  if (inv_param->dirac_order == QUDA_CPS_WILSON_DIRAC_ORDER) {
    if (parity == QUDA_EVEN_PARITY) {
      parity = QUDA_ODD_PARITY;
    } else {
      parity = QUDA_EVEN_PARITY;
    }
    blas::ax(gaugePrecise->Anisotropy(), in);
  }
  bool pc = true;

  DiracParam diracParam;
  setDiracParam(diracParam, inv_param, pc);
	//FIXME: Do we need this for twisted clover???
  DiracCloverPC dirac(diracParam); // create the Dirac operator
  if (!inverse) dirac.Clover(out, in, parity); // apply the clover operator
  else dirac.CloverInv(out, in, parity);

  cpuParam.v = h_out;
  cpuParam.location = inv_param->output_location;
  ColorSpinorField *out_h = ColorSpinorField::Create(cpuParam);
  *out_h = out;

  if (getVerbosity() >= QUDA_DEBUG_VERBOSE) {
    double cpu = blas::norm2(*out_h);
    double gpu = blas::norm2(out);
    printfQuda("Out CPU %e CUDA %e\n", cpu, gpu);
  }

  /*for (int i=0; i<in_h->Volume(); i++) {
    ((cpuColorSpinorField*)out_h)->PrintVector(i);
    }*/

  delete out_h;
  delete in_h;

  popVerbosity();
}

void eigensolveQuda(void **host_evecs, double _Complex *host_evals, QudaEigParam *eig_param)
{
  profileEigensolve.TPSTART(QUDA_PROFILE_TOTAL);
  profileEigensolve.TPSTART(QUDA_PROFILE_INIT);

  // Transfer the inv param structure contained in eig_param
  QudaInvertParam *inv_param = eig_param->invert_param;

  if (inv_param->dslash_type == QUDA_DOMAIN_WALL_DSLASH || inv_param->dslash_type == QUDA_DOMAIN_WALL_4D_DSLASH
      || inv_param->dslash_type == QUDA_MOBIUS_DWF_DSLASH)
    setKernelPackT(true);

  if (!initialized) errorQuda("QUDA not initialized");

  pushVerbosity(inv_param->verbosity);
  if (getVerbosity() >= QUDA_DEBUG_VERBOSE) {
    printQudaInvertParam(inv_param);
    printQudaEigParam(eig_param);
  }

  checkInvertParam(inv_param);
  checkEigParam(eig_param);
  cudaGaugeField *cudaGauge = checkGauge(inv_param);

  bool pc_solve = (inv_param->solve_type == QUDA_DIRECT_PC_SOLVE) || (inv_param->solve_type == QUDA_NORMOP_PC_SOLVE)
    || (inv_param->solve_type == QUDA_NORMERR_PC_SOLVE);

  inv_param->secs = 0;
  inv_param->gflops = 0;
  inv_param->iter = 0;

  // Define problem matrix
  //------------------------------------------------------
  Dirac *d = nullptr;
  Dirac *dSloppy = nullptr;
  Dirac *dPre = nullptr;

  // create the dirac operator
  createDirac(d, dSloppy, dPre, *inv_param, pc_solve);
  Dirac &dirac = *d;

  // Create device side ColorSpinorField vector space and to pass to the
  // compute function.
  const int *X = cudaGauge->X();
<<<<<<< HEAD
  ColorSpinorParam cpuParam(host_evecs, *inv_param, X, inv_param->solution_type, inv_param->input_location);

  // Copy any initial guess in resident in host array
=======
  ColorSpinorParam cpuParam(host_evecs[0], *inv_param, X, inv_param->solution_type, inv_param->input_location);

  // create wrappers around application vector set
  std::vector<ColorSpinorField *> host_evecs_;
  for (int i = 0; i < eig_param->nConv; i++) {
    cpuParam.v = host_evecs[i];
    host_evecs_.push_back(ColorSpinorField::Create(cpuParam));
  }

>>>>>>> 31c4c6f2
  ColorSpinorParam cudaParam(cpuParam);
  cudaParam.location = QUDA_CUDA_FIELD_LOCATION;
  cudaParam.create = QUDA_ZERO_FIELD_CREATE;
  cudaParam.setPrecision(eig_param->cuda_prec_ritz, eig_param->cuda_prec_ritz, true);

  std::vector<Complex> evals(eig_param->nEv, 0.0);
  std::vector<ColorSpinorField *> kSpace;
  for (int i = 0; i < eig_param->nKr; i++) { kSpace.push_back(ColorSpinorField::Create(cudaParam)); }

  // If you use polynomial acceleration on a non-symmetric matrix,
  // the solver will fail.
  if (eig_param->use_poly_acc && !eig_param->use_norm_op && !(inv_param->dslash_type == QUDA_LAPLACE_DSLASH)) {
    errorQuda("Polynomial acceleration with non-symmetric matrices not supported");
  }

  profileEigensolve.TPSTOP(QUDA_PROFILE_INIT);

  if (!eig_param->use_norm_op && !eig_param->use_dagger) {
    DiracM m(dirac);
    if (eig_param->arpack_check) {
      arpack_solve(host_evecs_, evals, m, eig_param, profileEigensolve);
    } else {
      EigenSolver *eig_solve = EigenSolver::create(eig_param, m, profileEigensolve);
      (*eig_solve)(kSpace, evals);
      delete eig_solve;
    }
  } else if (!eig_param->use_norm_op && eig_param->use_dagger) {
    DiracMdag m(dirac);
    if (eig_param->arpack_check) {
      arpack_solve(host_evecs_, evals, m, eig_param, profileEigensolve);
    } else {
      EigenSolver *eig_solve = EigenSolver::create(eig_param, m, profileEigensolve);
      (*eig_solve)(kSpace, evals);
      delete eig_solve;
    }
  } else if (eig_param->use_norm_op && !eig_param->use_dagger) {
    DiracMdagM m(dirac);
    if (eig_param->arpack_check) {
      arpack_solve(host_evecs_, evals, m, eig_param, profileEigensolve);
    } else {
      EigenSolver *eig_solve = EigenSolver::create(eig_param, m, profileEigensolve);
      (*eig_solve)(kSpace, evals);
      delete eig_solve;
    }
  } else if (eig_param->use_norm_op && eig_param->use_dagger) {
    DiracMMdag m(dirac);
    if (eig_param->arpack_check) {
      arpack_solve(host_evecs_, evals, m, eig_param, profileEigensolve);
    } else {
      EigenSolver *eig_solve = EigenSolver::create(eig_param, m, profileEigensolve);
      (*eig_solve)(kSpace, evals);
      delete eig_solve;
    }
  } else {
    errorQuda("Invalid use_norm_op and dagger combination");
  }

  // Copy eigen values back
  for (int i = 0; i < eig_param->nConv; i++) { host_evals[i] = real(evals[i]) + imag(evals[i]) * _Complex_I; }

  // Transfer Eigenpairs back to host if using GPU eigensolver
  if (!(eig_param->arpack_check)) {
<<<<<<< HEAD
    // Get number of reals
    int elems = 2 * kSpace[0]->Ncolor() * kSpace[0]->Nspin() * kSpace[0]->Volume();
    if (inv_param->cpu_prec == QUDA_DOUBLE_PRECISION) {
      for (int i = 0; i < eig_param->nConv; i++) {
        ((complex<double> *)host_evals)[i] = evals[i];
	cpuParam.v = &((char*)host_evecs)[i*cpuParam.Precision()*2*kSpace[i]->Volume()*kSpace[i]->Ncolor()*kSpace[i]->Nspin()];
	std::vector<ColorSpinorField *> host_vec;
        host_vec.push_back(ColorSpinorField::Create(cpuParam));
        blas::copy(*host_vec[0], *kSpace[i]);
      }
    } else {
      for (int i = 0; i < eig_param->nConv; i++) {
        ((complex<float> *)host_evals)[i] = evals[i];
	cpuParam.v = &((char*)host_evecs)[i*cpuParam.Precision()*2*kSpace[i]->Volume()*kSpace[i]->Ncolor()*kSpace[i]->Nspin()];
        std::vector<ColorSpinorField *> host_vec;
        host_vec.push_back(ColorSpinorField::Create(cpuParam));
        blas::copy(*host_vec[0], *kSpace[i]);
      }
    }
=======
    profileEigensolve.TPSTART(QUDA_PROFILE_D2H);
    for (int i = 0; i < eig_param->nConv; i++) *host_evecs_[i] = *kSpace[i];
    profileEigensolve.TPSTOP(QUDA_PROFILE_D2H);
>>>>>>> 31c4c6f2
  }

  profileEigensolve.TPSTART(QUDA_PROFILE_FREE);
  for (int i = 0; i < eig_param->nConv; i++) delete host_evecs_[i];
  delete d;
  delete dSloppy;
  delete dPre;
  for (int i = 0; i < eig_param->nKr; i++) delete kSpace[i];
  profileEigensolve.TPSTOP(QUDA_PROFILE_FREE);

  popVerbosity();

  // cache is written out even if a long benchmarking job gets interrupted
  saveTuneCache();

  profileEigensolve.TPSTOP(QUDA_PROFILE_TOTAL);
}

multigrid_solver::multigrid_solver(QudaMultigridParam &mg_param, TimeProfile &profile)
  : profile(profile) {
  profile.TPSTART(QUDA_PROFILE_INIT);
  QudaInvertParam *param = mg_param.invert_param;

  checkMultigridParam(&mg_param);
  cudaGaugeField *cudaGauge = checkGauge(param);

  // check MG params (needs to go somewhere else)
  if (mg_param.n_level > QUDA_MAX_MG_LEVEL)
    errorQuda("Requested MG levels %d greater than allowed maximum %d", mg_param.n_level, QUDA_MAX_MG_LEVEL);
  for (int i=0; i<mg_param.n_level; i++) {
    if (mg_param.smoother_solve_type[i] != QUDA_DIRECT_SOLVE && mg_param.smoother_solve_type[i] != QUDA_DIRECT_PC_SOLVE)
      errorQuda("Unsupported smoother solve type %d on level %d", mg_param.smoother_solve_type[i], i);
  }
  if (param->solve_type != QUDA_DIRECT_SOLVE)
    errorQuda("Outer MG solver can only use QUDA_DIRECT_SOLVE at present");

  if (getVerbosity() >= QUDA_DEBUG_VERBOSE) printQudaMultigridParam(&mg_param);
  mg_param.secs = 0;
  mg_param.gflops = 0;

  bool pc_solution = (param->solution_type == QUDA_MATPC_SOLUTION) ||
    (param->solution_type == QUDA_MATPCDAG_MATPC_SOLUTION);

  bool outer_pc_solve = (param->solve_type == QUDA_DIRECT_PC_SOLVE) ||
    (param->solve_type == QUDA_NORMOP_PC_SOLVE);

  // create the dirac operators for the fine grid

  // this is the Dirac operator we use for inter-grid residual computation
  DiracParam diracParam;
  setDiracSloppyParam(diracParam, param, outer_pc_solve);
  d = Dirac::create(diracParam);
  m = new DiracM(*d);

  // this is the Dirac operator we use for smoothing
  DiracParam diracSmoothParam;
  bool fine_grid_pc_solve = (mg_param.smoother_solve_type[0] == QUDA_DIRECT_PC_SOLVE) ||
    (mg_param.smoother_solve_type[0] == QUDA_NORMOP_PC_SOLVE);
  setDiracSloppyParam(diracSmoothParam, param, fine_grid_pc_solve);
  diracSmoothParam.halo_precision = mg_param.smoother_halo_precision[0];
  dSmooth = Dirac::create(diracSmoothParam);
  mSmooth = new DiracM(*dSmooth);

  // this is the Dirac operator we use for sloppy smoothing (we use the preconditioner fields for this)
  DiracParam diracSmoothSloppyParam;
  setDiracPreParam(diracSmoothSloppyParam, param, fine_grid_pc_solve,
		   mg_param.smoother_schwarz_type[0] == QUDA_INVALID_SCHWARZ ? true : false);
  diracSmoothSloppyParam.halo_precision = mg_param.smoother_halo_precision[0];

  dSmoothSloppy = Dirac::create(diracSmoothSloppyParam);
  mSmoothSloppy = new DiracM(*dSmoothSloppy);

  if (getVerbosity() >= QUDA_VERBOSE) printfQuda("Creating vector of nullptr space fields of length %d\n", mg_param.n_vec[0]);

  ColorSpinorParam csParam(nullptr, *param, cudaGauge->X(), pc_solution, mg_param.setup_location[0]);
  csParam.create = QUDA_NULL_FIELD_CREATE;
  QudaPrecision Bprec = mg_param.precision_null[0];
  Bprec = (mg_param.setup_location[0] == QUDA_CPU_FIELD_LOCATION && Bprec < QUDA_SINGLE_PRECISION ? QUDA_SINGLE_PRECISION : Bprec);
  csParam.setPrecision(Bprec);
  csParam.fieldOrder = mg_param.setup_location[0] == QUDA_CUDA_FIELD_LOCATION ? QUDA_FLOAT2_FIELD_ORDER : QUDA_SPACE_SPIN_COLOR_FIELD_ORDER;
  csParam.mem_type = mg_param.setup_minimize_memory == QUDA_BOOLEAN_YES ? QUDA_MEMORY_MAPPED : QUDA_MEMORY_DEVICE;
  B.resize(mg_param.n_vec[0]);
  for (int i = 0; i < mg_param.n_vec[0]; i++) { B[i] = ColorSpinorField::Create(csParam); }

  // fill out the MG parameters for the fine level
  mgParam = new MGParam(mg_param, B, m, mSmooth, mSmoothSloppy);

  mg = new MG(*mgParam, profile);
  mgParam->updateInvertParam(*param);

  // cache is written out even if a long benchmarking job gets interrupted
  saveTuneCache();
  profile.TPSTOP(QUDA_PROFILE_INIT);
}

void* newMultigridQuda(QudaMultigridParam *mg_param) {
  profilerStart(__func__);

  pushVerbosity(mg_param->invert_param->verbosity);

  profileInvert.TPSTART(QUDA_PROFILE_TOTAL);
  auto *mg = new multigrid_solver(*mg_param, profileInvert);
  profileInvert.TPSTOP(QUDA_PROFILE_TOTAL);

  saveTuneCache();

  popVerbosity();

  profilerStop(__func__);
  return static_cast<void*>(mg);
}

void destroyMultigridQuda(void *mg) {
  delete static_cast<multigrid_solver*>(mg);
}

void updateMultigridQuda(void *mg_, QudaMultigridParam *mg_param)
{
  profilerStart(__func__);

  pushVerbosity(mg_param->invert_param->verbosity);

  profileInvert.TPSTART(QUDA_PROFILE_TOTAL);
  profileInvert.TPSTART(QUDA_PROFILE_PREAMBLE);

  auto *mg = static_cast<multigrid_solver*>(mg_);
  checkMultigridParam(mg_param);

  QudaInvertParam *param = mg_param->invert_param;
  // check the gauge fields have been created and set the precision as needed
  checkGauge(param);

  // for reporting level 1 is the fine level but internally use level 0 for indexing
  // sprintf(mg->prefix,"MG level 1 (%s): ", param.location == QUDA_CUDA_FIELD_LOCATION ? "GPU" : "CPU" );
  // setOutputPrefix(prefix);
  setOutputPrefix("MG level 1 (GPU): "); //fix me

  if (getVerbosity() >= QUDA_SUMMARIZE) printfQuda("Updating operator on level 1 of %d levels\n", mg->mgParam->Nlevel);

  bool outer_pc_solve = (param->solve_type == QUDA_DIRECT_PC_SOLVE) ||
    (param->solve_type == QUDA_NORMOP_PC_SOLVE);

  // free the previous dirac operators
  if (mg->m) delete mg->m;
  if (mg->mSmooth) delete mg->mSmooth;
  if (mg->mSmoothSloppy) delete mg->mSmoothSloppy;

  if (mg->d) delete mg->d;
  if (mg->dSmooth) delete mg->dSmooth;
  if (mg->dSmoothSloppy && mg->dSmoothSloppy != mg->dSmooth) delete mg->dSmoothSloppy;

  // create new fine dirac operators

  // this is the Dirac operator we use for inter-grid residual computation
  DiracParam diracParam;
  setDiracSloppyParam(diracParam, param, outer_pc_solve);
  mg->d = Dirac::create(diracParam);
  mg->m = new DiracM(*(mg->d));

  // this is the Dirac operator we use for smoothing
  DiracParam diracSmoothParam;
  bool fine_grid_pc_solve = (mg_param->smoother_solve_type[0] == QUDA_DIRECT_PC_SOLVE) ||
    (mg_param->smoother_solve_type[0] == QUDA_NORMOP_PC_SOLVE);
  setDiracSloppyParam(diracSmoothParam, param, fine_grid_pc_solve);
  mg->dSmooth = Dirac::create(diracSmoothParam);
  mg->mSmooth = new DiracM(*(mg->dSmooth));

  // this is the Dirac operator we use for sloppy smoothing (we use the preconditioner fields for this)
  DiracParam diracSmoothSloppyParam;
  setDiracPreParam(diracSmoothSloppyParam, param, fine_grid_pc_solve, true);
  mg->dSmoothSloppy = Dirac::create(diracSmoothSloppyParam);;
  mg->mSmoothSloppy = new DiracM(*(mg->dSmoothSloppy));

  mg->mgParam->matResidual = mg->m;
  mg->mgParam->matSmooth = mg->mSmooth;
  mg->mgParam->matSmoothSloppy = mg->mSmoothSloppy;

  mg->mgParam->updateInvertParam(*param);
  if(mg->mgParam->mg_global.invert_param != param)
    mg->mgParam->mg_global.invert_param = param;

  bool refresh = true;
  mg->mg->reset(refresh);

  setOutputPrefix("");

  // cache is written out even if a long benchmarking job gets interrupted
  saveTuneCache();

  profileInvert.TPSTOP(QUDA_PROFILE_PREAMBLE);
  profileInvert.TPSTOP(QUDA_PROFILE_TOTAL);

  popVerbosity();

  profilerStop(__func__);
}

void dumpMultigridQuda(void *mg_, QudaMultigridParam *mg_param)
{
  profilerStart(__func__);
  pushVerbosity(mg_param->invert_param->verbosity);
  profileInvert.TPSTART(QUDA_PROFILE_TOTAL);

  auto *mg = static_cast<multigrid_solver*>(mg_);
  checkMultigridParam(mg_param);
  checkGauge(mg_param->invert_param);

  mg->mg->dumpNullVectors();

  profileInvert.TPSTOP(QUDA_PROFILE_TOTAL);
  popVerbosity();
  profilerStop(__func__);
}

deflated_solver::deflated_solver(QudaEigParam &eig_param, TimeProfile &profile)
  : d(nullptr), m(nullptr), RV(nullptr), deflParam(nullptr), defl(nullptr),  profile(profile) {

  QudaInvertParam *param = eig_param.invert_param;

  if (param->inv_type != QUDA_EIGCG_INVERTER && param->inv_type != QUDA_INC_EIGCG_INVERTER) return;

  profile.TPSTART(QUDA_PROFILE_INIT);

  cudaGaugeField *cudaGauge = checkGauge(param);
  eig_param.secs   = 0;
  eig_param.gflops = 0;

  DiracParam diracParam;
  if(eig_param.cuda_prec_ritz == param->cuda_prec)
  {
    setDiracParam(diracParam, param, (param->solve_type == QUDA_DIRECT_PC_SOLVE) || (param->solve_type == QUDA_NORMOP_PC_SOLVE));
  } else {
    setDiracSloppyParam(diracParam, param, (param->solve_type == QUDA_DIRECT_PC_SOLVE) || (param->solve_type == QUDA_NORMOP_PC_SOLVE));
  }

  const bool pc_solve = (param->solve_type == QUDA_NORMOP_PC_SOLVE);

  d = Dirac::create(diracParam);
  m = pc_solve ? static_cast<DiracMatrix*>( new DiracMdagM(*d) ) : static_cast<DiracMatrix*>( new DiracM(*d));

  ColorSpinorParam ritzParam(nullptr, *param, cudaGauge->X(), pc_solve, eig_param.location);

  ritzParam.create        = QUDA_ZERO_FIELD_CREATE;
  ritzParam.is_composite  = true;
  ritzParam.is_component  = false;
  ritzParam.composite_dim = param->nev*param->deflation_grid;
  ritzParam.setPrecision(param->cuda_prec_ritz);

  if (ritzParam.location==QUDA_CUDA_FIELD_LOCATION) {
    ritzParam.setPrecision(param->cuda_prec_ritz, param->cuda_prec_ritz, true); // set native field order
    if (ritzParam.nSpin != 1) ritzParam.gammaBasis = QUDA_UKQCD_GAMMA_BASIS;

    //select memory location here, by default ritz vectors will be allocated on the device
    //but if not sufficient device memory, then the user may choose mapped type of memory
    ritzParam.mem_type = eig_param.mem_type_ritz;
  } else { //host location
    ritzParam.mem_type = QUDA_MEMORY_PINNED;
  }

  int ritzVolume = 1;
  for(int d = 0; d < ritzParam.nDim; d++) ritzVolume *= ritzParam.x[d];

  if (getVerbosity() == QUDA_DEBUG_VERBOSE) {

    size_t byte_estimate = (size_t)ritzParam.composite_dim*(size_t)ritzVolume*(ritzParam.nColor*ritzParam.nSpin*ritzParam.Precision());
    printfQuda("allocating bytes: %lu (lattice volume %d, prec %d)", byte_estimate, ritzVolume, ritzParam.Precision());
    if(ritzParam.mem_type == QUDA_MEMORY_DEVICE) printfQuda("Using device memory type.\n");
    else if (ritzParam.mem_type == QUDA_MEMORY_MAPPED)
      printfQuda("Using mapped memory type.\n");
  }

  RV = ColorSpinorField::Create(ritzParam);

  deflParam = new DeflationParam(eig_param, RV, *m);

  defl = new Deflation(*deflParam, profile);

  profile.TPSTOP(QUDA_PROFILE_INIT);
}

void* newDeflationQuda(QudaEigParam *eig_param) {
  profileInvert.TPSTART(QUDA_PROFILE_TOTAL);
#ifdef MAGMA_LIB
  openMagma();
#endif
  auto *defl = new deflated_solver(*eig_param, profileInvert);

  profileInvert.TPSTOP(QUDA_PROFILE_TOTAL);

  saveProfile(__func__);
  flushProfile();
  return static_cast<void*>(defl);
}

void destroyDeflationQuda(void *df) {
#ifdef MAGMA_LIB
  closeMagma();
#endif
  delete static_cast<deflated_solver*>(df);
}

void invertQuda(void *hp_x, void *hp_b, QudaInvertParam *param)
{
  profilerStart(__func__);

  profileInvert.TPSTART(QUDA_PROFILE_TOTAL);

  if (!initialized) errorQuda("QUDA not initialized");

  pushVerbosity(param->verbosity);
  if (getVerbosity() >= QUDA_DEBUG_VERBOSE) printQudaInvertParam(param);

  checkInvertParam(param, hp_x, hp_b);

  // check the gauge fields have been created
  cudaGaugeField *cudaGauge = checkGauge(param);

  // It was probably a bad design decision to encode whether the system is even/odd preconditioned (PC) in
  // solve_type and solution_type, rather than in separate members of QudaInvertParam.  We're stuck with it
  // for now, though, so here we factorize everything for convenience.

  bool pc_solution = (param->solution_type == QUDA_MATPC_SOLUTION) ||
    (param->solution_type == QUDA_MATPCDAG_MATPC_SOLUTION);
  bool pc_solve = (param->solve_type == QUDA_DIRECT_PC_SOLVE) ||
    (param->solve_type == QUDA_NORMOP_PC_SOLVE) || (param->solve_type == QUDA_NORMERR_PC_SOLVE);
  bool mat_solution = (param->solution_type == QUDA_MAT_SOLUTION) ||
    (param->solution_type ==  QUDA_MATPC_SOLUTION);
  bool direct_solve = (param->solve_type == QUDA_DIRECT_SOLVE) ||
    (param->solve_type == QUDA_DIRECT_PC_SOLVE);
  bool norm_error_solve = (param->solve_type == QUDA_NORMERR_SOLVE) ||
    (param->solve_type == QUDA_NORMERR_PC_SOLVE);

  param->secs = 0;
  param->gflops = 0;
  param->iter = 0;

  Dirac *d = nullptr;
  Dirac *dSloppy = nullptr;
  Dirac *dPre = nullptr;

  // create the dirac operator
  createDirac(d, dSloppy, dPre, *param, pc_solve);

  Dirac &dirac = *d;
  Dirac &diracSloppy = *dSloppy;
  Dirac &diracPre = *dPre;

  profileInvert.TPSTART(QUDA_PROFILE_H2D);

  ColorSpinorField *b = nullptr;
  ColorSpinorField *x = nullptr;
  ColorSpinorField *in = nullptr;
  ColorSpinorField *out = nullptr;

  const int *X = cudaGauge->X();

  // wrap CPU host side pointers
  ColorSpinorParam cpuParam(hp_b, *param, X, pc_solution, param->input_location);
  ColorSpinorField *h_b = ColorSpinorField::Create(cpuParam);

  cpuParam.v = hp_x;
  cpuParam.location = param->output_location;
  ColorSpinorField *h_x = ColorSpinorField::Create(cpuParam);

  // download source
  ColorSpinorParam cudaParam(cpuParam, *param);
  cudaParam.create = QUDA_COPY_FIELD_CREATE;
  b = new cudaColorSpinorField(*h_b, cudaParam);

  // now check if we need to invalidate the solutionResident vectors
  bool invalidate = false;
  if (param->use_resident_solution == 1) {
    for (auto v : solutionResident)
      if (b->Precision() != v->Precision() || b->SiteSubset() != v->SiteSubset()) { invalidate = true; break; }

    if (invalidate) {
      for (auto v : solutionResident) if (v) delete v;
      solutionResident.clear();
    }

    if (!solutionResident.size()) {
      cudaParam.create = QUDA_NULL_FIELD_CREATE;
      solutionResident.push_back(new cudaColorSpinorField(cudaParam)); // solution
    }
    x = solutionResident[0];
  } else {
    cudaParam.create = QUDA_NULL_FIELD_CREATE;
    x = new cudaColorSpinorField(cudaParam);
  }

  if (param->use_init_guess == QUDA_USE_INIT_GUESS_YES) { // download initial guess
    // initial guess only supported for single-pass solvers
    if ((param->solution_type == QUDA_MATDAG_MAT_SOLUTION || param->solution_type == QUDA_MATPCDAG_MATPC_SOLUTION) &&
        (param->solve_type == QUDA_DIRECT_SOLVE || param->solve_type == QUDA_DIRECT_PC_SOLVE)) {
      errorQuda("Initial guess not supported for two-pass solver");
    }

    *x = *h_x; // solution
  } else { // zero initial guess
    blas::zero(*x);
  }

  profileInvert.TPSTOP(QUDA_PROFILE_H2D);
  profileInvert.TPSTART(QUDA_PROFILE_PREAMBLE);

  double nb = blas::norm2(*b);
  if (nb==0.0) errorQuda("Source has zero norm");

  if (getVerbosity() >= QUDA_VERBOSE) {
    double nh_b = blas::norm2(*h_b);
    printfQuda("Source: CPU = %g, CUDA copy = %g\n", nh_b, nb);
    if (param->use_init_guess == QUDA_USE_INIT_GUESS_YES) {
      double nh_x = blas::norm2(*h_x);
      double nx = blas::norm2(*x);
      printfQuda("Solution: CPU = %g, CUDA copy = %g\n", nh_x, nx);
    }
  }

  // rescale the source and solution vectors to help prevent the onset of underflow
  if (param->solver_normalization == QUDA_SOURCE_NORMALIZATION) {
    blas::ax(1.0/sqrt(nb), *b);
    blas::ax(1.0/sqrt(nb), *x);
  }

  massRescale(*static_cast<cudaColorSpinorField*>(b), *param);

  dirac.prepare(in, out, *x, *b, param->solution_type);

  if (getVerbosity() >= QUDA_VERBOSE) {
    double nin = blas::norm2(*in);
    double nout = blas::norm2(*out);
    printfQuda("Prepared source = %g\n", nin);
    printfQuda("Prepared solution = %g\n", nout);
  }

  if (getVerbosity() >= QUDA_VERBOSE) {
    double nin = blas::norm2(*in);
    printfQuda("Prepared source post mass rescale = %g\n", nin);
  }

  // solution_type specifies *what* system is to be solved.
  // solve_type specifies *how* the system is to be solved.
  //
  // We have the following four cases (plus preconditioned variants):
  //
  // solution_type    solve_type    Effect
  // -------------    ----------    ------
  // MAT              DIRECT        Solve Ax=b
  // MATDAG_MAT       DIRECT        Solve A^dag y = b, followed by Ax=y
  // MAT              NORMOP        Solve (A^dag A) x = (A^dag b)
  // MATDAG_MAT       NORMOP        Solve (A^dag A) x = b
  // MAT              NORMERR       Solve (A A^dag) y = b, then x = A^dag y
  //
  // We generally require that the solution_type and solve_type
  // preconditioning match.  As an exception, the unpreconditioned MAT
  // solution_type may be used with any solve_type, including
  // DIRECT_PC and NORMOP_PC.  In these cases, preparation of the
  // preconditioned source and reconstruction of the full solution are
  // taken care of by Dirac::prepare() and Dirac::reconstruct(),
  // respectively.

  if (pc_solution && !pc_solve) {
    errorQuda("Preconditioned (PC) solution_type requires a PC solve_type");
  }

  if (!mat_solution && !pc_solution && pc_solve) {
    errorQuda("Unpreconditioned MATDAG_MAT solution_type requires an unpreconditioned solve_type");
  }

  if (!mat_solution && norm_error_solve) {
    errorQuda("Normal-error solve requires Mat solution");
  }

  if (param->inv_type_precondition == QUDA_MG_INVERTER && (!direct_solve || !mat_solution)) {
    errorQuda("Multigrid preconditioning only supported for direct solves");
  }

  if (param->chrono_use_resident && ( norm_error_solve) ){
    errorQuda("Chronological forcasting only presently supported for M^dagger M solver");
  }

  profileInvert.TPSTOP(QUDA_PROFILE_PREAMBLE);

  if (mat_solution && !direct_solve && !norm_error_solve) { // prepare source: b' = A^dag b
    cudaColorSpinorField tmp(*in);
    dirac.Mdag(*in, tmp);
  } else if (!mat_solution && direct_solve) { // perform the first of two solves: A^dag y = b
    DiracMdag m(dirac), mSloppy(diracSloppy), mPre(diracPre);
    SolverParam solverParam(*param);
    Solver *solve = Solver::create(solverParam, m, mSloppy, mPre, profileInvert);
    (*solve)(*out, *in);
    blas::copy(*in, *out);
    solverParam.updateInvertParam(*param);
    delete solve;
  }

  if (direct_solve) {
    DiracM m(dirac), mSloppy(diracSloppy), mPre(diracPre);
    SolverParam solverParam(*param);
    // chronological forecasting
    if (param->chrono_use_resident && chronoResident[param->chrono_index].size() > 0) {
      profileInvert.TPSTART(QUDA_PROFILE_CHRONO);

      auto &basis = chronoResident[param->chrono_index];

      ColorSpinorParam cs_param(*basis[0]);
      ColorSpinorField *tmp = ColorSpinorField::Create(cs_param);
      ColorSpinorField *tmp2 = (param->chrono_precision == out->Precision()) ? out : ColorSpinorField::Create(cs_param);
      std::vector<ColorSpinorField*> Ap;
      for (unsigned int k=0; k < basis.size(); k++) {
        Ap.emplace_back((ColorSpinorField::Create(cs_param)));
      }

      if (param->chrono_precision == param->cuda_prec) {
        for (unsigned int j=0; j<basis.size(); j++) m(*Ap[j], *basis[j], *tmp, *tmp2);
      } else if (param->chrono_precision == param->cuda_prec_sloppy) {
        for (unsigned int j=0; j<basis.size(); j++) mSloppy(*Ap[j], *basis[j], *tmp, *tmp2);
      } else {
        errorQuda("Unexpected precision %d for chrono vectors (doesn't match outer %d or sloppy precision %d)",
                  param->chrono_precision, param->cuda_prec, param->cuda_prec_sloppy);
      }

      bool orthogonal = true;
      bool apply_mat = false;
      bool hermitian = false;
      MinResExt mre(m, orthogonal, apply_mat, hermitian, profileInvert);

      blas::copy(*tmp, *in);
      mre(*out, *tmp, basis, Ap);

      for (auto ap: Ap) {
        if (ap) delete (ap);
      }
      delete tmp;
      if (tmp2 != out) delete tmp2;

      profileInvert.TPSTOP(QUDA_PROFILE_CHRONO);
    }

    Solver *solve = Solver::create(solverParam, m, mSloppy, mPre, profileInvert);
    (*solve)(*out, *in);
    solverParam.updateInvertParam(*param);
    delete solve;
  } else if (!norm_error_solve) {
    DiracMdagM m(dirac), mSloppy(diracSloppy), mPre(diracPre);
    SolverParam solverParam(*param);

    // chronological forecasting
    if (param->chrono_use_resident && chronoResident[param->chrono_index].size() > 0) {
      profileInvert.TPSTART(QUDA_PROFILE_CHRONO);

      auto &basis = chronoResident[param->chrono_index];

      ColorSpinorParam cs_param(*basis[0]);
      std::vector<ColorSpinorField*> Ap;
      ColorSpinorField *tmp = ColorSpinorField::Create(cs_param);
      ColorSpinorField *tmp2 = (param->chrono_precision == out->Precision()) ? out : ColorSpinorField::Create(cs_param);
      for (unsigned int k=0; k < basis.size(); k++) {
        Ap.emplace_back((ColorSpinorField::Create(cs_param)));
      }

      if (param->chrono_precision == param->cuda_prec) {
        for (unsigned int j=0; j<basis.size(); j++) m(*Ap[j], *basis[j], *tmp, *tmp2);
      } else if (param->chrono_precision == param->cuda_prec_sloppy) {
        for (unsigned int j=0; j<basis.size(); j++) mSloppy(*Ap[j], *basis[j], *tmp, *tmp2);
      } else {
        errorQuda("Unexpected precision %d for chrono vectors (doesn't match outer %d or sloppy precision %d)",
                  param->chrono_precision, param->cuda_prec, param->cuda_prec_sloppy);
      }

      bool orthogonal = true;
      bool apply_mat = false;
      bool hermitian = true;
      MinResExt mre(m, orthogonal, apply_mat, hermitian, profileInvert);

      blas::copy(*tmp, *in);
      mre(*out, *tmp, basis, Ap);

      for (auto ap: Ap) {
        if (ap) delete(ap);
      }
      delete tmp;
      if (tmp2 != out) delete tmp2;

      profileInvert.TPSTOP(QUDA_PROFILE_CHRONO);
    }

    Solver *solve = Solver::create(solverParam, m, mSloppy, mPre, profileInvert);
    (*solve)(*out, *in);
    solverParam.updateInvertParam(*param);
    delete solve;
  } else { // norm_error_solve
    DiracMMdag m(dirac), mSloppy(diracSloppy), mPre(diracPre);
    cudaColorSpinorField tmp(*out);
    SolverParam solverParam(*param);
    Solver *solve = Solver::create(solverParam, m, mSloppy, mPre, profileInvert);
    (*solve)(tmp, *in); // y = (M M^\dag) b
    dirac.Mdag(*out, tmp);  // x = M^dag y
    solverParam.updateInvertParam(*param);
    delete solve;
  }

  if (getVerbosity() >= QUDA_VERBOSE){
    double nx = blas::norm2(*x);
    printfQuda("Solution = %g\n",nx);
  }

  profileInvert.TPSTART(QUDA_PROFILE_EPILOGUE);
  if (param->chrono_make_resident) {
    if(param->chrono_max_dim < 1){
      errorQuda("Cannot chrono_make_resident with chrono_max_dim %i",param->chrono_max_dim);
    }

    const int i = param->chrono_index;
    if (i >= QUDA_MAX_CHRONO)
      errorQuda("Requested chrono index %d is outside of max %d\n", i, QUDA_MAX_CHRONO);

    auto &basis = chronoResident[i];

    if(param->chrono_max_dim < (int)basis.size()){
      errorQuda("Requested chrono_max_dim %i is smaller than already existing chroology %i",param->chrono_max_dim,(int)basis.size());
    }

    if(not param->chrono_replace_last){
      // if we have not filled the space yet just augment
      if ((int)basis.size() < param->chrono_max_dim) {
        ColorSpinorParam cs_param(*out);
        cs_param.setPrecision(param->chrono_precision);
        basis.emplace_back(ColorSpinorField::Create(cs_param));
      }

      // shuffle every entry down one and bring the last to the front
      ColorSpinorField *tmp = basis[basis.size()-1];
      for (unsigned int j=basis.size()-1; j>0; j--) basis[j] = basis[j-1];
        basis[0] = tmp;
    }
    *(basis[0]) = *out; // set first entry to new solution
  }
  dirac.reconstruct(*x, *b, param->solution_type);

  if (param->solver_normalization == QUDA_SOURCE_NORMALIZATION) {
    // rescale the solution
    blas::ax(sqrt(nb), *x);
  }
  profileInvert.TPSTOP(QUDA_PROFILE_EPILOGUE);

  if (!param->make_resident_solution) {
    profileInvert.TPSTART(QUDA_PROFILE_D2H);
    *h_x = *x;
    profileInvert.TPSTOP(QUDA_PROFILE_D2H);
  }

  profileInvert.TPSTART(QUDA_PROFILE_EPILOGUE);

  if (param->compute_action) {
    Complex action = blas::cDotProduct(*b, *x);
    param->action[0] = action.real();
    param->action[1] = action.imag();
  }

  if (getVerbosity() >= QUDA_VERBOSE){
    double nx = blas::norm2(*x);
    double nh_x = blas::norm2(*h_x);
    printfQuda("Reconstructed: CUDA solution = %g, CPU copy = %g\n", nx, nh_x);
  }
  profileInvert.TPSTOP(QUDA_PROFILE_EPILOGUE);

  profileInvert.TPSTART(QUDA_PROFILE_FREE);

  delete h_b;
  delete h_x;
  delete b;

  if (param->use_resident_solution && !param->make_resident_solution) {
    for (auto v: solutionResident) if (v) delete v;
    solutionResident.clear();
  } else if (!param->make_resident_solution) {
    delete x;
  }

  delete d;
  delete dSloppy;
  delete dPre;

  profileInvert.TPSTOP(QUDA_PROFILE_FREE);

  popVerbosity();

  // cache is written out even if a long benchmarking job gets interrupted
  saveTuneCache();

  profileInvert.TPSTOP(QUDA_PROFILE_TOTAL);

  profilerStop(__func__);
}


/*!
 * Generic version of the multi-shift solver. Should work for
 * most fermions. Note that offset[0] is not folded into the mass parameter.
 *
 * At present, the solution_type must be MATDAG_MAT or MATPCDAG_MATPC,
 * and solve_type must be NORMOP or NORMOP_PC.  The solution and solve
 * preconditioning have to match.
 */
void invertMultiSrcQuda(void **_hp_x, void **_hp_b, QudaInvertParam *param)
{
  // currently that code is just a copy of invertQuda and cannot work
  profileInvert.TPSTART(QUDA_PROFILE_TOTAL);

  if (!initialized) errorQuda("QUDA not initialized");

  pushVerbosity(param->verbosity);
  if (getVerbosity() >= QUDA_DEBUG_VERBOSE) printQudaInvertParam(param);

  checkInvertParam(param, _hp_x[0], _hp_b[0]);

  // check the gauge fields have been created
  cudaGaugeField *cudaGauge = checkGauge(param);

  // It was probably a bad design decision to encode whether the system is even/odd preconditioned (PC) in
  // solve_type and solution_type, rather than in separate members of QudaInvertParam.  We're stuck with it
  // for now, though, so here we factorize everything for convenience.

  bool pc_solution = (param->solution_type == QUDA_MATPC_SOLUTION) ||
    (param->solution_type == QUDA_MATPCDAG_MATPC_SOLUTION);
  bool pc_solve = (param->solve_type == QUDA_DIRECT_PC_SOLVE) ||
    (param->solve_type == QUDA_NORMOP_PC_SOLVE) || (param->solve_type == QUDA_NORMERR_PC_SOLVE);
  bool mat_solution = (param->solution_type == QUDA_MAT_SOLUTION) ||
    (param->solution_type ==  QUDA_MATPC_SOLUTION);
  bool direct_solve = (param->solve_type == QUDA_DIRECT_SOLVE) ||
    (param->solve_type == QUDA_DIRECT_PC_SOLVE);
  bool norm_error_solve = (param->solve_type == QUDA_NORMERR_SOLVE) ||
    (param->solve_type == QUDA_NORMERR_PC_SOLVE);

  param->secs = 0;
  param->gflops = 0;
  param->iter = 0;

  Dirac *d = nullptr;
  Dirac *dSloppy = nullptr;
  Dirac *dPre = nullptr;

  // create the dirac operator
  createDirac(d, dSloppy, dPre, *param, pc_solve);

  Dirac &dirac = *d;
  Dirac &diracSloppy = *dSloppy;
  Dirac &diracPre = *dPre;

  profileInvert.TPSTART(QUDA_PROFILE_H2D);

  // std::vector<ColorSpinorField*> b;  // Cuda Solutions
  // b.resize(param->num_src);
  // std::vector<ColorSpinorField*> x;  // Cuda Solutions
  // x.resize(param->num_src);
  ColorSpinorField* in;  // = nullptr;
  //in.resize(param->num_src);
  ColorSpinorField* out;  // = nullptr;
  //out.resize(param->num_src);

  // for(int i=0;i < param->num_src;i++){
  //   in[i] = nullptr;
  //   out[i] = nullptr;
  // }

  const int *X = cudaGauge->X();


  // Host pointers for x, take a copy of the input host pointers
  void** hp_x;
  hp_x = new void* [ param->num_src ];

  void** hp_b;
  hp_b = new void* [param->num_src];

  for(int i=0;i < param->num_src;i++){
    hp_x[i] = _hp_x[i];
    hp_b[i] = _hp_b[i];
  }

  // wrap CPU host side pointers
  ColorSpinorParam cpuParam(hp_b[0], *param, X, pc_solution, param->input_location);
  std::vector<ColorSpinorField*> h_b;
  h_b.resize(param->num_src);
  for(int i=0; i < param->num_src; i++) {
    cpuParam.v = hp_b[i]; //MW seems wird in the loop
    h_b[i] = ColorSpinorField::Create(cpuParam);
  }

 // cpuParam.v = hp_x;
  cpuParam.location = param->output_location;
  std::vector<ColorSpinorField*> h_x;
  h_x.resize(param->num_src);
//
  for(int i=0; i < param->num_src; i++) {
    cpuParam.v = hp_x[i]; //MW seems wird in the loop
    h_x[i] = ColorSpinorField::Create(cpuParam);
  }


  // MW currently checked until here

  // download source
  printfQuda("Setup b\n");
  ColorSpinorParam cudaParam(cpuParam, *param);
  cudaParam.create = QUDA_NULL_FIELD_CREATE;
  cudaParam.is_composite = true;
  cudaParam.composite_dim = param->num_src;

  printfQuda("Create b \n");
  ColorSpinorField *b = ColorSpinorField::Create(cudaParam);




  for(int i=0; i < param->num_src; i++) {
    b->Component(i) = *h_b[i];
  }
  printfQuda("Done b \n");

    ColorSpinorField *x;
  if (param->use_init_guess == QUDA_USE_INIT_GUESS_YES) { // download initial guess
    // initial guess only supported for single-pass solvers
    if ((param->solution_type == QUDA_MATDAG_MAT_SOLUTION || param->solution_type == QUDA_MATPCDAG_MATPC_SOLUTION) &&
        (param->solve_type == QUDA_DIRECT_SOLVE || param->solve_type == QUDA_DIRECT_PC_SOLVE)) {
      errorQuda("Initial guess not supported for two-pass solver");
    }
    cudaParam.is_composite = true;
    cudaParam.is_component = false;
    cudaParam.composite_dim = param->num_src;

    x = ColorSpinorField::Create(cudaParam);
    for(int i=0; i < param->num_src; i++) {
      x->Component(i) = *h_x[i];
    }

  } else { // zero initial guess
    // Create the solution fields filled with zero
    cudaParam.create = QUDA_ZERO_FIELD_CREATE;
      printfQuda("Create x \n");
    x = ColorSpinorField::Create(cudaParam);
      printfQuda("Done x \n");
 // solution
  }

  profileInvert.TPSTOP(QUDA_PROFILE_H2D);

  auto * nb = new double[param->num_src];
  for(int i=0; i < param->num_src; i++) {
    nb[i] = blas::norm2(b->Component(i));
    printfQuda("Source %i: CPU = %g, CUDA copy = %g\n", i, nb[i], nb[i]);
    if (nb[i]==0.0) errorQuda("Source has zero norm");

    if (getVerbosity() >= QUDA_VERBOSE) {
      double nh_b = blas::norm2(*h_b[i]);
      double nh_x = blas::norm2(*h_x[i]);
      double nx = blas::norm2(x->Component(i));
      printfQuda("Source %i: CPU = %g, CUDA copy = %g\n", i, nh_b, nb[i]);
      printfQuda("Solution %i: CPU = %g, CUDA copy = %g\n", i, nh_x, nx);
    }
  }

  // MW checked until here do far

  // rescale the source and solution vectors to help prevent the onset of underflow
  if (param->solver_normalization == QUDA_SOURCE_NORMALIZATION) {
    for(int i=0; i < param->num_src; i++) {
      blas::ax(1.0/sqrt(nb[i]), b->Component(i));
      blas::ax(1.0/sqrt(nb[i]), x->Component(i));
    }
  }

  for(int i=0; i < param->num_src; i++) {
    massRescale(dynamic_cast<cudaColorSpinorField&>( b->Component(i) ), *param);
  }

  // MW: need to check what dirac.prepare does
  // for now let's just try looping of num_rhs already here???
  // for(int i=0; i < param->num_src; i++) {
    dirac.prepare(in, out, *x, *b, param->solution_type);
for(int i=0; i < param->num_src; i++) {
    if (getVerbosity() >= QUDA_VERBOSE) {
      double nin = blas::norm2((in->Component(i)));
      double nout = blas::norm2((out->Component(i)));
      printfQuda("Prepared source %i = %g\n", i, nin);
      printfQuda("Prepared solution %i = %g\n", i, nout);
    }

    if (getVerbosity() >= QUDA_VERBOSE) {
      double nin = blas::norm2(in->Component(i));
      printfQuda("Prepared source %i post mass rescale = %g\n", i, nin);
    }
  }

    // solution_type specifies *what* system is to be solved.
    // solve_type specifies *how* the system is to be solved.
    //
    // We have the following four cases (plus preconditioned variants):
    //
    // solution_type    solve_type    Effect
    // -------------    ----------    ------
    // MAT              DIRECT        Solve Ax=b
    // MATDAG_MAT       DIRECT        Solve A^dag y = b, followed by Ax=y
    // MAT              NORMOP        Solve (A^dag A) x = (A^dag b)
    // MATDAG_MAT       NORMOP        Solve (A^dag A) x = b
    // MAT              NORMERR       Solve (A A^dag) y = b, then x = A^dag y
    //
    // We generally require that the solution_type and solve_type
    // preconditioning match.  As an exception, the unpreconditioned MAT
    // solution_type may be used with any solve_type, including
    // DIRECT_PC and NORMOP_PC.  In these cases, preparation of the
    // preconditioned source and reconstruction of the full solution are
    // taken care of by Dirac::prepare() and Dirac::reconstruct(),
    // respectively.

    if (pc_solution && !pc_solve) {
      errorQuda("Preconditioned (PC) solution_type requires a PC solve_type");
    }

    if (!mat_solution && !pc_solution && pc_solve) {
      errorQuda("Unpreconditioned MATDAG_MAT solution_type requires an unpreconditioned solve_type");
    }

    if (!mat_solution && norm_error_solve) {
      errorQuda("Normal-error solve requires Mat solution");
    }

    if (param->inv_type_precondition == QUDA_MG_INVERTER && (pc_solve || pc_solution || !direct_solve || !mat_solution))
      errorQuda("Multigrid preconditioning only supported for direct non-red-black solve");

    if (mat_solution && !direct_solve && !norm_error_solve) { // prepare source: b' = A^dag b
      for(int i=0; i < param->num_src; i++) {
        cudaColorSpinorField tmp((in->Component(i)));
        dirac.Mdag(in->Component(i), tmp);
      }
    } else if (!mat_solution && direct_solve) { // perform the first of two solves: A^dag y = b
      DiracMdag m(dirac), mSloppy(diracSloppy), mPre(diracPre);
      SolverParam solverParam(*param);
      Solver *solve = Solver::create(solverParam, m, mSloppy, mPre, profileInvert);
      solve->blocksolve(*out,*in);
      for(int i=0; i < param->num_src; i++) {
        blas::copy(in->Component(i), out->Component(i));
      }
      solverParam.updateInvertParam(*param);
      delete solve;
    }

    if (direct_solve) {
      DiracM m(dirac), mSloppy(diracSloppy), mPre(diracPre);
      SolverParam solverParam(*param);
      Solver *solve = Solver::create(solverParam, m, mSloppy, mPre, profileInvert);
      solve->blocksolve(*out,*in);
      solverParam.updateInvertParam(*param);
      delete solve;
    } else if (!norm_error_solve) {
      DiracMdagM m(dirac), mSloppy(diracSloppy), mPre(diracPre);
      SolverParam solverParam(*param);
      Solver *solve = Solver::create(solverParam, m, mSloppy, mPre, profileInvert);
      solve->blocksolve(*out,*in);
      solverParam.updateInvertParam(*param);
      delete solve;
    } else { // norm_error_solve
      DiracMMdag m(dirac), mSloppy(diracSloppy), mPre(diracPre);
      errorQuda("norm_error_solve not supported in multi source solve");
      //cudaColorSpinorField tmp(*out);
      // SolverParam solverParam(*param);
      //Solver *solve = Solver::create(solverParam, m, mSloppy, mPre, profileInvert);
      //(*solve)(tmp, *in); // y = (M M^\dag) b
      //dirac.Mdag(*out, tmp);  // x = M^dag y
      //solverParam.updateInvertParam(*param,i,i);
      // delete solve;
    }

    if (getVerbosity() >= QUDA_VERBOSE){
      for(int i=0; i < param->num_src; i++) {
        double nx = blas::norm2(x->Component(i));
        printfQuda("Solution %i = %g\n",i, nx);
      }
    }


  profileInvert.TPSTART(QUDA_PROFILE_EPILOGUE);
  for(int i=0; i< param->num_src; i++){
    dirac.reconstruct(x->Component(i), b->Component(i), param->solution_type);
  }
  profileInvert.TPSTOP(QUDA_PROFILE_EPILOGUE);

  if (param->solver_normalization == QUDA_SOURCE_NORMALIZATION) {
    for(int i=0; i< param->num_src; i++){
      // rescale the solution
      blas::ax(sqrt(nb[i]), x->Component(i));
    }
  }

  // MW -- not sure how to handle that here
  if (!param->make_resident_solution) {
    profileInvert.TPSTART(QUDA_PROFILE_D2H);
    for(int i=0; i< param->num_src; i++){
      *h_x[i] = x->Component(i);
    }
    profileInvert.TPSTOP(QUDA_PROFILE_D2H);
  }

  if (getVerbosity() >= QUDA_VERBOSE){
    for(int i=0; i< param->num_src; i++){
      double nx = blas::norm2(x->Component(i));
      double nh_x = blas::norm2(*h_x[i]);
      printfQuda("Reconstructed: CUDA solution = %g, CPU copy = %g\n", nx, nh_x);
    }
  }

  //FIX need to make sure all deletes are correct again
  for(int i=0; i < param->num_src; i++){
    delete h_x[i];
    // delete x[i];
    delete h_b[i];
    // delete b[i];
  }
   delete [] hp_b;
   delete [] hp_x;
//   delete [] b;
//  if (!param->make_resident_solution) delete x; // FIXME make this cleaner

  delete d;
  delete dSloppy;
  delete dPre;
  delete x;
  delete b;

  popVerbosity();

  // FIXME: added temporarily so that the cache is written out even if a long benchmarking job gets interrupted
  saveTuneCache();

  profileInvert.TPSTOP(QUDA_PROFILE_TOTAL);
}

/*!
 * Generic version of the multi-shift solver. Should work for
 * most fermions. Note that offset[0] is not folded into the mass parameter.
 *
 * For Wilson-type fermions, the solution_type must be MATDAG_MAT or MATPCDAG_MATPC,
 * and solve_type must be NORMOP or NORMOP_PC. The solution and solve
 * preconditioning have to match.
 *
 * For Staggered-type fermions, the solution_type must be MATPC, and the
 * solve type must be DIRECT_PC. This difference in convention is because
 * preconditioned staggered operator is normal, unlike with Wilson-type fermions.
 */
void invertMultiShiftQuda(void **_hp_x, void *_hp_b, QudaInvertParam *param)
{
  profilerStart(__func__);

  profileMulti.TPSTART(QUDA_PROFILE_TOTAL);
  profileMulti.TPSTART(QUDA_PROFILE_INIT);

  if (!initialized) errorQuda("QUDA not initialized");

  checkInvertParam(param, _hp_x[0], _hp_b);

  // check the gauge fields have been created
  checkGauge(param);

  if (param->num_offset > QUDA_MAX_MULTI_SHIFT)
    errorQuda("Number of shifts %d requested greater than QUDA_MAX_MULTI_SHIFT %d",
        param->num_offset, QUDA_MAX_MULTI_SHIFT);

  pushVerbosity(param->verbosity);

  bool pc_solution = (param->solution_type == QUDA_MATPC_SOLUTION) || (param->solution_type == QUDA_MATPCDAG_MATPC_SOLUTION);
  bool pc_solve = (param->solve_type == QUDA_DIRECT_PC_SOLVE) || (param->solve_type == QUDA_NORMOP_PC_SOLVE);
  bool mat_solution = (param->solution_type == QUDA_MAT_SOLUTION) || (param->solution_type ==  QUDA_MATPC_SOLUTION);
  bool direct_solve = (param->solve_type == QUDA_DIRECT_SOLVE) || (param->solve_type == QUDA_DIRECT_PC_SOLVE);


  if (param->dslash_type == QUDA_ASQTAD_DSLASH ||
      param->dslash_type == QUDA_STAGGERED_DSLASH) {

    if (param->solution_type != QUDA_MATPC_SOLUTION) {
      errorQuda("For Staggered-type fermions, multi-shift solver only suports MATPC solution type");
    }

    if (param->solve_type != QUDA_DIRECT_PC_SOLVE) {
      errorQuda("For Staggered-type fermions, multi-shift solver only supports DIRECT_PC solve types");
    }

  } else { // Wilson type

    if (mat_solution) {
      errorQuda("For Wilson-type fermions, multi-shift solver does not support MAT or MATPC solution types");
    }
    if (direct_solve) {
      errorQuda("For Wilson-type fermions, multi-shift solver does not support DIRECT or DIRECT_PC solve types");
    }
    if (pc_solution & !pc_solve) {
      errorQuda("For Wilson-type fermions, preconditioned (PC) solution_type requires a PC solve_type");
    }
    if (!pc_solution & pc_solve) {
      errorQuda("For Wilson-type fermions, in multi-shift solver, a preconditioned (PC) solve_type requires a PC solution_type");
    }
  }

  // Timing and FLOP counters
  param->secs = 0;
  param->gflops = 0;
  param->iter = 0;

  for (int i=0; i<param->num_offset-1; i++) {
    for (int j=i+1; j<param->num_offset; j++) {
      if (param->offset[i] > param->offset[j])
        errorQuda("Offsets must be ordered from smallest to largest");
    }
  }

  // Host pointers for x, take a copy of the input host pointers
  void** hp_x;
  hp_x = new void* [ param->num_offset ];

  void* hp_b = _hp_b;
  for(int i=0;i < param->num_offset;i++){
    hp_x[i] = _hp_x[i];
  }

  // Create the matrix.
  // The way this works is that createDirac will create 'd' and 'dSloppy'
  // which are global. We then grab these with references...
  //
  // Balint: Isn't there a nice construction pattern we could use here? This is
  // expedient but yucky.
  //  DiracParam diracParam;
  if (param->dslash_type == QUDA_ASQTAD_DSLASH ||
      param->dslash_type == QUDA_STAGGERED_DSLASH){
    param->mass = sqrt(param->offset[0]/4);
  }

  Dirac *d = nullptr;
  Dirac *dSloppy = nullptr;
  Dirac *dPre = nullptr;
  Dirac *dRefine = nullptr;

  // create the dirac operator
  createDirac(d, dSloppy, dPre, dRefine, *param, pc_solve);
  Dirac &dirac = *d;
  Dirac &diracSloppy = *dSloppy;


  cudaColorSpinorField *b = nullptr;   // Cuda RHS
  std::vector<ColorSpinorField*> x;  // Cuda Solutions
  x.resize(param->num_offset);
  std::vector<ColorSpinorField*> p;
  std::unique_ptr<double[]> r2_old(new double[param->num_offset]);

  // Grab the dimension array of the input gauge field.
  const int *X = ( param->dslash_type == QUDA_ASQTAD_DSLASH ) ?
    gaugeFatPrecise->X() : gaugePrecise->X();

  // This creates a ColorSpinorParam struct, from the host data
  // pointer, the definitions in param, the dimensions X, and whether
  // the solution is on a checkerboard instruction or not. These can
  // then be used as 'instructions' to create the actual
  // ColorSpinorField
  ColorSpinorParam cpuParam(hp_b, *param, X, pc_solution, param->input_location);
  ColorSpinorField *h_b = ColorSpinorField::Create(cpuParam);

  std::vector<ColorSpinorField*> h_x;
  h_x.resize(param->num_offset);

  cpuParam.location = param->output_location;
  for(int i=0; i < param->num_offset; i++) {
    cpuParam.v = hp_x[i];
    h_x[i] = ColorSpinorField::Create(cpuParam);
  }

  profileMulti.TPSTOP(QUDA_PROFILE_INIT);
  profileMulti.TPSTART(QUDA_PROFILE_H2D);
  // Now I need a colorSpinorParam for the device
  ColorSpinorParam cudaParam(cpuParam, *param);
  // This setting will download a host vector
  cudaParam.create = QUDA_COPY_FIELD_CREATE;
  b = new cudaColorSpinorField(*h_b, cudaParam); // Creates b and downloads h_b to it
  profileMulti.TPSTOP(QUDA_PROFILE_H2D);

  profileMulti.TPSTART(QUDA_PROFILE_INIT);
  // Create the solution fields filled with zero
  cudaParam.create = QUDA_ZERO_FIELD_CREATE;

  // now check if we need to invalidate the solutionResident vectors
  bool invalidate = false;
  for (auto v : solutionResident)
    if (cudaParam.Precision() != v->Precision()) { invalidate = true; break; }

  if (invalidate) {
    for (auto v : solutionResident) delete v;
    solutionResident.clear();
  }

  // grow resident solutions to be big enough
  for (int i=solutionResident.size(); i < param->num_offset; i++) {
    solutionResident.push_back(new cudaColorSpinorField(cudaParam));
  }
  for (int i=0; i < param->num_offset; i++) x[i] = solutionResident[i];

  profileMulti.TPSTOP(QUDA_PROFILE_INIT);


  profileMulti.TPSTART(QUDA_PROFILE_PREAMBLE);

  // Check source norms
  double nb = blas::norm2(*b);
  if (nb==0.0) errorQuda("Source has zero norm");

  if(getVerbosity() >= QUDA_VERBOSE ) {
    double nh_b = blas::norm2(*h_b);
    printfQuda("Source: CPU = %g, CUDA copy = %g\n", nh_b, nb);
  }

  // rescale the source vector to help prevent the onset of underflow
  if (param->solver_normalization == QUDA_SOURCE_NORMALIZATION) {
    blas::ax(1.0/sqrt(nb), *b);
  }

  massRescale(*b, *param);
  profileMulti.TPSTOP(QUDA_PROFILE_PREAMBLE);

  DiracMatrix *m, *mSloppy;

  if (param->dslash_type == QUDA_ASQTAD_DSLASH ||
      param->dslash_type == QUDA_STAGGERED_DSLASH) {
    m = new DiracM(dirac);
    mSloppy = new DiracM(diracSloppy);
  } else {
    m = new DiracMdagM(dirac);
    mSloppy = new DiracMdagM(diracSloppy);
  }

  SolverParam solverParam(*param);
  MultiShiftCG cg_m(*m, *mSloppy, solverParam, profileMulti);
  cg_m(x, *b, p, r2_old.get());
  solverParam.updateInvertParam(*param);

  delete m;
  delete mSloppy;

  if (param->compute_true_res) {
    // check each shift has the desired tolerance and use sequential CG to refine
    profileMulti.TPSTART(QUDA_PROFILE_INIT);
    cudaParam.create = QUDA_ZERO_FIELD_CREATE;
    cudaColorSpinorField r(*b, cudaParam);
    profileMulti.TPSTOP(QUDA_PROFILE_INIT);
    QudaInvertParam refineparam = *param;
    refineparam.cuda_prec_sloppy = param->cuda_prec_refinement_sloppy;
    Dirac &dirac = *d;
    Dirac &diracSloppy = *dRefine;

#define REFINE_INCREASING_MASS
#ifdef REFINE_INCREASING_MASS
    for(int i=0; i < param->num_offset; i++) {
#else
    for(int i=param->num_offset-1; i >= 0; i--) {
#endif
      double rsd_hq = param->residual_type & QUDA_HEAVY_QUARK_RESIDUAL ?
	param->true_res_hq_offset[i] : 0;
      double tol_hq = param->residual_type & QUDA_HEAVY_QUARK_RESIDUAL ?
	param->tol_hq_offset[i] : 0;

      /*
	In the case where the shifted systems have zero tolerance
	specified, we refine these systems until either the limit of
	precision is reached (prec_tol) or until the tolerance reaches
	the iterated residual tolerance of the previous multi-shift
	solver (iter_res_offset[i]), which ever is greater.
      */
      const double prec_tol = std::pow(10.,(-2*(int)param->cuda_prec+4)); // implicit refinment limit of 1e-12
      const double iter_tol = (param->iter_res_offset[i] < prec_tol ? prec_tol : (param->iter_res_offset[i] *1.1));
      const double refine_tol = (param->tol_offset[i] == 0.0 ? iter_tol : param->tol_offset[i]);
      // refine if either L2 or heavy quark residual tolerances have not been met, only if desired residual is > 0
      if (param->true_res_offset[i] > refine_tol || rsd_hq > tol_hq) {
	if (getVerbosity() >= QUDA_SUMMARIZE)
	  printfQuda("Refining shift %d: L2 residual %e / %e, heavy quark %e / %e (actual / requested)\n",
		     i, param->true_res_offset[i], param->tol_offset[i], rsd_hq, tol_hq);

        // for staggered the shift is just a change in mass term (FIXME: for twisted mass also)
        if (param->dslash_type == QUDA_ASQTAD_DSLASH ||
            param->dslash_type == QUDA_STAGGERED_DSLASH) {
          dirac.setMass(sqrt(param->offset[i]/4));
          diracSloppy.setMass(sqrt(param->offset[i]/4));
        }

        DiracMatrix *m, *mSloppy;

        if (param->dslash_type == QUDA_ASQTAD_DSLASH ||
            param->dslash_type == QUDA_STAGGERED_DSLASH) {
          m = new DiracM(dirac);
          mSloppy = new DiracM(diracSloppy);
        } else {
          m = new DiracMdagM(dirac);
          mSloppy = new DiracMdagM(diracSloppy);
        }

	// need to curry in the shift if we are not doing staggered
	if (param->dslash_type != QUDA_ASQTAD_DSLASH &&
	    param->dslash_type != QUDA_STAGGERED_DSLASH) {
	  m->shift = param->offset[i];
	  mSloppy->shift = param->offset[i];
	}

	if (false) { // experimenting with Minimum residual extrapolation
	  // only perform MRE using current and previously refined solutions
#ifdef REFINE_INCREASING_MASS
	  const int nRefine = i+1;
#else
	  const int nRefine = param->num_offset - i + 1;
#endif

	  std::vector<ColorSpinorField*> q;
	  q.resize(nRefine);
	  std::vector<ColorSpinorField*> z;
	  z.resize(nRefine);
	  cudaParam.create = QUDA_NULL_FIELD_CREATE;
	  cudaColorSpinorField tmp(cudaParam);

	  for(int j=0; j < nRefine; j++) {
	    q[j] = new cudaColorSpinorField(cudaParam);
	    z[j] = new cudaColorSpinorField(cudaParam);
	  }

	  *z[0] = *x[0]; // zero solution already solved
#ifdef REFINE_INCREASING_MASS
	  for (int j=1; j<nRefine; j++) *z[j] = *x[j];
#else
	  for (int j=1; j<nRefine; j++) *z[j] = *x[param->num_offset-j];
#endif

	  bool orthogonal = true;
	  bool apply_mat = true;
          bool hermitian = true;
	  MinResExt mre(*m, orthogonal, apply_mat, hermitian, profileMulti);
	  blas::copy(tmp, *b);
	  mre(*x[i], tmp, z, q);

	  for(int j=0; j < nRefine; j++) {
	    delete q[j];
	    delete z[j];
	  }
	}

	SolverParam solverParam(refineparam);
	solverParam.iter = 0;
	solverParam.use_init_guess = QUDA_USE_INIT_GUESS_YES;
	solverParam.tol = (param->tol_offset[i] > 0.0 ?  param->tol_offset[i] : iter_tol); // set L2 tolerance
	solverParam.tol_hq = param->tol_hq_offset[i]; // set heavy quark tolerance
        solverParam.delta = param->reliable_delta_refinement;

        {
          CG cg(*m, *mSloppy, solverParam, profileMulti);
          if (i==0)
            cg(*x[i], *b, p[i], r2_old[i]);
          else
            cg(*x[i], *b);
        }

        solverParam.true_res_offset[i] = solverParam.true_res;
        solverParam.true_res_hq_offset[i] = solverParam.true_res_hq;
        solverParam.updateInvertParam(*param,i);

        if (param->dslash_type == QUDA_ASQTAD_DSLASH ||
            param->dslash_type == QUDA_STAGGERED_DSLASH) {
          dirac.setMass(sqrt(param->offset[0]/4)); // restore just in case
          diracSloppy.setMass(sqrt(param->offset[0]/4)); // restore just in case
        }

        delete m;
        delete mSloppy;

      }
    }
  }

  // restore shifts -- avoid side effects
  for(int i=0; i < param->num_offset; i++) {
    param->offset[i] = unscaled_shifts[i];
  }

  profileMulti.TPSTART(QUDA_PROFILE_D2H);

  if (param->compute_action) {
    Complex action(0);
    for (int i=0; i<param->num_offset; i++) action += param->residue[i] * blas::cDotProduct(*b, *x[i]);
    param->action[0] = action.real();
    param->action[1] = action.imag();
  }

  for(int i=0; i < param->num_offset; i++) {
    if (param->solver_normalization == QUDA_SOURCE_NORMALIZATION) { // rescale the solution
      blas::ax(sqrt(nb), *x[i]);
    }

    if (getVerbosity() >= QUDA_VERBOSE){
      double nx = blas::norm2(*x[i]);
      printfQuda("Solution %d = %g\n", i, nx);
    }

    if (!param->make_resident_solution) *h_x[i] = *x[i];
  }
  profileMulti.TPSTOP(QUDA_PROFILE_D2H);

  profileMulti.TPSTART(QUDA_PROFILE_EPILOGUE);

  if (!param->make_resident_solution) {
    for (auto v: solutionResident) if (v) delete v;
    solutionResident.clear();
  }

  profileMulti.TPSTOP(QUDA_PROFILE_EPILOGUE);

  profileMulti.TPSTART(QUDA_PROFILE_FREE);
  for(int i=0; i < param->num_offset; i++){
    delete h_x[i];
    //if (!param->make_resident_solution) delete x[i];
  }

  delete h_b;
  delete b;

  delete [] hp_x;

  delete d;
  delete dSloppy;
  delete dPre;
  delete dRefine;
  for (auto& pp : p) delete pp;

  profileMulti.TPSTOP(QUDA_PROFILE_FREE);

  popVerbosity();

  // cache is written out even if a long benchmarking job gets interrupted
  saveTuneCache();

  profileMulti.TPSTOP(QUDA_PROFILE_TOTAL);

  profilerStop(__func__);
}

void computeKSLinkQuda(void* fatlink, void* longlink, void* ulink, void* inlink, double *path_coeff, QudaGaugeParam *param) {

#ifdef GPU_FATLINK
  profileFatLink.TPSTART(QUDA_PROFILE_TOTAL);
  profileFatLink.TPSTART(QUDA_PROFILE_INIT);

  checkGaugeParam(param);

  if (ulink) {
    const double unitarize_eps = 1e-14;
    const double max_error = 1e-10;
    const int reunit_allow_svd = 1;
    const int reunit_svd_only  = 0;
    const double svd_rel_error = 1e-6;
    const double svd_abs_error = 1e-6;
    quda::setUnitarizeLinksConstants(unitarize_eps, max_error, reunit_allow_svd, reunit_svd_only,
				     svd_rel_error, svd_abs_error);
  }

  GaugeFieldParam gParam(fatlink, *param, QUDA_GENERAL_LINKS);
  cpuGaugeField cpuFatLink(gParam);   // create the host fatlink
  gParam.gauge = longlink;
  cpuGaugeField cpuLongLink(gParam);  // create the host longlink
  gParam.gauge = ulink;
  cpuGaugeField cpuUnitarizedLink(gParam);
  gParam.link_type = param->type;
  gParam.gauge     = inlink;
  cpuGaugeField cpuInLink(gParam);    // create the host sitelink

  // create the device fields
  gParam.reconstruct = param->reconstruct;
  gParam.setPrecision(param->cuda_prec, true);
  gParam.create      = QUDA_NULL_FIELD_CREATE;
  cudaGaugeField *cudaInLink = new cudaGaugeField(gParam);

  profileFatLink.TPSTOP(QUDA_PROFILE_INIT);

  profileFatLink.TPSTART(QUDA_PROFILE_H2D);
  cudaInLink->loadCPUField(cpuInLink);
  profileFatLink.TPSTOP(QUDA_PROFILE_H2D);

  cudaGaugeField *cudaInLinkEx = createExtendedGauge(*cudaInLink, R, profileFatLink);

  profileFatLink.TPSTART(QUDA_PROFILE_FREE);
  delete cudaInLink;
  profileFatLink.TPSTOP(QUDA_PROFILE_FREE);

  gParam.create = QUDA_ZERO_FIELD_CREATE;
  gParam.link_type = QUDA_GENERAL_LINKS;
  gParam.reconstruct = QUDA_RECONSTRUCT_NO;
  gParam.setPrecision(param->cuda_prec, true);
  gParam.ghostExchange = QUDA_GHOST_EXCHANGE_NO;
  cudaGaugeField *cudaFatLink = new cudaGaugeField(gParam);
  cudaGaugeField *cudaUnitarizedLink = ulink ? new cudaGaugeField(gParam) : nullptr;
  cudaGaugeField *cudaLongLink = longlink ? new cudaGaugeField(gParam) : nullptr;

  profileFatLink.TPSTART(QUDA_PROFILE_COMPUTE);
  fatLongKSLink(cudaFatLink, cudaLongLink, *cudaInLinkEx, path_coeff);
  profileFatLink.TPSTOP(QUDA_PROFILE_COMPUTE);

  if (ulink) {
    profileFatLink.TPSTART(QUDA_PROFILE_COMPUTE);
    *num_failures_h = 0;
    quda::unitarizeLinks(*cudaUnitarizedLink, *cudaFatLink, num_failures_d); // unitarize on the gpu
    if (*num_failures_h>0) errorQuda("Error in unitarization component of the hisq fattening: %d failures\n", *num_failures_h);
    profileFatLink.TPSTOP(QUDA_PROFILE_COMPUTE);
  }

  profileFatLink.TPSTART(QUDA_PROFILE_D2H);
  if (ulink) cudaUnitarizedLink->saveCPUField(cpuUnitarizedLink);
  if (fatlink) cudaFatLink->saveCPUField(cpuFatLink);
  if (longlink) cudaLongLink->saveCPUField(cpuLongLink);
  profileFatLink.TPSTOP(QUDA_PROFILE_D2H);

  profileFatLink.TPSTART(QUDA_PROFILE_FREE);
  delete cudaFatLink;
  if (longlink) delete cudaLongLink;
  if (ulink) delete cudaUnitarizedLink;
  delete cudaInLinkEx;
  profileFatLink.TPSTOP(QUDA_PROFILE_FREE);

  profileFatLink.TPSTOP(QUDA_PROFILE_TOTAL);
#else
  errorQuda("Fat-link has not been built");
#endif // GPU_FATLINK

  return;
}

int getGaugePadding(GaugeFieldParam& param){
  int pad = 0;
#ifdef MULTI_GPU
  int volume = param.x[0]*param.x[1]*param.x[2]*param.x[3];
  int face_size[4];
  for(int dir=0; dir<4; ++dir) face_size[dir] = (volume/param.x[dir])/2;
  pad = *std::max_element(face_size, face_size+4);
#endif

  return pad;
}

int computeGaugeForceQuda(void* mom, void* siteLink,  int*** input_path_buf, int* path_length,
			  double* loop_coeff, int num_paths, int max_length, double eb3, QudaGaugeParam* qudaGaugeParam)
{
#ifdef GPU_GAUGE_FORCE
  profileGaugeForce.TPSTART(QUDA_PROFILE_TOTAL);
  profileGaugeForce.TPSTART(QUDA_PROFILE_INIT);

  checkGaugeParam(qudaGaugeParam);

  GaugeFieldParam gParam(siteLink, *qudaGaugeParam);
  gParam.site_offset = qudaGaugeParam->gauge_offset;
  gParam.site_size = qudaGaugeParam->site_size;
  cpuGaugeField *cpuSiteLink = (!qudaGaugeParam->use_resident_gauge) ? new cpuGaugeField(gParam) : nullptr;

  cudaGaugeField* cudaSiteLink = nullptr;

  if (qudaGaugeParam->use_resident_gauge) {
    if (!gaugePrecise) errorQuda("No resident gauge field to use");
    cudaSiteLink = gaugePrecise;
  } else {
    gParam.create = QUDA_NULL_FIELD_CREATE;
    gParam.reconstruct = qudaGaugeParam->reconstruct;
    gParam.order = (qudaGaugeParam->reconstruct == QUDA_RECONSTRUCT_NO ||
        qudaGaugeParam->cuda_prec == QUDA_DOUBLE_PRECISION) ?
      QUDA_FLOAT2_GAUGE_ORDER : QUDA_FLOAT4_GAUGE_ORDER;

    cudaSiteLink = new cudaGaugeField(gParam);
    profileGaugeForce.TPSTOP(QUDA_PROFILE_INIT);

    profileGaugeForce.TPSTART(QUDA_PROFILE_H2D);
    cudaSiteLink->loadCPUField(*cpuSiteLink);
    profileGaugeForce.TPSTOP(QUDA_PROFILE_H2D);

    profileGaugeForce.TPSTART(QUDA_PROFILE_INIT);
  }

  GaugeFieldParam gParamMom(mom, *qudaGaugeParam, QUDA_ASQTAD_MOM_LINKS);
  // FIXME - test program always uses MILC for mom but can use QDP for gauge
  if (gParamMom.order == QUDA_QDP_GAUGE_ORDER) gParamMom.order = QUDA_MILC_GAUGE_ORDER;
  if (gParamMom.order == QUDA_TIFR_GAUGE_ORDER || gParamMom.order == QUDA_TIFR_PADDED_GAUGE_ORDER) gParamMom.reconstruct = QUDA_RECONSTRUCT_NO;
  else gParamMom.reconstruct = QUDA_RECONSTRUCT_10;

  gParamMom.site_offset = qudaGaugeParam->mom_offset;
  gParamMom.site_size = qudaGaugeParam->site_size;
  cpuGaugeField* cpuMom = (!qudaGaugeParam->use_resident_mom) ? new cpuGaugeField(gParamMom) : nullptr;

  cudaGaugeField* cudaMom = nullptr;
  if (qudaGaugeParam->use_resident_mom) {
    if (!momResident) errorQuda("No resident momentum field to use");
    cudaMom = momResident;
    if (qudaGaugeParam->overwrite_mom) cudaMom->zero();
    profileGaugeForce.TPSTOP(QUDA_PROFILE_INIT);
  } else {
    gParamMom.create = qudaGaugeParam->overwrite_mom ? QUDA_ZERO_FIELD_CREATE : QUDA_NULL_FIELD_CREATE;
    gParamMom.reconstruct = QUDA_RECONSTRUCT_10;
    gParamMom.link_type = QUDA_ASQTAD_MOM_LINKS;
    gParamMom.setPrecision(qudaGaugeParam->cuda_prec, true);
    gParamMom.create = QUDA_ZERO_FIELD_CREATE;
    cudaMom = new cudaGaugeField(gParamMom);
    profileGaugeForce.TPSTOP(QUDA_PROFILE_INIT);
    if (!qudaGaugeParam->overwrite_mom) {
      profileGaugeForce.TPSTART(QUDA_PROFILE_H2D);
      cudaMom->loadCPUField(*cpuMom);
      profileGaugeForce.TPSTOP(QUDA_PROFILE_H2D);
    }
  }

  cudaGaugeField *cudaGauge = createExtendedGauge(*cudaSiteLink, R, profileGaugeForce);

  // actually do the computation
  profileGaugeForce.TPSTART(QUDA_PROFILE_COMPUTE);
  if (!forceMonitor()) {
    gaugeForce(*cudaMom, *cudaGauge, eb3, input_path_buf,  path_length, loop_coeff, num_paths, max_length);
  } else {
    // if we are monitoring the force, separate the force computation from the momentum update
    GaugeFieldParam gParam(*cudaMom);
    gParam.create = QUDA_ZERO_FIELD_CREATE;
    GaugeField *force = GaugeField::Create(gParam);
    gaugeForce(*force, *cudaGauge, 1.0, input_path_buf,  path_length, loop_coeff, num_paths, max_length);
    updateMomentum(*cudaMom, eb3, *force, "gauge");
    delete force;
  }
  profileGaugeForce.TPSTOP(QUDA_PROFILE_COMPUTE);

  if (qudaGaugeParam->return_result_mom) {
    profileGaugeForce.TPSTART(QUDA_PROFILE_D2H);
    cudaMom->saveCPUField(*cpuMom);
    profileGaugeForce.TPSTOP(QUDA_PROFILE_D2H);
  }

  profileGaugeForce.TPSTART(QUDA_PROFILE_FREE);
  if (qudaGaugeParam->make_resident_gauge) {
    if (gaugePrecise && gaugePrecise != cudaSiteLink) delete gaugePrecise;
    gaugePrecise = cudaSiteLink;
  } else {
    delete cudaSiteLink;
  }

  if (qudaGaugeParam->make_resident_mom) {
    if (momResident && momResident != cudaMom) delete momResident;
    momResident = cudaMom;
  } else {
    delete cudaMom;
  }

  if (cpuSiteLink) delete cpuSiteLink;
  if (cpuMom) delete cpuMom;

  if (qudaGaugeParam->make_resident_gauge) {
    if (extendedGaugeResident) delete extendedGaugeResident;
    extendedGaugeResident = cudaGauge;
  } else {
    delete cudaGauge;
  }
  profileGaugeForce.TPSTOP(QUDA_PROFILE_FREE);

  profileGaugeForce.TPSTOP(QUDA_PROFILE_TOTAL);

  checkCudaError();
#else
  errorQuda("Gauge force has not been built");
#endif // GPU_GAUGE_FORCE
  return 0;
}

void createCloverQuda(QudaInvertParam* invertParam)
{
  profileClover.TPSTART(QUDA_PROFILE_TOTAL);
  if (!cloverPrecise) errorQuda("Clover field not allocated");

  QudaReconstructType recon = (gaugePrecise->Reconstruct() == QUDA_RECONSTRUCT_8) ? QUDA_RECONSTRUCT_12 : gaugePrecise->Reconstruct();
  // for clover we optimize to only send depth 1 halos in y/z/t (FIXME - make work for x, make robust in general)
  int R[4];
  for (int d=0; d<4; d++) R[d] = (d==0 ? 2 : 1) * (redundant_comms || commDimPartitioned(d));
  cudaGaugeField *gauge = extendedGaugeResident ? extendedGaugeResident : createExtendedGauge(*gaugePrecise, R, profileClover, false, recon);

  profileClover.TPSTART(QUDA_PROFILE_INIT);
  // create the Fmunu field
  GaugeFieldParam tensorParam(gaugePrecise->X(), gauge->Precision(), QUDA_RECONSTRUCT_NO, 0, QUDA_TENSOR_GEOMETRY);
  tensorParam.siteSubset = QUDA_FULL_SITE_SUBSET;
  tensorParam.order = QUDA_FLOAT2_GAUGE_ORDER;
  tensorParam.ghostExchange = QUDA_GHOST_EXCHANGE_NO;
  cudaGaugeField Fmunu(tensorParam);
  profileClover.TPSTOP(QUDA_PROFILE_INIT);

  profileClover.TPSTART(QUDA_PROFILE_COMPUTE);
  computeFmunu(Fmunu, *gauge);
  computeClover(*cloverPrecise, Fmunu, invertParam->clover_coeff, QUDA_CUDA_FIELD_LOCATION);
  profileClover.TPSTOP(QUDA_PROFILE_COMPUTE);

  profileClover.TPSTOP(QUDA_PROFILE_TOTAL);

  // FIXME always preserve the extended gauge
  extendedGaugeResident = gauge;

  return;
}

void* createGaugeFieldQuda(void* gauge, int geometry, QudaGaugeParam* param)
{
  GaugeFieldParam gParam(gauge, *param, QUDA_GENERAL_LINKS);
  gParam.geometry = static_cast<QudaFieldGeometry>(geometry);
  if (geometry != QUDA_SCALAR_GEOMETRY && geometry != QUDA_VECTOR_GEOMETRY)
    errorQuda("Only scalar and vector geometries are supported\n");

  cpuGaugeField *cpuGauge = nullptr;
  if (gauge) cpuGauge = new cpuGaugeField(gParam);

  gParam.order = QUDA_FLOAT2_GAUGE_ORDER;
  gParam.create = QUDA_ZERO_FIELD_CREATE;
  auto* cudaGauge = new cudaGaugeField(gParam);

  if (gauge) {
    cudaGauge->loadCPUField(*cpuGauge);
    delete cpuGauge;
  }

  return cudaGauge;
}


void saveGaugeFieldQuda(void* gauge, void* inGauge, QudaGaugeParam* param){

  auto* cudaGauge = reinterpret_cast<cudaGaugeField*>(inGauge);

  GaugeFieldParam gParam(gauge, *param, QUDA_GENERAL_LINKS);
  gParam.geometry = cudaGauge->Geometry();

  cpuGaugeField cpuGauge(gParam);
  cudaGauge->saveCPUField(cpuGauge);

}


void destroyGaugeFieldQuda(void* gauge){
  auto* g = reinterpret_cast<cudaGaugeField*>(gauge);
  delete g;
}


void computeStaggeredForceQuda(void* h_mom, double dt, double delta, void *h_force, void **x,
			       QudaGaugeParam *gauge_param, QudaInvertParam *inv_param)
{
  profileStaggeredForce.TPSTART(QUDA_PROFILE_TOTAL);
  profileStaggeredForce.TPSTART(QUDA_PROFILE_INIT);

  GaugeFieldParam gParam(h_mom, *gauge_param, QUDA_ASQTAD_MOM_LINKS);

  // create the host momentum field
  gParam.reconstruct = gauge_param->reconstruct;
  gParam.t_boundary = QUDA_PERIODIC_T;
  cpuGaugeField cpuMom(gParam);

  // create the host momentum field
  gParam.link_type = QUDA_GENERAL_LINKS;
  gParam.gauge = h_force;
  cpuGaugeField cpuForce(gParam);

  // create the device momentum field
  gParam.link_type = QUDA_ASQTAD_MOM_LINKS;
  gParam.create = QUDA_ZERO_FIELD_CREATE; // FIXME
  gParam.order = QUDA_FLOAT2_GAUGE_ORDER;
  gParam.reconstruct = QUDA_RECONSTRUCT_10;
  cudaGaugeField *cudaMom = !gauge_param->use_resident_mom ? new cudaGaugeField(gParam) : nullptr;

  // create temporary field for quark-field outer product
  gParam.reconstruct = QUDA_RECONSTRUCT_NO;
  gParam.link_type = QUDA_GENERAL_LINKS;
  gParam.create = QUDA_ZERO_FIELD_CREATE;
  cudaGaugeField cudaForce(gParam);
  GaugeField *cudaForce_[2] = {&cudaForce};

  ColorSpinorParam qParam;
  qParam.location = QUDA_CUDA_FIELD_LOCATION;
  qParam.nColor = 3;
  qParam.nSpin = 1;
  qParam.siteSubset = QUDA_FULL_SITE_SUBSET;
  qParam.siteOrder = QUDA_EVEN_ODD_SITE_ORDER;
  qParam.nDim = 5; // 5 since staggered mrhs
  qParam.setPrecision(gParam.Precision());
  qParam.pad = 0;
  for(int dir=0; dir<4; ++dir) qParam.x[dir] = gParam.x[dir];
  qParam.x[4] = 1;
  qParam.create = QUDA_NULL_FIELD_CREATE;
  qParam.fieldOrder = QUDA_FLOAT2_FIELD_ORDER;
  qParam.gammaBasis = QUDA_DEGRAND_ROSSI_GAMMA_BASIS;

  profileStaggeredForce.TPSTOP(QUDA_PROFILE_INIT);
  profileStaggeredForce.TPSTART(QUDA_PROFILE_H2D);

  if (gauge_param->use_resident_mom) {
    if (!momResident) errorQuda("Cannot use resident momentum field since none appears resident");
    cudaMom = momResident;
  } else {
    // download the initial momentum (FIXME make an option just to return?)
    cudaMom->loadCPUField(cpuMom);
  }

  // resident gauge field is required
  if (!gauge_param->use_resident_gauge || !gaugePrecise)
    errorQuda("Resident gauge field is required");

  if (!gaugePrecise->StaggeredPhaseApplied()) {
    errorQuda("Gauge field requires the staggered phase factors to be applied");
  }

  // check if staggered phase is the desired one
  if (gauge_param->staggered_phase_type != gaugePrecise->StaggeredPhase()) {
    errorQuda("Requested staggered phase %d, but found %d\n",
              gauge_param->staggered_phase_type, gaugePrecise->StaggeredPhase());
  }

  profileStaggeredForce.TPSTOP(QUDA_PROFILE_H2D);
  profileStaggeredForce.TPSTART(QUDA_PROFILE_INIT);

  const int nvector = inv_param->num_offset;
  std::vector<ColorSpinorField*> X(nvector);
  for ( int i=0; i<nvector; i++) X[i] = ColorSpinorField::Create(qParam);

  if (inv_param->use_resident_solution) {
    if (solutionResident.size() < (unsigned int)nvector)
      errorQuda("solutionResident.size() %lu does not match number of shifts %d",
		solutionResident.size(), nvector);
  }

  // create the staggered operator
  DiracParam diracParam;
  bool pc_solve = (inv_param->solve_type == QUDA_DIRECT_PC_SOLVE) ||
    (inv_param->solve_type == QUDA_NORMOP_PC_SOLVE);
  if (!pc_solve)
    errorQuda("Preconditioned solve type required not %d\n", inv_param->solve_type);
  setDiracParam(diracParam, inv_param, pc_solve);
  Dirac *dirac = Dirac::create(diracParam);

  profileStaggeredForce.TPSTOP(QUDA_PROFILE_INIT);
  profileStaggeredForce.TPSTART(QUDA_PROFILE_PREAMBLE);

  for (int i=0; i<nvector; i++) {
    ColorSpinorField &x = *(X[i]);

    if (inv_param->use_resident_solution) x.Even() = *(solutionResident[i]);
    else errorQuda("%s requires resident solution", __func__);

    // set the odd solution component
    dirac->Dslash(x.Odd(), x.Even(), QUDA_ODD_PARITY);
  }

  profileStaggeredForce.TPSTOP(QUDA_PROFILE_PREAMBLE);
  profileStaggeredForce.TPSTART(QUDA_PROFILE_FREE);

#if 0
  if (inv_param->use_resident_solution) {
    for (auto v : solutionResident) if (v) delete solutionResident[i];
    solutionResident.clear();
  }
#endif
  delete dirac;

  profileStaggeredForce.TPSTOP(QUDA_PROFILE_FREE);
  profileStaggeredForce.TPSTART(QUDA_PROFILE_COMPUTE);

  // compute quark-field outer product
  for (int i=0; i<nvector; i++) {
    ColorSpinorField &x = *(X[i]);
    // second component is zero since we have no three hop term
    double coeff[2] = {inv_param->residue[i], 0.0};

    // Operate on even-parity sites
    computeStaggeredOprod(cudaForce_, x, coeff, 1);
  }

  // mom += delta * [U * force]TA
  applyU(cudaForce, *gaugePrecise);
  updateMomentum(*cudaMom, dt * delta, cudaForce, "staggered");
  qudaDeviceSynchronize();

  profileStaggeredForce.TPSTOP(QUDA_PROFILE_COMPUTE);
  profileStaggeredForce.TPSTART(QUDA_PROFILE_D2H);

  if (gauge_param->return_result_mom) {
    // copy the momentum field back to the host
    cudaMom->saveCPUField(cpuMom);
  }

  if (gauge_param->make_resident_mom) {
    // make the momentum field resident
    momResident = cudaMom;
  } else {
    delete cudaMom;
  }

  profileStaggeredForce.TPSTOP(QUDA_PROFILE_D2H);
  profileStaggeredForce.TPSTART(QUDA_PROFILE_FREE);

  for (int i=0; i<nvector; i++) delete X[i];

  profileStaggeredForce.TPSTOP(QUDA_PROFILE_FREE);
  profileStaggeredForce.TPSTOP(QUDA_PROFILE_TOTAL);

  checkCudaError();
  return;
}

void computeHISQForceQuda(void* const milc_momentum,
                          double dt,
                          const double level2_coeff[6],
                          const double fat7_coeff[6],
                          const void* const w_link,
                          const void* const v_link,
                          const void* const u_link,
                          void **fermion,
                          int num_terms,
                          int num_naik_terms,
                          double **coeff,
                          QudaGaugeParam* gParam)
{
#ifdef  GPU_STAGGERED_OPROD
  using namespace quda;
  using namespace quda::fermion_force;
  profileHISQForce.TPSTART(QUDA_PROFILE_TOTAL);
  if (gParam->gauge_order != QUDA_MILC_GAUGE_ORDER) errorQuda("Unsupported input field order %d", gParam->gauge_order);

  checkGaugeParam(gParam);

  profileHISQForce.TPSTART(QUDA_PROFILE_INIT);

  // create the device outer-product field
  GaugeFieldParam oParam(0, *gParam, QUDA_GENERAL_LINKS);
  oParam.nFace = 0;
  oParam.create = QUDA_ZERO_FIELD_CREATE;
  oParam.order = QUDA_FLOAT2_GAUGE_ORDER;
  cudaGaugeField *stapleOprod = new cudaGaugeField(oParam);
  cudaGaugeField *oneLinkOprod = new cudaGaugeField(oParam);
  cudaGaugeField *naikOprod = new cudaGaugeField(oParam);

  {
    // default settings for the unitarization
    const double unitarize_eps = 1e-14;
    const double hisq_force_filter = 5e-5;
    const double max_det_error = 1e-10;
    const bool   allow_svd = true;
    const bool   svd_only = false;
    const double svd_rel_err = 1e-8;
    const double svd_abs_err = 1e-8;

    setUnitarizeForceConstants(unitarize_eps, hisq_force_filter, max_det_error, allow_svd, svd_only, svd_rel_err, svd_abs_err);
  }

  double act_path_coeff[6] = {0,1,level2_coeff[2],level2_coeff[3],level2_coeff[4],level2_coeff[5]};
  // You have to look at the MILC routine to understand the following
  // Basically, I have already absorbed the one-link coefficient

  GaugeFieldParam param(milc_momentum, *gParam, QUDA_ASQTAD_MOM_LINKS);
  //param.nFace = 0;
  param.order  = QUDA_MILC_GAUGE_ORDER;
  param.reconstruct = QUDA_RECONSTRUCT_10;
  param.ghostExchange =  QUDA_GHOST_EXCHANGE_NO;
  cpuGaugeField* cpuMom = (!gParam->use_resident_mom) ? new cpuGaugeField(param) : nullptr;

  param.link_type = QUDA_GENERAL_LINKS;
  param.reconstruct = QUDA_RECONSTRUCT_NO;
  param.gauge = (void*)w_link;
  cpuGaugeField cpuWLink(param);
  param.gauge = (void*)v_link;
  cpuGaugeField cpuVLink(param);
  param.gauge = (void*)u_link;
  cpuGaugeField cpuULink(param);

  param.create = QUDA_ZERO_FIELD_CREATE;
  param.order  = QUDA_FLOAT2_GAUGE_ORDER;
  param.link_type = QUDA_ASQTAD_MOM_LINKS;
  param.reconstruct = QUDA_RECONSTRUCT_10;
  GaugeFieldParam momParam(param);

  param.create = QUDA_ZERO_FIELD_CREATE;
  param.link_type = QUDA_GENERAL_LINKS;
  param.setPrecision(gParam->cpu_prec, true);

  int R[4] = { 2*comm_dim_partitioned(0), 2*comm_dim_partitioned(1), 2*comm_dim_partitioned(2), 2*comm_dim_partitioned(3) };
  for (int dir=0; dir<4; ++dir) {
    param.x[dir] += 2*R[dir];
    param.r[dir] = R[dir];
  }

  param.reconstruct = QUDA_RECONSTRUCT_NO;
  param.create = QUDA_ZERO_FIELD_CREATE;
  param.setPrecision(gParam->cpu_prec);
  param.ghostExchange = QUDA_GHOST_EXCHANGE_EXTENDED;

  profileHISQForce.TPSTOP(QUDA_PROFILE_INIT);

  { // do outer-product computation
    ColorSpinorParam qParam;
    qParam.nColor = 3;
    qParam.nSpin = 1;
    qParam.siteSubset = QUDA_FULL_SITE_SUBSET;
    qParam.siteOrder = QUDA_EVEN_ODD_SITE_ORDER;
    qParam.nDim = 4;
    qParam.setPrecision(oParam.Precision());
    qParam.pad = 0;
    for (int dir=0; dir<4; ++dir) qParam.x[dir] = oParam.x[dir];

    // create the device quark field
    qParam.create = QUDA_NULL_FIELD_CREATE;
    qParam.fieldOrder = QUDA_FLOAT2_FIELD_ORDER;
    cudaColorSpinorField cudaQuark(qParam);

    // create the host quark field
    qParam.create = QUDA_REFERENCE_FIELD_CREATE;
    qParam.fieldOrder = QUDA_SPACE_COLOR_SPIN_FIELD_ORDER;
    qParam.v = fermion[0];

    { // regular terms
      GaugeField *oprod[2] = {stapleOprod, naikOprod};

      // loop over different quark fields
      for(int i=0; i<num_terms; ++i){

        // Wrap the MILC quark field
        profileHISQForce.TPSTART(QUDA_PROFILE_INIT);
        qParam.v = fermion[i];
        cpuColorSpinorField cpuQuark(qParam); // create host quark field
        profileHISQForce.TPSTOP(QUDA_PROFILE_INIT);

        profileHISQForce.TPSTART(QUDA_PROFILE_H2D);
        cudaQuark = cpuQuark;
        profileHISQForce.TPSTOP(QUDA_PROFILE_H2D);

        profileHISQForce.TPSTART(QUDA_PROFILE_COMPUTE);
        computeStaggeredOprod(oprod, cudaQuark, coeff[i], 3);
        profileHISQForce.TPSTOP(QUDA_PROFILE_COMPUTE);
      }
    }

    { // naik terms
      oneLinkOprod->copy(*stapleOprod);
      ax(level2_coeff[0], *oneLinkOprod);
      GaugeField *oprod[2] = {oneLinkOprod, naikOprod};

      // loop over different quark fields
      for(int i=0; i<num_naik_terms; ++i){

        // Wrap the MILC quark field
        profileHISQForce.TPSTART(QUDA_PROFILE_INIT);
        qParam.v = fermion[i + num_terms - num_naik_terms];
        cpuColorSpinorField cpuQuark(qParam); // create host quark field
        profileHISQForce.TPSTOP(QUDA_PROFILE_INIT);

        profileHISQForce.TPSTART(QUDA_PROFILE_H2D);
        cudaQuark = cpuQuark;
        profileHISQForce.TPSTOP(QUDA_PROFILE_H2D);

        profileHISQForce.TPSTART(QUDA_PROFILE_COMPUTE);
        computeStaggeredOprod(oprod, cudaQuark, coeff[i + num_terms], 3);
        profileHISQForce.TPSTOP(QUDA_PROFILE_COMPUTE);
      }
    }
  }

  profileHISQForce.TPSTART(QUDA_PROFILE_INIT);
  cudaGaugeField* cudaInForce = new cudaGaugeField(param);
  copyExtendedGauge(*cudaInForce, *stapleOprod, QUDA_CUDA_FIELD_LOCATION);
  delete stapleOprod;

  cudaGaugeField* cudaOutForce = new cudaGaugeField(param);
  copyExtendedGauge(*cudaOutForce, *oneLinkOprod, QUDA_CUDA_FIELD_LOCATION);
  delete oneLinkOprod;

  cudaGaugeField* cudaGauge = new cudaGaugeField(param);
  profileHISQForce.TPSTOP(QUDA_PROFILE_INIT);

  cudaGauge->loadCPUField(cpuWLink, profileHISQForce);

  cudaInForce->exchangeExtendedGhost(R,profileHISQForce,true);
  cudaGauge->exchangeExtendedGhost(R,profileHISQForce,true);
  cudaOutForce->exchangeExtendedGhost(R,profileHISQForce,true);

  profileHISQForce.TPSTART(QUDA_PROFILE_COMPUTE);
  hisqStaplesForce(*cudaOutForce, *cudaInForce, *cudaGauge, act_path_coeff);
  profileHISQForce.TPSTOP(QUDA_PROFILE_COMPUTE);

  // Load naik outer product
  copyExtendedGauge(*cudaInForce, *naikOprod, QUDA_CUDA_FIELD_LOCATION);
  cudaInForce->exchangeExtendedGhost(R,profileHISQForce,true);
  delete naikOprod;

  // Compute Naik three-link term
  profileHISQForce.TPSTART(QUDA_PROFILE_COMPUTE);
  hisqLongLinkForce(*cudaOutForce, *cudaInForce, *cudaGauge, act_path_coeff[1]);
  profileHISQForce.TPSTOP(QUDA_PROFILE_COMPUTE);

  cudaOutForce->exchangeExtendedGhost(R,profileHISQForce,true);

  // load v-link
  cudaGauge->loadCPUField(cpuVLink, profileHISQForce);
  cudaGauge->exchangeExtendedGhost(R,profileHISQForce,true);

  profileHISQForce.TPSTART(QUDA_PROFILE_COMPUTE);
  *num_failures_h = 0;
  unitarizeForce(*cudaInForce, *cudaOutForce, *cudaGauge, num_failures_d);
  profileHISQForce.TPSTOP(QUDA_PROFILE_COMPUTE);

  if (*num_failures_h>0) errorQuda("Error in the unitarization component of the hisq fermion force: %d failures\n", *num_failures_h);

  cudaMemset((void**)(cudaOutForce->Gauge_p()), 0, cudaOutForce->Bytes());

  // read in u-link
  cudaGauge->loadCPUField(cpuULink, profileHISQForce);
  cudaGauge->exchangeExtendedGhost(R,profileHISQForce,true);

  // Compute Fat7-staple term
  profileHISQForce.TPSTART(QUDA_PROFILE_COMPUTE);
  hisqStaplesForce(*cudaOutForce, *cudaInForce, *cudaGauge, fat7_coeff);
  profileHISQForce.TPSTOP(QUDA_PROFILE_COMPUTE);

  delete cudaInForce;
  cudaGaugeField* cudaMom = new cudaGaugeField(momParam);

  profileHISQForce.TPSTART(QUDA_PROFILE_COMPUTE);
  hisqCompleteForce(*cudaOutForce, *cudaGauge);
  profileHISQForce.TPSTOP(QUDA_PROFILE_COMPUTE);

  if (gParam->use_resident_mom) {
    if (!momResident) errorQuda("No resident momentum field to use");
    updateMomentum(*momResident, dt, *cudaOutForce, "hisq");
  } else {
    updateMomentum(*cudaMom, dt, *cudaOutForce, "hisq");
  }

  if (gParam->return_result_mom) {
    // Close the paths, make anti-hermitian, and store in compressed format
    if (gParam->return_result_mom) cudaMom->saveCPUField(*cpuMom, profileHISQForce);
  }

  profileHISQForce.TPSTART(QUDA_PROFILE_FREE);

  if (cpuMom) delete cpuMom;

  if (!gParam->make_resident_mom) {
    delete momResident;
    momResident = nullptr;
  }
  if (cudaMom) delete cudaMom;
  delete cudaOutForce;
  delete cudaGauge;
  profileHISQForce.TPSTOP(QUDA_PROFILE_FREE);

  profileHISQForce.TPSTOP(QUDA_PROFILE_TOTAL);

  return;
#else
  errorQuda("HISQ force has not been built");
#endif
}

void computeCloverForceQuda(void *h_mom, double dt, void **h_x, void **h_p,
			    double *coeff, double kappa2, double ck,
			    int nvector, double multiplicity, void *gauge,
			    QudaGaugeParam *gauge_param, QudaInvertParam *inv_param) {

  using namespace quda;
  profileCloverForce.TPSTART(QUDA_PROFILE_TOTAL);
  profileCloverForce.TPSTART(QUDA_PROFILE_INIT);

  checkGaugeParam(gauge_param);
  if (!gaugePrecise) errorQuda("No resident gauge field");

  GaugeFieldParam fParam(h_mom, *gauge_param, QUDA_ASQTAD_MOM_LINKS);
  // create the host momentum field
  fParam.reconstruct = QUDA_RECONSTRUCT_10;
  fParam.order = gauge_param->gauge_order;
  cpuGaugeField cpuMom(fParam);

  // create the device momentum field
  fParam.create = QUDA_ZERO_FIELD_CREATE;
  fParam.order = QUDA_FLOAT2_GAUGE_ORDER;
  cudaGaugeField cudaMom(fParam);

  // create the device force field
  fParam.link_type = QUDA_GENERAL_LINKS;
  fParam.create = QUDA_ZERO_FIELD_CREATE;
  fParam.order = QUDA_FLOAT2_GAUGE_ORDER;
  fParam.reconstruct = QUDA_RECONSTRUCT_NO;
  cudaGaugeField cudaForce(fParam);

  ColorSpinorParam qParam;
  qParam.location = QUDA_CUDA_FIELD_LOCATION;
  qParam.nColor = 3;
  qParam.nSpin = 4;
  qParam.siteSubset = QUDA_FULL_SITE_SUBSET;
  qParam.siteOrder = QUDA_EVEN_ODD_SITE_ORDER;
  qParam.nDim = 4;
  qParam.setPrecision(fParam.Precision());
  qParam.pad = 0;
  for(int dir=0; dir<4; ++dir) qParam.x[dir] = fParam.x[dir];

  // create the device quark field
  qParam.create = QUDA_NULL_FIELD_CREATE;
  qParam.fieldOrder = QUDA_FLOAT2_FIELD_ORDER;
  qParam.gammaBasis = QUDA_UKQCD_GAMMA_BASIS;

  std::vector<ColorSpinorField*> quarkX, quarkP;
  for (int i=0; i<nvector; i++) {
    quarkX.push_back(ColorSpinorField::Create(qParam));
    quarkP.push_back(ColorSpinorField::Create(qParam));
  }

  qParam.siteSubset = QUDA_PARITY_SITE_SUBSET;
  qParam.x[0] /= 2;
  cudaColorSpinorField tmp(qParam);

  // create the host quark field
  qParam.create = QUDA_REFERENCE_FIELD_CREATE;
  qParam.fieldOrder = QUDA_SPACE_SPIN_COLOR_FIELD_ORDER;
  qParam.gammaBasis = QUDA_DEGRAND_ROSSI_GAMMA_BASIS; // need expose this to interface

  bool pc_solve = (inv_param->solve_type == QUDA_DIRECT_PC_SOLVE) ||
    (inv_param->solve_type == QUDA_NORMOP_PC_SOLVE);
  DiracParam diracParam;
  setDiracParam(diracParam, inv_param, pc_solve);
  diracParam.tmp1 = &tmp; // use as temporary for dirac->M
  Dirac *dirac = Dirac::create(diracParam);

  if (inv_param->use_resident_solution) {
    if (solutionResident.size() < (unsigned int)nvector)
      errorQuda("solutionResident.size() %lu does not match number of shifts %d",
		solutionResident.size(), nvector);
  }

  cudaGaugeField &gaugeEx = *extendedGaugeResident;

  // create oprod and trace fields
  fParam.geometry = QUDA_TENSOR_GEOMETRY;
  cudaGaugeField oprod(fParam);

  profileCloverForce.TPSTOP(QUDA_PROFILE_INIT);
  profileCloverForce.TPSTART(QUDA_PROFILE_COMPUTE);

  std::vector<double> force_coeff(nvector);
  // loop over different quark fields
  for(int i=0; i<nvector; i++){
    ColorSpinorField &x = *(quarkX[i]);
    ColorSpinorField &p = *(quarkP[i]);

    if (!inv_param->use_resident_solution) {
      // for downloading x_e
      qParam.siteSubset = QUDA_PARITY_SITE_SUBSET;
      qParam.x[0] /= 2;

      // Wrap the even-parity MILC quark field
      profileCloverForce.TPSTOP(QUDA_PROFILE_COMPUTE);
      profileCloverForce.TPSTART(QUDA_PROFILE_INIT);
      qParam.v = h_x[i];
      cpuColorSpinorField cpuQuarkX(qParam); // create host quark field
      profileCloverForce.TPSTOP(QUDA_PROFILE_INIT);

      profileCloverForce.TPSTART(QUDA_PROFILE_H2D);
      x.Even() = cpuQuarkX;
      profileCloverForce.TPSTOP(QUDA_PROFILE_H2D);

      profileCloverForce.TPSTART(QUDA_PROFILE_COMPUTE);
      gamma5(x.Even(), x.Even());
    } else {
      x.Even() = *(solutionResident[i]);
    }

    dirac->Dslash(x.Odd(), x.Even(), QUDA_ODD_PARITY);
    dirac->M(p.Even(), x.Even());
    dirac->Dagger(QUDA_DAG_YES);
    dirac->Dslash(p.Odd(), p.Even(), QUDA_ODD_PARITY);
    dirac->Dagger(QUDA_DAG_NO);

    gamma5(x, x);
    gamma5(p, p);

    force_coeff[i] = 2.0*dt*coeff[i]*kappa2;
  }

  computeCloverForce(cudaForce, *gaugePrecise, quarkX, quarkP, force_coeff);

  // In double precision the clover derivative is faster with no reconstruct
  cudaGaugeField *u = &gaugeEx;
  if (gaugeEx.Reconstruct() == QUDA_RECONSTRUCT_12 && gaugeEx.Precision() == QUDA_DOUBLE_PRECISION) {
    GaugeFieldParam param(gaugeEx);
    param.reconstruct = QUDA_RECONSTRUCT_NO;
    u = new cudaGaugeField(param);
    u -> copy(gaugeEx);
  }

  computeCloverSigmaTrace(oprod, *cloverPrecise, 2.0*ck*multiplicity*dt);

  /* Now the U dA/dU terms */
  std::vector< std::vector<double> > ferm_epsilon(nvector);
  for (int shift = 0; shift < nvector; shift++) {
    ferm_epsilon[shift].reserve(2);
    ferm_epsilon[shift][0] = 2.0*ck*coeff[shift]*dt;
    ferm_epsilon[shift][1] = -kappa2 * 2.0*ck*coeff[shift]*dt;
  }

  computeCloverSigmaOprod(oprod, quarkX, quarkP, ferm_epsilon);

  cudaGaugeField *oprodEx = createExtendedGauge(oprod, R, profileCloverForce);

  profileCloverForce.TPSTART(QUDA_PROFILE_COMPUTE);

  cloverDerivative(cudaForce, *u, *oprodEx, 1.0, QUDA_ODD_PARITY);
  cloverDerivative(cudaForce, *u, *oprodEx, 1.0, QUDA_EVEN_PARITY);

  if (u != &gaugeEx) delete u;

  updateMomentum(cudaMom, -1.0, cudaForce, "clover");
  profileCloverForce.TPSTOP(QUDA_PROFILE_COMPUTE);

  // copy the outer product field back to the host
  profileCloverForce.TPSTART(QUDA_PROFILE_D2H);
  cudaMom.saveCPUField(cpuMom);
  profileCloverForce.TPSTOP(QUDA_PROFILE_D2H);

  profileCloverForce.TPSTART(QUDA_PROFILE_FREE);

  for (int i=0; i<nvector; i++) {
    delete quarkX[i];
    delete quarkP[i];
  }

#if 0
  if (inv_param->use_resident_solution) {
    for (auto v : solutionResident) if (v) delete v;
    solutionResident.clear();
  }
#endif
  delete dirac;
  profileCloverForce.TPSTOP(QUDA_PROFILE_FREE);

  checkCudaError();
  profileCloverForce.TPSTOP(QUDA_PROFILE_TOTAL);
  return;
}



void updateGaugeFieldQuda(void* gauge,
			  void* momentum,
			  double dt,
			  int conj_mom,
			  int exact,
			  QudaGaugeParam* param)
{
  profileGaugeUpdate.TPSTART(QUDA_PROFILE_TOTAL);

  checkGaugeParam(param);

  profileGaugeUpdate.TPSTART(QUDA_PROFILE_INIT);

  // create the host fields
  GaugeFieldParam gParam(gauge, *param, QUDA_SU3_LINKS);
  gParam.site_offset = param->gauge_offset;
  gParam.site_size = param->site_size;
  bool need_cpu = !param->use_resident_gauge || param->return_result_gauge;
  cpuGaugeField *cpuGauge = need_cpu ? new cpuGaugeField(gParam) : nullptr;

  GaugeFieldParam gParamMom(momentum, *param);
  gParamMom.reconstruct = (gParamMom.order == QUDA_TIFR_GAUGE_ORDER || gParamMom.order == QUDA_TIFR_PADDED_GAUGE_ORDER) ?
   QUDA_RECONSTRUCT_NO : QUDA_RECONSTRUCT_10;
  gParamMom.link_type = QUDA_ASQTAD_MOM_LINKS;
  gParamMom.site_offset = param->mom_offset;
  gParamMom.site_size = param->site_size;
  cpuGaugeField *cpuMom = !param->use_resident_mom ? new cpuGaugeField(gParamMom) : nullptr;

  // create the device fields
  gParam.create = QUDA_NULL_FIELD_CREATE;
  gParam.order = QUDA_FLOAT2_GAUGE_ORDER;
  gParam.link_type = QUDA_ASQTAD_MOM_LINKS;
  gParam.reconstruct = QUDA_RECONSTRUCT_10;
  gParam.ghostExchange = QUDA_GHOST_EXCHANGE_NO;
  gParam.pad = 0;
  cudaGaugeField *cudaMom = !param->use_resident_mom ? new cudaGaugeField(gParam) : nullptr;

  gParam.link_type = QUDA_SU3_LINKS;
  gParam.reconstruct = param->reconstruct;
  cudaGaugeField *cudaInGauge = !param->use_resident_gauge ? new cudaGaugeField(gParam) : nullptr;
  auto *cudaOutGauge = new cudaGaugeField(gParam);

  profileGaugeUpdate.TPSTOP(QUDA_PROFILE_INIT);

  profileGaugeUpdate.TPSTART(QUDA_PROFILE_H2D);

  if (!param->use_resident_gauge) {   // load fields onto the device
    cudaInGauge->loadCPUField(*cpuGauge);
  } else { // or use resident fields already present
    if (!gaugePrecise) errorQuda("No resident gauge field allocated");
    cudaInGauge = gaugePrecise;
    gaugePrecise = nullptr;
  }

  if (!param->use_resident_mom) {
    cudaMom->loadCPUField(*cpuMom);
  } else {
    if (!momResident) errorQuda("No resident mom field allocated");
    cudaMom = momResident;
    momResident = nullptr;
  }

  profileGaugeUpdate.TPSTOP(QUDA_PROFILE_H2D);

  // perform the update
  profileGaugeUpdate.TPSTART(QUDA_PROFILE_COMPUTE);
  updateGaugeField(*cudaOutGauge, dt, *cudaInGauge, *cudaMom,
      (bool)conj_mom, (bool)exact);
  profileGaugeUpdate.TPSTOP(QUDA_PROFILE_COMPUTE);

  if (param->return_result_gauge) {
    // copy the gauge field back to the host
    profileGaugeUpdate.TPSTART(QUDA_PROFILE_D2H);
    cudaOutGauge->saveCPUField(*cpuGauge);
    profileGaugeUpdate.TPSTOP(QUDA_PROFILE_D2H);
  }

  profileGaugeUpdate.TPSTART(QUDA_PROFILE_FREE);
  if (param->make_resident_gauge) {
    if (gaugePrecise != nullptr) delete gaugePrecise;
    gaugePrecise = cudaOutGauge;
  } else {
    delete cudaOutGauge;
  }

  if (param->make_resident_mom) {
    if (momResident != nullptr && momResident != cudaMom) delete momResident;
    momResident = cudaMom;
  } else {
    delete cudaMom;
  }

  delete cudaInGauge;
  if (cpuMom) delete cpuMom;
  if (cpuGauge) delete cpuGauge;
  profileGaugeUpdate.TPSTOP(QUDA_PROFILE_FREE);

  checkCudaError();

  profileGaugeUpdate.TPSTOP(QUDA_PROFILE_TOTAL);
  return;
}

 void projectSU3Quda(void *gauge_h, double tol, QudaGaugeParam *param) {
   profileProject.TPSTART(QUDA_PROFILE_TOTAL);

   profileProject.TPSTART(QUDA_PROFILE_INIT);
   checkGaugeParam(param);

   // create the gauge field
   GaugeFieldParam gParam(gauge_h, *param, QUDA_GENERAL_LINKS);
   gParam.site_offset = param->gauge_offset;
   gParam.site_size = param->site_size;
   bool need_cpu = !param->use_resident_gauge || param->return_result_gauge;
   cpuGaugeField *cpuGauge = need_cpu ? new cpuGaugeField(gParam) : nullptr;

   // create the device fields
   gParam.create = QUDA_NULL_FIELD_CREATE;
   gParam.order = QUDA_FLOAT2_GAUGE_ORDER;
   gParam.reconstruct = param->reconstruct;
   cudaGaugeField *cudaGauge = !param->use_resident_gauge ? new cudaGaugeField(gParam) : nullptr;
   profileProject.TPSTOP(QUDA_PROFILE_INIT);

   if (param->use_resident_gauge) {
     if (!gaugePrecise) errorQuda("No resident gauge field to use");
     cudaGauge = gaugePrecise;
   } else {
     profileProject.TPSTART(QUDA_PROFILE_H2D);
     cudaGauge->loadCPUField(*cpuGauge);
     profileProject.TPSTOP(QUDA_PROFILE_H2D);
   }

   profileProject.TPSTART(QUDA_PROFILE_COMPUTE);
   *num_failures_h = 0;

   // project onto SU(3)
   projectSU3(*cudaGauge, tol, num_failures_d);

   profileProject.TPSTOP(QUDA_PROFILE_COMPUTE);

   if(*num_failures_h>0)
     errorQuda("Error in the SU(3) unitarization: %d failures\n", *num_failures_h);

   profileProject.TPSTART(QUDA_PROFILE_D2H);
   if (param->return_result_gauge) cudaGauge->saveCPUField(*cpuGauge);
   profileProject.TPSTOP(QUDA_PROFILE_D2H);

   if (param->make_resident_gauge) {
     if (gaugePrecise != nullptr && cudaGauge != gaugePrecise) delete gaugePrecise;
     gaugePrecise = cudaGauge;
   } else {
     delete cudaGauge;
   }

   profileProject.TPSTART(QUDA_PROFILE_FREE);
   if (cpuGauge) delete cpuGauge;
   profileProject.TPSTOP(QUDA_PROFILE_FREE);

   profileProject.TPSTOP(QUDA_PROFILE_TOTAL);
 }

 void staggeredPhaseQuda(void *gauge_h, QudaGaugeParam *param) {
   profilePhase.TPSTART(QUDA_PROFILE_TOTAL);

   profilePhase.TPSTART(QUDA_PROFILE_INIT);
   checkGaugeParam(param);

   // create the gauge field
   GaugeFieldParam gParam(gauge_h, *param, QUDA_GENERAL_LINKS);
   bool need_cpu = !param->use_resident_gauge || param->return_result_gauge;
   cpuGaugeField *cpuGauge = need_cpu ? new cpuGaugeField(gParam) : nullptr;

   // create the device fields
   gParam.create = QUDA_NULL_FIELD_CREATE;
   gParam.order = QUDA_FLOAT2_GAUGE_ORDER;
   gParam.reconstruct = param->reconstruct;
   cudaGaugeField *cudaGauge = !param->use_resident_gauge ? new cudaGaugeField(gParam) : nullptr;
   profilePhase.TPSTOP(QUDA_PROFILE_INIT);

   if (param->use_resident_gauge) {
     if (!gaugePrecise) errorQuda("No resident gauge field to use");
     cudaGauge = gaugePrecise;
   } else {
     profilePhase.TPSTART(QUDA_PROFILE_H2D);
     cudaGauge->loadCPUField(*cpuGauge);
     profilePhase.TPSTOP(QUDA_PROFILE_H2D);
   }

   profilePhase.TPSTART(QUDA_PROFILE_COMPUTE);
   *num_failures_h = 0;

   // apply / remove phase as appropriate
   if (!cudaGauge->StaggeredPhaseApplied()) cudaGauge->applyStaggeredPhase();
   else cudaGauge->removeStaggeredPhase();

   profilePhase.TPSTOP(QUDA_PROFILE_COMPUTE);

   profilePhase.TPSTART(QUDA_PROFILE_D2H);
   if (param->return_result_gauge) cudaGauge->saveCPUField(*cpuGauge);
   profilePhase.TPSTOP(QUDA_PROFILE_D2H);

   if (param->make_resident_gauge) {
     if (gaugePrecise != nullptr && cudaGauge != gaugePrecise) delete gaugePrecise;
     gaugePrecise = cudaGauge;
   } else {
     delete cudaGauge;
   }

   profilePhase.TPSTART(QUDA_PROFILE_FREE);
   if (cpuGauge) delete cpuGauge;
   profilePhase.TPSTOP(QUDA_PROFILE_FREE);

   profilePhase.TPSTOP(QUDA_PROFILE_TOTAL);
 }

// evaluate the momentum action
double momActionQuda(void* momentum, QudaGaugeParam* param)
{
  profileMomAction.TPSTART(QUDA_PROFILE_TOTAL);

  profileMomAction.TPSTART(QUDA_PROFILE_INIT);
  checkGaugeParam(param);

  // create the momentum fields
  GaugeFieldParam gParam(momentum, *param, QUDA_ASQTAD_MOM_LINKS);
  gParam.reconstruct = (gParam.order == QUDA_TIFR_GAUGE_ORDER || gParam.order == QUDA_TIFR_PADDED_GAUGE_ORDER) ?
    QUDA_RECONSTRUCT_NO : QUDA_RECONSTRUCT_10;

  cpuGaugeField *cpuMom = !param->use_resident_mom ? new cpuGaugeField(gParam) : nullptr;

  // create the device fields
  gParam.create = QUDA_NULL_FIELD_CREATE;
  gParam.order = QUDA_FLOAT2_GAUGE_ORDER;
  gParam.reconstruct = QUDA_RECONSTRUCT_10;

  cudaGaugeField *cudaMom = !param->use_resident_mom ? new cudaGaugeField(gParam) : nullptr;

  profileMomAction.TPSTOP(QUDA_PROFILE_INIT);

  profileMomAction.TPSTART(QUDA_PROFILE_H2D);
  if (!param->use_resident_mom) {
    cudaMom->loadCPUField(*cpuMom);
  } else {
    if (!momResident) errorQuda("No resident mom field allocated");
    cudaMom = momResident;
  }
  profileMomAction.TPSTOP(QUDA_PROFILE_H2D);

  // perform the update
  profileMomAction.TPSTART(QUDA_PROFILE_COMPUTE);
  double action = computeMomAction(*cudaMom);
  profileMomAction.TPSTOP(QUDA_PROFILE_COMPUTE);

  profileMomAction.TPSTART(QUDA_PROFILE_FREE);
  if (param->make_resident_mom) {
    if (momResident != nullptr && momResident != cudaMom) delete momResident;
    momResident = cudaMom;
  } else {
    delete cudaMom;
    momResident = nullptr;
  }
  if (cpuMom) {
    delete cpuMom;
  }

  profileMomAction.TPSTOP(QUDA_PROFILE_FREE);

  checkCudaError();

  profileMomAction.TPSTOP(QUDA_PROFILE_TOTAL);
  return action;
}

/*
  The following functions are for the Fortran interface.
*/

void init_quda_(int *dev) { initQuda(*dev); }
void init_quda_device_(int *dev) { initQudaDevice(*dev); }
void init_quda_memory_() { initQudaMemory(); }
void end_quda_() { endQuda(); }
void load_gauge_quda_(void *h_gauge, QudaGaugeParam *param) { loadGaugeQuda(h_gauge, param); }
void free_gauge_quda_() { freeGaugeQuda(); }
void free_sloppy_gauge_quda_() { freeSloppyGaugeQuda(); }
void load_clover_quda_(void *h_clover, void *h_clovinv, QudaInvertParam *inv_param)
{ loadCloverQuda(h_clover, h_clovinv, inv_param); }
void free_clover_quda_(void) { freeCloverQuda(); }
void dslash_quda_(void *h_out, void *h_in, QudaInvertParam *inv_param,
    QudaParity *parity) { dslashQuda(h_out, h_in, inv_param, *parity); }
void clover_quda_(void *h_out, void *h_in, QudaInvertParam *inv_param,
    QudaParity *parity, int *inverse) { cloverQuda(h_out, h_in, inv_param, *parity, *inverse); }
void mat_quda_(void *h_out, void *h_in, QudaInvertParam *inv_param)
{ MatQuda(h_out, h_in, inv_param); }
void mat_dag_mat_quda_(void *h_out, void *h_in, QudaInvertParam *inv_param)
{ MatDagMatQuda(h_out, h_in, inv_param); }
void invert_quda_(void *hp_x, void *hp_b, QudaInvertParam *param) {
  fflush(stdout);
  // ensure that fifth dimension is set to 1
  if (param->dslash_type == QUDA_ASQTAD_DSLASH || param->dslash_type == QUDA_STAGGERED_DSLASH) param->Ls = 1;
  invertQuda(hp_x, hp_b, param);
  fflush(stdout);
}

void invert_multishift_quda_(void *h_x, void *hp_b, QudaInvertParam *param) {
  // ensure that fifth dimension is set to 1
  if (param->dslash_type == QUDA_ASQTAD_DSLASH || param->dslash_type == QUDA_STAGGERED_DSLASH) param->Ls = 1;

  if (!gaugePrecise) errorQuda("Resident gauge field not allocated");

  // get data into array of pointers
  int nSpin = (param->dslash_type == QUDA_STAGGERED_DSLASH || param->dslash_type == QUDA_ASQTAD_DSLASH) ? 1 : 4;

  // compute offset assuming TIFR padded ordering (FIXME)
  if (param->dirac_order != QUDA_TIFR_PADDED_DIRAC_ORDER)
    errorQuda("Fortran multi-shift solver presently only supports QUDA_TIFR_PADDED_DIRAC_ORDER");

  const int *X = gaugePrecise->X();
  size_t cb_offset = (X[0]/2) * X[1] * (X[2] + 4) * X[3] * gaugePrecise->Ncolor() * nSpin * 2 * param->cpu_prec;
  void *hp_x[QUDA_MAX_MULTI_SHIFT];
  for (int i=0; i<param->num_offset; i++) hp_x[i] = static_cast<char*>(h_x) + i*cb_offset;

  invertMultiShiftQuda(hp_x, hp_b, param);
}

void flush_chrono_quda_(int *index) { flushChronoQuda(*index); }

void register_pinned_quda_(void *ptr, size_t *bytes) {
  cudaHostRegister(ptr, *bytes, cudaHostRegisterDefault);
  checkCudaError();
}

void unregister_pinned_quda_(void *ptr) {
  cudaHostUnregister(ptr);
  checkCudaError();
}

void new_quda_gauge_param_(QudaGaugeParam *param) {
  *param = newQudaGaugeParam();
}
void new_quda_invert_param_(QudaInvertParam *param) {
  *param = newQudaInvertParam();
}

void update_gauge_field_quda_(void *gauge, void *momentum, double *dt,
    bool *conj_mom, bool *exact,
    QudaGaugeParam *param) {
  updateGaugeFieldQuda(gauge, momentum, *dt, (int)*conj_mom, (int)*exact, param);
}

static inline int opp(int dir) { return 7-dir; }

static void createGaugeForcePaths(int **paths, int dir, int num_loop_types){

  int index=0;
  // Plaquette paths
  if (num_loop_types >= 1)
    for(int i=0; i<4; ++i){
      if(i==dir) continue;
      paths[index][0] = i;        paths[index][1] = opp(dir);   paths[index++][2] = opp(i);
      paths[index][0] = opp(i);   paths[index][1] = opp(dir);   paths[index++][2] = i;
    }

  // Rectangle Paths
  if (num_loop_types >= 2)
    for(int i=0; i<4; ++i){
      if(i==dir) continue;
      paths[index][0] = paths[index][1] = i;       paths[index][2] = opp(dir); paths[index][3] = paths[index][4] = opp(i);
      index++;
      paths[index][0] = paths[index][1] = opp(i);  paths[index][2] = opp(dir); paths[index][3] = paths[index][4] = i;
      index++;
      paths[index][0] = dir; paths[index][1] = i; paths[index][2] = paths[index][3] = opp(dir); paths[index][4] = opp(i);
      index++;
      paths[index][0] = dir; paths[index][1] = opp(i); paths[index][2] = paths[index][3] = opp(dir); paths[index][4] = i;
      index++;
      paths[index][0] = i;  paths[index][1] = paths[index][2] = opp(dir); paths[index][3] = opp(i); paths[index][4] = dir;
      index++;
      paths[index][0] = opp(i);  paths[index][1] = paths[index][2] = opp(dir); paths[index][3] = i; paths[index][4] = dir;
      index++;
    }

  if (num_loop_types >= 3) {
    // Staple paths
    for(int i=0; i<4; ++i){
      for(int j=0; j<4; ++j){
	if(i==dir || j==dir || i==j) continue;
	paths[index][0] = i; paths[index][1] = j; paths[index][2] = opp(dir); paths[index][3] = opp(i), paths[index][4] = opp(j);
	index++;
	paths[index][0] = i; paths[index][1] = opp(j); paths[index][2] = opp(dir); paths[index][3] = opp(i), paths[index][4] = j;
	index++;
	paths[index][0] = opp(i); paths[index][1] = j; paths[index][2] = opp(dir); paths[index][3] = i, paths[index][4] = opp(j);
	index++;
	paths[index][0] = opp(i); paths[index][1] = opp(j); paths[index][2] = opp(dir); paths[index][3] = i, paths[index][4] = j;
	index++;
     }
    }
  }

}

void compute_gauge_force_quda_(void *mom, void *gauge, int *num_loop_types, double *coeff, double *dt,
			       QudaGaugeParam *param) {

  int numPaths = 0;
  switch (*num_loop_types) {
  case 1:
    numPaths = 6;
    break;
  case 2:
    numPaths = 24;
    break;
  case 3:
    numPaths = 48;
    break;
  default:
    errorQuda("Invalid num_loop_types = %d\n", *num_loop_types);
  }

  auto *loop_coeff = static_cast<double*>(safe_malloc(numPaths*sizeof(double)));
  int *path_length = static_cast<int*>(safe_malloc(numPaths*sizeof(int)));

  if (*num_loop_types >= 1) for(int i= 0; i< 6; ++i) {
      loop_coeff[i] = coeff[0];
      path_length[i] = 3;
    }
  if (*num_loop_types >= 2) for(int i= 6; i<24; ++i) {
      loop_coeff[i] = coeff[1];
      path_length[i] = 5;
    }
  if (*num_loop_types >= 3) for(int i=24; i<48; ++i) {
      loop_coeff[i] = coeff[2];
      path_length[i] = 5;
    }

  int** input_path_buf[4];
  for(int dir=0; dir<4; ++dir){
    input_path_buf[dir] = static_cast<int**>(safe_malloc(numPaths*sizeof(int*)));
    for(int i=0; i<numPaths; ++i){
      input_path_buf[dir][i] = static_cast<int*>(safe_malloc(path_length[i]*sizeof(int)));
    }
    createGaugeForcePaths(input_path_buf[dir], dir, *num_loop_types);
  }

  int max_length = 6;

  computeGaugeForceQuda(mom, gauge, input_path_buf, path_length, loop_coeff, numPaths, max_length, *dt, param);

  for(auto & dir : input_path_buf){
    for(int i=0; i<numPaths; ++i) host_free(dir[i]);
    host_free(dir);
  }

  host_free(path_length);
  host_free(loop_coeff);
}

void compute_staggered_force_quda_(void* h_mom, double *dt, double *delta, void *gauge, void *x, QudaGaugeParam *gauge_param, QudaInvertParam *inv_param) {
  computeStaggeredForceQuda(h_mom, *dt, *delta, gauge, (void**)x, gauge_param, inv_param);
}

// apply the staggered phases
void apply_staggered_phase_quda_() {
  if (getVerbosity() >= QUDA_VERBOSE) printfQuda("applying staggered phase\n");
  if (gaugePrecise) {
    gaugePrecise->applyStaggeredPhase();
  } else {
    errorQuda("No persistent gauge field");
  }
}

// remove the staggered phases
void remove_staggered_phase_quda_() {
  if (getVerbosity() >= QUDA_VERBOSE) printfQuda("removing staggered phase\n");
  if (gaugePrecise) {
    gaugePrecise->removeStaggeredPhase();
  } else {
    errorQuda("No persistent gauge field");
  }
  qudaDeviceSynchronize();
}

// evaluate the kinetic term
void kinetic_quda_(double *kin, void* momentum, QudaGaugeParam* param) {
  *kin = momActionQuda(momentum, param);
}


/**
 * BQCD wants a node mapping with x varying fastest.
 */
#ifdef MULTI_GPU
static int bqcd_rank_from_coords(const int *coords, void *fdata)
{
  int *dims = static_cast<int *>(fdata);

  int rank = coords[3];
  for (int i = 2; i >= 0; i--) {
    rank = dims[i] * rank + coords[i];
  }
  return rank;
}
#endif

void comm_set_gridsize_(int *grid)
{
#ifdef MULTI_GPU
  initCommsGridQuda(4, grid, bqcd_rank_from_coords, static_cast<void *>(grid));
#endif
}

/**
 * Exposed due to poor derived MPI datatype performance with GPUDirect RDMA
 */
void set_kernel_pack_t_(int* pack)
{
  bool pack_ = *pack ? true : false;
  setKernelPackT(pack_);
}



void gaussGaugeQuda(long seed)
{
#ifdef GPU_GAUGE_TOOLS
  profileGauss.TPSTART(QUDA_PROFILE_TOTAL);

  profileGauss.TPSTART(QUDA_PROFILE_INIT);
  if (!gaugePrecise)
    errorQuda("Cannot generate Gauss GaugeField as there is no resident gauge field");

  cudaGaugeField *data = nullptr;
  data = gaugePrecise;

  profileGauss.TPSTOP(QUDA_PROFILE_INIT);

  profileGauss.TPSTART(QUDA_PROFILE_COMPUTE);
  RNG* randstates = new RNG(data->Volume(), seed, data->X());
  randstates->Init();
  quda::gaugeGauss(*data, *randstates);
  randstates->Release();
  delete randstates;
  profileGauss.TPSTOP(QUDA_PROFILE_COMPUTE);

  profileGauss.TPSTOP(QUDA_PROFILE_TOTAL);

  if (extendedGaugeResident) {
    extendedGaugeResident = gaugePrecise;
    extendedGaugeResident -> exchangeExtendedGhost(R,profileGauss,redundant_comms);
  }
#else
  errorQuda("Gauge tools are not build");
#endif
}


/*
 * Computes the total, spatial and temporal plaquette averages of the loaded gauge configuration.
 */
void plaq_quda_(double plaq[3]) {
  plaqQuda(plaq);
}

void plaqQuda(double plaq[3])
{

  profilePlaq.TPSTART(QUDA_PROFILE_TOTAL);

  if (!gaugePrecise) errorQuda("Cannot compute plaquette as there is no resident gauge field");

  cudaGaugeField *data = extendedGaugeResident ? extendedGaugeResident : createExtendedGauge(*gaugePrecise, R, profilePlaq);
  extendedGaugeResident = data;

  profilePlaq.TPSTART(QUDA_PROFILE_COMPUTE);
  double3 plaq3 = quda::plaquette(*data);
  plaq[0] = plaq3.x;
  plaq[1] = plaq3.y;
  plaq[2] = plaq3.z;
  profilePlaq.TPSTOP(QUDA_PROFILE_COMPUTE);

  profilePlaq.TPSTOP(QUDA_PROFILE_TOTAL);
  return;
}

/*
 * Performs a deep copy from the internal extendedGaugeResident field.
 */
void copyExtendedResidentGaugeQuda(void* resident_gauge, QudaFieldLocation loc)
{
  //profilePlaq.TPSTART(QUDA_PROFILE_TOTAL);

  if (!gaugePrecise) errorQuda("Cannot perform deep copy of resident gauge field as there is no resident gauge field");

  cudaGaugeField *data = extendedGaugeResident ? extendedGaugeResident : createExtendedGauge(*gaugePrecise, R, profilePlaq);
  extendedGaugeResident = data;

  auto* io_gauge = (cudaGaugeField*)resident_gauge;

  copyExtendedGauge(*io_gauge, *extendedGaugeResident, loc);

  //profilePlaq.TPSTOP(QUDA_PROFILE_TOTAL);
  return;
}

void performWuppertalnStep(void *h_out, void *h_in, QudaInvertParam *inv_param, unsigned int nSteps, double alpha)
{
  profileWuppertal.TPSTART(QUDA_PROFILE_TOTAL);

  if (gaugePrecise == nullptr) errorQuda("Gauge field must be loaded");

  pushVerbosity(inv_param->verbosity);
  if (getVerbosity() >= QUDA_DEBUG_VERBOSE) printQudaInvertParam(inv_param);

  cudaGaugeField *precise = nullptr;

  if (gaugeSmeared != nullptr) {
    if (getVerbosity() >= QUDA_VERBOSE) printfQuda("Wuppertal smearing done with gaugeSmeared\n");
    GaugeFieldParam gParam(*gaugePrecise);
    gParam.create = QUDA_NULL_FIELD_CREATE;
    precise = new cudaGaugeField(gParam);
    copyExtendedGauge(*precise, *gaugeSmeared, QUDA_CUDA_FIELD_LOCATION);
    precise->exchangeGhost();
  } else {
    if (getVerbosity() >= QUDA_VERBOSE)
      printfQuda("Wuppertal smearing done with gaugePrecise\n");
    precise = gaugePrecise;
  }

  ColorSpinorParam cpuParam(h_in, *inv_param, precise->X(), false, inv_param->input_location);
  ColorSpinorField *in_h = ColorSpinorField::Create(cpuParam);

  ColorSpinorParam cudaParam(cpuParam, *inv_param);
  cudaColorSpinorField in(*in_h, cudaParam);

  if (getVerbosity() >= QUDA_DEBUG_VERBOSE) {
    double cpu = blas::norm2(*in_h);
    double gpu = blas::norm2(in);
    printfQuda("In CPU %e CUDA %e\n", cpu, gpu);
  }

  cudaParam.create = QUDA_NULL_FIELD_CREATE;
  cudaColorSpinorField out(in, cudaParam);
  int parity = 0;

  for (unsigned int i=0; i<nSteps; i++) {
    if(i) in = out;
    wuppertalStep(out, in, parity, *precise, alpha);
    if (getVerbosity() >= QUDA_DEBUG_VERBOSE) {
      double norm = blas::norm2(out);
      printfQuda("Step %d, vector norm %e\n", i, norm);
    }
  }

  cpuParam.v = h_out;
  cpuParam.location = inv_param->output_location;
  ColorSpinorField *out_h = ColorSpinorField::Create(cpuParam);
  *out_h = out;

  if (getVerbosity() >= QUDA_DEBUG_VERBOSE) {
    double cpu = blas::norm2(*out_h);
    double gpu = blas::norm2(out);
    printfQuda("Out CPU %e CUDA %e\n", cpu, gpu);
  }

  if (gaugeSmeared != nullptr)
    delete precise;

  delete out_h;
  delete in_h;

  popVerbosity();

  profileWuppertal.TPSTOP(QUDA_PROFILE_TOTAL);
}

void performAPEnStep(unsigned int nSteps, double alpha)
{
  profileAPE.TPSTART(QUDA_PROFILE_TOTAL);

  if (gaugePrecise == nullptr) errorQuda("Gauge field must be loaded");

  if (gaugeSmeared != nullptr) delete gaugeSmeared;
  gaugeSmeared = createExtendedGauge(*gaugePrecise, R, profileAPE);

  GaugeFieldParam gParam(*gaugeSmeared);
  auto *cudaGaugeTemp = new cudaGaugeField(gParam);

  double3 plaq = plaquette(*gaugeSmeared);
  if (getVerbosity() >= QUDA_SUMMARIZE) {
    printfQuda("Plaquette after 0 APE steps: %le %le %le\n", plaq.x, plaq.y, plaq.z);
  }

  for (unsigned int i=0; i<nSteps; i++) {
    cudaGaugeTemp->copy(*gaugeSmeared);
    cudaGaugeTemp->exchangeExtendedGhost(R,profileAPE,redundant_comms);
    APEStep(*gaugeSmeared, *cudaGaugeTemp, alpha);
  }

  delete cudaGaugeTemp;

  gaugeSmeared->exchangeExtendedGhost(R,profileAPE,redundant_comms);

  plaq = plaquette(*gaugeSmeared);
  if (getVerbosity() >= QUDA_SUMMARIZE) {
    printfQuda("Plaquette after %d APE steps: %le %le %le\n", nSteps, plaq.x, plaq.y, plaq.z);
  }

  profileAPE.TPSTOP(QUDA_PROFILE_TOTAL);
}

void performSTOUTnStep(unsigned int nSteps, double rho)
{
  profileSTOUT.TPSTART(QUDA_PROFILE_TOTAL);

  if (gaugePrecise == nullptr) errorQuda("Gauge field must be loaded");

  if (gaugeSmeared != nullptr) delete gaugeSmeared;
  gaugeSmeared = createExtendedGauge(*gaugePrecise, R, profileSTOUT);

  GaugeFieldParam gParam(*gaugeSmeared);
  auto *cudaGaugeTemp = new cudaGaugeField(gParam);

  double3 plaq = plaquette(*gaugeSmeared);
  if (getVerbosity() >= QUDA_SUMMARIZE) {
    printfQuda("Plaquette after 0 STOUT steps: %le %le %le\n", plaq.x, plaq.y, plaq.z);
  }

  for (unsigned int i=0; i<nSteps; i++) {
    cudaGaugeTemp->copy(*gaugeSmeared);
    cudaGaugeTemp->exchangeExtendedGhost(R,profileSTOUT,redundant_comms);
    STOUTStep(*gaugeSmeared, *cudaGaugeTemp, rho);
  }

  delete cudaGaugeTemp;

  gaugeSmeared->exchangeExtendedGhost(R,redundant_comms);

  plaq = plaquette(*gaugeSmeared);
  if (getVerbosity() >= QUDA_SUMMARIZE) {
    printfQuda("Plaquette after %d STOUT steps: %le %le %le\n", nSteps, plaq.x, plaq.y, plaq.z);
  }

  profileSTOUT.TPSTOP(QUDA_PROFILE_TOTAL);
}

void performOvrImpSTOUTnStep(unsigned int nSteps, double rho, double epsilon)
{
  profileOvrImpSTOUT.TPSTART(QUDA_PROFILE_TOTAL);

  if (gaugePrecise == nullptr) errorQuda("Gauge field must be loaded");

  if (gaugeSmeared != nullptr) delete gaugeSmeared;
  gaugeSmeared = createExtendedGauge(*gaugePrecise, R, profileSTOUT);

  GaugeFieldParam gParam(*gaugeSmeared);
  auto *cudaGaugeTemp = new cudaGaugeField(gParam);

  double3 plaq = plaquette(*gaugeSmeared);
  if (getVerbosity() >= QUDA_SUMMARIZE) {
    printfQuda("Plaquette after 0 OvrImpSTOUT steps: %le %le %le\n", plaq.x, plaq.y, plaq.z);
  }

  for (unsigned int i=0; i<nSteps; i++) {
    cudaGaugeTemp->copy(*gaugeSmeared);
    cudaGaugeTemp->exchangeExtendedGhost(R,profileOvrImpSTOUT,redundant_comms);
    OvrImpSTOUTStep(*gaugeSmeared, *cudaGaugeTemp, rho, epsilon);
  }

  delete cudaGaugeTemp;

  gaugeSmeared->exchangeExtendedGhost(R,profileOvrImpSTOUT,redundant_comms);

  plaq = plaquette(*gaugeSmeared);
  if (getVerbosity() >= QUDA_SUMMARIZE) {
    printfQuda("Plaquette after %d OvrImpSTOUT steps: %le %le %le\n", nSteps, plaq.x, plaq.y, plaq.z);
  }

  profileOvrImpSTOUT.TPSTOP(QUDA_PROFILE_TOTAL);
}


int computeGaugeFixingOVRQuda(void* gauge, const unsigned int gauge_dir,  const unsigned int Nsteps, \
  const unsigned int verbose_interval, const double relax_boost, const double tolerance, const unsigned int reunit_interval, \
  const unsigned int  stopWtheta, QudaGaugeParam* param , double* timeinfo)
{

  GaugeFixOVRQuda.TPSTART(QUDA_PROFILE_TOTAL);

  checkGaugeParam(param);

  GaugeFixOVRQuda.TPSTART(QUDA_PROFILE_INIT);
  GaugeFieldParam gParam(gauge, *param);
  auto *cpuGauge = new cpuGaugeField(gParam);

  //gParam.pad = getFatLinkPadding(param->X);
  gParam.create      = QUDA_NULL_FIELD_CREATE;
  gParam.link_type   = param->type;
  gParam.reconstruct = param->reconstruct;
  gParam.order       = (gParam.Precision() == QUDA_DOUBLE_PRECISION || gParam.reconstruct == QUDA_RECONSTRUCT_NO ) ?
    QUDA_FLOAT2_GAUGE_ORDER : QUDA_FLOAT4_GAUGE_ORDER;
  auto *cudaInGauge = new cudaGaugeField(gParam);

  GaugeFixOVRQuda.TPSTOP(QUDA_PROFILE_INIT);

  GaugeFixOVRQuda.TPSTART(QUDA_PROFILE_H2D);


  ///if (!param->use_resident_gauge) {   // load fields onto the device
  cudaInGauge->loadCPUField(*cpuGauge);
 /* } else { // or use resident fields already present
    if (!gaugePrecise) errorQuda("No resident gauge field allocated");
    cudaInGauge = gaugePrecise;
    gaugePrecise = nullptr;
  } */

  GaugeFixOVRQuda.TPSTOP(QUDA_PROFILE_H2D);

  checkCudaError();

  if (comm_size() == 1) {
    // perform the update
    GaugeFixOVRQuda.TPSTART(QUDA_PROFILE_COMPUTE);
    gaugefixingOVR(*cudaInGauge, gauge_dir, Nsteps, verbose_interval, relax_boost, tolerance, \
      reunit_interval, stopWtheta);
    GaugeFixOVRQuda.TPSTOP(QUDA_PROFILE_COMPUTE);
  } else {
    cudaGaugeField *cudaInGaugeEx = createExtendedGauge(*cudaInGauge, R, GaugeFixOVRQuda);

    // perform the update
    GaugeFixOVRQuda.TPSTART(QUDA_PROFILE_COMPUTE);
    gaugefixingOVR(*cudaInGaugeEx, gauge_dir, Nsteps, verbose_interval, relax_boost, tolerance, \
      reunit_interval, stopWtheta);
    GaugeFixOVRQuda.TPSTOP(QUDA_PROFILE_COMPUTE);

    //HOW TO COPY BACK TO CPU: cudaInGaugeEx->cpuGauge
    copyExtendedGauge(*cudaInGauge, *cudaInGaugeEx, QUDA_CUDA_FIELD_LOCATION);
  }

  checkCudaError();
  // copy the gauge field back to the host
  GaugeFixOVRQuda.TPSTART(QUDA_PROFILE_D2H);
  cudaInGauge->saveCPUField(*cpuGauge);
  GaugeFixOVRQuda.TPSTOP(QUDA_PROFILE_D2H);

  GaugeFixOVRQuda.TPSTOP(QUDA_PROFILE_TOTAL);

  if (param->make_resident_gauge) {
    if (gaugePrecise != nullptr) delete gaugePrecise;
    gaugePrecise = cudaInGauge;
  } else {
    delete cudaInGauge;
  }

  if(timeinfo){
    timeinfo[0] = GaugeFixOVRQuda.Last(QUDA_PROFILE_H2D);
    timeinfo[1] = GaugeFixOVRQuda.Last(QUDA_PROFILE_COMPUTE);
    timeinfo[2] = GaugeFixOVRQuda.Last(QUDA_PROFILE_D2H);
  }

  checkCudaError();
  return 0;
}

int computeGaugeFixingFFTQuda(void* gauge, const unsigned int gauge_dir,  const unsigned int Nsteps, \
  const unsigned int verbose_interval, const double alpha, const unsigned int autotune, const double tolerance, \
  const unsigned int  stopWtheta, QudaGaugeParam* param , double* timeinfo)
{

  GaugeFixFFTQuda.TPSTART(QUDA_PROFILE_TOTAL);

  checkGaugeParam(param);

  GaugeFixFFTQuda.TPSTART(QUDA_PROFILE_INIT);

  GaugeFieldParam gParam(gauge, *param);
  auto *cpuGauge = new cpuGaugeField(gParam);

  //gParam.pad = getFatLinkPadding(param->X);
  gParam.create      = QUDA_NULL_FIELD_CREATE;
  gParam.link_type   = param->type;
  gParam.reconstruct = param->reconstruct;
  gParam.order       = (gParam.Precision() == QUDA_DOUBLE_PRECISION || gParam.reconstruct == QUDA_RECONSTRUCT_NO ) ?
    QUDA_FLOAT2_GAUGE_ORDER : QUDA_FLOAT4_GAUGE_ORDER;

  auto *cudaInGauge = new cudaGaugeField(gParam);


  GaugeFixFFTQuda.TPSTOP(QUDA_PROFILE_INIT);

  GaugeFixFFTQuda.TPSTART(QUDA_PROFILE_H2D);

  //if (!param->use_resident_gauge) {   // load fields onto the device
  cudaInGauge->loadCPUField(*cpuGauge);
  /*} else { // or use resident fields already present
    if (!gaugePrecise) errorQuda("No resident gauge field allocated");
    cudaInGauge = gaugePrecise;
    gaugePrecise = nullptr;
  } */


  GaugeFixFFTQuda.TPSTOP(QUDA_PROFILE_H2D);

  // perform the update
  GaugeFixFFTQuda.TPSTART(QUDA_PROFILE_COMPUTE);
  checkCudaError();

  gaugefixingFFT(*cudaInGauge, gauge_dir, Nsteps, verbose_interval, alpha, autotune, tolerance, stopWtheta);

  GaugeFixFFTQuda.TPSTOP(QUDA_PROFILE_COMPUTE);

  checkCudaError();
  // copy the gauge field back to the host
  GaugeFixFFTQuda.TPSTART(QUDA_PROFILE_D2H);
  checkCudaError();
  cudaInGauge->saveCPUField(*cpuGauge);
  GaugeFixFFTQuda.TPSTOP(QUDA_PROFILE_D2H);
  checkCudaError();

  GaugeFixFFTQuda.TPSTOP(QUDA_PROFILE_TOTAL);

  if (param->make_resident_gauge) {
    if (gaugePrecise != nullptr) delete gaugePrecise;
    gaugePrecise = cudaInGauge;
  } else {
    delete cudaInGauge;
  }

  if(timeinfo){
    timeinfo[0] = GaugeFixFFTQuda.Last(QUDA_PROFILE_H2D);
    timeinfo[1] = GaugeFixFFTQuda.Last(QUDA_PROFILE_COMPUTE);
    timeinfo[2] = GaugeFixFFTQuda.Last(QUDA_PROFILE_D2H);
  }

  checkCudaError();
  return 0;
}

void contractQuda(const void *hp_x, const void *hp_y, void *h_result, const QudaContractType cType,
                  QudaInvertParam *param, const int *X)
{
  // DMH: Easiest way to construct ColorSpinorField? Do we require the user
  //     to declare and fill and invert_param, or can it just be hacked?.

  profileContract.TPSTART(QUDA_PROFILE_TOTAL);
  profileContract.TPSTART(QUDA_PROFILE_INIT);
  // wrap CPU host side pointers
  ColorSpinorParam cpuParam((void *)hp_x, *param, X, false, param->input_location);
  ColorSpinorField *h_x = ColorSpinorField::Create(cpuParam);

  cpuParam.v = (void *)hp_y;
  ColorSpinorField *h_y = ColorSpinorField::Create(cpuParam);

  // Create device parameter
  ColorSpinorParam cudaParam(cpuParam);
  cudaParam.location = QUDA_CUDA_FIELD_LOCATION;
  cudaParam.create = QUDA_NULL_FIELD_CREATE;
  // Quda uses Degrand-Rossi gamma basis for contractions and will
  // automatically reorder data if necessary.
  cudaParam.gammaBasis = QUDA_DEGRAND_ROSSI_GAMMA_BASIS;
  cudaParam.setPrecision(cpuParam.Precision(), cpuParam.Precision(), true);

  std::vector<ColorSpinorField *> x, y;
  x.push_back(ColorSpinorField::Create(cudaParam));
  y.push_back(ColorSpinorField::Create(cudaParam));

  size_t data_bytes = x[0]->Volume() * x[0]->Nspin() * x[0]->Nspin() * 2 * x[0]->Precision();
  void *d_result = pool_device_malloc(data_bytes);
  profileContract.TPSTOP(QUDA_PROFILE_INIT);

  profileContract.TPSTART(QUDA_PROFILE_H2D);
  *x[0] = *h_x;
  *y[0] = *h_y;
  profileContract.TPSTOP(QUDA_PROFILE_H2D);

  profileContract.TPSTART(QUDA_PROFILE_COMPUTE);
  contractQuda(*x[0], *y[0], d_result, cType);
  profileContract.TPSTOP(QUDA_PROFILE_COMPUTE);

  profileContract.TPSTART(QUDA_PROFILE_D2H);
  qudaMemcpy(h_result, d_result, data_bytes, cudaMemcpyDeviceToHost);
  profileContract.TPSTOP(QUDA_PROFILE_D2H);

  profileContract.TPSTART(QUDA_PROFILE_FREE);
  pool_device_free(d_result);
  delete x[0];
  delete y[0];
  delete h_y;
  delete h_x;
  profileContract.TPSTOP(QUDA_PROFILE_FREE);

  profileContract.TPSTOP(QUDA_PROFILE_TOTAL);
}

double qChargeQuda()
{
  profileQCharge.TPSTART(QUDA_PROFILE_TOTAL);

  cudaGaugeField *gauge = nullptr;
  if (!gaugeSmeared) {
    if (!extendedGaugeResident) extendedGaugeResident = createExtendedGauge(*gaugePrecise, R, profileQCharge);
    gauge = extendedGaugeResident;
  } else {
    gauge = gaugeSmeared;
  }
  // Do we keep the smeared extended field on memory, or the unsmeared one?

  profileQCharge.TPSTART(QUDA_PROFILE_INIT);
  // create the Fmunu field

  GaugeFieldParam tensorParam(gaugePrecise->X(), gauge->Precision(), QUDA_RECONSTRUCT_NO, 0, QUDA_TENSOR_GEOMETRY);
  tensorParam.siteSubset = QUDA_FULL_SITE_SUBSET;
  tensorParam.order = QUDA_FLOAT2_GAUGE_ORDER;
  tensorParam.ghostExchange = QUDA_GHOST_EXCHANGE_NO;
  cudaGaugeField Fmunu(tensorParam);

  profileQCharge.TPSTOP(QUDA_PROFILE_INIT);
  profileQCharge.TPSTART(QUDA_PROFILE_COMPUTE);

  computeFmunu(Fmunu, *gauge);
  double charge = quda::computeQCharge(Fmunu);

  profileQCharge.TPSTOP(QUDA_PROFILE_COMPUTE);
  profileQCharge.TPSTOP(QUDA_PROFILE_TOTAL);

  return charge;
}

double qChargeDensityQuda(void *h_qDensity)
{
  profileQCharge.TPSTART(QUDA_PROFILE_TOTAL);

  cudaGaugeField *gauge = nullptr;
  if (!gaugeSmeared) {
    if (!extendedGaugeResident) extendedGaugeResident = createExtendedGauge(*gaugePrecise, R, profileQCharge);
    gauge = extendedGaugeResident;
  } else {
    gauge = gaugeSmeared;
  }
  // Do we keep the smeared extended field on memory, or the unsmeared one?
  profileQCharge.TPSTART(QUDA_PROFILE_INIT);
  // create the Fmunu field
  GaugeFieldParam tensorParam(gaugePrecise->X(), gauge->Precision(), QUDA_RECONSTRUCT_NO, 0, QUDA_TENSOR_GEOMETRY);
  tensorParam.siteSubset = QUDA_FULL_SITE_SUBSET;
  tensorParam.order = QUDA_FLOAT2_GAUGE_ORDER;
  tensorParam.ghostExchange = QUDA_GHOST_EXCHANGE_NO;
  cudaGaugeField Fmunu(tensorParam);

  size_t size = Fmunu.Volume() * Fmunu.Precision();
  void *d_qDensity = device_malloc(size);
  profileQCharge.TPSTOP(QUDA_PROFILE_INIT);

  profileQCharge.TPSTART(QUDA_PROFILE_COMPUTE);
  computeFmunu(Fmunu, *gauge);
  double charge = quda::computeQChargeDensity(Fmunu, d_qDensity);
  profileQCharge.TPSTOP(QUDA_PROFILE_COMPUTE);

  profileQCharge.TPSTART(QUDA_PROFILE_D2H);
  qudaMemcpy(h_qDensity, d_qDensity, size, cudaMemcpyDeviceToHost);
  profileQCharge.TPSTOP(QUDA_PROFILE_D2H);

  profileQCharge.TPSTART(QUDA_PROFILE_FREE);
  device_free(d_qDensity);
  profileQCharge.TPSTOP(QUDA_PROFILE_FREE);

  profileQCharge.TPSTOP(QUDA_PROFILE_TOTAL);

  return charge;
}<|MERGE_RESOLUTION|>--- conflicted
+++ resolved
@@ -2449,11 +2449,6 @@
   // Create device side ColorSpinorField vector space and to pass to the
   // compute function.
   const int *X = cudaGauge->X();
-<<<<<<< HEAD
-  ColorSpinorParam cpuParam(host_evecs, *inv_param, X, inv_param->solution_type, inv_param->input_location);
-
-  // Copy any initial guess in resident in host array
-=======
   ColorSpinorParam cpuParam(host_evecs[0], *inv_param, X, inv_param->solution_type, inv_param->input_location);
 
   // create wrappers around application vector set
@@ -2463,7 +2458,6 @@
     host_evecs_.push_back(ColorSpinorField::Create(cpuParam));
   }
 
->>>>>>> 31c4c6f2
   ColorSpinorParam cudaParam(cpuParam);
   cudaParam.location = QUDA_CUDA_FIELD_LOCATION;
   cudaParam.create = QUDA_ZERO_FIELD_CREATE;
@@ -2526,31 +2520,9 @@
 
   // Transfer Eigenpairs back to host if using GPU eigensolver
   if (!(eig_param->arpack_check)) {
-<<<<<<< HEAD
-    // Get number of reals
-    int elems = 2 * kSpace[0]->Ncolor() * kSpace[0]->Nspin() * kSpace[0]->Volume();
-    if (inv_param->cpu_prec == QUDA_DOUBLE_PRECISION) {
-      for (int i = 0; i < eig_param->nConv; i++) {
-        ((complex<double> *)host_evals)[i] = evals[i];
-	cpuParam.v = &((char*)host_evecs)[i*cpuParam.Precision()*2*kSpace[i]->Volume()*kSpace[i]->Ncolor()*kSpace[i]->Nspin()];
-	std::vector<ColorSpinorField *> host_vec;
-        host_vec.push_back(ColorSpinorField::Create(cpuParam));
-        blas::copy(*host_vec[0], *kSpace[i]);
-      }
-    } else {
-      for (int i = 0; i < eig_param->nConv; i++) {
-        ((complex<float> *)host_evals)[i] = evals[i];
-	cpuParam.v = &((char*)host_evecs)[i*cpuParam.Precision()*2*kSpace[i]->Volume()*kSpace[i]->Ncolor()*kSpace[i]->Nspin()];
-        std::vector<ColorSpinorField *> host_vec;
-        host_vec.push_back(ColorSpinorField::Create(cpuParam));
-        blas::copy(*host_vec[0], *kSpace[i]);
-      }
-    }
-=======
     profileEigensolve.TPSTART(QUDA_PROFILE_D2H);
     for (int i = 0; i < eig_param->nConv; i++) *host_evecs_[i] = *kSpace[i];
     profileEigensolve.TPSTOP(QUDA_PROFILE_D2H);
->>>>>>> 31c4c6f2
   }
 
   profileEigensolve.TPSTART(QUDA_PROFILE_FREE);
