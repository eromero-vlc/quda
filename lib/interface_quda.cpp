#include <iostream>
#include <stdio.h>
#include <stdlib.h>
#include <math.h>
#include <string.h>
#include <sys/time.h>

#include <quda.h>
#include <quda_fortran.h>
#include <quda_internal.h>
#include <comm_quda.h>
#include <tune_quda.h>
#include <blas_quda.h>
#include <gauge_field.h>
#include <dirac_quda.h>
#include <ritz_quda.h>
#include <dslash_quda.h>
#include <invert_quda.h>
#include <lanczos_quda.h>
#include <color_spinor_field.h>
#include <eig_variables.h>
#include <clover_field.h>
#include <llfat_quda.h>
#include <fat_force_quda.h>
#include <unitarization_links.h>
#include <algorithm>
#include <staggered_oprod.h>
#include <ks_improved_force.h>
#include <ks_force_quda.h>
#include <random_quda.h>

#include <multigrid.h>

#include <deflation.h>

#ifdef NUMA_NVML
#include <numa_affinity.h>
#endif

#include <cuda.h>
#include "face_quda.h"

#ifdef MULTI_GPU
extern void exchange_cpu_sitelink_ex(int* X, int *R, void** sitelink, QudaGaugeFieldOrder cpu_order,
    QudaPrecision gPrecision, int optflag, int geom);
#endif // MULTI_GPU

#include <ks_force_quda.h>

#ifdef GPU_GAUGE_FORCE
#include <gauge_force_quda.h>
#endif
#include <gauge_update_quda.h>

#define MAX(a,b) ((a)>(b)? (a):(b))
#define TDIFF(a,b) (b.tv_sec - a.tv_sec + 0.000001*(b.tv_usec - a.tv_usec))

#define spinorSiteSize 24 // real numbers per spinor

#define MAX_GPU_NUM_PER_NODE 16

// define newQudaGaugeParam() and newQudaInvertParam()
#define INIT_PARAM
#include "check_params.h"
#undef INIT_PARAM

// define (static) checkGaugeParam() and checkInvertParam()
#define CHECK_PARAM
#include "check_params.h"
#undef CHECK_PARAM

// define printQudaGaugeParam() and printQudaInvertParam()
#define PRINT_PARAM
#include "check_params.h"
#undef PRINT_PARAM

#include <gauge_tools.h>
#include <contractQuda.h>

#include <momentum.h>


using namespace quda;

static int R[4] = {0, 0, 0, 0};
// setting this to false prevents redundant halo exchange but isn't yet compatible with HISQ / ASQTAD kernels
static bool redundant_comms = false;

//for MAGMA lib:
#include <blas_magma.h>

static bool InitMagma = false;

void openMagma() {

  if (!InitMagma) {
    OpenMagma();
    InitMagma = true;
  } else {
    printfQuda("\nMAGMA library was already initialized..\n");
  }

}

void closeMagma(){

  if (InitMagma) {
    CloseMagma();
    InitMagma = false;
  } else {
    printfQuda("\nMAGMA library was not initialized..\n");
  }

  return;
}

cudaGaugeField *gaugePrecise = NULL;
cudaGaugeField *gaugeSloppy = NULL;
cudaGaugeField *gaugePrecondition = NULL;
cudaGaugeField *gaugeExtended = NULL;

// It's important that these alias the above so that constants are set correctly in Dirac::Dirac()
cudaGaugeField *&gaugeFatPrecise = gaugePrecise;
cudaGaugeField *&gaugeFatSloppy = gaugeSloppy;
cudaGaugeField *&gaugeFatPrecondition = gaugePrecondition;
cudaGaugeField *&gaugeFatExtended = gaugeExtended;


cudaGaugeField *gaugeLongExtended = NULL;
cudaGaugeField *gaugeLongPrecise = NULL;
cudaGaugeField *gaugeLongSloppy = NULL;
cudaGaugeField *gaugeLongPrecondition = NULL;

cudaGaugeField *gaugeSmeared = NULL;

cudaCloverField *cloverPrecise = NULL;
cudaCloverField *cloverSloppy = NULL;
cudaCloverField *cloverPrecondition = NULL;

cudaGaugeField *momResident = NULL;
cudaGaugeField *extendedGaugeResident = NULL;

std::vector<cudaColorSpinorField*> solutionResident;

// vector of spinors used for forecasting solutions in HMC
#define QUDA_MAX_CHRONO 2
// each entry is a pair for both p and Ap storage
std::vector< std::vector< std::pair<ColorSpinorField*,ColorSpinorField*> > > chronoResident(QUDA_MAX_CHRONO);

// Mapped memory buffer used to hold unitarization failures
static int *num_failures_h = NULL;
static int *num_failures_d = NULL;

cudaDeviceProp deviceProp;
cudaStream_t *streams;
#ifdef PTHREADS
pthread_mutex_t pthread_mutex;
#endif

static bool initialized = false;

//!< Profiler for initQuda
static TimeProfile profileInit("initQuda");

//!< Profile for loadGaugeQuda / saveGaugeQuda
static TimeProfile profileGauge("loadGaugeQuda");

//!< Profile for loadCloverQuda
static TimeProfile profileClover("loadCloverQuda");

//!< Profiler for invertQuda
static TimeProfile profileInvert("invertQuda");

//!< Profiler for invertMultiShiftQuda
static TimeProfile profileMulti("invertMultiShiftQuda");

//!< Profiler for computeFatLinkQuda
static TimeProfile profileFatLink("computeKSLinkQuda");

//!< Profiler for computeGaugeForceQuda
static TimeProfile profileGaugeForce("computeGaugeForceQuda");

//!<Profiler for updateGaugeFieldQuda
static TimeProfile profileGaugeUpdate("updateGaugeFieldQuda");

//!<Profiler for createExtendedGaugeField
static TimeProfile profileExtendedGauge("createExtendedGaugeField");


//!<Profiler for computeCloverForceQuda
static TimeProfile profileCloverForce("computeCloverForceQuda");

//!<Profiler for computeStaggeredForceQuda
static TimeProfile profileStaggeredForce("computeStaggeredForceQuda");

//!<Profiler for computeStaggeredOprodQuda
static TimeProfile profileStaggeredOprod("computeStaggeredOprodQuda");

//!<Profiler for computeAsqtadForceQuda
static TimeProfile profileAsqtadForce("computeAsqtadForceQuda");

//!<Profiler for computeAsqtadForceQuda
static TimeProfile profileHISQForce("computeHISQForceQuda");

//!<Profiler for computeHISQForceCompleteQuda
static TimeProfile profileHISQForceComplete("computeHISQForceCompleteQuda");

//!<Profiler for plaqQuda
static TimeProfile profilePlaq("plaqQuda");

//!<Profiler for gaussQuda
static TimeProfile profileGauss("gaussQuda");

//!< Profiler for APEQuda
static TimeProfile profileAPE("APEQuda");

//!< Profiler for STOUTQuda
static TimeProfile profileSTOUT("STOUTQuda");

//!< Profiler for OvrImpSTOUTQuda
static TimeProfile profileOvrImpSTOUT("OvrImpSTOUTQuda");

//!< Profiler for projectSU3Quda
static TimeProfile profileProject("projectSU3Quda");

//!< Profiler for staggeredPhaseQuda
static TimeProfile profilePhase("staggeredPhaseQuda");

//!< Profiler for contractions
static TimeProfile profileContract("contractQuda");

//!< Profiler for contractions
static TimeProfile profileCovDev("covDevQuda");

//!< Profiler for contractions
static TimeProfile profileMomAction("momActionQuda");

//!< Profiler for endQuda
static TimeProfile profileEnd("endQuda");

//!< Profiler for GaugeFixing
static TimeProfile GaugeFixFFTQuda("GaugeFixFFTQuda");
static TimeProfile GaugeFixOVRQuda("GaugeFixOVRQuda");



//!< Profiler for toal time spend between init and end
static TimeProfile profileInit2End("initQuda-endQuda",false);

namespace quda {
  void printLaunchTimer();
}

void setVerbosityQuda(QudaVerbosity verbosity, const char prefix[], FILE *outfile)
{
  setVerbosity(verbosity);
  setOutputPrefix(prefix);
  setOutputFile(outfile);
}


typedef struct {
  int ndim;
  int dims[QUDA_MAX_DIM];
} LexMapData;

/**
 * For MPI, the default node mapping is lexicographical with t varying fastest.
 */
static int lex_rank_from_coords(const int *coords, void *fdata)
{
  LexMapData *md = static_cast<LexMapData *>(fdata);

  int rank = coords[0];
  for (int i = 1; i < md->ndim; i++) {
    rank = md->dims[i] * rank + coords[i];
  }
  return rank;
}

#ifdef QMP_COMMS
/**
 * For QMP, we use the existing logical topology if already declared.
 */
static int qmp_rank_from_coords(const int *coords, void *fdata)
{
  return QMP_get_node_number_from(coords);
}
#endif


static bool comms_initialized = false;

void initCommsGridQuda(int nDim, const int *dims, QudaCommsMap func, void *fdata)
{
  if (nDim != 4) {
    errorQuda("Number of communication grid dimensions must be 4");
  }

  LexMapData map_data;
  if (!func) {

#if QMP_COMMS
    if (QMP_logical_topology_is_declared()) {
      if (QMP_get_logical_number_of_dimensions() != 4) {
        errorQuda("QMP logical topology must have 4 dimensions");
      }
      for (int i=0; i<nDim; i++) {
        int qdim = QMP_get_logical_dimensions()[i];
        if(qdim != dims[i]) {
          errorQuda("QMP logical dims[%d]=%d does not match dims[%d]=%d argument", i, qdim, i, dims[i]);
        }
      }
      fdata = NULL;
      func = qmp_rank_from_coords;
    } else {
      warningQuda("QMP logical topology is undeclared; using default lexicographical ordering");
#endif

      map_data.ndim = nDim;
      for (int i=0; i<nDim; i++) {
        map_data.dims[i] = dims[i];
      }
      fdata = (void *) &map_data;
      func = lex_rank_from_coords;

#if QMP_COMMS
    }
#endif

  }
  comm_init(nDim, dims, func, fdata);
  comms_initialized = true;
}


static void init_default_comms()
{
#if defined(QMP_COMMS)
  if (QMP_logical_topology_is_declared()) {
    int ndim = QMP_get_logical_number_of_dimensions();
    const int *dims = QMP_get_logical_dimensions();
    initCommsGridQuda(ndim, dims, NULL, NULL);
  } else {
    errorQuda("initQuda() called without prior call to initCommsGridQuda(),"
        " and QMP logical topology has not been declared");
  }
#elif defined(MPI_COMMS)
  errorQuda("When using MPI for communications, initCommsGridQuda() must be called before initQuda()");
#else // single-GPU
  const int dims[4] = {1, 1, 1, 1};
  initCommsGridQuda(4, dims, NULL, NULL);
#endif
}


#define STR_(x) #x
#define STR(x) STR_(x)
  static const std::string quda_version = STR(QUDA_VERSION_MAJOR) "." STR(QUDA_VERSION_MINOR) "." STR(QUDA_VERSION_SUBMINOR);
#undef STR
#undef STR_

extern char* gitversion;

/*
 * Set the device that QUDA uses.
 */
void initQudaDevice(int dev) {

  //static bool initialized = false;
  if (initialized) return;
  initialized = true;

  profileInit2End.TPSTART(QUDA_PROFILE_TOTAL);
  profileInit.TPSTART(QUDA_PROFILE_TOTAL);

  if (getVerbosity() >= QUDA_SUMMARIZE) {
#ifdef GITVERSION
    printfQuda("QUDA %s (git %s)\n",quda_version.c_str(),gitversion);
#else
    printfQuda("QUDA %s\n",quda_version.c_str());
#endif
  }

#if defined(GPU_DIRECT) && defined(MULTI_GPU) && (CUDA_VERSION == 4000)
  //check if CUDA_NIC_INTEROP is set to 1 in the enviroment
  // not needed for CUDA >= 4.1
  char* cni_str = getenv("CUDA_NIC_INTEROP");
  if(cni_str == NULL){
    errorQuda("Environment variable CUDA_NIC_INTEROP is not set");
  }
  int cni_int = atoi(cni_str);
  if (cni_int != 1){
    errorQuda("Environment variable CUDA_NIC_INTEROP is not set to 1");
  }
#endif

  int deviceCount;
  cudaGetDeviceCount(&deviceCount);
  if (deviceCount == 0) {
    errorQuda("No CUDA devices found");
  }

  for(int i=0; i<deviceCount; i++) {
    cudaGetDeviceProperties(&deviceProp, i);
    checkCudaErrorNoSync(); // "NoSync" for correctness in HOST_DEBUG mode
    if (getVerbosity() >= QUDA_SUMMARIZE) {
      printfQuda("Found device %d: %s\n", i, deviceProp.name);
    }
  }

#ifdef MULTI_GPU
  if (dev < 0) {
    if (!comms_initialized) {
      errorQuda("initDeviceQuda() called with a negative device ordinal, but comms have not been initialized");
    }
    dev = comm_gpuid();
  }
#else
  if (dev < 0 || dev >= 16) errorQuda("Invalid device number %d", dev);
#endif

  cudaGetDeviceProperties(&deviceProp, dev);
  checkCudaErrorNoSync(); // "NoSync" for correctness in HOST_DEBUG mode
  if (deviceProp.major < 1) {
    errorQuda("Device %d does not support CUDA", dev);
  }

  if (getVerbosity() >= QUDA_SUMMARIZE) {
    printfQuda("Using device %d: %s\n", dev, deviceProp.name);
  }
#ifndef USE_QDPJIT
  cudaSetDevice(dev);
  checkCudaErrorNoSync(); // "NoSync" for correctness in HOST_DEBUG mode
#endif


#if ((CUDA_VERSION >= 6000) && defined NUMA_NVML)
  char *enable_numa_env = getenv("QUDA_ENABLE_NUMA");
  if (enable_numa_env && strcmp(enable_numa_env, "0") == 0) {
    if (getVerbosity() > QUDA_SILENT) printfQuda("Disabling numa_affinity\n");
  }
  else{
    setNumaAffinityNVML(dev);
  }
#endif



  cudaDeviceSetCacheConfig(cudaFuncCachePreferL1);
  //cudaDeviceSetSharedMemConfig(cudaSharedMemBankSizeEightByte);
  cudaGetDeviceProperties(&deviceProp, dev);

  { // determine if we will do CPU or GPU data reordering (default is GPU)
    char *reorder_str = getenv("QUDA_REORDER_LOCATION");

    if (!reorder_str || (strcmp(reorder_str,"CPU") && strcmp(reorder_str,"cpu")) ) {
      warningQuda("Data reordering done on GPU (set with QUDA_REORDER_LOCATION=GPU/CPU)");
      reorder_location_set(QUDA_CUDA_FIELD_LOCATION);
    } else {
      warningQuda("Data reordering done on CPU (set with QUDA_REORDER_LOCATION=GPU/CPU)");
      reorder_location_set(QUDA_CPU_FIELD_LOCATION);
    }
  }

  profileInit.TPSTOP(QUDA_PROFILE_TOTAL);
}

/*
 * Any persistent memory allocations that QUDA uses are done here.
 */
void initQudaMemory()
{
  profileInit.TPSTART(QUDA_PROFILE_TOTAL);

  if (!comms_initialized) init_default_comms();

  streams = new cudaStream_t[Nstream];

#if (CUDA_VERSION >= 5050)
  int greatestPriority;
  int leastPriority;
  cudaDeviceGetStreamPriorityRange(&leastPriority, &greatestPriority);
  for (int i=0; i<Nstream-1; i++) {
    cudaStreamCreateWithPriority(&streams[i], cudaStreamDefault, greatestPriority);
  }
  cudaStreamCreateWithPriority(&streams[Nstream-1], cudaStreamDefault, leastPriority);
#else
  for (int i=0; i<Nstream; i++) {
    cudaStreamCreate(&streams[i]);
  }
#endif

  checkCudaError();
  createDslashEvents();
#ifdef GPU_STAGGERED_OPROD
  createStaggeredOprodEvents();
#endif
  blas::init();

  // initalize the memory pool allocators
  pool::init();

  num_failures_h = static_cast<int*>(mapped_malloc(sizeof(int)));
  cudaHostGetDevicePointer(&num_failures_d, num_failures_h, 0);

  loadTuneCache();

  for (int d=0; d<4; d++) R[d] = 2 * (redundant_comms || commDimPartitioned(d));

  profileInit.TPSTOP(QUDA_PROFILE_TOTAL);
}

void initQuda(int dev)
{
  // initialize communications topology, if not already done explicitly via initCommsGridQuda()
  if (!comms_initialized) init_default_comms();

  // set the device that QUDA uses
  initQudaDevice(dev);

  // set the persistant memory allocations that QUDA uses (Blas, streams, etc.)
  initQudaMemory();

#ifdef PTHREADS
  pthread_mutexattr_t mutex_attr;
  pthread_mutexattr_init(&mutex_attr);
  pthread_mutexattr_settype(&mutex_attr, PTHREAD_MUTEX_RECURSIVE);
  pthread_mutex_init(&pthread_mutex, &mutex_attr);
#endif
}


void loadGaugeQuda(void *h_gauge, QudaGaugeParam *param)
{
  profileGauge.TPSTART(QUDA_PROFILE_TOTAL);

  if (!initialized) errorQuda("QUDA not initialized");
  if (getVerbosity() == QUDA_DEBUG_VERBOSE) printQudaGaugeParam(param);

  checkGaugeParam(param);

  profileGauge.TPSTART(QUDA_PROFILE_INIT);
  // Set the specific input parameters and create the cpu gauge field
  GaugeFieldParam gauge_param(h_gauge, *param);

  // if we are using half precision then we need to compute the fat
  // link maximum while still on the cpu
  // FIXME get a kernel for this
  if (param->type == QUDA_ASQTAD_FAT_LINKS)
    gauge_param.compute_fat_link_max = true;

<<<<<<< HEAD
  // GaugeField *in = (param->location == QUDA_CPU_FIELD_LOCATION) ?
  //   static_cast<GaugeField*>(new cpuGaugeField(gauge_param)) :
  //   static_cast<GaugeField*>(new cudaGaugeField(gauge_param));

  GaugeField *in = GaugeField::Create(gauge_param);
=======
  if (gauge_param.order <= 4) gauge_param.ghostExchange = QUDA_GHOST_EXCHANGE_NO;
  GaugeField *in = (param->location == QUDA_CPU_FIELD_LOCATION) ?
    static_cast<GaugeField*>(new cpuGaugeField(gauge_param)) :
    static_cast<GaugeField*>(new cudaGaugeField(gauge_param));
>>>>>>> c4df2cc5

  // free any current gauge field before new allocations to reduce memory overhead
  switch (param->type) {
    case QUDA_WILSON_LINKS:
      if (gaugeSloppy != gaugePrecondition && gaugePrecondition) delete gaugePrecondition;
      if (gaugePrecise != gaugeSloppy && gaugeSloppy) delete gaugeSloppy;
      if (gaugePrecise && !param->use_resident_gauge) delete gaugePrecise;
      break;
    case QUDA_ASQTAD_FAT_LINKS:
      if (gaugeFatSloppy != gaugeFatPrecondition && gaugeFatPrecondition) delete gaugeFatPrecondition;
      if (gaugeFatPrecise != gaugeFatSloppy && gaugeFatSloppy) delete gaugeFatSloppy;
      if (gaugeFatPrecise && !param->use_resident_gauge) delete gaugeFatPrecise;
      break;
    case QUDA_ASQTAD_LONG_LINKS:
      if (gaugeLongSloppy != gaugeLongPrecondition && gaugeLongPrecondition) delete gaugeLongPrecondition;
      if (gaugeLongPrecise != gaugeLongSloppy && gaugeLongSloppy) delete gaugeLongSloppy;
      if (gaugeLongPrecise) delete gaugeLongPrecise;
      break;
    default:
      errorQuda("Invalid gauge type %d", param->type);
  }

  // if not preserving then copy the gauge field passed in
  cudaGaugeField *precise = NULL;

  // switch the parameters for creating the mirror precise cuda gauge field
  gauge_param.create = QUDA_NULL_FIELD_CREATE;
  gauge_param.precision = param->cuda_prec;
  gauge_param.reconstruct = param->reconstruct;
  gauge_param.ghostExchange = QUDA_GHOST_EXCHANGE_PAD;
  gauge_param.pad = param->ga_pad;
  gauge_param.order = (gauge_param.precision == QUDA_DOUBLE_PRECISION ||
		       gauge_param.reconstruct == QUDA_RECONSTRUCT_NO ) ?
    QUDA_FLOAT2_GAUGE_ORDER : QUDA_FLOAT4_GAUGE_ORDER;

  precise = new cudaGaugeField(gauge_param);

  if (param->use_resident_gauge) {
    if(gaugePrecise == NULL) errorQuda("No resident gauge field");
    // copy rather than point at to ensure that the padded region is filled in
    precise->copy(*gaugePrecise);
    precise->exchangeGhost();
    delete gaugePrecise;
    gaugePrecise = NULL;
    profileGauge.TPSTOP(QUDA_PROFILE_INIT);
  } else {
    profileGauge.TPSTOP(QUDA_PROFILE_INIT);
    profileGauge.TPSTART(QUDA_PROFILE_H2D);
    precise->copy(*in);
    profileGauge.TPSTOP(QUDA_PROFILE_H2D);
  }

  param->gaugeGiB += precise->GBytes();

  // creating sloppy fields isn't really compute, but it is work done on the gpu
  profileGauge.TPSTART(QUDA_PROFILE_COMPUTE);

  // switch the parameters for creating the mirror sloppy cuda gauge field
  gauge_param.precision = param->cuda_prec_sloppy;
  gauge_param.reconstruct = param->reconstruct_sloppy;
  gauge_param.order = (gauge_param.precision == QUDA_DOUBLE_PRECISION ||
      gauge_param.reconstruct == QUDA_RECONSTRUCT_NO ) ?
    QUDA_FLOAT2_GAUGE_ORDER : QUDA_FLOAT4_GAUGE_ORDER;
  cudaGaugeField *sloppy = NULL;
  if (param->cuda_prec != param->cuda_prec_sloppy ||
      param->reconstruct != param->reconstruct_sloppy) {
    sloppy = new cudaGaugeField(gauge_param);
    sloppy->copy(*precise);
    param->gaugeGiB += sloppy->GBytes();
  } else {
    sloppy = precise;
  }

  // switch the parameters for creating the mirror preconditioner cuda gauge field
  gauge_param.precision = param->cuda_prec_precondition;
  gauge_param.reconstruct = param->reconstruct_precondition;
  gauge_param.order = (gauge_param.precision == QUDA_DOUBLE_PRECISION ||
      gauge_param.reconstruct == QUDA_RECONSTRUCT_NO ) ?
    QUDA_FLOAT2_GAUGE_ORDER : QUDA_FLOAT4_GAUGE_ORDER;
  cudaGaugeField *precondition = NULL;
  if (param->cuda_prec_sloppy != param->cuda_prec_precondition ||
      param->reconstruct_sloppy != param->reconstruct_precondition) {
    precondition = new cudaGaugeField(gauge_param);
    precondition->copy(*sloppy);
    param->gaugeGiB += precondition->GBytes();
  } else {
    precondition = sloppy;
  }

  // create an extended preconditioning field
  cudaGaugeField* extended = NULL;
  if(param->overlap){
    int R[4]; // domain-overlap widths in different directions
    for(int i=0; i<4; ++i){
      R[i] = param->overlap*commDimPartitioned(i);
      gauge_param.x[i] += 2*R[i];
    }
    // the extended field does not require any ghost padding
    gauge_param.ghostExchange = QUDA_GHOST_EXCHANGE_NO;
    extended = new cudaGaugeField(gauge_param);

    // copy the unextended preconditioning field into the interior of the extended field
    copyExtendedGauge(*extended, *precondition, QUDA_CUDA_FIELD_LOCATION);
    // now perform communication and fill the overlap regions
    extended->exchangeExtendedGhost(R);
  }

  profileGauge.TPSTOP(QUDA_PROFILE_COMPUTE);

  switch (param->type) {
    case QUDA_WILSON_LINKS:
      gaugePrecise = precise;
      gaugeSloppy = sloppy;
      gaugePrecondition = precondition;

      if(param->overlap) gaugeExtended = extended;
      break;
    case QUDA_ASQTAD_FAT_LINKS:
      gaugeFatPrecise = precise;
      gaugeFatSloppy = sloppy;
      gaugeFatPrecondition = precondition;

      if(param->overlap){
        if(gaugeFatExtended) errorQuda("Extended gauge fat field already allocated");
	gaugeFatExtended = extended;
      }
      break;
    case QUDA_ASQTAD_LONG_LINKS:
      gaugeLongPrecise = precise;
      gaugeLongSloppy = sloppy;
      gaugeLongPrecondition = precondition;

      if(param->overlap){
        if(gaugeLongExtended) errorQuda("Extended gauge long field already allocated");
   	gaugeLongExtended = extended;
      }
      break;
    default:
      errorQuda("Invalid gauge type %d", param->type);
  }


  profileGauge.TPSTART(QUDA_PROFILE_FREE);
  delete in;
  profileGauge.TPSTOP(QUDA_PROFILE_FREE);

  profileGauge.TPSTOP(QUDA_PROFILE_TOTAL);
}

void saveGaugeQuda(void *h_gauge, QudaGaugeParam *param)
{
  profileGauge.TPSTART(QUDA_PROFILE_TOTAL);

  if (param->location != QUDA_CPU_FIELD_LOCATION)
    errorQuda("Non-cpu output location not yet supported");

  if (!initialized) errorQuda("QUDA not initialized");
  checkGaugeParam(param);

  // Set the specific cpu parameters and create the cpu gauge field
  GaugeFieldParam gauge_param(h_gauge, *param);
  cpuGaugeField cpuGauge(gauge_param);
  cudaGaugeField *cudaGauge = NULL;
  switch (param->type) {
    case QUDA_WILSON_LINKS:
      cudaGauge = gaugePrecise;
      break;
    case QUDA_ASQTAD_FAT_LINKS:
      cudaGauge = gaugeFatPrecise;
      break;
    case QUDA_ASQTAD_LONG_LINKS:
      cudaGauge = gaugeLongPrecise;
      break;
    default:
      errorQuda("Invalid gauge type");
  }

  profileGauge.TPSTART(QUDA_PROFILE_D2H);
  cudaGauge->saveCPUField(cpuGauge);
  profileGauge.TPSTOP(QUDA_PROFILE_D2H);

  profileGauge.TPSTOP(QUDA_PROFILE_TOTAL);
}


void loadCloverQuda(void *h_clover, void *h_clovinv, QudaInvertParam *inv_param)
{
  if (!gaugePrecise) errorQuda("Cannot call loadCloverQuda with no resident gauge field");

  profileClover.TPSTART(QUDA_PROFILE_TOTAL);
  profileClover.TPSTART(QUDA_PROFILE_INIT);
  bool device_calc = false; // calculate clover and inverse on the device?

  pushVerbosity(inv_param->verbosity);
  if (getVerbosity() >= QUDA_DEBUG_VERBOSE) printQudaInvertParam(inv_param);

  if (!initialized) errorQuda("QUDA not initialized");

  if ( (!h_clover && !h_clovinv) || inv_param->compute_clover ) {
    device_calc = true;
    if (inv_param->clover_coeff == 0.0) errorQuda("called with neither clover term nor inverse and clover coefficient not set");
    if (gaugePrecise->Anisotropy() != 1.0) errorQuda("cannot compute anisotropic clover field");
  }

  if (inv_param->clover_cpu_prec == QUDA_HALF_PRECISION)  errorQuda("Half precision not supported on CPU");
  if (gaugePrecise == NULL) errorQuda("Gauge field must be loaded before clover");
  if ((inv_param->dslash_type != QUDA_CLOVER_WILSON_DSLASH) && (inv_param->dslash_type != QUDA_TWISTED_CLOVER_DSLASH)) {
    errorQuda("Wrong dslash_type %d in loadCloverQuda()", inv_param->dslash_type);
  }

  // determines whether operator is preconditioned when calling invertQuda()
  bool pc_solve = (inv_param->solve_type == QUDA_DIRECT_PC_SOLVE ||
      inv_param->solve_type == QUDA_NORMOP_PC_SOLVE ||
      inv_param->solve_type == QUDA_NORMERR_PC_SOLVE );

  // determines whether operator is preconditioned when calling MatQuda() or MatDagMatQuda()
  bool pc_solution = (inv_param->solution_type == QUDA_MATPC_SOLUTION ||
      inv_param->solution_type == QUDA_MATPCDAG_MATPC_SOLUTION);

  bool asymmetric = (inv_param->matpc_type == QUDA_MATPC_EVEN_EVEN_ASYMMETRIC ||
      inv_param->matpc_type == QUDA_MATPC_ODD_ODD_ASYMMETRIC);

  // We issue a warning only when it seems likely that the user is screwing up:

  // uninverted clover term is required when applying unpreconditioned operator,
  // but note that dslashQuda() is always preconditioned
  if (!h_clover && !pc_solve && !pc_solution) {
    //warningQuda("Uninverted clover term not loaded");
  }

  // uninverted clover term is also required for "asymmetric" preconditioning
  if (!h_clover && pc_solve && pc_solution && asymmetric && !device_calc) {
    warningQuda("Uninverted clover term not loaded");
  }

  bool twisted = inv_param->dslash_type == QUDA_TWISTED_CLOVER_DSLASH ? true : false;
#ifdef DYNAMIC_CLOVER
  bool dynamic_clover = twisted ? true : false; // dynamic clover only supported on twisted clover currently
#else
  bool dynamic_clover = false;
#endif

  CloverFieldParam clover_param;
  clover_param.nDim = 4;
  clover_param.twisted = twisted;
  clover_param.mu2 = twisted ? 4.*inv_param->kappa*inv_param->kappa*inv_param->mu*inv_param->mu : 0.0;
  clover_param.siteSubset = QUDA_FULL_SITE_SUBSET;
  for (int i=0; i<4; i++) clover_param.x[i] = gaugePrecise->X()[i];
  clover_param.pad = inv_param->cl_pad;
  clover_param.create = QUDA_NULL_FIELD_CREATE;
  clover_param.norm = nullptr;
  clover_param.invNorm = nullptr;
  clover_param.setPrecision(inv_param->clover_cuda_prec);
  clover_param.direct = h_clover || device_calc ? true : false;
  clover_param.inverse = (h_clovinv || pc_solve) && !dynamic_clover ? true : false;

  cloverPrecise = new cudaCloverField(clover_param);

  CloverField *in = nullptr;

  if (!device_calc || inv_param->return_clover || inv_param->return_clover_inverse) {
    // create a param for the cpu clover field
    CloverFieldParam inParam(clover_param);
    inParam.precision = inv_param->clover_cpu_prec;
    inParam.order = inv_param->clover_order;
    inParam.direct = h_clover ? true : false;
    inParam.inverse = h_clovinv ? true : false;
    inParam.clover = h_clover;
    inParam.cloverInv = h_clovinv;
    inParam.create = QUDA_REFERENCE_FIELD_CREATE;
    in = (inv_param->clover_location == QUDA_CPU_FIELD_LOCATION) ?
      static_cast<CloverField*>(new cpuCloverField(inParam)) :
      static_cast<CloverField*>(new cudaCloverField(inParam));
  }
  profileClover.TPSTOP(QUDA_PROFILE_INIT);

  if (!device_calc) {
    profileClover.TPSTART(QUDA_PROFILE_H2D);
    cloverPrecise->copy(*in, h_clovinv && !inv_param->compute_clover_inverse ? true : false);
    profileClover.TPSTOP(QUDA_PROFILE_H2D);
  } else {
    profileClover.TPSTOP(QUDA_PROFILE_TOTAL);
    createCloverQuda(inv_param);
    profileClover.TPSTART(QUDA_PROFILE_TOTAL);
  }

  // inverted clover term is required when applying preconditioned operator
  if ((!h_clovinv || inv_param->compute_clover_inverse) && pc_solve) {
    profileClover.TPSTART(QUDA_PROFILE_COMPUTE);
    if (!dynamic_clover) {
      cloverInvert(*cloverPrecise, inv_param->compute_clover_trlog, QUDA_CUDA_FIELD_LOCATION);
      if (inv_param->compute_clover_trlog) {
	inv_param->trlogA[0] = cloverPrecise->TrLog()[0];
	inv_param->trlogA[1] = cloverPrecise->TrLog()[1];
      }
    }
    profileClover.TPSTOP(QUDA_PROFILE_COMPUTE);
  }

  inv_param->cloverGiB = cloverPrecise->GBytes();

  clover_param.direct = true;
  clover_param.inverse = dynamic_clover ? false : true;

  if (inv_param->clover_rho != 0.0) cloverRho(*cloverPrecise, inv_param->clover_rho);

  // create the mirror sloppy clover field
  if (inv_param->clover_cuda_prec != inv_param->clover_cuda_prec_sloppy) {
    profileClover.TPSTART(QUDA_PROFILE_INIT);

    clover_param.setPrecision(inv_param->clover_cuda_prec_sloppy);
    cloverSloppy = new cudaCloverField(clover_param);
    cloverSloppy->copy(*cloverPrecise, clover_param.inverse);

    inv_param->cloverGiB += cloverSloppy->GBytes();
    profileClover.TPSTOP(QUDA_PROFILE_INIT);
  } else {
    cloverSloppy = cloverPrecise;
  }

  // create the mirror preconditioner clover field
  if (inv_param->clover_cuda_prec_sloppy != inv_param->clover_cuda_prec_precondition &&
      inv_param->clover_cuda_prec_precondition != QUDA_INVALID_PRECISION) {
    profileClover.TPSTART(QUDA_PROFILE_INIT);

    clover_param.setPrecision(inv_param->clover_cuda_prec_precondition);
    cloverPrecondition = new cudaCloverField(clover_param);
    cloverPrecondition->copy(*cloverSloppy, clover_param.inverse);

    inv_param->cloverGiB += cloverPrecondition->GBytes();
    profileClover.TPSTOP(QUDA_PROFILE_INIT);
  } else {
    cloverPrecondition = cloverSloppy;
  }

  // if requested, copy back the clover / inverse field
  if ( inv_param->return_clover || inv_param->return_clover_inverse ) {
    if (!h_clover && !h_clovinv) errorQuda("Requested clover field return but no clover host pointers set");

    // copy the inverted clover term into host application order on the device
    clover_param.setPrecision(inv_param->clover_cpu_prec);
    clover_param.direct = (h_clover && inv_param->return_clover);
    clover_param.inverse = (h_clovinv && inv_param->return_clover_inverse);

    // this isn't really "epilogue" but this label suffices
    profileClover.TPSTART(QUDA_PROFILE_EPILOGUE);
    cudaCloverField *hack = nullptr;
    if (!dynamic_clover) {
      clover_param.order = inv_param->clover_order;
      hack = new cudaCloverField(clover_param);
      hack->copy(*cloverPrecise); // FIXME this can lead to an redundant copies if we're not copying back direct + inverse
    } else {
      cudaCloverField *hackOfTheHack = new cudaCloverField(clover_param);	// Hack of the hack
      hackOfTheHack->copy(*cloverPrecise, false);
      cloverInvert(*hackOfTheHack, inv_param->compute_clover_trlog, QUDA_CUDA_FIELD_LOCATION);
      if (inv_param->compute_clover_trlog) {
	inv_param->trlogA[0] = cloverPrecise->TrLog()[0];
	inv_param->trlogA[1] = cloverPrecise->TrLog()[1];
      }
      clover_param.order = inv_param->clover_order;
      hack = new cudaCloverField(clover_param);
      hack->copy(*hackOfTheHack); // FIXME this can lead to an redundant copies if we're not copying back direct + inverse
      delete hackOfTheHack;
    }
    profileClover.TPSTOP(QUDA_PROFILE_EPILOGUE);

    // copy the field into the host application's clover field
    profileClover.TPSTART(QUDA_PROFILE_D2H);
    if (inv_param->return_clover) {
      qudaMemcpy((char*)(in->V(false)), (char*)(hack->V(false)), in->Bytes(), cudaMemcpyDeviceToHost);
    }
    if (inv_param->return_clover_inverse) {
      qudaMemcpy((char*)(in->V(true)), (char*)(hack->V(true)), in->Bytes(), cudaMemcpyDeviceToHost);
    }
    profileClover.TPSTOP(QUDA_PROFILE_D2H);

    delete hack;
    checkCudaError();
  }

  profileClover.TPSTART(QUDA_PROFILE_FREE);
  if (in) delete in; // delete object referencing input field
  profileClover.TPSTOP(QUDA_PROFILE_FREE);

  popVerbosity();

  profileClover.TPSTOP(QUDA_PROFILE_TOTAL);
}

void loadSloppyCloverQuda(QudaPrecision prec_sloppy, QudaPrecision prec_precondition)
{

  if (cloverPrecise) {
    // create the mirror sloppy clover field
    CloverFieldParam clover_param(*cloverPrecise);
    clover_param.setPrecision(prec_sloppy);

    if (cloverPrecise->V(false) != cloverPrecise->V(true)) {
      clover_param.direct = true;
      clover_param.inverse = true;
    } else {
      clover_param.direct = false;
      clover_param.inverse = true;
    }

    if (cloverSloppy) errorQuda("cloverSloppy already exists");

    if (clover_param.precision != cloverPrecise->Precision()) {
      cloverSloppy = new cudaCloverField(clover_param);
      cloverSloppy->copy(*cloverPrecise, clover_param.inverse);
    } else {
      cloverSloppy = cloverPrecise;
    }

    // switch the parameteres for creating the mirror preconditioner clover field
    clover_param.setPrecision(prec_precondition);

    if (cloverPrecondition) errorQuda("cloverPrecondition already exists");

    // create the mirror preconditioner clover field
    if (clover_param.precision != cloverSloppy->Precision()) {
      cloverPrecondition = new cudaCloverField(clover_param);
      cloverPrecondition->copy(*cloverSloppy, clover_param.inverse);
    } else {
      cloverPrecondition = cloverSloppy;
    }
  }

}

void freeGaugeQuda(void)
{
  if (!initialized) errorQuda("QUDA not initialized");
  if (gaugeSloppy != gaugePrecondition && gaugePrecondition) delete gaugePrecondition;
  if (gaugePrecise != gaugeSloppy && gaugeSloppy) delete gaugeSloppy;
  if (gaugePrecise) delete gaugePrecise;
  if (gaugeExtended) delete gaugeExtended;

  gaugePrecondition = NULL;
  gaugeSloppy = NULL;
  gaugePrecise = NULL;
  gaugeExtended = NULL;

  if (gaugeLongSloppy != gaugeLongPrecondition && gaugeLongPrecondition) delete gaugeLongPrecondition;
  if (gaugeLongPrecise != gaugeLongSloppy && gaugeLongSloppy) delete gaugeLongSloppy;
  if (gaugeLongPrecise) delete gaugeLongPrecise;
  if (gaugeLongExtended) delete gaugeLongExtended;

  gaugeLongPrecondition = NULL;
  gaugeLongSloppy = NULL;
  gaugeLongPrecise = NULL;
  gaugeLongExtended = NULL;

  if (gaugeFatSloppy != gaugeFatPrecondition && gaugeFatPrecondition) delete gaugeFatPrecondition;
  if (gaugeFatPrecise != gaugeFatSloppy && gaugeFatSloppy) delete gaugeFatSloppy;
  if (gaugeFatPrecise) delete gaugeFatPrecise;

  gaugeFatPrecondition = NULL;
  gaugeFatSloppy = NULL;
  gaugeFatPrecise = NULL;
  gaugeFatExtended = NULL;

  if (gaugeSmeared) delete gaugeSmeared;

  gaugeSmeared = NULL;
  // Need to merge extendedGaugeResident and gaugeFatPrecise/gaugePrecise
  if (extendedGaugeResident) {
    delete extendedGaugeResident;
    extendedGaugeResident = NULL;
  }
}

// just free the sloppy fields used in mixed-precision solvers
void freeSloppyGaugeQuda(void)
{
  if (!initialized) errorQuda("QUDA not initialized");
  if (gaugeSloppy != gaugePrecondition && gaugePrecondition) delete gaugePrecondition;
  if (gaugePrecise != gaugeSloppy && gaugeSloppy) delete gaugeSloppy;

  gaugePrecondition = NULL;
  gaugeSloppy = NULL;

  if (gaugeLongSloppy != gaugeLongPrecondition && gaugeLongPrecondition) delete gaugeLongPrecondition;
  if (gaugeLongPrecise != gaugeLongSloppy && gaugeLongSloppy) delete gaugeLongSloppy;

  gaugeLongPrecondition = NULL;
  gaugeLongSloppy = NULL;

  if (gaugeFatSloppy != gaugeFatPrecondition && gaugeFatPrecondition) delete gaugeFatPrecondition;
  if (gaugeFatPrecise != gaugeFatSloppy && gaugeFatSloppy) delete gaugeFatSloppy;

  gaugeFatPrecondition = NULL;
  gaugeFatSloppy = NULL;
}


void loadSloppyGaugeQuda(QudaPrecision prec_sloppy, QudaPrecision prec_precondition)
{
  // first do SU3 links (if they exist)
  if (gaugePrecise) {
    GaugeFieldParam gauge_param(*gaugePrecise);
    gauge_param.setPrecision(prec_sloppy);
    //gauge_param.reconstruct = param->reconstruct_sloppy; // FIXME

    if (gaugeSloppy) errorQuda("gaugeSloppy already exists");

    if (gauge_param.precision != gaugePrecise->Precision() ||
	gauge_param.reconstruct != gaugePrecise->Reconstruct()) {
      gaugeSloppy = new cudaGaugeField(gauge_param);
      gaugeSloppy->copy(*gaugePrecise);
    } else {
      gaugeSloppy = gaugePrecise;
    }

    // switch the parameters for creating the mirror preconditioner cuda gauge field
    gauge_param.setPrecision(prec_precondition);
    //gauge_param.reconstruct = param->reconstruct_precondition; // FIXME

    if (gaugePrecondition) errorQuda("gaugePrecondition already exists");

    if (gauge_param.precision != gaugeSloppy->Precision() ||
	gauge_param.reconstruct != gaugeSloppy->Reconstruct()) {
      gaugePrecondition = new cudaGaugeField(gauge_param);
      gaugePrecondition->copy(*gaugeSloppy);
    } else {
      gaugePrecondition = gaugeSloppy;
    }
  }

  // fat links (if they exist)
  if (gaugeFatPrecise) {
    GaugeFieldParam gauge_param(*gaugeFatPrecise);

    if (gaugeFatSloppy != gaugeSloppy) {
      gauge_param.setPrecision(prec_sloppy);
      //gauge_param.reconstruct = param->reconstruct_sloppy; // FIXME

      if (gaugeFatSloppy) errorQuda("gaugeFatSloppy already exists");
      if (gaugeFatSloppy != gaugeFatPrecise) delete gaugeFatSloppy;

      if (gauge_param.precision != gaugeFatPrecise->Precision() ||
	  gauge_param.reconstruct != gaugeFatPrecise->Reconstruct()) {
	gaugeFatSloppy = new cudaGaugeField(gauge_param);
	gaugeFatSloppy->copy(*gaugeFatPrecise);
      } else {
	gaugeFatSloppy = gaugeFatPrecise;
      }
    }

    if (gaugeFatPrecondition != gaugePrecondition) {
      // switch the parameters for creating the mirror preconditioner cuda gauge field
      gauge_param.setPrecision(prec_precondition);
      //gauge_param.reconstruct = param->reconstruct_precondition; // FIXME

      if (gaugeFatPrecondition) errorQuda("gaugeFatPrecondition already exists\n");

      if (gauge_param.precision != gaugeFatSloppy->Precision() ||
	  gauge_param.reconstruct != gaugeFatSloppy->Reconstruct()) {
	gaugeFatPrecondition = new cudaGaugeField(gauge_param);
	gaugeFatPrecondition->copy(*gaugeFatSloppy);
      } else {
	gaugeFatPrecondition = gaugeFatSloppy;
      }
    }
  }

  // long links (if they exist)
  if (gaugeLongPrecise) {
    GaugeFieldParam gauge_param(*gaugeLongPrecise);
    gauge_param.setPrecision(prec_sloppy);
    //gauge_param.reconstruct = param->reconstruct_sloppy; // FIXME

    if (gaugeLongSloppy) errorQuda("gaugeLongSloppy already exists");
    if (gaugeLongSloppy != gaugeLongPrecise) delete gaugeLongSloppy;

    if (gauge_param.precision != gaugeLongPrecise->Precision() ||
	gauge_param.reconstruct != gaugeLongPrecise->Reconstruct()) {
      gaugeLongSloppy = new cudaGaugeField(gauge_param);
      gaugeLongSloppy->copy(*gaugeLongPrecise);
    } else {
      gaugeLongSloppy = gaugeLongPrecise;
    }

    // switch the parameters for creating the mirror preconditioner cuda gauge field
    gauge_param.setPrecision(prec_precondition);
    //gauge_param.reconstruct = param->reconstruct_precondition; // FIXME

    if (gaugeLongPrecondition) warningQuda("gaugeLongPrecondition already exists\n");

    if (gauge_param.precision != gaugeLongSloppy->Precision() ||
	gauge_param.reconstruct != gaugeLongSloppy->Reconstruct()) {
      gaugeLongPrecondition = new cudaGaugeField(gauge_param);
      gaugeLongPrecondition->copy(*gaugeLongSloppy);
    } else {
      gaugeLongPrecondition = gaugeLongSloppy;
    }
  }
}

void freeCloverQuda(void)
{
  if (!initialized) errorQuda("QUDA not initialized");
  if (cloverPrecondition != cloverSloppy && cloverPrecondition) delete cloverPrecondition;
  if (cloverSloppy != cloverPrecise && cloverSloppy) delete cloverSloppy;
  if (cloverPrecise) delete cloverPrecise;

  cloverPrecondition = NULL;
  cloverSloppy = NULL;
  cloverPrecise = NULL;
}

void freeSloppyCloverQuda(void)
{
  if (!initialized) errorQuda("QUDA not initialized");
  if (cloverPrecondition != cloverSloppy && cloverPrecondition) delete cloverPrecondition;
  if (cloverSloppy != cloverPrecise && cloverSloppy) delete cloverSloppy;

  cloverPrecondition = NULL;
  cloverSloppy = NULL;
}

void flushChronoQuda(int i)
{
  if (i >= QUDA_MAX_CHRONO)
    errorQuda("Requested chrono index %d is outside of max %d\n", i, QUDA_MAX_CHRONO);

  auto &basis = chronoResident[i];

  for (unsigned int j=0; j<basis.size(); j++) {
    if (basis[j].first)  delete basis[j].first;
    if (basis[j].second) delete basis[j].second;
  }
  basis.clear();
}

void endQuda(void)
{
  profileEnd.TPSTART(QUDA_PROFILE_TOTAL);

  if (!initialized) return;

  freeGaugeQuda();
  freeCloverQuda();

  for (int i=0; i<QUDA_MAX_CHRONO; i++) flushChronoQuda(i);

  for (auto v : solutionResident) if (v) delete v;
  solutionResident.clear();

  if(momResident) delete momResident;

  LatticeField::freeBuffer(0);
  LatticeField::freeBuffer(1);
  cudaColorSpinorField::freeBuffer(0);
  cudaColorSpinorField::freeBuffer(1);
  cudaColorSpinorField::freeGhostBuffer();
  cpuColorSpinorField::freeGhostBuffer();
  FaceBuffer::flushPinnedCache();

  blas::end();

  pool::flush_pinned();
  pool::flush_device();

  host_free(num_failures_h);
  num_failures_h = NULL;
  num_failures_d = NULL;

  if (streams) {
    for (int i=0; i<Nstream; i++) cudaStreamDestroy(streams[i]);
    delete []streams;
    streams = NULL;
  }
  destroyDslashEvents();

#ifdef GPU_STAGGERED_OPROD
  destroyStaggeredOprodEvents();
#endif

  saveTuneCache();
  saveProfile();

  initialized = false;

  comm_finalize();
  comms_initialized = false;

  profileEnd.TPSTOP(QUDA_PROFILE_TOTAL);
  profileInit2End.TPSTOP(QUDA_PROFILE_TOTAL);

  // print out the profile information of the lifetime of the library
  if (getVerbosity() >= QUDA_SUMMARIZE) {
    profileInit.Print();
    profileGauge.Print();
    profileClover.Print();
    profileInvert.Print();
    profileMulti.Print();
    profileFatLink.Print();
    profileGaugeForce.Print();
    profileGaugeUpdate.Print();
    profileExtendedGauge.Print();
    profileCloverForce.Print();
    profileStaggeredForce.Print();
    profileStaggeredOprod.Print();
    profileAsqtadForce.Print();
    profileHISQForce.Print();
    profileContract.Print();
    profileCovDev.Print();
    profilePlaq.Print();
    profileAPE.Print();
    profileSTOUT.Print();
    profileProject.Print();
    profilePhase.Print();
    profileMomAction.Print();
    profileEnd.Print();

    profileInit2End.Print();
    TimeProfile::PrintGlobal();

    printLaunchTimer();

    printfQuda("\n");
    printPeakMemUsage();
    printfQuda("\n");
  }

  assertAllMemFree();

  char *device_reset_env = getenv("QUDA_DEVICE_RESET");
  if (device_reset_env && strcmp(device_reset_env,"1") == 0) {
    // end this CUDA context
    cudaDeviceReset();
  }

}


namespace quda {

  void setDiracParam(DiracParam &diracParam, QudaInvertParam *inv_param, const bool pc)
  {
    double kappa = inv_param->kappa;
    if (inv_param->dirac_order == QUDA_CPS_WILSON_DIRAC_ORDER) {
      kappa *= gaugePrecise->Anisotropy();
    }

    switch (inv_param->dslash_type) {
    case QUDA_WILSON_DSLASH:
      diracParam.type = pc ? QUDA_WILSONPC_DIRAC : QUDA_WILSON_DIRAC;
      break;
    case QUDA_CLOVER_WILSON_DSLASH:
      diracParam.type = pc ? QUDA_CLOVERPC_DIRAC : QUDA_CLOVER_DIRAC;
      break;
    case QUDA_DOMAIN_WALL_DSLASH:
      diracParam.type = pc ? QUDA_DOMAIN_WALLPC_DIRAC : QUDA_DOMAIN_WALL_DIRAC;
      diracParam.Ls = inv_param->Ls;
      break;
    case QUDA_DOMAIN_WALL_4D_DSLASH:
      if(pc) {
	diracParam.type = QUDA_DOMAIN_WALL_4DPC_DIRAC;
	diracParam.Ls = inv_param->Ls;
      } else errorQuda("For 4D type of DWF dslash, pc must be turned on, %d", inv_param->dslash_type);
      break;
    case QUDA_MOBIUS_DWF_DSLASH:
      if (inv_param->Ls > QUDA_MAX_DWF_LS)
	errorQuda("Length of Ls dimension %d greater than QUDA_MAX_DWF_LS %d", inv_param->Ls, QUDA_MAX_DWF_LS);
      diracParam.type = pc ? QUDA_MOBIUS_DOMAIN_WALLPC_DIRAC : QUDA_MOBIUS_DOMAIN_WALL_DIRAC;
      diracParam.Ls = inv_param->Ls;
      memcpy(diracParam.b_5, inv_param->b_5, sizeof(double)*inv_param->Ls);
      memcpy(diracParam.c_5, inv_param->c_5, sizeof(double)*inv_param->Ls);
      break;
    case QUDA_STAGGERED_DSLASH:
      diracParam.type = pc ? QUDA_STAGGEREDPC_DIRAC : QUDA_STAGGERED_DIRAC;
      break;
    case QUDA_ASQTAD_DSLASH:
      diracParam.type = pc ? QUDA_ASQTADPC_DIRAC : QUDA_ASQTAD_DIRAC;
      break;
    case QUDA_TWISTED_MASS_DSLASH:
      diracParam.type = pc ? QUDA_TWISTED_MASSPC_DIRAC : QUDA_TWISTED_MASS_DIRAC;
      if (inv_param->twist_flavor == QUDA_TWIST_SINGLET) {
	diracParam.Ls = 1;
	diracParam.epsilon = 0.0;
      } else {
	diracParam.Ls = 2;
	diracParam.epsilon = inv_param->twist_flavor == QUDA_TWIST_NONDEG_DOUBLET ? inv_param->epsilon : 0.0;
      }
      break;
    case QUDA_TWISTED_CLOVER_DSLASH:
      diracParam.type = pc ? QUDA_TWISTED_CLOVERPC_DIRAC : QUDA_TWISTED_CLOVER_DIRAC;
      if (inv_param->twist_flavor == QUDA_TWIST_SINGLET)  {
	diracParam.Ls = 1;
	diracParam.epsilon = 0.0;
      } else {
	diracParam.Ls = 2;
	diracParam.epsilon = inv_param->twist_flavor == QUDA_TWIST_NONDEG_DOUBLET ? inv_param->epsilon : 0.0;
      }
      break;
    default:
      errorQuda("Unsupported dslash_type %d", inv_param->dslash_type);
    }

    diracParam.matpcType = inv_param->matpc_type;
    diracParam.dagger = inv_param->dagger;
    diracParam.gauge = gaugePrecise;
    diracParam.fatGauge = gaugeFatPrecise;
    diracParam.longGauge = gaugeLongPrecise;
    diracParam.clover = cloverPrecise;
    diracParam.kappa = kappa;
    diracParam.mass = inv_param->mass;
    diracParam.m5 = inv_param->m5;
    diracParam.mu = inv_param->mu;

    for (int i=0; i<4; i++) diracParam.commDim[i] = 1;   // comms are always on
  }


  void setDiracSloppyParam(DiracParam &diracParam, QudaInvertParam *inv_param, const bool pc)
  {
    setDiracParam(diracParam, inv_param, pc);

    diracParam.gauge = gaugeSloppy;
    diracParam.fatGauge = gaugeFatSloppy;
    diracParam.longGauge = gaugeLongSloppy;
    diracParam.clover = cloverSloppy;

    for (int i=0; i<4; i++) {
      diracParam.commDim[i] = 1;   // comms are always on
    }

  }

  // The preconditioner currently mimicks the sloppy operator with no comms
  void setDiracPreParam(DiracParam &diracParam, QudaInvertParam *inv_param, const bool pc, bool comms)
  {
    setDiracParam(diracParam, inv_param, pc);

    if(inv_param->overlap){
      diracParam.gauge = gaugeExtended;
      diracParam.fatGauge = gaugeFatExtended;
      diracParam.longGauge = gaugeLongExtended;
    }else{
      diracParam.gauge = gaugePrecondition;
      diracParam.fatGauge = gaugeFatPrecondition;
      diracParam.longGauge = gaugeLongPrecondition;
    }
    diracParam.clover = cloverPrecondition;

    for (int i=0; i<4; i++) {
      diracParam.commDim[i] = comms ? 1 : 0;
    }

    // In the preconditioned staggered CG allow a different dslash type in the preconditioning
    if(inv_param->inv_type == QUDA_PCG_INVERTER && inv_param->dslash_type == QUDA_ASQTAD_DSLASH
       && inv_param->dslash_type_precondition == QUDA_STAGGERED_DSLASH) {
       diracParam.type = pc ? QUDA_STAGGEREDPC_DIRAC : QUDA_STAGGERED_DIRAC;
       diracParam.gauge = gaugeFatPrecondition;
    }
  }


  void createDirac(Dirac *&d, Dirac *&dSloppy, Dirac *&dPre, QudaInvertParam &param, const bool pc_solve)
  {
    DiracParam diracParam;
    DiracParam diracSloppyParam;
    DiracParam diracPreParam;

    setDiracParam(diracParam, &param, pc_solve);
    setDiracSloppyParam(diracSloppyParam, &param, pc_solve);
    bool comms_flag = (param.inv_type != QUDA_INC_EIGCG_INVERTER) ?  false : true ;//inc eigCG needs 2 sloppy precisions.
    setDiracPreParam(diracPreParam, &param, pc_solve, comms_flag);

    d = Dirac::create(diracParam); // create the Dirac operator
    dSloppy = Dirac::create(diracSloppyParam);
    dPre = Dirac::create(diracPreParam);
  }

  static double unscaled_shifts[QUDA_MAX_MULTI_SHIFT];

  void massRescale(cudaColorSpinorField &b, QudaInvertParam &param) {

    double kappa5 = (0.5/(5.0 + param.m5));
    double kappa = (param.dslash_type == QUDA_DOMAIN_WALL_DSLASH ||
		    param.dslash_type == QUDA_DOMAIN_WALL_4D_DSLASH ||
		    param.dslash_type == QUDA_MOBIUS_DWF_DSLASH) ? kappa5 : param.kappa;

    if (getVerbosity() >= QUDA_DEBUG_VERBOSE) {
      printfQuda("Mass rescale: Kappa is: %g\n", kappa);
      printfQuda("Mass rescale: mass normalization: %d\n", param.mass_normalization);
      double nin = blas::norm2(b);
      printfQuda("Mass rescale: norm of source in = %g\n", nin);
    }

    // staggered dslash uses mass normalization internally
    if (param.dslash_type == QUDA_ASQTAD_DSLASH || param.dslash_type == QUDA_STAGGERED_DSLASH) {
      switch (param.solution_type) {
        case QUDA_MAT_SOLUTION:
        case QUDA_MATPC_SOLUTION:
          if (param.mass_normalization == QUDA_KAPPA_NORMALIZATION) blas::ax(2.0*param.mass, b);
          break;
        case QUDA_MATDAG_MAT_SOLUTION:
        case QUDA_MATPCDAG_MATPC_SOLUTION:
          if (param.mass_normalization == QUDA_KAPPA_NORMALIZATION) blas::ax(4.0*param.mass*param.mass, b);
          break;
        default:
          errorQuda("Not implemented");
      }
      return;
    }

    for(int i=0; i<param.num_offset; i++) {
      unscaled_shifts[i] = param.offset[i];
    }

    // multiply the source to compensate for normalization of the Dirac operator, if necessary
    switch (param.solution_type) {
      case QUDA_MAT_SOLUTION:
        if (param.mass_normalization == QUDA_MASS_NORMALIZATION ||
            param.mass_normalization == QUDA_ASYMMETRIC_MASS_NORMALIZATION) {
	  blas::ax(2.0*kappa, b);
	  for(int i=0; i<param.num_offset; i++)  param.offset[i] *= 2.0*kappa;
        }
        break;
      case QUDA_MATDAG_MAT_SOLUTION:
        if (param.mass_normalization == QUDA_MASS_NORMALIZATION ||
            param.mass_normalization == QUDA_ASYMMETRIC_MASS_NORMALIZATION) {
	  blas::ax(4.0*kappa*kappa, b);
	  for(int i=0; i<param.num_offset; i++)  param.offset[i] *= 4.0*kappa*kappa;
        }
        break;
      case QUDA_MATPC_SOLUTION:
        if (param.mass_normalization == QUDA_MASS_NORMALIZATION) {
	  blas::ax(4.0*kappa*kappa, b);
	  for(int i=0; i<param.num_offset; i++)  param.offset[i] *= 4.0*kappa*kappa;
        } else if (param.mass_normalization == QUDA_ASYMMETRIC_MASS_NORMALIZATION) {
	  blas::ax(2.0*kappa, b);
	  for(int i=0; i<param.num_offset; i++)  param.offset[i] *= 2.0*kappa;
        }
        break;
      case QUDA_MATPCDAG_MATPC_SOLUTION:
        if (param.mass_normalization == QUDA_MASS_NORMALIZATION) {
	  blas::ax(16.0*pow(kappa,4), b);
	  for(int i=0; i<param.num_offset; i++)  param.offset[i] *= 16.0*pow(kappa,4);
        } else if (param.mass_normalization == QUDA_ASYMMETRIC_MASS_NORMALIZATION) {
	  blas::ax(4.0*kappa*kappa, b);
	  for(int i=0; i<param.num_offset; i++)  param.offset[i] *= 4.0*kappa*kappa;
        }
        break;
      default:
        errorQuda("Solution type %d not supported", param.solution_type);
    }

    if (getVerbosity() >= QUDA_DEBUG_VERBOSE) printfQuda("Mass rescale done\n");
    if (getVerbosity() >= QUDA_DEBUG_VERBOSE) {
      printfQuda("Mass rescale: Kappa is: %g\n", kappa);
      printfQuda("Mass rescale: mass normalization: %d\n", param.mass_normalization);
      double nin = blas::norm2(b);
      printfQuda("Mass rescale: norm of source out = %g\n", nin);
    }

  }
}

void dslashQuda(void *h_out, void *h_in, QudaInvertParam *inv_param, QudaParity parity)
{
  if (inv_param->dslash_type == QUDA_DOMAIN_WALL_DSLASH ||
      inv_param->dslash_type == QUDA_DOMAIN_WALL_4D_DSLASH ||
      inv_param->dslash_type == QUDA_MOBIUS_DWF_DSLASH) setKernelPackT(true);

  if (gaugePrecise == NULL) errorQuda("Gauge field not allocated");
  if (cloverPrecise == NULL && ((inv_param->dslash_type == QUDA_CLOVER_WILSON_DSLASH) || (inv_param->dslash_type == QUDA_TWISTED_CLOVER_DSLASH)))
    errorQuda("Clover field not allocated");

  pushVerbosity(inv_param->verbosity);
  if (getVerbosity() >= QUDA_DEBUG_VERBOSE) printQudaInvertParam(inv_param);

  ColorSpinorParam cpuParam(h_in, *inv_param, gaugePrecise->X(), 1, inv_param->input_location);
  ColorSpinorField *in_h = ColorSpinorField::Create(cpuParam);

  ColorSpinorParam cudaParam(cpuParam, *inv_param);
  cudaColorSpinorField in(*in_h, cudaParam);

  if (getVerbosity() >= QUDA_DEBUG_VERBOSE) {
    double cpu = blas::norm2(*in_h);
    double gpu = blas::norm2(in);
    printfQuda("In CPU %e CUDA %e\n", cpu, gpu);
  }

  if (inv_param->mass_normalization == QUDA_KAPPA_NORMALIZATION &&
      (inv_param->dslash_type == QUDA_STAGGERED_DSLASH ||
       inv_param->dslash_type == QUDA_ASQTAD_DSLASH) )
    blas::ax(1.0/(2.0*inv_param->mass), in);

  cudaParam.create = QUDA_NULL_FIELD_CREATE;
  cudaColorSpinorField out(in, cudaParam);

  if (inv_param->dirac_order == QUDA_CPS_WILSON_DIRAC_ORDER) {
    if (parity == QUDA_EVEN_PARITY) {
      parity = QUDA_ODD_PARITY;
    } else {
      parity = QUDA_EVEN_PARITY;
    }
    blas::ax(gaugePrecise->Anisotropy(), in);
  }
  bool pc = true;

  DiracParam diracParam;
  setDiracParam(diracParam, inv_param, pc);

  Dirac *dirac = Dirac::create(diracParam); // create the Dirac operator
  if (inv_param->dslash_type == QUDA_TWISTED_CLOVER_DSLASH && inv_param->dagger) {
    cudaParam.create = QUDA_NULL_FIELD_CREATE;
    cudaColorSpinorField tmp1(in, cudaParam);
    ((DiracTwistedCloverPC*) dirac)->TwistCloverInv(tmp1, in, (parity+1)%2); // apply the clover-twist
    dirac->Dslash(out, tmp1, parity); // apply the operator
  } else {
    dirac->Dslash(out, in, parity); // apply the operator
  }

  delete dirac; // clean up

  cpuParam.v = h_out;
  cpuParam.location = inv_param->output_location;
  ColorSpinorField *out_h = ColorSpinorField::Create(cpuParam);
  *out_h = out;

  if (getVerbosity() >= QUDA_DEBUG_VERBOSE) {
    double cpu = blas::norm2(*out_h);
    double gpu = blas::norm2(out);
    printfQuda("Out CPU %e CUDA %e\n", cpu, gpu);
  }

  delete out_h;
  delete in_h;

  popVerbosity();
}

void dslashQuda_4dpc(void *h_out, void *h_in, QudaInvertParam *inv_param, QudaParity parity, int test_type)
{
  if (inv_param->dslash_type == QUDA_DOMAIN_WALL_4D_DSLASH )
    setKernelPackT(true);
  else
    errorQuda("This type of dslashQuda operator is defined for QUDA_DOMAIN_WALL_$D_DSLASH and QUDA_MOBIUS_DWF_DSLASH only");

  if (gaugePrecise == NULL) errorQuda("Gauge field not allocated");

  pushVerbosity(inv_param->verbosity);
  if (getVerbosity() >= QUDA_DEBUG_VERBOSE) printQudaInvertParam(inv_param);

  ColorSpinorParam cpuParam(h_in, *inv_param, gaugePrecise->X(), 1, inv_param->input_location);
  ColorSpinorField *in_h = ColorSpinorField::Create(cpuParam);

  ColorSpinorParam cudaParam(cpuParam, *inv_param);
  cudaColorSpinorField in(*in_h, cudaParam);

  if (getVerbosity() >= QUDA_DEBUG_VERBOSE) {
    double cpu = blas::norm2(*in_h);
    double gpu = blas::norm2(in);
    printfQuda("In CPU %e CUDA %e\n", cpu, gpu);
  }

  cudaParam.create = QUDA_NULL_FIELD_CREATE;
  cudaColorSpinorField out(in, cudaParam);

  if (inv_param->dirac_order == QUDA_CPS_WILSON_DIRAC_ORDER) {
    if (parity == QUDA_EVEN_PARITY) {
      parity = QUDA_ODD_PARITY;
    } else {
      parity = QUDA_EVEN_PARITY;
    }
    blas::ax(gaugePrecise->Anisotropy(), in);
  }
  bool pc = true;

  DiracParam diracParam;
  setDiracParam(diracParam, inv_param, pc);

  DiracDomainWall4DPC dirac(diracParam); // create the Dirac operator
  printfQuda("kappa for QUDA input : %e\n",inv_param->kappa);
  switch (test_type) {
    case 0:
      dirac.Dslash4(out, in, parity);
      break;
    case 1:
      dirac.Dslash5(out, in, parity);
      break;
    case 2:
      dirac.Dslash5inv(out, in, parity, inv_param->kappa);
      break;
  }

  cpuParam.v = h_out;
  cpuParam.location = inv_param->output_location;
  ColorSpinorField *out_h = ColorSpinorField::Create(cpuParam);
  *out_h = out;

  if (getVerbosity() >= QUDA_DEBUG_VERBOSE) {
    double cpu = blas::norm2(*out_h);
    double gpu = blas::norm2(out);
    printfQuda("Out CPU %e CUDA %e\n", cpu, gpu);
  }

  delete out_h;
  delete in_h;

  popVerbosity();
}

void dslashQuda_mdwf(void *h_out, void *h_in, QudaInvertParam *inv_param, QudaParity parity, int test_type)
{
  if ( inv_param->dslash_type == QUDA_MOBIUS_DWF_DSLASH)
    setKernelPackT(true);
  else
    errorQuda("This type of dslashQuda operator is defined for QUDA_DOMAIN_WALL_$D_DSLASH and QUDA_MOBIUS_DWF_DSLASH only");

  if (gaugePrecise == NULL) errorQuda("Gauge field not allocated");

  pushVerbosity(inv_param->verbosity);
  if (getVerbosity() >= QUDA_DEBUG_VERBOSE) printQudaInvertParam(inv_param);

  ColorSpinorParam cpuParam(h_in, *inv_param, gaugePrecise->X(), 1, inv_param->input_location);
  ColorSpinorField *in_h = ColorSpinorField::Create(cpuParam);

  ColorSpinorParam cudaParam(cpuParam, *inv_param);
  cudaColorSpinorField in(*in_h, cudaParam);

  if (getVerbosity() >= QUDA_DEBUG_VERBOSE) {
    double cpu = blas::norm2(*in_h);
    double gpu = blas::norm2(in);
    printfQuda("In CPU %e CUDA %e\n", cpu, gpu);
  }

  cudaParam.create = QUDA_NULL_FIELD_CREATE;
  cudaColorSpinorField out(in, cudaParam);

  if (inv_param->dirac_order == QUDA_CPS_WILSON_DIRAC_ORDER) {
    if (parity == QUDA_EVEN_PARITY) {
      parity = QUDA_ODD_PARITY;
    } else {
      parity = QUDA_EVEN_PARITY;
    }
    blas::ax(gaugePrecise->Anisotropy(), in);
  }
  bool pc = true;

  DiracParam diracParam;
  setDiracParam(diracParam, inv_param, pc);

  DiracMobiusPC dirac(diracParam); // create the Dirac operator
  switch (test_type) {
    case 0:
      dirac.Dslash4(out, in, parity);
      break;
    case 1:
      dirac.Dslash5(out, in, parity);
      break;
    case 2:
      dirac.Dslash4pre(out, in, parity);
      break;
    case 3:
      dirac.Dslash5inv(out, in, parity);
      break;
  }

  cpuParam.v = h_out;
  cpuParam.location = inv_param->output_location;
  ColorSpinorField *out_h = ColorSpinorField::Create(cpuParam);
  *out_h = out;

  if (getVerbosity() >= QUDA_DEBUG_VERBOSE) {
    double cpu = blas::norm2(*out_h);
    double gpu = blas::norm2(out);
    printfQuda("Out CPU %e CUDA %e\n", cpu, gpu);
  }

  delete out_h;
  delete in_h;

  popVerbosity();
}


void MatQuda(void *h_out, void *h_in, QudaInvertParam *inv_param)
{
  pushVerbosity(inv_param->verbosity);

  if (inv_param->dslash_type == QUDA_DOMAIN_WALL_DSLASH ||
      inv_param->dslash_type == QUDA_DOMAIN_WALL_4D_DSLASH ||
      inv_param->dslash_type == QUDA_MOBIUS_DWF_DSLASH) setKernelPackT(true);

  if (gaugePrecise == NULL) errorQuda("Gauge field not allocated");
  if (cloverPrecise == NULL && ((inv_param->dslash_type == QUDA_CLOVER_WILSON_DSLASH) || (inv_param->dslash_type == QUDA_TWISTED_CLOVER_DSLASH)))
    errorQuda("Clover field not allocated");
  if (getVerbosity() >= QUDA_DEBUG_VERBOSE) printQudaInvertParam(inv_param);

  bool pc = (inv_param->solution_type == QUDA_MATPC_SOLUTION ||
      inv_param->solution_type == QUDA_MATPCDAG_MATPC_SOLUTION);

  ColorSpinorParam cpuParam(h_in, *inv_param, gaugePrecise->X(), pc, inv_param->input_location);
  ColorSpinorField *in_h = ColorSpinorField::Create(cpuParam);

  ColorSpinorParam cudaParam(cpuParam, *inv_param);
  cudaColorSpinorField in(*in_h, cudaParam);

  if (getVerbosity() >= QUDA_DEBUG_VERBOSE) {
    double cpu = blas::norm2(*in_h);
    double gpu = blas::norm2(in);
    printfQuda("In CPU %e CUDA %e\n", cpu, gpu);
  }

  cudaParam.create = QUDA_NULL_FIELD_CREATE;
  cudaColorSpinorField out(in, cudaParam);

  DiracParam diracParam;
  setDiracParam(diracParam, inv_param, pc);

  Dirac *dirac = Dirac::create(diracParam); // create the Dirac operator
  dirac->M(out, in); // apply the operator
  delete dirac; // clean up

  double kappa = inv_param->kappa;
  if (pc) {
    if (inv_param->mass_normalization == QUDA_MASS_NORMALIZATION) {
      blas::ax(0.25/(kappa*kappa), out);
    } else if (inv_param->mass_normalization == QUDA_ASYMMETRIC_MASS_NORMALIZATION) {
      blas::ax(0.5/kappa, out);
    }
  } else {
    if (inv_param->mass_normalization == QUDA_MASS_NORMALIZATION ||
        inv_param->mass_normalization == QUDA_ASYMMETRIC_MASS_NORMALIZATION) {
      blas::ax(0.5/kappa, out);
    }
  }

  cpuParam.v = h_out;
  cpuParam.location = inv_param->output_location;
  ColorSpinorField *out_h = ColorSpinorField::Create(cpuParam);
  *out_h = out;

  if (getVerbosity() >= QUDA_DEBUG_VERBOSE) {
    double cpu = blas::norm2(*out_h);
    double gpu = blas::norm2(out);
    printfQuda("Out CPU %e CUDA %e\n", cpu, gpu);
  }

  delete out_h;
  delete in_h;

  popVerbosity();
}


void MatDagMatQuda(void *h_out, void *h_in, QudaInvertParam *inv_param)
{
  pushVerbosity(inv_param->verbosity);

  if (inv_param->dslash_type == QUDA_DOMAIN_WALL_DSLASH ||
      inv_param->dslash_type == QUDA_DOMAIN_WALL_4D_DSLASH ||
      inv_param->dslash_type == QUDA_MOBIUS_DWF_DSLASH) setKernelPackT(true);

  if (!initialized) errorQuda("QUDA not initialized");
  if (gaugePrecise == NULL) errorQuda("Gauge field not allocated");
  if (cloverPrecise == NULL && ((inv_param->dslash_type == QUDA_CLOVER_WILSON_DSLASH) || (inv_param->dslash_type == QUDA_TWISTED_CLOVER_DSLASH)))
    errorQuda("Clover field not allocated");
  if (getVerbosity() >= QUDA_DEBUG_VERBOSE) printQudaInvertParam(inv_param);

  bool pc = (inv_param->solution_type == QUDA_MATPC_SOLUTION ||
      inv_param->solution_type == QUDA_MATPCDAG_MATPC_SOLUTION);

  ColorSpinorParam cpuParam(h_in, *inv_param, gaugePrecise->X(), pc, inv_param->input_location);
  ColorSpinorField *in_h = ColorSpinorField::Create(cpuParam);

  ColorSpinorParam cudaParam(cpuParam, *inv_param);
  cudaColorSpinorField in(*in_h, cudaParam);

  if (getVerbosity() >= QUDA_DEBUG_VERBOSE){
    double cpu = blas::norm2(*in_h);
    double gpu = blas::norm2(in);
    printfQuda("In CPU %e CUDA %e\n", cpu, gpu);
  }

  cudaParam.create = QUDA_NULL_FIELD_CREATE;
  cudaColorSpinorField out(in, cudaParam);

  //  double kappa = inv_param->kappa;
  //  if (inv_param->dirac_order == QUDA_CPS_WILSON_DIRAC_ORDER) kappa *= gaugePrecise->anisotropy;

  DiracParam diracParam;
  setDiracParam(diracParam, inv_param, pc);

  Dirac *dirac = Dirac::create(diracParam); // create the Dirac operator
  dirac->MdagM(out, in); // apply the operator
  delete dirac; // clean up

  double kappa = inv_param->kappa;
  if (pc) {
    if (inv_param->mass_normalization == QUDA_MASS_NORMALIZATION) {
      blas::ax(1.0/pow(2.0*kappa,4), out);
    } else if (inv_param->mass_normalization == QUDA_ASYMMETRIC_MASS_NORMALIZATION) {
      blas::ax(0.25/(kappa*kappa), out);
    }
  } else {
    if (inv_param->mass_normalization == QUDA_MASS_NORMALIZATION ||
        inv_param->mass_normalization == QUDA_ASYMMETRIC_MASS_NORMALIZATION) {
      blas::ax(0.25/(kappa*kappa), out);
    }
  }

  cpuParam.v = h_out;
  cpuParam.location = inv_param->output_location;
  ColorSpinorField *out_h = ColorSpinorField::Create(cpuParam);
  *out_h = out;

  if (getVerbosity() >= QUDA_DEBUG_VERBOSE){
    double cpu = blas::norm2(*out_h);
    double gpu = blas::norm2(out);
    printfQuda("Out CPU %e CUDA %e\n", cpu, gpu);
  }

  delete out_h;
  delete in_h;

  popVerbosity();
}

namespace quda{
bool canReuseResidentGauge(QudaInvertParam *param){
  return (gaugePrecise != NULL) and param->cuda_prec == gaugePrecise->Precision();
}
}

void checkClover(QudaInvertParam *param) {

  if (param->dslash_type != QUDA_CLOVER_WILSON_DSLASH && param->dslash_type != QUDA_TWISTED_CLOVER_DSLASH) {
    return;
  }

  if (param->cuda_prec != cloverPrecise->Precision()) {
    errorQuda("Solve precision %d doesn't match clover precision %d", param->cuda_prec, cloverPrecise->Precision());
  }

  if (param->cuda_prec_sloppy != cloverSloppy->Precision() ||
      param->cuda_prec_precondition != cloverPrecondition->Precision()) {
    freeSloppyCloverQuda();
    loadSloppyCloverQuda(param->cuda_prec_sloppy, param->cuda_prec_precondition);
  }

  if (cloverPrecise == NULL) errorQuda("Precise gauge field doesn't exist");
  if (cloverSloppy == NULL) errorQuda("Sloppy gauge field doesn't exist");
  if (cloverPrecondition == NULL) errorQuda("Precondition gauge field doesn't exist");
}

quda::cudaGaugeField* checkGauge(QudaInvertParam *param) {

  if (param->cuda_prec != gaugePrecise->Precision()) {
    errorQuda("Solve precision %d doesn't match gauge precision %d", param->cuda_prec, gaugePrecise->Precision());
  }

  quda::cudaGaugeField *cudaGauge = NULL;
  if (param->dslash_type != QUDA_ASQTAD_DSLASH) {
    if (param->cuda_prec_sloppy != gaugeSloppy->Precision() ||
	param->cuda_prec_precondition != gaugePrecondition->Precision()) {
      freeSloppyGaugeQuda();
      loadSloppyGaugeQuda(param->cuda_prec_sloppy, param->cuda_prec_precondition);
    }

    if (gaugePrecise == NULL) errorQuda("Precise gauge field doesn't exist");
    if (gaugeSloppy == NULL) errorQuda("Sloppy gauge field doesn't exist");
    if (gaugePrecondition == NULL) errorQuda("Precondition gauge field doesn't exist");
    if (param->overlap) {
      if (gaugeExtended == NULL) errorQuda("Extended gauge field doesn't exist");
    }
    cudaGauge = gaugePrecise;
  } else {
    if (param->cuda_prec_sloppy != gaugeFatSloppy->Precision() ||
	param->cuda_prec_precondition != gaugeFatPrecondition->Precision() ||
	param->cuda_prec_sloppy != gaugeLongSloppy->Precision() ||
	param->cuda_prec_precondition != gaugeLongPrecondition->Precision()) {
      freeSloppyGaugeQuda();
      loadSloppyGaugeQuda(param->cuda_prec_sloppy, param->cuda_prec_precondition);
    }

    if (gaugeFatPrecise == NULL) errorQuda("Precise gauge fat field doesn't exist");
    if (gaugeFatSloppy == NULL) errorQuda("Sloppy gauge fat field doesn't exist");
    if (gaugeFatPrecondition == NULL) errorQuda("Precondition gauge fat field doesn't exist");
    if (param->overlap) {
      if(gaugeFatExtended == NULL) errorQuda("Extended gauge fat field doesn't exist");
    }

    if (gaugeLongPrecise == NULL) errorQuda("Precise gauge long field doesn't exist");
    if (gaugeLongSloppy == NULL) errorQuda("Sloppy gauge long field doesn't exist");
    if (gaugeLongPrecondition == NULL) errorQuda("Precondition gauge long field doesn't exist");
    if (param->overlap) {
      if(gaugeLongExtended == NULL) errorQuda("Extended gauge long field doesn't exist");
    }
    cudaGauge = gaugeFatPrecise;
  }

  checkClover(param);

  return cudaGauge;
}

void cloverQuda(void *h_out, void *h_in, QudaInvertParam *inv_param, QudaParity parity, int inverse)
{
  pushVerbosity(inv_param->verbosity);

  if (!initialized) errorQuda("QUDA not initialized");
  if (gaugePrecise == NULL) errorQuda("Gauge field not allocated");
  if (cloverPrecise == NULL) errorQuda("Clover field not allocated");

  if (getVerbosity() >= QUDA_DEBUG_VERBOSE) printQudaInvertParam(inv_param);

  if ((inv_param->dslash_type != QUDA_CLOVER_WILSON_DSLASH) && (inv_param->dslash_type != QUDA_TWISTED_CLOVER_DSLASH))
    errorQuda("Cannot apply the clover term for a non Wilson-clover or Twisted-mass-clover dslash");

  ColorSpinorParam cpuParam(h_in, *inv_param, gaugePrecise->X(), 1);

  ColorSpinorField *in_h = (inv_param->input_location == QUDA_CPU_FIELD_LOCATION) ?
    static_cast<ColorSpinorField*>(new cpuColorSpinorField(cpuParam)) :
    static_cast<ColorSpinorField*>(new cudaColorSpinorField(cpuParam));

  ColorSpinorParam cudaParam(cpuParam, *inv_param);
  cudaColorSpinorField in(*in_h, cudaParam);

  if (getVerbosity() >= QUDA_DEBUG_VERBOSE) {
    double cpu = blas::norm2(*in_h);
    double gpu = blas::norm2(in);
    printfQuda("In CPU %e CUDA %e\n", cpu, gpu);
  }

  cudaParam.create = QUDA_NULL_FIELD_CREATE;
  cudaColorSpinorField out(in, cudaParam);

  if (inv_param->dirac_order == QUDA_CPS_WILSON_DIRAC_ORDER) {
    if (parity == QUDA_EVEN_PARITY) {
      parity = QUDA_ODD_PARITY;
    } else {
      parity = QUDA_EVEN_PARITY;
    }
    blas::ax(gaugePrecise->Anisotropy(), in);
  }
  bool pc = true;

  DiracParam diracParam;
  setDiracParam(diracParam, inv_param, pc);
	//FIXME: Do we need this for twisted clover???
  DiracCloverPC dirac(diracParam); // create the Dirac operator
  if (!inverse) dirac.Clover(out, in, parity); // apply the clover operator
  else dirac.CloverInv(out, in, parity);

  cpuParam.v = h_out;
  cpuParam.location = inv_param->output_location;
  ColorSpinorField *out_h = ColorSpinorField::Create(cpuParam);
  *out_h = out;

  if (getVerbosity() >= QUDA_DEBUG_VERBOSE) {
    double cpu = blas::norm2(*out_h);
    double gpu = blas::norm2(out);
    printfQuda("Out CPU %e CUDA %e\n", cpu, gpu);
  }

  /*for (int i=0; i<in_h->Volume(); i++) {
    ((cpuColorSpinorField*)out_h)->PrintVector(i);
    }*/

  delete out_h;
  delete in_h;

  popVerbosity();
}


void lanczosQuda(int k0, int m, void *hp_Apsi, void *hp_r, void *hp_V,
                 void *hp_alpha, void *hp_beta, QudaEigParam *eig_param)
{
  QudaInvertParam *param;
  param = eig_param->invert_param;

  if (param->dslash_type == QUDA_DOMAIN_WALL_DSLASH ||
      param->dslash_type == QUDA_DOMAIN_WALL_4D_DSLASH ||
      param->dslash_type == QUDA_MOBIUS_DWF_DSLASH) setKernelPackT(true);
  if (gaugePrecise == NULL) errorQuda("Gauge field not allocated");

  profileInvert.TPSTART(QUDA_PROFILE_TOTAL);

  if (!initialized) errorQuda("QUDA not initialized");

  pushVerbosity(param->verbosity);
  if (getVerbosity() >= QUDA_DEBUG_VERBOSE) printQudaInvertParam(param);

  checkInvertParam(param);

  // check the gauge fields have been created
  cudaGaugeField *cudaGauge = checkGauge(param);

  checkEigParam(eig_param);

  bool pc_solution = (param->solution_type == QUDA_MATPC_DAG_SOLUTION) ||
                     (param->solution_type == QUDA_MATPCDAG_MATPC_SHIFT_SOLUTION);

  // create the dirac operator
  DiracParam diracParam;
  setDiracParam(diracParam, param, pc_solution);
  Dirac *d = Dirac::create(diracParam); // create the Dirac operator

  Dirac &dirac = *d;

  profileInvert.TPSTART(QUDA_PROFILE_H2D);

  cudaColorSpinorField *r = NULL;
  cudaColorSpinorField *Apsi = NULL;
  const int *X = cudaGauge->X();

  // wrap CPU host side pointers
  ColorSpinorParam cpuParam(hp_r, *param, X, pc_solution);
  ColorSpinorField *h_r = (param->input_location == QUDA_CPU_FIELD_LOCATION) ?
                          static_cast<ColorSpinorField*>(new cpuColorSpinorField(cpuParam)) :
                          static_cast<ColorSpinorField*>(new cudaColorSpinorField(cpuParam));

  cpuParam.v = hp_Apsi;
  ColorSpinorField *h_Apsi = (param->input_location == QUDA_CPU_FIELD_LOCATION) ?
                             static_cast<ColorSpinorField*>(new cpuColorSpinorField(cpuParam)) :
                             static_cast<ColorSpinorField*>(new cudaColorSpinorField(cpuParam));

  //Make Eigen vector data set
  cpuColorSpinorField **h_Eig_Vec;
  h_Eig_Vec =(cpuColorSpinorField **)safe_malloc( m*sizeof(cpuColorSpinorField*));
  for( int k = 0 ; k < m ; k++)
  {
    cpuParam.v = ((double**)hp_V)[k];
    h_Eig_Vec[k] = new cpuColorSpinorField(cpuParam);
  }

  // download source
  ColorSpinorParam cudaParam(cpuParam, *param);
  cudaParam.create = QUDA_COPY_FIELD_CREATE;
  r = new cudaColorSpinorField(*h_r, cudaParam);
  Apsi = new cudaColorSpinorField(*h_Apsi, cudaParam);

  double cpu;
  double gpu;

  if (getVerbosity() >= QUDA_VERBOSE) {
    cpu = blas::norm2(*h_r);
    gpu = blas::norm2(*r);
    printfQuda("r vector CPU %1.14e CUDA %1.14e\n", cpu, gpu);
    cpu = blas::norm2(*h_Apsi);
    gpu = blas::norm2(*Apsi);
    printfQuda("Apsi vector CPU %1.14e CUDA %1.14e\n", cpu, gpu);
  }

  // download Eigen vector set
  cudaColorSpinorField **Eig_Vec;
  Eig_Vec = (cudaColorSpinorField **)safe_malloc( m*sizeof(cudaColorSpinorField*));

  for( int k = 0 ; k < m ; k++)
  {
    Eig_Vec[k] = new cudaColorSpinorField(*h_Eig_Vec[k], cudaParam);
    if (getVerbosity() >= QUDA_VERBOSE) {
      cpu = blas::norm2(*h_Eig_Vec[k]);
      gpu = blas::norm2(*Eig_Vec[k]);
      printfQuda("Eig_Vec[%d] CPU %1.14e CUDA %1.14e\n", k, cpu, gpu);
    }
  }
  profileInvert.TPSTOP(QUDA_PROFILE_H2D);

  if(eig_param->RitzMat_lanczos == QUDA_MATPC_DAG_SOLUTION)
  {
    DiracMdag mat(dirac);
    RitzMat ritz_mat(mat,*eig_param);
    Eig_Solver *eig_solve = Eig_Solver::create(*eig_param, ritz_mat, profileInvert);
    (*eig_solve)((double*)hp_alpha, (double*)hp_beta, Eig_Vec, *r, *Apsi, k0, m);
    delete eig_solve;
  }
  else if(eig_param->RitzMat_lanczos == QUDA_MATPCDAG_MATPC_SOLUTION)
  {
    DiracMdagM mat(dirac);
    RitzMat ritz_mat(mat,*eig_param);
    Eig_Solver *eig_solve = Eig_Solver::create(*eig_param, ritz_mat, profileInvert);
    (*eig_solve)((double*)hp_alpha, (double*)hp_beta, Eig_Vec, *r, *Apsi, k0, m);
    delete eig_solve;
  }
  else if(eig_param->RitzMat_lanczos == QUDA_MATPCDAG_MATPC_SHIFT_SOLUTION)
  {
    DiracMdagM mat(dirac);
    RitzMat ritz_mat(mat,*eig_param);
    Eig_Solver *eig_solve = Eig_Solver::create(*eig_param, ritz_mat, profileInvert);
    (*eig_solve)((double*)hp_alpha, (double*)hp_beta, Eig_Vec, *r, *Apsi, k0, m);
    delete eig_solve;
  }
  else
  {
    errorQuda("invalid ritz matrix type\n");
    exit(0);
  }

  //Write back calculated eigen vector
  profileInvert.TPSTART(QUDA_PROFILE_D2H);
  for( int k = 0 ; k < m ; k++)
  {
    *h_Eig_Vec[k] = *Eig_Vec[k];
  }
  *h_r = *r;
  *h_Apsi = *Apsi;
  profileInvert.TPSTOP(QUDA_PROFILE_D2H);


  delete h_r;
  delete h_Apsi;
  for( int k = 0 ; k < m ; k++)
  {
    delete Eig_Vec[k];
    delete h_Eig_Vec[k];
  }
  host_free(Eig_Vec);
  host_free(h_Eig_Vec);

  delete d;

  popVerbosity();

  saveTuneCache();
  profileInvert.TPSTOP(QUDA_PROFILE_TOTAL);
}

multigrid_solver::multigrid_solver(QudaMultigridParam &mg_param, TimeProfile &profile)
  : profile(profile) {
  profile.TPSTART(QUDA_PROFILE_INIT);
  QudaInvertParam *param = mg_param.invert_param;

  cudaGaugeField *cudaGauge = checkGauge(param);
  checkMultigridParam(&mg_param);

  // check MG params (needs to go somewhere else)
  if (mg_param.n_level > QUDA_MAX_MG_LEVEL)
    errorQuda("Requested MG levels %d greater than allowed maximum %d", mg_param.n_level, QUDA_MAX_MG_LEVEL);
  for (int i=0; i<mg_param.n_level; i++) {
    if (mg_param.smoother_solve_type[i] != QUDA_DIRECT_SOLVE && mg_param.smoother_solve_type[i] != QUDA_DIRECT_PC_SOLVE)
      errorQuda("Unsupported smoother solve type %d on level %d", mg_param.smoother_solve_type[i], i);
  }
  if (param->solve_type != QUDA_DIRECT_SOLVE)
    errorQuda("Outer MG solver can only use QUDA_DIRECT_SOLVE at present");

  pushVerbosity(param->verbosity);
  if (getVerbosity() >= QUDA_DEBUG_VERBOSE) printQudaMultigridParam(&mg_param);
  mg_param.secs = 0;
  mg_param.gflops = 0;

  bool pc_solution = (param->solution_type == QUDA_MATPC_SOLUTION) ||
    (param->solution_type == QUDA_MATPCDAG_MATPC_SOLUTION);

  bool outer_pc_solve = (param->solve_type == QUDA_DIRECT_PC_SOLVE) ||
    (param->solve_type == QUDA_NORMOP_PC_SOLVE);

  // create the dirac operators for the fine grid

  // this is the Dirac operator we use for inter-grid residual computation
  DiracParam diracParam;
  setDiracSloppyParam(diracParam, param, outer_pc_solve);
  d = Dirac::create(diracParam);
  m = new DiracM(*d);

  // this is the Dirac operator we use for smoothing
  DiracParam diracSmoothParam;
  bool fine_grid_pc_solve = (mg_param.smoother_solve_type[0] == QUDA_DIRECT_PC_SOLVE) ||
    (mg_param.smoother_solve_type[0] == QUDA_NORMOP_PC_SOLVE);
  setDiracSloppyParam(diracSmoothParam, param, fine_grid_pc_solve);
  dSmooth = Dirac::create(diracSmoothParam);
  mSmooth = new DiracM(*dSmooth);

  // this is the Dirac operator we use for sloppy smoothing (we use the preconditioner fields for this)
  DiracParam diracSmoothSloppyParam;
  setDiracPreParam(diracSmoothSloppyParam, param, fine_grid_pc_solve, true);
  dSmoothSloppy = Dirac::create(diracSmoothSloppyParam);;
  mSmoothSloppy = new DiracM(*dSmoothSloppy);

  printfQuda("Creating vector of null space fields of length %d\n", mg_param.n_vec[0]);

  ColorSpinorParam cpuParam(0, *param, cudaGauge->X(), pc_solution, QUDA_CPU_FIELD_LOCATION);
  cpuParam.create = QUDA_ZERO_FIELD_CREATE;
  cpuParam.precision = param->cuda_prec_sloppy;
  B.resize(mg_param.n_vec[0]);
  for (int i=0; i<mg_param.n_vec[0]; i++) B[i] = new cpuColorSpinorField(cpuParam);

  // fill out the MG parameters for the fine level
  mgParam = new MGParam(mg_param, B, m, mSmooth, mSmoothSloppy);

  mg = new MG(*mgParam, profile);
  mgParam->updateInvertParam(*param);
  profile.TPSTOP(QUDA_PROFILE_INIT);
}

void* newMultigridQuda(QudaMultigridParam *mg_param) {
  profileInvert.TPSTART(QUDA_PROFILE_TOTAL);

  multigrid_solver *mg = new multigrid_solver(*mg_param, profileInvert);

  profileInvert.TPSTOP(QUDA_PROFILE_TOTAL);

  saveProfile(__func__);
  flushProfile();
  saveTuneCache();
  return static_cast<void*>(mg);
}

void destroyMultigridQuda(void *mg) {
  delete static_cast<multigrid_solver*>(mg);
}

void updateMultigridQuda(void *mg_, QudaMultigridParam *mg_param) {
  multigrid_solver *mg = static_cast<multigrid_solver*>(mg_);

  QudaInvertParam *param = mg_param->invert_param;
  checkGauge(param);
  checkMultigridParam(mg_param);

  bool outer_pc_solve = (param->solve_type == QUDA_DIRECT_PC_SOLVE) ||
    (param->solve_type == QUDA_NORMOP_PC_SOLVE);

  // free the previous dirac oprators
  if (mg->m) delete mg->m;
  if (mg->mSmooth) delete mg->mSmooth;
  if (mg->mSmoothSloppy) delete mg->mSmoothSloppy;

  if (mg->d) delete mg->d;
  if (mg->dSmooth) delete mg->dSmooth;
  if (mg->dSmoothSloppy && mg->dSmoothSloppy != mg->dSmooth) delete mg->dSmoothSloppy;

  // create new fine dirac operators

  // this is the Dirac operator we use for inter-grid residual computation
  DiracParam diracParam;
  setDiracSloppyParam(diracParam, param, outer_pc_solve);
  mg->d = Dirac::create(diracParam);
  mg->m = new DiracM(*(mg->d));

  // this is the Dirac operator we use for smoothing
  DiracParam diracSmoothParam;
  bool fine_grid_pc_solve = (mg_param->smoother_solve_type[0] == QUDA_DIRECT_PC_SOLVE) ||
    (mg_param->smoother_solve_type[0] == QUDA_NORMOP_PC_SOLVE);
  setDiracSloppyParam(diracSmoothParam, param, fine_grid_pc_solve);
  mg->dSmooth = Dirac::create(diracSmoothParam);
  mg->mSmooth = new DiracM(*(mg->dSmooth));

  // this is the Dirac operator we use for sloppy smoothing (we use the preconditioner fields for this)
  DiracParam diracSmoothSloppyParam;
  setDiracPreParam(diracSmoothSloppyParam, param, fine_grid_pc_solve, true);
  mg->dSmoothSloppy = Dirac::create(diracSmoothSloppyParam);;
  mg->mSmoothSloppy = new DiracM(*(mg->dSmoothSloppy));

  mg->mgParam->matResidual = mg->m;
  mg->mgParam->matSmooth = mg->mSmooth;
  mg->mgParam->matSmoothSloppy = mg->mSmoothSloppy;

  // recreate the smoothers on the fine level
  mg->mg->destroySmoother();
  mg->mg->createSmoother();

  //mgParam = new MGParam(mg_param, B, *m, *mSmooth, *mSmoothSloppy);
  //mg = new MG(*mgParam, profile);
  mg->mgParam->updateInvertParam(*param);
}

deflated_solver::deflated_solver(QudaEigParam &eig_param, TimeProfile &profile)
  : d(nullptr), m(nullptr), RV(nullptr), deflParam(nullptr), defl(nullptr),  profile(profile) {

  QudaInvertParam *param = eig_param.invert_param;
  
  if(param->inv_type != QUDA_EIGCG_INVERTER && param->inv_type != QUDA_INC_EIGCG_INVERTER)  return;

  profile.TPSTART(QUDA_PROFILE_INIT);

  cudaGaugeField *cudaGauge = checkGauge(param);
  eig_param.secs   = 0;
  eig_param.gflops = 0;

  DiracParam diracParam;
  if(eig_param.cuda_prec_ritz == param->cuda_prec)
  {
    setDiracParam(diracParam, param, (param->solve_type == QUDA_DIRECT_PC_SOLVE) || (param->solve_type == QUDA_NORMOP_PC_SOLVE));
  } else {
    setDiracSloppyParam(diracParam, param, (param->solve_type == QUDA_DIRECT_PC_SOLVE) || (param->solve_type == QUDA_NORMOP_PC_SOLVE));
  }

  const bool pc_solve = (param->solve_type == QUDA_NORMOP_PC_SOLVE);

  d = Dirac::create(diracParam);
  m = pc_solve ? static_cast<DiracMatrix*>( new DiracMdagM(*d) ) : static_cast<DiracMatrix*>( new DiracM(*d));

  ColorSpinorParam ritzParam(0, *param, cudaGauge->X(), pc_solve, eig_param.location);

  ritzParam.create        = QUDA_ZERO_FIELD_CREATE;
  ritzParam.is_composite  = true;
  ritzParam.is_component  = false;
  ritzParam.composite_dim = param->nev*param->deflation_grid;

  ritzParam.setPrecision(param->cuda_prec_ritz);

  if (ritzParam.location==QUDA_CUDA_FIELD_LOCATION) {
    ritzParam.fieldOrder = (param->cuda_prec_ritz == QUDA_DOUBLE_PRECISION ) ?  QUDA_FLOAT2_FIELD_ORDER : QUDA_FLOAT4_FIELD_ORDER;
    ritzParam.gammaBasis = QUDA_UKQCD_GAMMA_BASIS;
  }

  int ritzVolume = 1;
  for(int d = 0; d < ritzParam.nDim; d++) ritzVolume *= ritzParam.x[d];

  if( getVerbosity() == QUDA_DEBUG_VERBOSE ) { 

    size_t byte_estimate = (size_t)ritzParam.composite_dim*(size_t)ritzVolume*(ritzParam.nColor*ritzParam.nSpin*ritzParam.precision);
    printfQuda("allocating bytes: %lu (lattice volume %d, prec %d)" , byte_estimate, ritzVolume, ritzParam.precision);

  }

  //ritzParam.mem_type = QUDA_MEMORY_MAPPED;
  RV = ColorSpinorField::Create(ritzParam);

  deflParam = new DeflationParam(eig_param, RV, *m);

  defl = new Deflation(*deflParam, profile);

  profile.TPSTOP(QUDA_PROFILE_INIT);
}

void* newDeflationQuda(QudaEigParam *eig_param) {
  profileInvert.TPSTART(QUDA_PROFILE_TOTAL);
#ifdef MAGMA_LIB
  openMagma();
#endif
  deflated_solver *defl = new deflated_solver(*eig_param, profileInvert);

  profileInvert.TPSTOP(QUDA_PROFILE_TOTAL);

  saveProfile(__func__);
  flushProfile();
  return static_cast<void*>(defl);
}

void destroyDeflationQuda(void *df) {
#ifdef MAGMA_LIB
  closeMagma();
#endif
  delete static_cast<deflated_solver*>(df);
}

void invertQuda(void *hp_x, void *hp_b, QudaInvertParam *param)
{
  if (param->dslash_type == QUDA_DOMAIN_WALL_DSLASH ||
      param->dslash_type == QUDA_DOMAIN_WALL_4D_DSLASH ||
      param->dslash_type == QUDA_MOBIUS_DWF_DSLASH) setKernelPackT(true);

  profileInvert.TPSTART(QUDA_PROFILE_TOTAL);

  if (!initialized) errorQuda("QUDA not initialized");

  pushVerbosity(param->verbosity);
  if (getVerbosity() >= QUDA_DEBUG_VERBOSE) printQudaInvertParam(param);

  checkInvertParam(param);

  // check the gauge fields have been created
  cudaGaugeField *cudaGauge = checkGauge(param);

  // It was probably a bad design decision to encode whether the system is even/odd preconditioned (PC) in
  // solve_type and solution_type, rather than in separate members of QudaInvertParam.  We're stuck with it
  // for now, though, so here we factorize everything for convenience.

  bool pc_solution = (param->solution_type == QUDA_MATPC_SOLUTION) ||
    (param->solution_type == QUDA_MATPCDAG_MATPC_SOLUTION);
  bool pc_solve = (param->solve_type == QUDA_DIRECT_PC_SOLVE) ||
    (param->solve_type == QUDA_NORMOP_PC_SOLVE) || (param->solve_type == QUDA_NORMERR_PC_SOLVE);
  bool mat_solution = (param->solution_type == QUDA_MAT_SOLUTION) ||
    (param->solution_type ==  QUDA_MATPC_SOLUTION);
  bool direct_solve = (param->solve_type == QUDA_DIRECT_SOLVE) ||
    (param->solve_type == QUDA_DIRECT_PC_SOLVE);
  bool norm_error_solve = (param->solve_type == QUDA_NORMERR_SOLVE) ||
    (param->solve_type == QUDA_NORMERR_PC_SOLVE);

  param->spinorGiB = cudaGauge->VolumeCB() * spinorSiteSize;
  if (!pc_solve) param->spinorGiB *= 2;
  param->spinorGiB *= (param->cuda_prec == QUDA_DOUBLE_PRECISION ? sizeof(double) : sizeof(float));
  if (param->preserve_source == QUDA_PRESERVE_SOURCE_NO) {
    param->spinorGiB *= (param->inv_type == QUDA_CG_INVERTER ? 5 : 7)/(double)(1<<30);
  } else {
    param->spinorGiB *= (param->inv_type == QUDA_CG_INVERTER ? 8 : 9)/(double)(1<<30);
  }

  param->secs = 0;
  param->gflops = 0;
  param->iter = 0;

  Dirac *d = NULL;
  Dirac *dSloppy = NULL;
  Dirac *dPre = NULL;

  // create the dirac operator
  createDirac(d, dSloppy, dPre, *param, pc_solve);

  Dirac &dirac = *d;
  Dirac &diracSloppy = *dSloppy;
  Dirac &diracPre = *dPre;

  profileInvert.TPSTART(QUDA_PROFILE_H2D);

  ColorSpinorField *b = NULL;
  ColorSpinorField *x = NULL;
  ColorSpinorField *in = NULL;
  ColorSpinorField *out = NULL;

  const int *X = cudaGauge->X();

  // wrap CPU host side pointers
  ColorSpinorParam cpuParam(hp_b, *param, X, pc_solution, param->input_location);
  ColorSpinorField *h_b = ColorSpinorField::Create(cpuParam);

  cpuParam.v = hp_x;
  cpuParam.location = param->output_location;
  ColorSpinorField *h_x = ColorSpinorField::Create(cpuParam);

  // download source
  ColorSpinorParam cudaParam(cpuParam, *param);
  cudaParam.create = QUDA_COPY_FIELD_CREATE;
  b = new cudaColorSpinorField(*h_b, cudaParam);

  // now check if we need to invalidate the solutionResident vectors
  bool invalidate = false;
  for (auto v : solutionResident)
    if (cudaParam.precision != v->Precision()) { invalidate = true; break; }

  if (invalidate) {
    for (auto v : solutionResident) if (v) delete v;
    solutionResident.clear();
  }

  if (!solutionResident.size()) {
    cudaParam.create = QUDA_NULL_FIELD_CREATE;
    solutionResident.push_back(new cudaColorSpinorField(cudaParam)); // solution
  }
  x = solutionResident[0];

  if (param->use_init_guess == QUDA_USE_INIT_GUESS_YES) { // download initial guess
    // initial guess only supported for single-pass solvers
    if ((param->solution_type == QUDA_MATDAG_MAT_SOLUTION || param->solution_type == QUDA_MATPCDAG_MATPC_SOLUTION) &&
        (param->solve_type == QUDA_DIRECT_SOLVE || param->solve_type == QUDA_DIRECT_PC_SOLVE)) {
      errorQuda("Initial guess not supported for two-pass solver");
    }

    *x = *h_x; // solution
  } else { // zero initial guess
    blas::zero(*x);
  }

  profileInvert.TPSTOP(QUDA_PROFILE_H2D);

  double nb = blas::norm2(*b);
  if (nb==0.0) errorQuda("Source has zero norm");

  if (getVerbosity() >= QUDA_VERBOSE) {
    double nh_b = blas::norm2(*h_b);
    double nh_x = blas::norm2(*h_x);
    double nx = blas::norm2(*x);
    printfQuda("Source: CPU = %g, CUDA copy = %g\n", nh_b, nb);
    printfQuda("Solution: CPU = %g, CUDA copy = %g\n", nh_x, nx);
  }

  // rescale the source and solution vectors to help prevent the onset of underflow
  if (param->solver_normalization == QUDA_SOURCE_NORMALIZATION) {
    blas::ax(1.0/sqrt(nb), *b);
    blas::ax(1.0/sqrt(nb), *x);
  }

  massRescale(*static_cast<cudaColorSpinorField*>(b), *param);

  dirac.prepare(in, out, *x, *b, param->solution_type);

  if (getVerbosity() >= QUDA_VERBOSE) {
    double nin = blas::norm2(*in);
    double nout = blas::norm2(*out);
    printfQuda("Prepared source = %g\n", nin);
    printfQuda("Prepared solution = %g\n", nout);
  }

  if (getVerbosity() >= QUDA_VERBOSE) {
    double nin = blas::norm2(*in);
    printfQuda("Prepared source post mass rescale = %g\n", nin);
  }

  // solution_type specifies *what* system is to be solved.
  // solve_type specifies *how* the system is to be solved.
  //
  // We have the following four cases (plus preconditioned variants):
  //
  // solution_type    solve_type    Effect
  // -------------    ----------    ------
  // MAT              DIRECT        Solve Ax=b
  // MATDAG_MAT       DIRECT        Solve A^dag y = b, followed by Ax=y
  // MAT              NORMOP        Solve (A^dag A) x = (A^dag b)
  // MATDAG_MAT       NORMOP        Solve (A^dag A) x = b
  // MAT              NORMERR       Solve (A A^dag) y = b, then x = A^dag y
  //
  // We generally require that the solution_type and solve_type
  // preconditioning match.  As an exception, the unpreconditioned MAT
  // solution_type may be used with any solve_type, including
  // DIRECT_PC and NORMOP_PC.  In these cases, preparation of the
  // preconditioned source and reconstruction of the full solution are
  // taken care of by Dirac::prepare() and Dirac::reconstruct(),
  // respectively.

  if (pc_solution && !pc_solve) {
    errorQuda("Preconditioned (PC) solution_type requires a PC solve_type");
  }

  if (!mat_solution && !pc_solution && pc_solve) {
    errorQuda("Unpreconditioned MATDAG_MAT solution_type requires an unpreconditioned solve_type");
  }

  if (!mat_solution && norm_error_solve) {
    errorQuda("Normal-error solve requires Mat solution");
  }

  if (param->inv_type_precondition == QUDA_MG_INVERTER && (!direct_solve || !mat_solution)) {
    errorQuda("Multigrid preconditioning only supported for direct solves");
  }

  if (param->use_resident_chrono && (direct_solve || norm_error_solve) ){
    errorQuda("Chronological forcasting only presently supported for M^dagger M solver");
  }

  if (mat_solution && !direct_solve && !norm_error_solve) { // prepare source: b' = A^dag b
    cudaColorSpinorField tmp(*in);
    dirac.Mdag(*in, tmp);
  } else if (!mat_solution && direct_solve) { // perform the first of two solves: A^dag y = b
    DiracMdag m(dirac), mSloppy(diracSloppy), mPre(diracPre);
    SolverParam solverParam(*param);
    Solver *solve = Solver::create(solverParam, m, mSloppy, mPre, profileInvert);
    (*solve)(*out, *in);
    blas::copy(*in, *out);
    solverParam.updateInvertParam(*param);
    delete solve;
  }

  if (direct_solve) {
    DiracM m(dirac), mSloppy(diracSloppy), mPre(diracPre);
    SolverParam solverParam(*param);
    Solver *solve = Solver::create(solverParam, m, mSloppy, mPre, profileInvert);
    (*solve)(*out, *in);
    solverParam.updateInvertParam(*param);
    delete solve;
  } else if (!norm_error_solve) {
    DiracMdagM m(dirac), mSloppy(diracSloppy), mPre(diracPre);
    SolverParam solverParam(*param);

    // chronological forecasting
    if (param->use_resident_chrono && chronoResident[param->chrono_index].size() > 0) {
      auto &basis = chronoResident[param->chrono_index];

      cudaColorSpinorField tmp(*in), tmp2(*in);

      for (unsigned int j=0; j<basis.size(); j++) m(*basis[j].second, *basis[j].first, tmp, tmp2);

      bool orthogonal = true;
      bool apply_mat = false;
      MinResExt mre(m, orthogonal, apply_mat, profileInvert);
      blas::copy(tmp, *in);

      mre(*out, tmp, basis);
    }

    Solver *solve = Solver::create(solverParam, m, mSloppy, mPre, profileInvert);
    (*solve)(*out, *in);
    solverParam.updateInvertParam(*param);
    delete solve;
  } else { // norm_error_solve
    DiracMMdag m(dirac), mSloppy(diracSloppy), mPre(diracPre);
    cudaColorSpinorField tmp(*out);
    SolverParam solverParam(*param);
    Solver *solve = Solver::create(solverParam, m, mSloppy, mPre, profileInvert);
    (*solve)(tmp, *in); // y = (M M^\dag) b
    dirac.Mdag(*out, tmp);  // x = M^dag y
    solverParam.updateInvertParam(*param);
    delete solve;
  }

  if (getVerbosity() >= QUDA_VERBOSE){
    double nx = blas::norm2(*x);
   printfQuda("Solution = %g\n",nx);
  }

  profileInvert.TPSTART(QUDA_PROFILE_EPILOGUE);
  dirac.reconstruct(*x, *b, param->solution_type);

  if (param->solver_normalization == QUDA_SOURCE_NORMALIZATION) {
    // rescale the solution
    blas::ax(sqrt(nb), *x);
  }
  profileInvert.TPSTOP(QUDA_PROFILE_EPILOGUE);

  if (!param->make_resident_solution) {
    profileInvert.TPSTART(QUDA_PROFILE_D2H);
    *h_x = *x;
    profileInvert.TPSTOP(QUDA_PROFILE_D2H);
  }

  profileInvert.TPSTART(QUDA_PROFILE_EPILOGUE);

  if (param->make_resident_chrono) {
    int i = param->chrono_index;
    if (i >= QUDA_MAX_CHRONO)
      errorQuda("Requested chrono index %d is outside of max %d\n", i, QUDA_MAX_CHRONO);

    auto &basis = chronoResident[i];

    // if we have filled the space yet just augment
    if ((int)basis.size() < param->max_chrono_dim) {
      ColorSpinorParam cs_param(*x);
      basis.push_back(std::pair<ColorSpinorField*,ColorSpinorField*>(ColorSpinorField::Create(cs_param),ColorSpinorField::Create(cs_param)));
    }

    // shuffle every entry down one and bring the last to the front
    ColorSpinorField *tmp = basis[basis.size()-1].first;
    for (unsigned int j=basis.size()-1; j>0; j--) basis[j].first = basis[j-1].first;
    basis[0].first = tmp;
    *(basis[0]).first = *x; // set first entry to new solution
  }

  if (param->compute_action) {
    Complex action = blas::cDotProduct(*b, *x);
    param->action[0] = action.real();
    param->action[1] = action.imag();
  }

  if (getVerbosity() >= QUDA_VERBOSE){
    double nx = blas::norm2(*x);
    double nh_x = blas::norm2(*h_x);
    printfQuda("Reconstructed: CUDA solution = %g, CPU copy = %g\n", nx, nh_x);
  }
  profileInvert.TPSTOP(QUDA_PROFILE_EPILOGUE);

  profileInvert.TPSTART(QUDA_PROFILE_FREE);

  delete h_b;
  delete h_x;
  delete b;

  if (!param->make_resident_solution) {
    for (auto v: solutionResident) if (v) delete v;
    solutionResident.clear();
  }

  delete d;
  delete dSloppy;
  delete dPre;

  profileInvert.TPSTOP(QUDA_PROFILE_FREE);

  popVerbosity();

  // cache is written out even if a long benchmarking job gets interrupted
  saveTuneCache();

  profileInvert.TPSTOP(QUDA_PROFILE_TOTAL);
}


/*!
 * Generic version of the multi-shift solver. Should work for
 * most fermions. Note that offset[0] is not folded into the mass parameter.
 *
 * At present, the solution_type must be MATDAG_MAT or MATPCDAG_MATPC,
 * and solve_type must be NORMOP or NORMOP_PC.  The solution and solve
 * preconditioning have to match.
 */
void invertMultiSrcQuda(void **_hp_x, void **_hp_b, QudaInvertParam *param)
{

  // currently that code is just a copy of invertQuda and cannot work

  if (param->dslash_type == QUDA_DOMAIN_WALL_DSLASH ||
      param->dslash_type == QUDA_DOMAIN_WALL_4D_DSLASH ||
      param->dslash_type == QUDA_MOBIUS_DWF_DSLASH) setKernelPackT(true);

  profileInvert.TPSTART(QUDA_PROFILE_TOTAL);

  if (!initialized) errorQuda("QUDA not initialized");

  pushVerbosity(param->verbosity);
  if (getVerbosity() >= QUDA_DEBUG_VERBOSE) printQudaInvertParam(param);

  checkInvertParam(param);

  // check the gauge fields have been created
  cudaGaugeField *cudaGauge = checkGauge(param);

  // It was probably a bad design decision to encode whether the system is even/odd preconditioned (PC) in
  // solve_type and solution_type, rather than in separate members of QudaInvertParam.  We're stuck with it
  // for now, though, so here we factorize everything for convenience.

  bool pc_solution = (param->solution_type == QUDA_MATPC_SOLUTION) ||
    (param->solution_type == QUDA_MATPCDAG_MATPC_SOLUTION);
  bool pc_solve = (param->solve_type == QUDA_DIRECT_PC_SOLVE) ||
    (param->solve_type == QUDA_NORMOP_PC_SOLVE) || (param->solve_type == QUDA_NORMERR_PC_SOLVE);
  bool mat_solution = (param->solution_type == QUDA_MAT_SOLUTION) ||
    (param->solution_type ==  QUDA_MATPC_SOLUTION);
  bool direct_solve = (param->solve_type == QUDA_DIRECT_SOLVE) ||
    (param->solve_type == QUDA_DIRECT_PC_SOLVE);
  bool norm_error_solve = (param->solve_type == QUDA_NORMERR_SOLVE) ||
    (param->solve_type == QUDA_NORMERR_PC_SOLVE);

  param->spinorGiB = cudaGauge->VolumeCB() * spinorSiteSize;
  if (!pc_solve) param->spinorGiB *= 2;
  param->spinorGiB *= (param->cuda_prec == QUDA_DOUBLE_PRECISION ? sizeof(double) : sizeof(float));
  if (param->preserve_source == QUDA_PRESERVE_SOURCE_NO) {
    param->spinorGiB *= (param->inv_type == QUDA_CG_INVERTER ? 5 : 7)/(double)(1<<30);
  } else {
    param->spinorGiB *= (param->inv_type == QUDA_CG_INVERTER ? 8 : 9)/(double)(1<<30);
  }

  param->secs = 0;
  param->gflops = 0;
  param->iter = 0;

  Dirac *d = NULL;
  Dirac *dSloppy = NULL;
  Dirac *dPre = NULL;

  // create the dirac operator
  createDirac(d, dSloppy, dPre, *param, pc_solve);

  Dirac &dirac = *d;
  Dirac &diracSloppy = *dSloppy;
  Dirac &diracPre = *dPre;

  profileInvert.TPSTART(QUDA_PROFILE_H2D);

  // std::vector<ColorSpinorField*> b;  // Cuda Solutions
  // b.resize(param->num_src);
  // std::vector<ColorSpinorField*> x;  // Cuda Solutions
  // x.resize(param->num_src);
  ColorSpinorField* in;  // = NULL;
  //in.resize(param->num_src);
  ColorSpinorField* out;  // = NULL;
  //out.resize(param->num_src);

  // for(int i=0;i < param->num_src;i++){
  //   in[i] = NULL;
  //   out[i] = NULL;
  // }

  const int *X = cudaGauge->X();


  // Host pointers for x, take a copy of the input host pointers
  void** hp_x;
  hp_x = new void* [ param->num_src ];

  void** hp_b;
  hp_b = new void* [param->num_src];

  for(int i=0;i < param->num_src;i++){
    hp_x[i] = _hp_x[i];
    hp_b[i] = _hp_b[i];
  }

  // wrap CPU host side pointers
  ColorSpinorParam cpuParam(hp_b[0], *param, X, pc_solution, param->input_location);
  std::vector<ColorSpinorField*> h_b;
  h_b.resize(param->num_src);
  for(int i=0; i < param->num_src; i++) {
    cpuParam.v = hp_b[i]; //MW seems wird in the loop
    h_b[i] = ColorSpinorField::Create(cpuParam);
  }

 // cpuParam.v = hp_x;
  cpuParam.location = param->output_location;
  std::vector<ColorSpinorField*> h_x;
  h_x.resize(param->num_src);
//
  for(int i=0; i < param->num_src; i++) {
    cpuParam.v = hp_x[i]; //MW seems wird in the loop
    h_x[i] = ColorSpinorField::Create(cpuParam);
  }


  // MW currently checked until here

  // download source
  printfQuda("Setup b\n");
  ColorSpinorParam cudaParam(cpuParam, *param);
  cudaParam.create = QUDA_NULL_FIELD_CREATE;
  cudaParam.is_composite = true;
  cudaParam.composite_dim = param->num_src;

  printfQuda("Create b \n");
  ColorSpinorField *b = ColorSpinorField::Create(cudaParam);




  for(int i=0; i < param->num_src; i++) {
    b->Component(i) = *h_b[i];
  }
  printfQuda("Done b \n");

    ColorSpinorField *x;
  if (param->use_init_guess == QUDA_USE_INIT_GUESS_YES) { // download initial guess
    // initial guess only supported for single-pass solvers
    if ((param->solution_type == QUDA_MATDAG_MAT_SOLUTION || param->solution_type == QUDA_MATPCDAG_MATPC_SOLUTION) &&
        (param->solve_type == QUDA_DIRECT_SOLVE || param->solve_type == QUDA_DIRECT_PC_SOLVE)) {
      errorQuda("Initial guess not supported for two-pass solver");
    }
    cudaParam.is_composite = true;
    cudaParam.is_component = false;
    cudaParam.composite_dim = param->num_src;

    x = ColorSpinorField::Create(cudaParam);
    for(int i=0; i < param->num_src; i++) {
      x->Component(i) = *h_x[i];
    }

  } else { // zero initial guess
    // Create the solution fields filled with zero
    cudaParam.create = QUDA_ZERO_FIELD_CREATE;
      printfQuda("Create x \n");
    x = ColorSpinorField::Create(cudaParam);
      printfQuda("Done x \n");
 // solution
  }

  profileInvert.TPSTOP(QUDA_PROFILE_H2D);

  double * nb = new double[param->num_src];
  for(int i=0; i < param->num_src; i++) {
    nb[i] = blas::norm2(b->Component(i));
    printfQuda("Source %i: CPU = %g, CUDA copy = %g\n", i, nb[i], nb[i]);
    if (nb[i]==0.0) errorQuda("Source has zero norm");

    if (getVerbosity() >= QUDA_VERBOSE) {
      double nh_b = blas::norm2(*h_b[i]);
      double nh_x = blas::norm2(*h_x[i]);
      double nx = blas::norm2(x->Component(i));
      printfQuda("Source %i: CPU = %g, CUDA copy = %g\n", i, nh_b, nb[i]);
      printfQuda("Solution %i: CPU = %g, CUDA copy = %g\n", i, nh_x, nx);
    }
  }

  // MW checked until here do far

  // rescale the source and solution vectors to help prevent the onset of underflow
  if (param->solver_normalization == QUDA_SOURCE_NORMALIZATION) {
    for(int i=0; i < param->num_src; i++) {
      blas::ax(1.0/sqrt(nb[i]), b->Component(i));
      blas::ax(1.0/sqrt(nb[i]), x->Component(i));
    }
  }

  for(int i=0; i < param->num_src; i++) {
    massRescale(dynamic_cast<cudaColorSpinorField&>( b->Component(i) ), *param);
  }

  // MW: need to check what dirac.prepare does
  // for now let's just try looping of num_rhs already here???
  // for(int i=0; i < param->num_src; i++) {
    dirac.prepare(in, out, *x, *b, param->solution_type);
for(int i=0; i < param->num_src; i++) {
    if (getVerbosity() >= QUDA_VERBOSE) {
      double nin = blas::norm2((in->Component(i)));
      double nout = blas::norm2((out->Component(i)));
      printfQuda("Prepared source %i = %g\n", i, nin);
      printfQuda("Prepared solution %i = %g\n", i, nout);
    }

    if (getVerbosity() >= QUDA_VERBOSE) {
      double nin = blas::norm2(in->Component(i));
      printfQuda("Prepared source %i post mass rescale = %g\n", i, nin);
    }
  }

    // solution_type specifies *what* system is to be solved.
    // solve_type specifies *how* the system is to be solved.
    //
    // We have the following four cases (plus preconditioned variants):
    //
    // solution_type    solve_type    Effect
    // -------------    ----------    ------
    // MAT              DIRECT        Solve Ax=b
    // MATDAG_MAT       DIRECT        Solve A^dag y = b, followed by Ax=y
    // MAT              NORMOP        Solve (A^dag A) x = (A^dag b)
    // MATDAG_MAT       NORMOP        Solve (A^dag A) x = b
    // MAT              NORMERR       Solve (A A^dag) y = b, then x = A^dag y
    //
    // We generally require that the solution_type and solve_type
    // preconditioning match.  As an exception, the unpreconditioned MAT
    // solution_type may be used with any solve_type, including
    // DIRECT_PC and NORMOP_PC.  In these cases, preparation of the
    // preconditioned source and reconstruction of the full solution are
    // taken care of by Dirac::prepare() and Dirac::reconstruct(),
    // respectively.

    if (pc_solution && !pc_solve) {
      errorQuda("Preconditioned (PC) solution_type requires a PC solve_type");
    }

    if (!mat_solution && !pc_solution && pc_solve) {
      errorQuda("Unpreconditioned MATDAG_MAT solution_type requires an unpreconditioned solve_type");
    }

    if (!mat_solution && norm_error_solve) {
      errorQuda("Normal-error solve requires Mat solution");
    }

    if (param->inv_type_precondition == QUDA_MG_INVERTER && (pc_solve || pc_solution || !direct_solve || !mat_solution))
      errorQuda("Multigrid preconditioning only supported for direct non-red-black solve");

    if (mat_solution && !direct_solve && !norm_error_solve) { // prepare source: b' = A^dag b
      for(int i=0; i < param->num_src; i++) {
        cudaColorSpinorField tmp((in->Component(i)));
        dirac.Mdag(in->Component(i), tmp);
      }
    } else if (!mat_solution && direct_solve) { // perform the first of two solves: A^dag y = b
      DiracMdag m(dirac), mSloppy(diracSloppy), mPre(diracPre);
      SolverParam solverParam(*param);
      Solver *solve = Solver::create(solverParam, m, mSloppy, mPre, profileInvert);
      solve->solve(*out,*in);
      for(int i=0; i < param->num_src; i++) {
        blas::copy(in->Component(i), out->Component(i));
      }
      solverParam.updateInvertParam(*param);
      delete solve;
    }

    if (direct_solve) {
      DiracM m(dirac), mSloppy(diracSloppy), mPre(diracPre);
      SolverParam solverParam(*param);
      Solver *solve = Solver::create(solverParam, m, mSloppy, mPre, profileInvert);
      solve->solve(*out,*in);
      solverParam.updateInvertParam(*param);
      delete solve;
    } else if (!norm_error_solve) {
      DiracMdagM m(dirac), mSloppy(diracSloppy), mPre(diracPre);
      SolverParam solverParam(*param);
      Solver *solve = Solver::create(solverParam, m, mSloppy, mPre, profileInvert);
      solve->solve(*out,*in);
      solverParam.updateInvertParam(*param);
      delete solve;
    } else { // norm_error_solve
      DiracMMdag m(dirac), mSloppy(diracSloppy), mPre(diracPre);
      errorQuda("norm_error_solve not supported in multi source solve");
      //cudaColorSpinorField tmp(*out);
      // SolverParam solverParam(*param);
      //Solver *solve = Solver::create(solverParam, m, mSloppy, mPre, profileInvert);
      //(*solve)(tmp, *in); // y = (M M^\dag) b
      //dirac.Mdag(*out, tmp);  // x = M^dag y
      //solverParam.updateInvertParam(*param,i,i);
      // delete solve;
    }

    if (getVerbosity() >= QUDA_VERBOSE){
      for(int i=0; i < param->num_src; i++) {
        double nx = blas::norm2(x->Component(i));
        printfQuda("Solution %i = %g\n",i, nx);
      }
    }


  profileInvert.TPSTART(QUDA_PROFILE_EPILOGUE);
  for(int i=0; i< param->num_src; i++){
    dirac.reconstruct(x->Component(i), b->Component(i), param->solution_type);
  }
  profileInvert.TPSTOP(QUDA_PROFILE_EPILOGUE);

  if (param->solver_normalization == QUDA_SOURCE_NORMALIZATION) {
    for(int i=0; i< param->num_src; i++){
      // rescale the solution
      blas::ax(sqrt(nb[i]), x->Component(i));
    }
  }

  // MW -- not sure how to handle that here
  if (!param->make_resident_solution) {
    profileInvert.TPSTART(QUDA_PROFILE_D2H);
    for(int i=0; i< param->num_src; i++){
      *h_x[i] = x->Component(i);
    }
    profileInvert.TPSTOP(QUDA_PROFILE_D2H);
  }

  if (getVerbosity() >= QUDA_VERBOSE){
    for(int i=0; i< param->num_src; i++){
      double nx = blas::norm2(x->Component(i));
      double nh_x = blas::norm2(*h_x[i]);
      printfQuda("Reconstructed: CUDA solution = %g, CPU copy = %g\n", nx, nh_x);
    }
  }

  //FIX need to make sure all deletes are correct again
  for(int i=0; i < param->num_src; i++){
    delete h_x[i];
    // delete x[i];
    delete h_b[i];
    // delete b[i];
  }
   delete [] hp_b;
   delete [] hp_x;
//   delete [] b;
//  if (!param->make_resident_solution) delete x; // FIXME make this cleaner

  delete d;
  delete dSloppy;
  delete dPre;
  delete x;
  delete b;

  popVerbosity();

  // FIXME: added temporarily so that the cache is written out even if a long benchmarking job gets interrupted
  saveTuneCache();

  profileInvert.TPSTOP(QUDA_PROFILE_TOTAL);
}



/*!
 * Generic version of the multi-shift solver. Should work for
 * most fermions. Note that offset[0] is not folded into the mass parameter.
 *
 * At present, the solution_type must be MATDAG_MAT or MATPCDAG_MATPC,
 * and solve_type must be NORMOP or NORMOP_PC.  The solution and solve
 * preconditioning have to match.
 */
void invertMultiShiftQuda(void **_hp_x, void *_hp_b, QudaInvertParam *param)
{

  profileMulti.TPSTART(QUDA_PROFILE_TOTAL);
  profileMulti.TPSTART(QUDA_PROFILE_INIT);

  if (param->dslash_type == QUDA_DOMAIN_WALL_DSLASH ||
      param->dslash_type == QUDA_DOMAIN_WALL_4D_DSLASH ||
      param->dslash_type == QUDA_MOBIUS_DWF_DSLASH) setKernelPackT(true);

  if (!initialized) errorQuda("QUDA not initialized");

  checkInvertParam(param);

  // check the gauge fields have been created
  cudaGaugeField *cudaGauge = checkGauge(param);

  if (param->num_offset > QUDA_MAX_MULTI_SHIFT)
    errorQuda("Number of shifts %d requested greater than QUDA_MAX_MULTI_SHIFT %d",
        param->num_offset, QUDA_MAX_MULTI_SHIFT);

  pushVerbosity(param->verbosity);

  bool pc_solution = (param->solution_type == QUDA_MATPC_SOLUTION) || (param->solution_type == QUDA_MATPCDAG_MATPC_SOLUTION);
  bool pc_solve = (param->solve_type == QUDA_DIRECT_PC_SOLVE) || (param->solve_type == QUDA_NORMOP_PC_SOLVE);
  bool mat_solution = (param->solution_type == QUDA_MAT_SOLUTION) || (param->solution_type ==  QUDA_MATPC_SOLUTION);
  bool direct_solve = (param->solve_type == QUDA_DIRECT_SOLVE) || (param->solve_type == QUDA_DIRECT_PC_SOLVE);

  if (mat_solution) {
    errorQuda("Multi-shift solver does not support MAT or MATPC solution types");
  }
  if (direct_solve) {
    errorQuda("Multi-shift solver does not support DIRECT or DIRECT_PC solve types");
  }
  if (pc_solution & !pc_solve) {
    errorQuda("Preconditioned (PC) solution_type requires a PC solve_type");
  }
  if (!pc_solution & pc_solve) {
    errorQuda("In multi-shift solver, a preconditioned (PC) solve_type requires a PC solution_type");
  }

  // No of GiB in a checkerboard of a spinor
  param->spinorGiB = cudaGauge->VolumeCB() * spinorSiteSize;
  if( !pc_solve) param->spinorGiB *= 2; // Double volume for non PC solve

  // **** WARNING *** this may not match implementation...
  if( param->inv_type == QUDA_CG_INVERTER ) {
    // CG-M needs 5 vectors for the smallest shift + 2 for each additional shift
    param->spinorGiB *= (5 + 2*(param->num_offset-1))/(double)(1<<30);
  } else {
    errorQuda("QUDA only currently supports multi-shift CG");
    // BiCGStab-M needs 7 for the original shift + 2 for each additional shift + 1 auxiliary
    // (Jegerlehner hep-lat/9612014 eq (3.13)
    param->spinorGiB *= (7 + 2*(param->num_offset-1))/(double)(1<<30);
  }

  // Timing and FLOP counters
  param->secs = 0;
  param->gflops = 0;
  param->iter = 0;

  for (int i=0; i<param->num_offset-1; i++) {
    for (int j=i+1; j<param->num_offset; j++) {
      if (param->offset[i] > param->offset[j])
        errorQuda("Offsets must be ordered from smallest to largest");
    }
  }

  // Host pointers for x, take a copy of the input host pointers
  void** hp_x;
  hp_x = new void* [ param->num_offset ];

  void* hp_b = _hp_b;
  for(int i=0;i < param->num_offset;i++){
    hp_x[i] = _hp_x[i];
  }

  // Create the matrix.
  // The way this works is that createDirac will create 'd' and 'dSloppy'
  // which are global. We then grab these with references...
  //
  // Balint: Isn't there a nice construction pattern we could use here? This is
  // expedient but yucky.
  //  DiracParam diracParam;
  if (param->dslash_type == QUDA_ASQTAD_DSLASH ||
      param->dslash_type == QUDA_STAGGERED_DSLASH){
    param->mass = sqrt(param->offset[0]/4);
  }

  Dirac *d = NULL;
  Dirac *dSloppy = NULL;
  Dirac *dPre = NULL;

  // create the dirac operator
  createDirac(d, dSloppy, dPre, *param, pc_solve);
  Dirac &dirac = *d;
  Dirac &diracSloppy = *dSloppy;

  cudaColorSpinorField *b = NULL;   // Cuda RHS
  std::vector<ColorSpinorField*> x;  // Cuda Solutions
  x.resize(param->num_offset);

  // Grab the dimension array of the input gauge field.
  const int *X = ( param->dslash_type == QUDA_ASQTAD_DSLASH ) ?
    gaugeFatPrecise->X() : gaugePrecise->X();

  // This creates a ColorSpinorParam struct, from the host data
  // pointer, the definitions in param, the dimensions X, and whether
  // the solution is on a checkerboard instruction or not. These can
  // then be used as 'instructions' to create the actual
  // ColorSpinorField
  ColorSpinorParam cpuParam(hp_b, *param, X, pc_solution, param->input_location);
  ColorSpinorField *h_b = ColorSpinorField::Create(cpuParam);

  std::vector<ColorSpinorField*> h_x;
  h_x.resize(param->num_offset);

  cpuParam.location = param->output_location;
  for(int i=0; i < param->num_offset; i++) {
    cpuParam.v = hp_x[i];
    h_x[i] = ColorSpinorField::Create(cpuParam);
  }

  profileMulti.TPSTOP(QUDA_PROFILE_INIT);
  profileMulti.TPSTART(QUDA_PROFILE_H2D);
  // Now I need a colorSpinorParam for the device
  ColorSpinorParam cudaParam(cpuParam, *param);
  // This setting will download a host vector
  cudaParam.create = QUDA_COPY_FIELD_CREATE;
  b = new cudaColorSpinorField(*h_b, cudaParam); // Creates b and downloads h_b to it
  profileMulti.TPSTOP(QUDA_PROFILE_H2D);

  profileMulti.TPSTART(QUDA_PROFILE_INIT);
  // Create the solution fields filled with zero
  cudaParam.create = QUDA_ZERO_FIELD_CREATE;

  // now check if we need to invalidate the solutionResident vectors
  bool invalidate = false;
  for (auto v : solutionResident)
    if (cudaParam.precision != v->Precision()) { invalidate = true; break; }

  if (invalidate) {
    for (auto v : solutionResident) delete v;
    solutionResident.clear();
  }

  // grow resident solutions to be big enough
  for (int i=solutionResident.size(); i < param->num_offset; i++) {
    solutionResident.push_back(new cudaColorSpinorField(cudaParam));
  }
  for (int i=0; i < param->num_offset; i++) x[i] = solutionResident[i];

  profileMulti.TPSTOP(QUDA_PROFILE_INIT);


  profileMulti.TPSTART(QUDA_PROFILE_PREAMBLE);

  // Check source norms
  double nb = blas::norm2(*b);
  if (nb==0.0) errorQuda("Source has zero norm");

  if(getVerbosity() >= QUDA_VERBOSE ) {
    double nh_b = blas::norm2(*h_b);
    printfQuda("Source: CPU = %g, CUDA copy = %g\n", nh_b, nb);
  }

  // rescale the source vector to help prevent the onset of underflow
  if (param->solver_normalization == QUDA_SOURCE_NORMALIZATION) {
    blas::ax(1.0/sqrt(nb), *b);
  }

  massRescale(*b, *param);
  profileMulti.TPSTOP(QUDA_PROFILE_PREAMBLE);

  // use multi-shift CG
  {
    DiracMdagM m(dirac), mSloppy(diracSloppy);
    SolverParam solverParam(*param);
    MultiShiftCG cg_m(m, mSloppy, solverParam, profileMulti);
    cg_m(x, *b);
    solverParam.updateInvertParam(*param);
  }

  if (param->compute_true_res) {
    // check each shift has the desired tolerance and use sequential CG to refine
    profileMulti.TPSTART(QUDA_PROFILE_INIT);
    cudaParam.create = QUDA_ZERO_FIELD_CREATE;
    cudaColorSpinorField r(*b, cudaParam);
    profileMulti.TPSTOP(QUDA_PROFILE_INIT);

#define REFINE_INCREASING_MASS
#ifdef REFINE_INCREASING_MASS
    for(int i=0; i < param->num_offset; i++) {
#else
    for(int i=param->num_offset-1; i >= 0; i--) {
#endif
      double rsd_hq = param->residual_type & QUDA_HEAVY_QUARK_RESIDUAL ?
	param->true_res_hq_offset[i] : 0;
      double tol_hq = param->residual_type & QUDA_HEAVY_QUARK_RESIDUAL ?
	param->tol_hq_offset[i] : 0;

      /*
	In the case where the shifted systems have zero tolerance
	specified, we refine these systems until either the limit of
	precision is reached (prec_tol) or until the tolerance reaches
	the iterated residual tolerance of the previous multi-shift
	solver (iter_res_offset[i]), which ever is greater.
      */
      const double prec_tol = pow(10.,(-2*(int)param->cuda_prec+2));
      const double iter_tol = (param->iter_res_offset[i] < prec_tol ? prec_tol : (param->iter_res_offset[i] *1.1));
      const double refine_tol = (param->tol_offset[i] == 0.0 ? iter_tol : param->tol_offset[i]);
      // refine if either L2 or heavy quark residual tolerances have not been met, only if desired residual is > 0
      if ((param->true_res_offset[i] > refine_tol || rsd_hq > tol_hq)) {
	if (getVerbosity() >= QUDA_SUMMARIZE)
	  printfQuda("Refining shift %d: L2 residual %e / %e, heavy quark %e / %e (actual / requested)\n",
		     i, param->true_res_offset[i], param->tol_offset[i], rsd_hq, tol_hq);

	// for staggered the shift is just a change in mass term (FIXME: for twisted mass also)
	if (param->dslash_type == QUDA_ASQTAD_DSLASH ||
	    param->dslash_type == QUDA_STAGGERED_DSLASH) {
	  dirac.setMass(sqrt(param->offset[i]/4));
	  diracSloppy.setMass(sqrt(param->offset[i]/4));
	}

	DiracMdagM m(dirac), mSloppy(diracSloppy);

	// need to curry in the shift if we are not doing staggered
	if (param->dslash_type != QUDA_ASQTAD_DSLASH &&
	    param->dslash_type != QUDA_STAGGERED_DSLASH) {
	  m.shift = param->offset[i];
	  mSloppy.shift = param->offset[i];
	}

	if (0) { // experimenting with Minimum residual extrapolation
	  // only perform MRE using current and previously refined solutions
#ifdef REFINE_INCREASING_MASS
	  const int nRefine = i+1;
#else
	  const int nRefine = param->num_offset - i + 1;
#endif

	  std::vector<ColorSpinorField*> q;
	  q.resize(nRefine);
	  std::vector<ColorSpinorField*> z;
	  z.resize(nRefine);
	  cudaParam.create = QUDA_NULL_FIELD_CREATE;
	  cudaColorSpinorField tmp(cudaParam);

	  for(int j=0; j < nRefine; j++) {
	    q[j] = new cudaColorSpinorField(cudaParam);
	    z[j] = new cudaColorSpinorField(cudaParam);
	  }

	  *z[0] = *x[0]; // zero solution already solved
#ifdef REFINE_INCREASING_MASS
	  for (int j=1; j<nRefine; j++) *z[j] = *x[j];
#else
	  for (int j=1; j<nRefine; j++) *z[j] = *x[param->num_offset-j];
#endif

	  bool orthogonal = true;
	  bool apply_mat = true;
	  MinResExt mre(m, orthogonal, apply_mat, profileMulti);
	  blas::copy(tmp, *b);
	  mre(*x[i], tmp, z, q);

	  for(int j=0; j < nRefine; j++) {
	    delete q[j];
	    delete z[j];
	  }
	}

	SolverParam solverParam(*param);
	solverParam.iter = 0;
	solverParam.use_init_guess = QUDA_USE_INIT_GUESS_YES;
	solverParam.tol = (param->tol_offset[i] > 0.0 ?  param->tol_offset[i] : iter_tol); // set L2 tolerance
	solverParam.tol_hq = param->tol_hq_offset[i]; // set heavy quark tolerance

	CG cg(m, mSloppy, solverParam, profileMulti);
	cg(*x[i], *b);

	solverParam.true_res_offset[i] = solverParam.true_res;
	solverParam.true_res_hq_offset[i] = solverParam.true_res_hq;
	solverParam.updateInvertParam(*param,i);

	if (param->dslash_type == QUDA_ASQTAD_DSLASH ||
	    param->dslash_type == QUDA_STAGGERED_DSLASH) {
	  dirac.setMass(sqrt(param->offset[0]/4)); // restore just in case
	  diracSloppy.setMass(sqrt(param->offset[0]/4)); // restore just in case
	}

      }
    }
  }

  // restore shifts -- avoid side effects
  for(int i=0; i < param->num_offset; i++) {
    param->offset[i] = unscaled_shifts[i];
  }

  profileMulti.TPSTART(QUDA_PROFILE_D2H);

  if (param->compute_action) {
    Complex action(0);
    for (int i=0; i<param->num_offset; i++) action += param->residue[i] * blas::cDotProduct(*b, *x[i]);
    param->action[0] = action.real();
    param->action[1] = action.imag();
  }

  for(int i=0; i < param->num_offset; i++) {
    if (param->solver_normalization == QUDA_SOURCE_NORMALIZATION) { // rescale the solution
      blas::ax(sqrt(nb), *x[i]);
    }

    if (getVerbosity() >= QUDA_VERBOSE){
      double nx = blas::norm2(*x[i]);
      printfQuda("Solution %d = %g\n", i, nx);
    }

    if (!param->make_resident_solution) *h_x[i] = *x[i];
  }
  profileMulti.TPSTOP(QUDA_PROFILE_D2H);

  profileMulti.TPSTART(QUDA_PROFILE_EPILOGUE);

  if (!param->make_resident_solution) {
    for (auto v: solutionResident) if (v) delete v;
    solutionResident.clear();
  }

  profileMulti.TPSTOP(QUDA_PROFILE_EPILOGUE);

  profileMulti.TPSTART(QUDA_PROFILE_FREE);
  for(int i=0; i < param->num_offset; i++){
    delete h_x[i];
    //if (!param->make_resident_solution) delete x[i];
  }

  delete h_b;
  delete b;

  delete [] hp_x;

  delete d;
  delete dSloppy;
  delete dPre;
  profileMulti.TPSTOP(QUDA_PROFILE_FREE);

  popVerbosity();

  // cache is written out even if a long benchmarking job gets interrupted
  saveTuneCache();

  profileMulti.TPSTOP(QUDA_PROFILE_TOTAL);
}

<<<<<<< HEAD

void incrementalEigQuda(void *_h_x, void *_h_b, QudaInvertParam *param, void *_h_u, double *inv_eigenvals)
{

  openMagma();

  if (param->dslash_type == QUDA_DOMAIN_WALL_DSLASH) setKernelPackT(true);

  profileInvert.TPSTART(QUDA_PROFILE_TOTAL);

  if (!initialized) errorQuda("QUDA not initialized");

  pushVerbosity(param->verbosity);
  if (getVerbosity() >= QUDA_DEBUG_VERBOSE) printQudaInvertParam(param);

  checkInvertParam(param);

  // check the gauge fields have been created
  cudaGaugeField *cudaGauge = checkGauge(param);

  // It was probably a bad design decision to encode whether the system is even/odd preconditioned (PC) in
  // solve_type and solution_type, rather than in separate members of QudaInvertParam.  We're stuck with it
  // for now, though, so here we factorize everything for convenience.

  bool pc_solution = (param->solution_type == QUDA_MATPC_SOLUTION) ||
    (param->solution_type == QUDA_MATPCDAG_MATPC_SOLUTION);
  bool pc_solve = (param->solve_type == QUDA_DIRECT_PC_SOLVE) ||
    (param->solve_type == QUDA_NORMOP_PC_SOLVE);
  bool mat_solution = (param->solution_type == QUDA_MAT_SOLUTION) ||
    (param->solution_type ==  QUDA_MATPC_SOLUTION);
  bool direct_solve = (param->solve_type == QUDA_DIRECT_SOLVE) ||
    (param->solve_type == QUDA_DIRECT_PC_SOLVE);

  param->spinorGiB = cudaGauge->VolumeCB() * spinorSiteSize;
  if (!pc_solve) param->spinorGiB *= 2;
  param->spinorGiB *= (param->cuda_prec == QUDA_DOUBLE_PRECISION ? sizeof(double) : sizeof(float));
  if (param->preserve_source == QUDA_PRESERVE_SOURCE_NO) {
    param->spinorGiB *= ((param->inv_type == QUDA_EIGCG_INVERTER || param->inv_type == QUDA_INC_EIGCG_INVERTER) ? 5 : 7)/(double)(1<<30);
  } else {
    param->spinorGiB *= ((param->inv_type == QUDA_EIGCG_INVERTER || param->inv_type == QUDA_INC_EIGCG_INVERTER) ? 8 : 9)/(double)(1<<30);
  }

  param->secs = 0;
  param->gflops = 0;
  param->iter = 0;

  DiracParam diracParam;
  DiracParam diracSloppyParam;
  //DiracParam diracDeflateParam;
//!
  DiracParam diracHalfPrecParam;//sloppy precision for initCG
//!
  setDiracParam(diracParam, param, pc_solve);
  setDiracSloppyParam(diracSloppyParam, param, pc_solve);

  if(param->cuda_prec_precondition != QUDA_HALF_PRECISION)
  {
     errorQuda("\nInitCG requires sloppy gauge field in half precision. It seems that the half precision field is not loaded,\n please check you cuda_prec_precondition parameter.\n");
  }

//!half precision Dirac field (for the initCG)
  setDiracParam(diracHalfPrecParam, param, pc_solve);

  diracHalfPrecParam.gauge = gaugePrecondition;
  diracHalfPrecParam.fatGauge = gaugeFatPrecondition;
  diracHalfPrecParam.longGauge = gaugeLongPrecondition;

  diracHalfPrecParam.clover = cloverPrecondition;

  for (int i=0; i<4; i++) {
      diracHalfPrecParam.commDim[i] = 1; // comms are on.
  }
//!

  Dirac *d        = Dirac::create(diracParam); // create the Dirac operator
  Dirac *dSloppy  = Dirac::create(diracSloppyParam);
  //Dirac *dDeflate = Dirac::create(diracPreParam);
  Dirac *dHalfPrec = Dirac::create(diracHalfPrecParam);

  Dirac &dirac = *d;
  Dirac &diracSloppy   = *dSloppy;
  Dirac &diracHalf     = *dHalfPrec;
  Dirac &diracDeflate  = (param->cuda_prec_ritz == param->cuda_prec) ? *d : *dSloppy;

  profileInvert.TPSTART(QUDA_PROFILE_H2D);

  ColorSpinorField *b = NULL;
  ColorSpinorField *x = NULL;
  ColorSpinorField *in = NULL;
  ColorSpinorField *out = NULL;

  const int *X = cudaGauge->X();

  // wrap CPU host side pointers
  ColorSpinorParam cpuParam(_h_b, *param, X, pc_solution);
  ColorSpinorField *h_b = (param->input_location == QUDA_CPU_FIELD_LOCATION) ?
    static_cast<ColorSpinorField*>(new cpuColorSpinorField(cpuParam)) :
    static_cast<ColorSpinorField*>(new cudaColorSpinorField(cpuParam));

  cpuParam.v = _h_x;
  ColorSpinorField *h_x = (param->output_location == QUDA_CPU_FIELD_LOCATION) ?
    static_cast<ColorSpinorField*>(new cpuColorSpinorField(cpuParam)) :
    static_cast<ColorSpinorField*>(new cudaColorSpinorField(cpuParam));

  // download source
  ColorSpinorParam cudaParam(cpuParam, *param);
  cudaParam.create = QUDA_COPY_FIELD_CREATE;
  b = new cudaColorSpinorField(*h_b, cudaParam);

  if (param->use_init_guess == QUDA_USE_INIT_GUESS_YES) { // download initial guess
    // initial guess only supported for single-pass solvers
    if ((param->solution_type == QUDA_MATDAG_MAT_SOLUTION || param->solution_type == QUDA_MATPCDAG_MATPC_SOLUTION) &&
        (param->solve_type == QUDA_DIRECT_SOLVE || param->solve_type == QUDA_DIRECT_PC_SOLVE)) {
      errorQuda("Initial guess not supported for two-pass solver");
    }

    x = new cudaColorSpinorField(*h_x, cudaParam); // solution
  } else { // zero initial guess
    cudaParam.create = QUDA_ZERO_FIELD_CREATE;
    x = new cudaColorSpinorField(cudaParam); // solution
  }

  profileInvert.TPSTOP(QUDA_PROFILE_H2D);

  double nb = blas::norm2(*b);
  if (nb==0.0) errorQuda("Source has zero norm");

  if (getVerbosity() >= QUDA_VERBOSE) {
    double nh_b = blas::norm2(*h_b);
    double nh_x = blas::norm2(*h_x);
    double nx = blas::norm2(*x);
    printfQuda("Source: CPU = %g, CUDA copy = %g\n", nh_b, nb);
    printfQuda("Solution: CPU = %g, CUDA copy = %g\n", nh_x, nx);
  }

  // rescale the source and solution vectors to help prevent the onset of underflow
  if (param->solver_normalization == QUDA_SOURCE_NORMALIZATION) {
    blas::ax(1.0/sqrt(nb), *b);
    blas::ax(1.0/sqrt(nb), *x);
  }

  massRescale(*static_cast<cudaColorSpinorField*>(b), *param);

  dirac.prepare(in, out, *x, *b, param->solution_type);
//here...
  if (getVerbosity() >= QUDA_VERBOSE) {
    double nin = blas::norm2(*in);
    double nout = blas::norm2(*out);
    printfQuda("Prepared source = %g\n", nin);
    printfQuda("Prepared solution = %g\n", nout);
  }

  if (getVerbosity() >= QUDA_VERBOSE) {
    double nin = blas::norm2(*in);
    printfQuda("Prepared source post mass rescale = %g\n", nin);
  }

  if (param->max_search_dim == 0 || param->nev == 0 || (param->max_search_dim < param->nev))
     errorQuda("\nIncorrect eigenvector space setup...\n");

  if (pc_solution && !pc_solve) {
    errorQuda("Preconditioned (PC) solution_type requires a PC solve_type");
  }

  if (!mat_solution && !pc_solution && pc_solve) {
    errorQuda("Unpreconditioned MATDAG_MAT solution_type requires an unpreconditioned solve_type");
  }

  if (mat_solution && !direct_solve) { // prepare source: b' = A^dag b
    cudaColorSpinorField tmp(*in);
    dirac.Mdag(*in, tmp);
  }

  if(param->inv_type == QUDA_INC_EIGCG_INVERTER || param->inv_type == QUDA_EIGCG_INVERTER)
  {
    DiracMdagM m(dirac), mSloppy(diracSloppy), mHalf(diracHalf), mDeflate(diracDeflate);
    SolverParam solverParam(*param);

    DeflatedSolver *solve = DeflatedSolver::create(solverParam, &m, &mSloppy, &mHalf, &mDeflate, &profileInvert);

    (*solve)(static_cast<cudaColorSpinorField*>(out), static_cast<cudaColorSpinorField*>(in));//run solver

    solverParam.updateInvertParam(*param);//will update rhs_idx as well...

    delete solve;
  }
  else if (param->inv_type == QUDA_GMRESDR_INVERTER && direct_solve)
  {
    DiracM m(dirac), mSloppy(diracSloppy), mHalf(diracHalf), mDeflate(diracDeflate);
    //DiracMdagM m(dirac), mSloppy(diracSloppy), mHalf(diracHalf), mDeflate(diracDeflate);//use for tests only.
    SolverParam solverParam(*param);

    DeflatedSolver *solve = DeflatedSolver::create(solverParam, &m, &mSloppy, &mHalf, &mHalf, &profileInvert);  //mDeflate - > mHalf

    (*solve)(static_cast<cudaColorSpinorField*>(out), static_cast<cudaColorSpinorField*>(in));//run solver

    solverParam.updateInvertParam(*param);//will update rhs_idx as well...

    delete solve;

  }
  else if (param->inv_type == QUDA_GMRESDR_PROJ_INVERTER && direct_solve)
  {
     DiracM m(dirac), mSloppy(diracSloppy), mHalf(diracHalf), mDeflate(diracDeflate);
     SolverParam solverParam(*param);
     DeflatedSolver *solve = DeflatedSolver::create(solverParam, &m, &mSloppy, &mHalf, &mHalf, &profileInvert);

     (*solve)(static_cast<cudaColorSpinorField*>(out), static_cast<cudaColorSpinorField*>(in));//run solver
     solverParam.updateInvertParam(*param);//will update rhs_idx as well...

     delete solve;
  }
  else
  {
    errorQuda("\nUnknown deflated solver...\n");
  }

  if (getVerbosity() >= QUDA_VERBOSE){
    double nx = blas::norm2(*x);
    printfQuda("Solution = %g\n",nx);
  }
  dirac.reconstruct(*x, *b, param->solution_type);

  if (param->solver_normalization == QUDA_SOURCE_NORMALIZATION) {
    // rescale the solution
    blas::ax(sqrt(nb), *x);
  }

  profileInvert.TPSTART(QUDA_PROFILE_D2H);
  *h_x = *x;
  profileInvert.TPSTOP(QUDA_PROFILE_D2H);

  if (getVerbosity() >= QUDA_VERBOSE){
    double nx = blas::norm2(*x);
    double nh_x = blas::norm2(*h_x);
    printfQuda("Reconstructed: CUDA solution = %g, CPU copy = %g\n", nx, nh_x);
  }

  delete h_b;
  delete h_x;
  delete b;
  delete x;

  delete d;
  delete dSloppy;
//  delete dDeflate;
  delete dHalfPrec;

  popVerbosity();

  closeMagma();

  // cache is written out even if a long benchmarking job gets interrupted
  saveTuneCache();

  profileInvert.TPSTOP(QUDA_PROFILE_TOTAL);
}

void destroyDeflationQuda(QudaInvertParam *param, const int *X,  void *_h_u, double *inv_eigenvals)
{
   SolverParam solverParam(*param);
   DeflatedSolver *solve = DeflatedSolver::create(solverParam, NULL, NULL, NULL, NULL, NULL);

   if(param->inv_type == QUDA_INC_EIGCG_INVERTER || param->inv_type == QUDA_EIGCG_INVERTER){
      if(_h_u) solve->StoreRitzVecs(_h_u, inv_eigenvals, X, param, param->nev);
      printfQuda("\nDelete incremental EigCG solver resources...\n");
      //clean resources:
      solve->CleanResources();
      //
      printfQuda("\n...done.\n");
   }
   else
   {
      solve->CleanResources();
   }

   return;
}

namespace quda{

void computeKSLinkQuda(cudaGaugeField* cudaFatLink, cudaGaugeField* cudaLongLink, cudaGaugeField* cudaUnitarizedLink, cudaGaugeField* cudaInLink, double *path_coeff, QudaGaugeParam *param) {

#ifdef GPU_FATLINK
  profileFatLink.TPSTART(QUDA_PROFILE_TOTAL);
  profileFatLink.TPSTART(QUDA_PROFILE_INIT);

  checkGaugeParam(param);

  if (cudaUnitarizedLink) {
    const double unitarize_eps = 1e-14;
    const double max_error = 1e-10;
    const int reunit_allow_svd = 1;
    const int reunit_svd_only  = 0;
    const double svd_rel_error = 1e-6;
    const double svd_abs_error = 1e-6;
    quda::setUnitarizeLinksConstants(unitarize_eps, max_error, reunit_allow_svd, reunit_svd_only,
             svd_rel_error, svd_abs_error);
  }

  GaugeFieldParam gParam(nullptr, *param, QUDA_GENERAL_LINKS);
  // cpuGaugeField cpuFatLink(gParam);   // create the host fatlink
  // gParam.gauge = longlink;
  // cpuGaugeField cpuLongLink(gParam);  // create the host longlink
  // gParam.gauge = ulink;
  // cpuGaugeField cpuUnitarizedLink(gParam);
  // gParam.link_type = param->type;
  // gParam.gauge     = inlink;
  // cpuGaugeField cpuInLink(gParam);    // create the host sitelink

  // // create the device fields
  gParam.reconstruct = param->reconstruct;
  gParam.setPrecision(param->cuda_prec);
  gParam.create      = QUDA_NULL_FIELD_CREATE;
  // cudaGaugeField* cudaInLink = new cudaGaugeField(gParam);

  gParam.ghostExchange = QUDA_GHOST_EXCHANGE_EXTENDED;
  for (int dir=0; dir<4; dir++) {
    gParam.x[dir] = param->X[dir]+2*R[dir];
    gParam.r[dir] = R[dir];
  }

  cudaGaugeField* cudaInLinkEx;
  if (cudaInLink->GhostExchange() == QUDA_GHOST_EXCHANGE_EXTENDED){
      cudaInLinkEx = cudaInLink;
  }else{
      cudaInLinkEx = new cudaGaugeField(gParam);
      profileFatLink.TPSTART(QUDA_PROFILE_COMMS);
      copyExtendedGauge(*cudaInLinkEx, *cudaInLink, QUDA_CUDA_FIELD_LOCATION);
      cudaInLinkEx->exchangeExtendedGhost(R,true);
      profileFatLink.TPSTOP(QUDA_PROFILE_COMMS);
  }
  profileFatLink.TPSTOP(QUDA_PROFILE_INIT);

  //profileFatLink.TPSTART(QUDA_PROFILE_H2D);
  // cudaInLink->loadCPUField(cpuInLink);
  //profileFatLink.TPSTOP(QUDA_PROFILE_H2D);


  //profileFatLink.TPSTART(QUDA_PROFILE_FREE);
  // delete cudaInLink;
  //profileFatLink.TPSTOP(QUDA_PROFILE_FREE);

  //gParam.create = QUDA_ZERO_FIELD_CREATE;
  //gParam.link_type = QUDA_GENERAL_LINKS;
  //gParam.reconstruct = QUDA_RECONSTRUCT_NO;
  //gParam.setPrecision(param->cuda_prec);
  //gParam.ghostExchange = QUDA_GHOST_EXCHANGE_NO;
  //for (int dir=0; dir<4; dir++) {
  //  gParam.x[dir] = param->X[dir];
  //  gParam.r[dir] = 0;
  //}
  // cudaGaugeField *cudaFatLink = new cudaGaugeField(gParam);
  // cudaGaugeField *cudaUnitarizedLink = ulink ? new cudaGaugeField(gParam) : nullptr;
  // cudaGaugeField *cudaLongLink = longlink ? new cudaGaugeField(gParam) : nullptr;

  if(!cudaFatLink && cudaUnitarizedLink){
      cudaFatLink = cudaUnitarizedLink;
  }

  if(!cudaFatLink && !cudaUnitarizedLink){
      errorQuda("Error in KSLinkQuda: At least pass cudaUnitarized links or cudaFatlinks\n");
  }
  profileFatLink.TPSTART(QUDA_PROFILE_COMPUTE);
  fatLongKSLink(cudaFatLink, cudaLongLink, *cudaInLinkEx, path_coeff);
  profileFatLink.TPSTOP(QUDA_PROFILE_COMPUTE);

  if (cudaUnitarizedLink) {
    profileFatLink.TPSTART(QUDA_PROFILE_COMPUTE);
    *num_failures_h = 0;
    quda::unitarizeLinks(*cudaUnitarizedLink, *cudaFatLink, num_failures_d); // unitarize on the gpu
    if (*num_failures_h>0) errorQuda("Error in unitarization component of the hisq fattening: %d failures\n", *num_failures_h);
    profileFatLink.TPSTOP(QUDA_PROFILE_COMPUTE);
  }

  profileFatLink.TPSTART(QUDA_PROFILE_D2H);
  // if (ulink) cudaUnitarizedLink->saveCPUField(cpuUnitarizedLink);
  // if (fatlink) cudaFatLink->saveCPUField(cpuFatLink);
  // if (longlink) cudaLongLink->saveCPUField(cpuLongLink);
  profileFatLink.TPSTOP(QUDA_PROFILE_D2H);

  profileFatLink.TPSTART(QUDA_PROFILE_FREE);
  // delete cudaFatLink;
  // if (longlink) delete cudaLongLink;
  // if (ulink) delete cudaUnitarizedLink;
  if (cudaInLinkEx != cudaInLink){
      delete cudaInLinkEx;
  }
  profileFatLink.TPSTOP(QUDA_PROFILE_FREE);

  profileFatLink.TPSTOP(QUDA_PROFILE_TOTAL);
#else
  errorQuda("Fat-link has not been built");
#endif // GPU_FATLINK

  return;
}



}
void computeKSLinkQuda(void* fatlink, void* longlink, void* ulink, void* inlink, double *path_coeff, QudaGaugeParam *param) {
#ifdef GPU_FATLINK
  profileFatLink.TPSTART(QUDA_PROFILE_TOTAL);
  profileFatLink.TPSTART(QUDA_PROFILE_INIT);

  checkGaugeParam(param);

  GaugeFieldParam gParam(fatlink, *param, QUDA_GENERAL_LINKS);
  cpuGaugeField cpuFatLink(gParam);   // create the host fatlink
  gParam.gauge = longlink;
  cpuGaugeField cpuLongLink(gParam);  // create the host longlink
  gParam.gauge = ulink;
  cpuGaugeField cpuUnitarizedLink(gParam);
  gParam.link_type = param->type;
  gParam.gauge     = inlink;
  cpuGaugeField cpuInLink(gParam);    // create the host sitelink

    // create the device fields
  gParam.reconstruct = param->reconstruct;
  gParam.setPrecision(param->cuda_prec);
  gParam.create      = QUDA_NULL_FIELD_CREATE;
  cudaGaugeField* cudaInLink = new cudaGaugeField(gParam);
  profileFatLink.TPSTOP(QUDA_PROFILE_INIT);

  profileFatLink.TPSTART(QUDA_PROFILE_H2D);
  cudaInLink->loadCPUField(cpuInLink);
  profileFatLink.TPSTOP(QUDA_PROFILE_H2D);

  cudaGaugeField *cudaFatLink = new cudaGaugeField(gParam);
  cudaGaugeField *cudaUnitarizedLink = ulink ? new cudaGaugeField(gParam) : nullptr;
  cudaGaugeField *cudaLongLink = longlink ? new cudaGaugeField(gParam) : nullptr;
  
  profileFatLink.TPSTOP(QUDA_PROFILE_TOTAL);
  computeKSLinkQuda(cudaFatLink, cudaLongLink, cudaUnitarizedLink, cudaInLink , path_coeff, param);
  profileFatLink.TPSTART(QUDA_PROFILE_TOTAL);

  profileFatLink.TPSTART(QUDA_PROFILE_H2D);
  cudaInLink->loadCPUField(cpuInLink);
  profileFatLink.TPSTOP(QUDA_PROFILE_H2D);

  // if (ulink) {
  //   profileFatLink.TPSTART(QUDA_PROFILE_COMPUTE);
  //   *num_failures_h = 0;
  //   quda::unitarizeLinks(*cudaUnitarizedLink, *cudaFatLink, num_failures_d); // unitarize on the gpu
  //   if (*num_failures_h>0) errorQuda("Error in unitarization component of the hisq fattening: %d failures\n", *num_failures_h);
  //   profileFatLink.TPSTOP(QUDA_PROFILE_COMPUTE);
  // }

  profileFatLink.TPSTART(QUDA_PROFILE_D2H);
  if (ulink) cudaUnitarizedLink->saveCPUField(cpuUnitarizedLink);
  if (fatlink) cudaFatLink->saveCPUField(cpuFatLink);
  if (longlink) cudaLongLink->saveCPUField(cpuLongLink);
  profileFatLink.TPSTOP(QUDA_PROFILE_D2H);

  profileFatLink.TPSTART(QUDA_PROFILE_FREE);
  delete cudaInLink;
  delete cudaFatLink;
  if (longlink) delete cudaLongLink;
  if (ulink) delete cudaUnitarizedLink;
  // delete cudaInLinkEx;
  profileFatLink.TPSTOP(QUDA_PROFILE_FREE);

  profileFatLink.TPSTOP(QUDA_PROFILE_TOTAL);
#else
  errorQuda("Fat-link has not been built");
#endif // GPU_FATLINK
}

// old interface
#if 0
=======
>>>>>>> c4df2cc5
void computeKSLinkQuda(void* fatlink, void* longlink, void* ulink, void* inlink, double *path_coeff, QudaGaugeParam *param) {

#ifdef GPU_FATLINK
  profileFatLink.TPSTART(QUDA_PROFILE_TOTAL);
  profileFatLink.TPSTART(QUDA_PROFILE_INIT);

  checkGaugeParam(param);

  if (ulink) {
    const double unitarize_eps = 1e-14;
    const double max_error = 1e-10;
    const int reunit_allow_svd = 1;
    const int reunit_svd_only  = 0;
    const double svd_rel_error = 1e-6;
    const double svd_abs_error = 1e-6;
    quda::setUnitarizeLinksConstants(unitarize_eps, max_error, reunit_allow_svd, reunit_svd_only,
				     svd_rel_error, svd_abs_error);
  }

  GaugeFieldParam gParam(fatlink, *param, QUDA_GENERAL_LINKS);
  cpuGaugeField cpuFatLink(gParam);   // create the host fatlink
  gParam.gauge = longlink;
  cpuGaugeField cpuLongLink(gParam);  // create the host longlink
  gParam.gauge = ulink;
  cpuGaugeField cpuUnitarizedLink(gParam);
  gParam.link_type = param->type;
  gParam.gauge     = inlink;
  cpuGaugeField cpuInLink(gParam);    // create the host sitelink

  // create the device fields
  gParam.reconstruct = param->reconstruct;
  gParam.setPrecision(param->cuda_prec);
  gParam.create      = QUDA_NULL_FIELD_CREATE;
  cudaGaugeField* cudaInLink = new cudaGaugeField(gParam);

  gParam.ghostExchange = QUDA_GHOST_EXCHANGE_EXTENDED;
  for (int dir=0; dir<4; dir++) {
    gParam.x[dir] = param->X[dir]+2*R[dir];
    gParam.r[dir] = R[dir];
  }

  cudaGaugeField* cudaInLinkEx = new cudaGaugeField(gParam);
  profileFatLink.TPSTOP(QUDA_PROFILE_INIT);

  profileFatLink.TPSTART(QUDA_PROFILE_H2D);
  cudaInLink->loadCPUField(cpuInLink);
  profileFatLink.TPSTOP(QUDA_PROFILE_H2D);

  profileFatLink.TPSTART(QUDA_PROFILE_COMMS);
  copyExtendedGauge(*cudaInLinkEx, *cudaInLink, QUDA_CUDA_FIELD_LOCATION);
  cudaInLinkEx->exchangeExtendedGhost(R,true);
  profileFatLink.TPSTOP(QUDA_PROFILE_COMMS);

  profileFatLink.TPSTART(QUDA_PROFILE_FREE);
  delete cudaInLink;
  profileFatLink.TPSTOP(QUDA_PROFILE_FREE);

  gParam.create = QUDA_ZERO_FIELD_CREATE;
  gParam.link_type = QUDA_GENERAL_LINKS;
  gParam.reconstruct = QUDA_RECONSTRUCT_NO;
  gParam.setPrecision(param->cuda_prec);
  gParam.ghostExchange = QUDA_GHOST_EXCHANGE_NO;
  for (int dir=0; dir<4; dir++) {
    gParam.x[dir] = param->X[dir];
    gParam.r[dir] = 0;
  }
  cudaGaugeField *cudaFatLink = new cudaGaugeField(gParam);
  cudaGaugeField *cudaUnitarizedLink = ulink ? new cudaGaugeField(gParam) : nullptr;
  cudaGaugeField *cudaLongLink = longlink ? new cudaGaugeField(gParam) : nullptr;

  profileFatLink.TPSTART(QUDA_PROFILE_COMPUTE);
  fatLongKSLink(cudaFatLink, cudaLongLink, *cudaInLinkEx, path_coeff);
  profileFatLink.TPSTOP(QUDA_PROFILE_COMPUTE);

  if (ulink) {
    profileFatLink.TPSTART(QUDA_PROFILE_COMPUTE);
    *num_failures_h = 0;
    quda::unitarizeLinks(*cudaUnitarizedLink, *cudaFatLink, num_failures_d); // unitarize on the gpu
    if (*num_failures_h>0) errorQuda("Error in unitarization component of the hisq fattening: %d failures\n", *num_failures_h);
    profileFatLink.TPSTOP(QUDA_PROFILE_COMPUTE);
  }

  profileFatLink.TPSTART(QUDA_PROFILE_D2H);
  if (ulink) cudaUnitarizedLink->saveCPUField(cpuUnitarizedLink);
  if (fatlink) cudaFatLink->saveCPUField(cpuFatLink);
  if (longlink) cudaLongLink->saveCPUField(cpuLongLink);
  profileFatLink.TPSTOP(QUDA_PROFILE_D2H);

  profileFatLink.TPSTART(QUDA_PROFILE_FREE);
  delete cudaFatLink;
  if (longlink) delete cudaLongLink;
  if (ulink) delete cudaUnitarizedLink;
  delete cudaInLinkEx;
  profileFatLink.TPSTOP(QUDA_PROFILE_FREE);

  profileFatLink.TPSTOP(QUDA_PROFILE_TOTAL);
#else
  errorQuda("Fat-link has not been built");
#endif // GPU_FATLINK

  return;
}
#endif

int getGaugePadding(GaugeFieldParam& param){
  int pad = 0;
#ifdef MULTI_GPU
  int volume = param.x[0]*param.x[1]*param.x[2]*param.x[3];
  int face_size[4];
  for(int dir=0; dir<4; ++dir) face_size[dir] = (volume/param.x[dir])/2;
  pad = *std::max_element(face_size, face_size+4);
#endif

  return pad;
}

int computeGaugeForceQuda(void* mom, void* siteLink,  int*** input_path_buf, int* path_length,
			  double* loop_coeff, int num_paths, int max_length, double eb3, QudaGaugeParam* qudaGaugeParam)
{
#ifdef GPU_GAUGE_FORCE
  profileGaugeForce.TPSTART(QUDA_PROFILE_TOTAL);
  profileGaugeForce.TPSTART(QUDA_PROFILE_INIT);

  checkGaugeParam(qudaGaugeParam);

  GaugeFieldParam gParam(siteLink, *qudaGaugeParam);
  cpuGaugeField *cpuSiteLink = (!qudaGaugeParam->use_resident_gauge) ? new cpuGaugeField(gParam) : NULL;

  cudaGaugeField* cudaSiteLink = NULL;

  if (qudaGaugeParam->use_resident_gauge) {
    if (!gaugePrecise) errorQuda("No resident gauge field to use");
    cudaSiteLink = gaugePrecise;
    profileGaugeForce.TPSTOP(QUDA_PROFILE_INIT);
  } else {
    gParam.create = QUDA_NULL_FIELD_CREATE;
    gParam.reconstruct = qudaGaugeParam->reconstruct;
    gParam.order = (qudaGaugeParam->reconstruct == QUDA_RECONSTRUCT_NO ||
        qudaGaugeParam->cuda_prec == QUDA_DOUBLE_PRECISION) ?
      QUDA_FLOAT2_GAUGE_ORDER : QUDA_FLOAT4_GAUGE_ORDER;

    cudaSiteLink = new cudaGaugeField(gParam);
    profileGaugeForce.TPSTOP(QUDA_PROFILE_INIT);

    profileGaugeForce.TPSTART(QUDA_PROFILE_H2D);
    cudaSiteLink->loadCPUField(*cpuSiteLink);
    profileGaugeForce.TPSTOP(QUDA_PROFILE_H2D);
  }

  profileGaugeForce.TPSTART(QUDA_PROFILE_INIT);

  // do extended fill so we can reuse this extended gauge field if needed
  GaugeFieldParam gParamEx(gParam);
  for (int d=0; d<4; d++) {
    gParamEx.x[d] = gParam.x[d] + 2*R[d];
    gParamEx.r[d] = R[d];
  }
  gParamEx.create = QUDA_ZERO_FIELD_CREATE;
  gParamEx.reconstruct = qudaGaugeParam->reconstruct;
  gParamEx.order = (qudaGaugeParam->reconstruct == QUDA_RECONSTRUCT_NO ||
      qudaGaugeParam->cuda_prec == QUDA_DOUBLE_PRECISION) ?
    QUDA_FLOAT2_GAUGE_ORDER : QUDA_FLOAT4_GAUGE_ORDER;
  gParamEx.ghostExchange = QUDA_GHOST_EXCHANGE_EXTENDED;

  cudaGaugeField *cudaGauge = new cudaGaugeField(gParamEx);

  copyExtendedGauge(*cudaGauge, *cudaSiteLink, QUDA_CUDA_FIELD_LOCATION);

  profileGaugeForce.TPSTOP(QUDA_PROFILE_INIT);

  profileGaugeForce.TPSTART(QUDA_PROFILE_COMMS);
  cudaGauge->exchangeExtendedGhost(R,redundant_comms);
  profileGaugeForce.TPSTOP(QUDA_PROFILE_COMMS);
  profileGaugeForce.TPSTART(QUDA_PROFILE_INIT);

  GaugeFieldParam gParamMom(mom, *qudaGaugeParam, QUDA_ASQTAD_MOM_LINKS);
  // FIXME - test program always uses MILC for mom but can use QDP for gauge
  if (gParamMom.order == QUDA_QDP_GAUGE_ORDER) gParamMom.order = QUDA_MILC_GAUGE_ORDER;
  if (gParamMom.order == QUDA_TIFR_GAUGE_ORDER || gParamMom.order == QUDA_TIFR_PADDED_GAUGE_ORDER) gParamMom.reconstruct = QUDA_RECONSTRUCT_NO;
  else gParamMom.reconstruct = QUDA_RECONSTRUCT_10;

  cpuGaugeField* cpuMom = (!qudaGaugeParam->use_resident_mom) ? new cpuGaugeField(gParamMom) : NULL;

  cudaGaugeField* cudaMom = NULL;
  if (qudaGaugeParam->use_resident_mom) {
    if (!momResident) errorQuda("No resident momentum field to use");
    cudaMom = momResident;
    if (qudaGaugeParam->overwrite_mom) cudaMom->zero();
    profileGaugeForce.TPSTOP(QUDA_PROFILE_INIT);
  } else {
    gParamMom.create = qudaGaugeParam->overwrite_mom ? QUDA_ZERO_FIELD_CREATE : QUDA_NULL_FIELD_CREATE;
    gParamMom.order = QUDA_FLOAT2_GAUGE_ORDER;
    gParamMom.reconstruct = QUDA_RECONSTRUCT_10;
    gParamMom.link_type = QUDA_ASQTAD_MOM_LINKS;
    gParamMom.precision = qudaGaugeParam->cuda_prec;
    gParamMom.create = QUDA_ZERO_FIELD_CREATE;
    cudaMom = new cudaGaugeField(gParamMom);
    if (!qudaGaugeParam->overwrite_mom) cudaMom->loadCPUField(*cpuMom);
    profileGaugeForce.TPSTOP(QUDA_PROFILE_INIT);
  }

  // actually do the computation
  profileGaugeForce.TPSTART(QUDA_PROFILE_COMPUTE);
  gaugeForce(*cudaMom, *cudaGauge, eb3, input_path_buf,  path_length, loop_coeff, num_paths, max_length);
  profileGaugeForce.TPSTOP(QUDA_PROFILE_COMPUTE);

  if (qudaGaugeParam->return_result_mom) {
    profileGaugeForce.TPSTART(QUDA_PROFILE_D2H);
    cudaMom->saveCPUField(*cpuMom);
    profileGaugeForce.TPSTOP(QUDA_PROFILE_D2H);
  }

  profileGaugeForce.TPSTART(QUDA_PROFILE_FREE);
  if (qudaGaugeParam->make_resident_gauge) {
    if (gaugePrecise && gaugePrecise != cudaSiteLink) delete gaugePrecise;
    gaugePrecise = cudaSiteLink;
  } else {
    delete cudaSiteLink;
  }

  if (qudaGaugeParam->make_resident_mom) {
    if (momResident && momResident != cudaMom) delete momResident;
    momResident = cudaMom;
  } else {
    delete cudaMom;
  }

  if (cpuSiteLink) delete cpuSiteLink;
  if (cpuMom) delete cpuMom;

  if (qudaGaugeParam->make_resident_gauge) {
    if (extendedGaugeResident) delete extendedGaugeResident;
    extendedGaugeResident = cudaGauge;
  } else {
    delete cudaGauge;
  }
  profileGaugeForce.TPSTOP(QUDA_PROFILE_FREE);

  profileGaugeForce.TPSTOP(QUDA_PROFILE_TOTAL);

  checkCudaError();
#else
  errorQuda("Gauge force has not been built");
#endif // GPU_GAUGE_FORCE
  return 0;
}


void createCloverQuda(QudaInvertParam* invertParam)
{
  profileClover.TPSTART(QUDA_PROFILE_TOTAL);
  profileClover.TPSTART(QUDA_PROFILE_INIT);
  if (!cloverPrecise) errorQuda("Clover field not allocated");

  int y[4];
  for(int dir=0; dir<4; ++dir) y[dir] = gaugePrecise->X()[dir] + 2*R[dir];
  int pad = 0;
  // clover creation not supported from 8-reconstruct presently so convert to 12
  QudaReconstructType recon = (gaugePrecise->Reconstruct() == QUDA_RECONSTRUCT_8) ?
    QUDA_RECONSTRUCT_12 : gaugePrecise->Reconstruct();
  GaugeFieldParam gParamEx(y, gaugePrecise->Precision(), recon, pad,
			   QUDA_VECTOR_GEOMETRY, QUDA_GHOST_EXCHANGE_EXTENDED);
  gParamEx.create = QUDA_ZERO_FIELD_CREATE;
  gParamEx.order = gaugePrecise->Order();
  gParamEx.siteSubset = QUDA_FULL_SITE_SUBSET;
  gParamEx.t_boundary = gaugePrecise->TBoundary();
  gParamEx.nFace = 1;
  for (int d=0; d<4; d++) gParamEx.r[d] = R[d];

  cudaGaugeField *cudaGaugeExtended = NULL;
  if (extendedGaugeResident) {
    cudaGaugeExtended = extendedGaugeResident;
    profileClover.TPSTOP(QUDA_PROFILE_INIT);
  } else {
    cudaGaugeExtended = new cudaGaugeField(gParamEx);

    // copy gaugePrecise into the extended device gauge field
    copyExtendedGauge(*cudaGaugeExtended, *gaugePrecise, QUDA_CUDA_FIELD_LOCATION);

    profileClover.TPSTOP(QUDA_PROFILE_INIT);
    profileClover.TPSTART(QUDA_PROFILE_COMMS);
    cudaGaugeExtended->exchangeExtendedGhost(R,redundant_comms);
    profileClover.TPSTOP(QUDA_PROFILE_COMMS);
  }

#ifdef MULTI_GPU
  GaugeField *gauge = cudaGaugeExtended;
#else
  GaugeField *gauge = gaugePrecise;
#endif

  profileClover.TPSTART(QUDA_PROFILE_INIT);
  // create the Fmunu field
  GaugeFieldParam tensorParam(gaugePrecise->X(), gauge->Precision(), QUDA_RECONSTRUCT_NO, pad, QUDA_TENSOR_GEOMETRY);
  tensorParam.siteSubset = QUDA_FULL_SITE_SUBSET;
  tensorParam.order = QUDA_FLOAT2_GAUGE_ORDER;
  tensorParam.ghostExchange = QUDA_GHOST_EXCHANGE_NO;
  cudaGaugeField Fmunu(tensorParam);
  profileClover.TPSTOP(QUDA_PROFILE_INIT);

  profileClover.TPSTART(QUDA_PROFILE_COMPUTE);
  computeFmunu(Fmunu, *gauge, QUDA_CUDA_FIELD_LOCATION);
  computeClover(*cloverPrecise, Fmunu, invertParam->clover_coeff, QUDA_CUDA_FIELD_LOCATION);
  profileClover.TPSTOP(QUDA_PROFILE_COMPUTE);

  profileClover.TPSTOP(QUDA_PROFILE_TOTAL);

  // FIXME always preserve the extended gauge
  extendedGaugeResident = cudaGaugeExtended;

  return;
}

void* createGaugeFieldQuda(void* gauge, int geometry, QudaGaugeParam* param)
{
  GaugeFieldParam gParam(gauge, *param, QUDA_GENERAL_LINKS);
  gParam.geometry = static_cast<QudaFieldGeometry>(geometry);
  if (geometry != QUDA_SCALAR_GEOMETRY && geometry != QUDA_VECTOR_GEOMETRY)
    errorQuda("Only scalar and vector geometries are supported\n");

  cpuGaugeField *cpuGauge = nullptr;
  if (gauge) cpuGauge = new cpuGaugeField(gParam);

  gParam.order = QUDA_FLOAT2_GAUGE_ORDER;
  gParam.create = QUDA_ZERO_FIELD_CREATE;
  cudaGaugeField* cudaGauge = new cudaGaugeField(gParam);

  if (gauge) {
    cudaGauge->loadCPUField(*cpuGauge);
    delete cpuGauge;
  }

  return cudaGauge;
}


void saveGaugeFieldQuda(void* gauge, void* inGauge, QudaGaugeParam* param){

  cudaGaugeField* cudaGauge = reinterpret_cast<cudaGaugeField*>(inGauge);

  GaugeFieldParam gParam(gauge, *param, QUDA_GENERAL_LINKS);
  gParam.geometry = cudaGauge->Geometry();

  cpuGaugeField cpuGauge(gParam);
  cudaGauge->saveCPUField(cpuGauge);

}


void destroyGaugeFieldQuda(void* gauge){
  cudaGaugeField* g = reinterpret_cast<cudaGaugeField*>(gauge);
  delete g;
}


 namespace quda {
 namespace experimental {
   void computeStaggeredOprod(GaugeField& outA, GaugeField& outB, ColorSpinorField& inEven, ColorSpinorField& inOdd,
			      const unsigned int parity, const double coeff[2], int nFace);
 }
 }
 void computeStaggeredForceQuda(void* h_mom, double dt, double delta, void *h_force, void **x,
				QudaGaugeParam *gauge_param, QudaInvertParam *inv_param)
{
  profileStaggeredForce.TPSTART(QUDA_PROFILE_TOTAL);
  profileStaggeredForce.TPSTART(QUDA_PROFILE_INIT);

  GaugeFieldParam gParam(h_mom, *gauge_param, QUDA_ASQTAD_MOM_LINKS);

  // create the host momentum field
  gParam.reconstruct = gauge_param->reconstruct;
  gParam.t_boundary = QUDA_PERIODIC_T;
  cpuGaugeField cpuMom(gParam);

  // create the host momentum field
  gParam.link_type = QUDA_GENERAL_LINKS;
  gParam.gauge = h_force;
  cpuGaugeField cpuForce(gParam);

  // create the device momentum field
  gParam.link_type = QUDA_ASQTAD_MOM_LINKS;
  gParam.create = QUDA_ZERO_FIELD_CREATE; // FIXME
  gParam.order = QUDA_FLOAT2_GAUGE_ORDER;
  gParam.reconstruct = QUDA_RECONSTRUCT_10;
  cudaGaugeField *cudaMom = !gauge_param->use_resident_mom ? new cudaGaugeField(gParam) : nullptr;

  // create temporary field for quark-field outer product
  gParam.reconstruct = QUDA_RECONSTRUCT_NO;
  gParam.link_type = QUDA_GENERAL_LINKS;
  gParam.create = QUDA_ZERO_FIELD_CREATE;
  cudaGaugeField cudaForce(gParam);

  ColorSpinorParam qParam;
  qParam.location = QUDA_CUDA_FIELD_LOCATION;
  qParam.nColor = 3;
  qParam.nSpin = 1;
  qParam.siteSubset = QUDA_FULL_SITE_SUBSET;
  qParam.siteOrder = QUDA_EVEN_ODD_SITE_ORDER;
  qParam.nDim = 5; // 5 since staggered mrhs
  qParam.precision = gParam.precision;
  qParam.pad = 0;
  for(int dir=0; dir<4; ++dir) qParam.x[dir] = gParam.x[dir];
  qParam.x[4] = 1;
  qParam.create = QUDA_NULL_FIELD_CREATE;
  qParam.fieldOrder = QUDA_FLOAT2_FIELD_ORDER;
  qParam.gammaBasis = QUDA_DEGRAND_ROSSI_GAMMA_BASIS;

  profileStaggeredForce.TPSTOP(QUDA_PROFILE_INIT);
  profileStaggeredForce.TPSTART(QUDA_PROFILE_H2D);

  if (gauge_param->use_resident_mom) {
    if (!momResident) errorQuda("Cannot use resident momentum field since none appears resident");
    cudaMom = momResident;
  } else {
    // download the initial momentum (FIXME make an option just to return?)
    cudaMom->loadCPUField(cpuMom);
  }

  // resident gauge field is required
  if (!gauge_param->use_resident_gauge || !gaugePrecise)
    errorQuda("Resident gauge field is required");

  profileStaggeredForce.TPSTOP(QUDA_PROFILE_H2D);
  profileStaggeredForce.TPSTART(QUDA_PROFILE_INIT);

  const int nvector = inv_param->num_offset;
  std::vector<ColorSpinorField*> X(nvector);
  for ( int i=0; i<nvector; i++) X[i] = ColorSpinorField::Create(qParam);

  if (inv_param->use_resident_solution) {
    if (solutionResident.size() < (unsigned int)nvector)
      errorQuda("solutionResident.size() %lu does not match number of shifts %d",
		solutionResident.size(), nvector);
  }

  // create the staggered operator
  DiracParam diracParam;
  setDiracParam(diracParam, inv_param, QUDA_NORMOP_PC_SOLVE);
  Dirac *dirac = Dirac::create(diracParam);

  profileStaggeredForce.TPSTOP(QUDA_PROFILE_INIT);
  profileStaggeredForce.TPSTART(QUDA_PROFILE_PREAMBLE);

  for (int i=0; i<nvector; i++) {
    ColorSpinorField &x = *(X[i]);

    if (inv_param->use_resident_solution) x.Even() = *(solutionResident[i]);
    else errorQuda("%s requires resident solution", __func__);

    // set the odd solution component
    dirac->Dslash(x.Odd(), x.Even(), QUDA_ODD_PARITY);
  }

  profileStaggeredForce.TPSTOP(QUDA_PROFILE_PREAMBLE);
  profileStaggeredForce.TPSTART(QUDA_PROFILE_FREE);

#if 0
  if (inv_param->use_resident_solution) {
    for (auto v : solutionResident) if (v) delete solutionResident[i];
    solutionResident.clear();
  }
#endif
  delete dirac;

  profileStaggeredForce.TPSTOP(QUDA_PROFILE_FREE);
  profileStaggeredForce.TPSTART(QUDA_PROFILE_COMPUTE);

  // compute quark-field outer product
  for (int i=0; i<nvector; i++) {
    ColorSpinorField &x = *(X[i]);
    // second component is zero since we have no three hop term
    double coeff[2] = {dt * inv_param->residue[i], 0.0};

    // Operate on even-parity sites
    experimental::computeStaggeredOprod(cudaForce, cudaForce, x.Even(), x.Odd(), 0, coeff, 1);

    // Operator on odd-parity sites
    coeff[0] *= -1; // need to multiply by -1 on odd sites
    experimental::computeStaggeredOprod(cudaForce, cudaForce, x.Even(), x.Odd(), 1, coeff, 1);
  }

  // mom += delta * [U * force]TA
  applyU(cudaForce, *gaugePrecise);
  updateMomentum(*cudaMom, delta, cudaForce);
  cudaDeviceSynchronize();

  profileStaggeredForce.TPSTOP(QUDA_PROFILE_COMPUTE);
  profileStaggeredForce.TPSTART(QUDA_PROFILE_D2H);

  if (gauge_param->return_result_mom) {
    // copy the momentum field back to the host
    cudaMom->saveCPUField(cpuMom);
  }

  if (gauge_param->make_resident_mom) {
    // make the momentum field resident
    momResident = cudaMom;
  } else {
    delete cudaMom;
  }

  profileStaggeredForce.TPSTOP(QUDA_PROFILE_D2H);
  profileStaggeredForce.TPSTART(QUDA_PROFILE_FREE);

  for (int i=0; i<nvector; i++) delete X[i];

  profileStaggeredForce.TPSTOP(QUDA_PROFILE_FREE);
  profileStaggeredForce.TPSTOP(QUDA_PROFILE_TOTAL);

  checkCudaError();
  return;
}


void computeAsqtadForceQuda(void* const milc_momentum,
    long long *flops,
    const double act_path_coeff[6],
    const void* const one_link_src[4],
    const void* const naik_src[4],
    const void* const link,
    const QudaGaugeParam* gParam)
{

#ifdef GPU_HISQ_FORCE
  long long partialFlops;
  using namespace quda::fermion_force;
  profileAsqtadForce.TPSTART(QUDA_PROFILE_TOTAL);
  profileAsqtadForce.TPSTART(QUDA_PROFILE_INIT);

  cudaGaugeField *cudaGauge = NULL;
  cpuGaugeField *cpuGauge = NULL;
  cudaGaugeField *cudaInForce = NULL;
  cpuGaugeField *cpuOneLinkInForce = NULL;
  cpuGaugeField *cpuNaikInForce = NULL;
  cudaGaugeField *cudaOutForce = NULL;
  cudaGaugeField *cudaMom = NULL;
  cpuGaugeField *cpuMom = NULL;

#ifdef MULTI_GPU
  cudaGaugeField *cudaGauge_ex = NULL;
  cudaGaugeField *cudaInForce_ex = NULL;
  cudaGaugeField *cudaOutForce_ex = NULL;
#endif

  // create host fields
  GaugeFieldParam param((void*)link, *gParam, QUDA_GENERAL_LINKS);
  param.anisotropy = 1.0;
  param.siteSubset = QUDA_FULL_SITE_SUBSET;
  param.t_boundary = QUDA_PERIODIC_T;
  param.nFace = 1;
  cpuGauge = new cpuGaugeField(param);

  param.order = QUDA_QDP_GAUGE_ORDER;
  param.gauge = (void*)one_link_src;
  cpuOneLinkInForce = new cpuGaugeField(param);

  param.gauge = (void*)naik_src;
  cpuNaikInForce = new cpuGaugeField(param);

  param.order = QUDA_MILC_GAUGE_ORDER;
  param.link_type = QUDA_ASQTAD_MOM_LINKS;
  param.reconstruct = QUDA_RECONSTRUCT_10;
  param.gauge = milc_momentum;
  cpuMom = new cpuGaugeField(param);

  // create device fields
  param.create = QUDA_NULL_FIELD_CREATE;
  param.link_type = QUDA_GENERAL_LINKS;
  param.reconstruct = QUDA_RECONSTRUCT_NO;
  param.order =  QUDA_FLOAT2_GAUGE_ORDER;

  cudaGauge    = new cudaGaugeField(param);
  cudaInForce  = new cudaGaugeField(param);
  cudaOutForce = new cudaGaugeField(param);

  param.link_type = QUDA_ASQTAD_MOM_LINKS;
  param.reconstruct = QUDA_RECONSTRUCT_10;
  cudaMom = new cudaGaugeField(param);

#ifdef MULTI_GPU
  for(int dir=0; dir<4; ++dir) param.x[dir] += 4;
  param.link_type = QUDA_GENERAL_LINKS;
  param.create = QUDA_ZERO_FIELD_CREATE;
  param.reconstruct = QUDA_RECONSTRUCT_NO;

  cudaGauge_ex    = new cudaGaugeField(param);
  cudaInForce_ex  = new cudaGaugeField(param);
  cudaOutForce_ex = new cudaGaugeField(param);
#endif
  profileAsqtadForce.TPSTOP(QUDA_PROFILE_INIT);

#ifdef MULTI_GPU
  int R[4] = {2, 2, 2, 2};
#endif

  profileAsqtadForce.TPSTART(QUDA_PROFILE_H2D);
  cudaGauge->loadCPUField(*cpuGauge);
  profileAsqtadForce.TPSTOP(QUDA_PROFILE_H2D);
#ifdef MULTI_GPU
  cudaMemset((void**)(cudaInForce_ex->Gauge_p()), 0, cudaInForce_ex->Bytes());
  copyExtendedGauge(*cudaGauge_ex, *cudaGauge, QUDA_CUDA_FIELD_LOCATION);
  cudaGauge_ex->exchangeExtendedGhost(R,true);
#endif

  profileAsqtadForce.TPSTART(QUDA_PROFILE_H2D);
  cudaInForce->loadCPUField(*cpuOneLinkInForce);
  profileAsqtadForce.TPSTOP(QUDA_PROFILE_H2D);
#ifdef MULTI_GPU
  cudaMemset((void**)(cudaInForce_ex->Gauge_p()), 0, cudaInForce_ex->Bytes());
  copyExtendedGauge(*cudaInForce_ex, *cudaInForce, QUDA_CUDA_FIELD_LOCATION);
  cudaInForce_ex->exchangeExtendedGhost(R,true);
#endif

  cudaMemset((void**)(cudaOutForce->Gauge_p()), 0, cudaOutForce->Bytes());
  profileAsqtadForce.TPSTART(QUDA_PROFILE_COMPUTE);
#ifdef MULTI_GPU
  cudaMemset((void**)(cudaOutForce_ex->Gauge_p()), 0, cudaOutForce_ex->Bytes());
  hisqStaplesForceCuda(act_path_coeff, *gParam, *cudaInForce_ex, *cudaGauge_ex, cudaOutForce_ex, &partialFlops);
  *flops += partialFlops;
#else
  hisqStaplesForceCuda(act_path_coeff, *gParam, *cudaInForce, *cudaGauge, cudaOutForce, &partialFlops);
  *flops += partialFlops;
#endif
  profileAsqtadForce.TPSTOP(QUDA_PROFILE_COMPUTE);

  profileAsqtadForce.TPSTART(QUDA_PROFILE_H2D);
  cudaInForce->loadCPUField(*cpuNaikInForce);
#ifdef MULTI_GPU
  copyExtendedGauge(*cudaInForce_ex, *cudaInForce, QUDA_CUDA_FIELD_LOCATION);
  cudaInForce_ex->exchangeExtendedGhost(R,true);
#endif
  profileAsqtadForce.TPSTOP(QUDA_PROFILE_H2D);

  profileAsqtadForce.TPSTART(QUDA_PROFILE_COMPUTE);
#ifdef MULTI_GPU
  hisqLongLinkForceCuda(act_path_coeff[1], *gParam, *cudaInForce_ex, *cudaGauge_ex, cudaOutForce_ex, &partialFlops);
  *flops += partialFlops;
  completeKSForce(*cudaMom, *cudaOutForce_ex, *cudaGauge_ex, QUDA_CUDA_FIELD_LOCATION, &partialFlops);
  *flops += partialFlops;
#else
  hisqLongLinkForceCuda(act_path_coeff[1], *gParam, *cudaInForce, *cudaGauge, cudaOutForce, &partialFlops);
  *flops += partialFlops;
  hisqCompleteForceCuda(*gParam, *cudaOutForce, *cudaGauge, cudaMom, &partialFlops);
  *flops += partialFlops;
#endif
  profileAsqtadForce.TPSTOP(QUDA_PROFILE_COMPUTE);

  profileAsqtadForce.TPSTART(QUDA_PROFILE_D2H);
  cudaMom->saveCPUField(*cpuMom);
  profileAsqtadForce.TPSTOP(QUDA_PROFILE_D2H);

  profileAsqtadForce.TPSTART(QUDA_PROFILE_FREE);
  delete cudaInForce;
  delete cudaOutForce;
  delete cudaGauge;
  delete cudaMom;
#ifdef MULTI_GPU
  delete cudaInForce_ex;
  delete cudaOutForce_ex;
  delete cudaGauge_ex;
#endif

  delete cpuGauge;
  delete cpuOneLinkInForce;
  delete cpuNaikInForce;
  delete cpuMom;

  profileAsqtadForce.TPSTOP(QUDA_PROFILE_FREE);

  profileAsqtadForce.TPSTOP(QUDA_PROFILE_TOTAL);
  return;

#else
  errorQuda("HISQ force has not been built");
#endif

}

void
computeHISQForceCompleteQuda(void* const milc_momentum,
                             const double level2_coeff[6],
                             const double fat7_coeff[6],
                             void** quark_array,
                             int num_terms,
                             double** quark_coeff,
                             const void* const w_link,
                             const void* const v_link,
                             const void* const u_link,
                             const QudaGaugeParam* gParam)
{

/*
  void* oprod[2];

  computeStaggeredOprodQuda(void** oprod,
    void** fermion,
    int num_terms,
    double** coeff,
    QudaGaugeParam* gParam)

  computeHISQForceQuda(milc_momentum,
                       level2_coeff,
                       fat7_coeff,
                       staple_src,
                       one_link_src,
                       naik_src,
                       w_link,
                       v_link,
                       u_link,
                       gParam);

*/
  return;
}


 void computeHISQForceQuda(void* const milc_momentum,
    long long *flops,
    const double level2_coeff[6],
    const double fat7_coeff[6],
    const void* const staple_src[4],
    const void* const one_link_src[4],
    const void* const naik_src[4],
    const void* const w_link,
    const void* const v_link,
    const void* const u_link,
    const QudaGaugeParam* gParam)
{
#ifdef GPU_HISQ_FORCE
  if (gParam->gauge_order != QUDA_MILC_GAUGE_ORDER)
    errorQuda("Unsupported input field order %d", gParam->gauge_order);

  long long partialFlops;

  using namespace quda::fermion_force;
  profileHISQForce.TPSTART(QUDA_PROFILE_TOTAL);
  profileHISQForce.TPSTART(QUDA_PROFILE_INIT);

  double act_path_coeff[6] = {0,1,level2_coeff[2],level2_coeff[3],level2_coeff[4],level2_coeff[5]};
  // You have to look at the MILC routine to understand the following
  // Basically, I have already absorbed the one-link coefficient

  GaugeFieldParam param(milc_momentum, *gParam, QUDA_ASQTAD_MOM_LINKS);
  param.order  = QUDA_MILC_GAUGE_ORDER;
  param.reconstruct = QUDA_RECONSTRUCT_10;
  cpuGaugeField* cpuMom = (!gParam->use_resident_mom) ? new cpuGaugeField(param) : NULL;

  param.link_type = QUDA_GENERAL_LINKS;
  param.reconstruct = QUDA_RECONSTRUCT_NO;
  param.gauge = (void*)w_link;
  cpuGaugeField cpuWLink(param);
  param.gauge = (void*)v_link;
  cpuGaugeField cpuVLink(param);
  param.gauge = (void*)u_link;
  cpuGaugeField cpuULink(param);

  param.create = QUDA_ZERO_FIELD_CREATE;
  param.order  = QUDA_FLOAT2_GAUGE_ORDER;
  param.link_type = QUDA_ASQTAD_MOM_LINKS;
  param.reconstruct = QUDA_RECONSTRUCT_10;
  cudaGaugeField* cudaMom = new cudaGaugeField(param);

  param.order = QUDA_FLOAT2_GAUGE_ORDER;
  param.link_type = QUDA_GENERAL_LINKS;
  param.reconstruct = QUDA_RECONSTRUCT_NO;
  cudaGaugeField* cudaGauge = new cudaGaugeField(param);

  param.order = QUDA_QDP_GAUGE_ORDER;
  param.create = QUDA_REFERENCE_FIELD_CREATE;
  param.gauge = (void*)staple_src;
  cpuGaugeField *cpuStapleForce = new cpuGaugeField(param);
  param.gauge = (void*)one_link_src;
  cpuGaugeField *cpuOneLinkForce = new cpuGaugeField(param);
  param.gauge = (void*)naik_src;
  cpuGaugeField *cpuNaikForce = new cpuGaugeField(param);
  param.create = QUDA_ZERO_FIELD_CREATE;

  param.ghostExchange =  QUDA_GHOST_EXCHANGE_NO;
  param.link_type = QUDA_GENERAL_LINKS;
  param.precision = gParam->cpu_prec;

  param.order = QUDA_FLOAT2_GAUGE_ORDER;
  cudaGaugeField* cudaInForce  = new cudaGaugeField(param);

#ifdef MULTI_GPU
  for(int dir=0; dir<4; ++dir) param.x[dir] += 4;
  param.reconstruct = QUDA_RECONSTRUCT_NO;
  param.create = QUDA_ZERO_FIELD_CREATE;
  cudaGaugeField* cudaGaugeEx = new cudaGaugeField(param);
  cudaGaugeField* cudaInForceEx = new cudaGaugeField(param);
  cudaGaugeField* cudaOutForceEx = new cudaGaugeField(param);
  cudaGaugeField* gaugePtr = cudaGaugeEx;
  cudaGaugeField* inForcePtr = cudaInForceEx;
  cudaGaugeField* outForcePtr = cudaOutForceEx;
#else
  cudaGaugeField* cudaOutForce = new cudaGaugeField(param);
  cudaGaugeField* gaugePtr = cudaGauge;
  cudaGaugeField* inForcePtr = cudaInForce;
  cudaGaugeField* outForcePtr = cudaOutForce;
#endif

  {
    // default settings for the unitarization
    const double unitarize_eps = 1e-14;
    const double hisq_force_filter = 5e-5;
    const double max_det_error = 1e-10;
    const bool   allow_svd = true;
    const bool   svd_only = false;
    const double svd_rel_err = 1e-8;
    const double svd_abs_err = 1e-8;

    setUnitarizeForceConstants(unitarize_eps,
        hisq_force_filter,
        max_det_error,
        allow_svd,
        svd_only,
        svd_rel_err,
        svd_abs_err);
  }
  profileHISQForce.TPSTOP(QUDA_PROFILE_INIT);

  profileHISQForce.TPSTART(QUDA_PROFILE_H2D);
  cudaGauge->loadCPUField(cpuWLink);
  profileHISQForce.TPSTOP(QUDA_PROFILE_H2D);
#ifdef MULTI_GPU
  int R[4] = {2, 2, 2, 2};
  profileHISQForce.TPSTART(QUDA_PROFILE_COMMS);
  copyExtendedGauge(*cudaGaugeEx, *cudaGauge, QUDA_CUDA_FIELD_LOCATION);
  cudaGaugeEx->exchangeExtendedGhost(R,true);
  profileHISQForce.TPSTOP(QUDA_PROFILE_COMMS);
#endif

  profileHISQForce.TPSTART(QUDA_PROFILE_H2D);
  cudaInForce->loadCPUField(*cpuStapleForce);
  profileHISQForce.TPSTOP(QUDA_PROFILE_H2D);
#ifdef MULTI_GPU
  profileHISQForce.TPSTART(QUDA_PROFILE_COMMS);
  copyExtendedGauge(*cudaInForceEx, *cudaInForce, QUDA_CUDA_FIELD_LOCATION);
  cudaInForceEx->exchangeExtendedGhost(R,true);
  profileHISQForce.TPSTOP(QUDA_PROFILE_COMMS);
  profileHISQForce.TPSTART(QUDA_PROFILE_H2D);
  cudaInForce->loadCPUField(*cpuOneLinkForce);
  profileHISQForce.TPSTOP(QUDA_PROFILE_H2D);
  profileHISQForce.TPSTART(QUDA_PROFILE_COMMS);
  copyExtendedGauge(*cudaOutForceEx, *cudaInForce, QUDA_CUDA_FIELD_LOCATION);
  cudaOutForceEx->exchangeExtendedGhost(R,true);
  profileHISQForce.TPSTOP(QUDA_PROFILE_COMMS);
#else
  profileHISQForce.TPSTART(QUDA_PROFILE_H2D);
  cudaOutForce->loadCPUField(*cpuOneLinkForce);
  profileHISQForce.TPSTOP(QUDA_PROFILE_H2D);
#endif

  profileHISQForce.TPSTART(QUDA_PROFILE_COMPUTE);
  hisqStaplesForceCuda(act_path_coeff, *gParam, *inForcePtr, *gaugePtr, outForcePtr, &partialFlops);
  *flops += partialFlops;
  profileHISQForce.TPSTOP(QUDA_PROFILE_COMPUTE);

  // Load naik outer product
  profileHISQForce.TPSTART(QUDA_PROFILE_H2D);
  cudaInForce->loadCPUField(*cpuNaikForce);
  profileHISQForce.TPSTOP(QUDA_PROFILE_H2D);
#ifdef MULTI_GPU
  profileHISQForce.TPSTART(QUDA_PROFILE_COMMS);
  copyExtendedGauge(*cudaInForceEx, *cudaInForce, QUDA_CUDA_FIELD_LOCATION);
  cudaInForceEx->exchangeExtendedGhost(R,true);
  profileHISQForce.TPSTOP(QUDA_PROFILE_COMMS);
#endif

  // Compute Naik three-link term
  profileHISQForce.TPSTART(QUDA_PROFILE_COMPUTE);
  hisqLongLinkForceCuda(act_path_coeff[1], *gParam, *inForcePtr, *gaugePtr, outForcePtr, &partialFlops);
  *flops += partialFlops;
  profileHISQForce.TPSTOP(QUDA_PROFILE_COMPUTE);
#ifdef MULTI_GPU
  profileHISQForce.TPSTART(QUDA_PROFILE_COMMS);
  cudaOutForceEx->exchangeExtendedGhost(R,true);
  profileHISQForce.TPSTOP(QUDA_PROFILE_COMMS);
#endif
  // load v-link
  profileHISQForce.TPSTART(QUDA_PROFILE_H2D);
  cudaGauge->loadCPUField(cpuVLink);
  profileHISQForce.TPSTOP(QUDA_PROFILE_H2D);
#ifdef MULTI_GPU
  profileHISQForce.TPSTART(QUDA_PROFILE_COMMS);
  copyExtendedGauge(*cudaGaugeEx, *cudaGauge, QUDA_CUDA_FIELD_LOCATION);
  cudaGaugeEx->exchangeExtendedGhost(R,true);
  profileHISQForce.TPSTOP(QUDA_PROFILE_COMMS);
#endif
  // Done with cudaInForce. It becomes the output force. Oops!

  profileHISQForce.TPSTART(QUDA_PROFILE_COMPUTE);
  *num_failures_h = 0;
  unitarizeForce(*inForcePtr, *outForcePtr, *gaugePtr, num_failures_d, &partialFlops);
  *flops += partialFlops;
  profileHISQForce.TPSTOP(QUDA_PROFILE_COMPUTE);

  if(*num_failures_h>0){
    errorQuda("Error in the unitarization component of the hisq fermion force: %d failures\n", *num_failures_h);
  }

  cudaMemset((void**)(outForcePtr->Gauge_p()), 0, outForcePtr->Bytes());
  // read in u-link
  profileHISQForce.TPSTART(QUDA_PROFILE_COMPUTE);
  cudaGauge->loadCPUField(cpuULink);
  profileHISQForce.TPSTOP(QUDA_PROFILE_COMPUTE);
#ifdef MULTI_GPU
  profileHISQForce.TPSTART(QUDA_PROFILE_COMMS);
  copyExtendedGauge(*cudaGaugeEx, *cudaGauge, QUDA_CUDA_FIELD_LOCATION);
  cudaGaugeEx->exchangeExtendedGhost(R,true);
  profileHISQForce.TPSTOP(QUDA_PROFILE_COMMS);
#endif

  // Compute Fat7-staple term
  profileHISQForce.TPSTART(QUDA_PROFILE_COMPUTE);
  hisqStaplesForceCuda(fat7_coeff, *gParam, *inForcePtr, *gaugePtr, outForcePtr, &partialFlops);
  *flops += partialFlops;
  hisqCompleteForceCuda(*gParam, *outForcePtr, *gaugePtr, cudaMom, &partialFlops);
  *flops += partialFlops;
  profileHISQForce.TPSTOP(QUDA_PROFILE_COMPUTE);

  if (gParam->use_resident_mom) {
    if (!momResident) errorQuda("No resident momentum field to use");
    updateMomentum(*momResident, 1.0, *cudaMom);
  }

  if (gParam->return_result_mom) {
    profileHISQForce.TPSTART(QUDA_PROFILE_D2H);
    // Close the paths, make anti-hermitian, and store in compressed format
    if (gParam->return_result_mom) cudaMom->saveCPUField(*cpuMom);
    profileHISQForce.TPSTOP(QUDA_PROFILE_D2H);
  }

  profileHISQForce.TPSTART(QUDA_PROFILE_FREE);

  delete cpuStapleForce;
  delete cpuOneLinkForce;
  delete cpuNaikForce;
  if (cpuMom) delete cpuMom;

  delete cudaInForce;
  delete cudaGauge;

  if (!gParam->make_resident_mom) {
    delete momResident;
    momResident = NULL;
  }
  if (cudaMom) delete cudaMom;

#ifdef MULTI_GPU
  delete cudaInForceEx;
  delete cudaOutForceEx;
  delete cudaGaugeEx;
#else
  delete cudaOutForce;
#endif
  profileHISQForce.TPSTOP(QUDA_PROFILE_FREE);
  profileHISQForce.TPSTOP(QUDA_PROFILE_TOTAL);
  return;
#else
  errorQuda("HISQ force has not been built");
#endif
}

void computeStaggeredOprodQuda(void** oprod,
    void** fermion,
    int num_terms,
    double** coeff,
    QudaGaugeParam* param)
{

#ifdef  GPU_STAGGERED_OPROD
#ifndef BUILD_QDP_INTERFACE
#error "Staggered oprod requires BUILD_QDP_INTERFACE";
#endif
  using namespace quda;
  profileStaggeredOprod.TPSTART(QUDA_PROFILE_TOTAL);

  checkGaugeParam(param);

  profileStaggeredOprod.TPSTART(QUDA_PROFILE_INIT);
  GaugeFieldParam oParam(oprod[0], *param, QUDA_GENERAL_LINKS);

  oParam.nFace = 0;
  // create the host outer-product field
  oParam.order = QUDA_QDP_GAUGE_ORDER;
  cpuGaugeField cpuOprod0(oParam);

  oParam.gauge = oprod[1];
  cpuGaugeField cpuOprod1(oParam);

  // create the device outer-product field
  oParam.create = QUDA_ZERO_FIELD_CREATE;
  oParam.order = QUDA_FLOAT2_GAUGE_ORDER;
  cudaGaugeField cudaOprod0(oParam);
  cudaGaugeField cudaOprod1(oParam);
  profileStaggeredOprod.TPSTOP(QUDA_PROFILE_INIT);

  //initLatticeConstants(cudaOprod0, profileStaggeredOprod);

  profileStaggeredOprod.TPSTART(QUDA_PROFILE_H2D);
  cudaOprod0.loadCPUField(cpuOprod0);
  cudaOprod1.loadCPUField(cpuOprod1);
  profileStaggeredOprod.TPSTOP(QUDA_PROFILE_H2D);

  profileStaggeredOprod.TPSTART(QUDA_PROFILE_INIT);

  ColorSpinorParam qParam;
  qParam.nColor = 3;
  qParam.nSpin = 1;
  qParam.siteSubset = QUDA_PARITY_SITE_SUBSET;
  qParam.fieldOrder = QUDA_SPACE_COLOR_SPIN_FIELD_ORDER;
  qParam.siteOrder = QUDA_EVEN_ODD_SITE_ORDER;
  qParam.nDim = 4;
  qParam.precision = oParam.precision;
  qParam.pad = 0;
  for(int dir=0; dir<4; ++dir) qParam.x[dir] = oParam.x[dir];
  qParam.x[0] /= 2;

  // create the device quark field
  qParam.create = QUDA_NULL_FIELD_CREATE;
  qParam.fieldOrder = QUDA_FLOAT2_FIELD_ORDER;
  cudaColorSpinorField cudaQuarkEven(qParam);
  cudaColorSpinorField cudaQuarkOdd(qParam);

  // create the host quark field
  qParam.create = QUDA_REFERENCE_FIELD_CREATE;
  qParam.fieldOrder = QUDA_SPACE_COLOR_SPIN_FIELD_ORDER;

  const int Ls = 1;
  const int Ninternal = 6;
  FaceBuffer faceBuffer1(cudaOprod0.X(), 4, Ninternal, 3, cudaOprod0.Precision(), Ls);
  FaceBuffer faceBuffer2(cudaOprod0.X(), 4, Ninternal, 3, cudaOprod0.Precision(), Ls);
  profileStaggeredOprod.TPSTOP(QUDA_PROFILE_INIT);

  // loop over different quark fields
  for(int i=0; i<num_terms; ++i){

    // Wrap the even-parity MILC quark field
    profileStaggeredOprod.TPSTART(QUDA_PROFILE_INIT);
    qParam.v = fermion[i];
    cpuColorSpinorField cpuQuarkEven(qParam); // create host quark field
    qParam.v = (char*)fermion[i] + cpuQuarkEven.RealLength()*cpuQuarkEven.Precision();
    cpuColorSpinorField cpuQuarkOdd(qParam); // create host field
    profileStaggeredOprod.TPSTOP(QUDA_PROFILE_INIT);

    profileStaggeredOprod.TPSTART(QUDA_PROFILE_H2D);
    cudaQuarkEven = cpuQuarkEven;
    cudaQuarkOdd = cpuQuarkOdd;
    profileStaggeredOprod.TPSTOP(QUDA_PROFILE_H2D);


    profileStaggeredOprod.TPSTART(QUDA_PROFILE_COMPUTE);
    // Operate on even-parity sites
    computeStaggeredOprod(cudaOprod0, cudaOprod1, cudaQuarkEven, cudaQuarkOdd, faceBuffer1, 0, coeff[i]);

    // Operate on odd-parity sites
    computeStaggeredOprod(cudaOprod0, cudaOprod1, cudaQuarkEven, cudaQuarkOdd, faceBuffer2, 1, coeff[i]);
    profileStaggeredOprod.TPSTOP(QUDA_PROFILE_COMPUTE);
  }


  // copy the outer product field back to the host
  profileStaggeredOprod.TPSTART(QUDA_PROFILE_D2H);
  cudaOprod0.saveCPUField(cpuOprod0);
  cudaOprod1.saveCPUField(cpuOprod1);
  profileStaggeredOprod.TPSTOP(QUDA_PROFILE_D2H);


  profileStaggeredOprod.TPSTOP(QUDA_PROFILE_TOTAL);

  checkCudaError();
  return;
#else
  errorQuda("Staggered oprod has not been built");
#endif
}


/*
   void computeStaggeredOprodQuda(void** oprod,
   void** fermion,
   int num_terms,
   double** coeff,
   QudaGaugeParam* param)
   {
   using namespace quda;
   profileStaggeredOprod.TPSTART(QUDA_PROFILE_TOTAL);

   checkGaugeParam(param);

   profileStaggeredOprod.TPSTART(QUDA_PROFILE_INIT);
   GaugeFieldParam oParam(0, *param);

   oParam.nDim = 4;
   oParam.nFace = 0;
// create the host outer-product field
oParam.pad = 0;
oParam.create = QUDA_REFERENCE_FIELD_CREATE;
oParam.link_type = QUDA_GENERAL_LINKS;
oParam.reconstruct = QUDA_RECONSTRUCT_NO;
oParam.order = QUDA_QDP_GAUGE_ORDER;
oParam.gauge = oprod[0];
cpuGaugeField cpuOprod0(oParam);

oParam.gauge = oprod[1];
cpuGaugeField cpuOprod1(oParam);

// create the device outer-product field
oParam.create = QUDA_ZERO_FIELD_CREATE;
oParam.order = QUDA_FLOAT2_GAUGE_ORDER;
cudaGaugeField cudaOprod0(oParam);
cudaGaugeField cudaOprod1(oParam);
initLatticeConstants(cudaOprod0, profileStaggeredOprod);

profileStaggeredOprod.TPSTOP(QUDA_PROFILE_INIT);


profileStaggeredOprod.TPSTART(QUDA_PROFILE_H2D);
cudaOprod0.loadCPUField(cpuOprod0);
cudaOprod1.loadCPUField(cpuOprod1);
profileStaggeredOprod.TPSTOP(QUDA_PROFILE_H2D);



ColorSpinorParam qParam;
qParam.nColor = 3;
qParam.nSpin = 1;
qParam.siteSubset = QUDA_FULL_SITE_SUBSET;
qParam.fieldOrder = QUDA_SPACE_COLOR_SPIN_FIELD_ORDER;
qParam.siteOrder = QUDA_EVEN_ODD_SITE_ORDER;
qParam.nDim = 4;
qParam.precision = oParam.precision;
qParam.pad = 0;
for(int dir=0; dir<4; ++dir) qParam.x[dir] = oParam.x[dir];

// create the device quark field
qParam.create = QUDA_NULL_FIELD_CREATE;
qParam.fieldOrder = QUDA_FLOAT2_FIELD_ORDER;
cudaColorSpinorField cudaQuark(qParam);


cudaColorSpinorField**dQuark = new cudaColorSpinorField*[num_terms];
for(int i=0; i<num_terms; ++i){
dQuark[i] = new cudaColorSpinorField(qParam);
}

double* new_coeff  = new double[num_terms];

// create the host quark field
qParam.create = QUDA_REFERENCE_FIELD_CREATE;
qParam.fieldOrder = QUDA_SPACE_COLOR_SPIN_FIELD_ORDER;
for(int i=0; i<num_terms; ++i){
  qParam.v = fermion[i];
  cpuColorSpinorField cpuQuark(qParam);
  *(dQuark[i]) = cpuQuark;
  new_coeff[i] = coeff[i][0];
}



// loop over different quark fields
for(int i=0; i<num_terms; ++i){
  computeKSOprodQuda(&cudaOprod0, dQuark[i], new_coeff[i], oParam.x, oParam.precision);
}



// copy the outer product field back to the host
profileStaggeredOprod.TPSTART(QUDA_PROFILE_D2H);
cudaOprod0.saveCPUField(cpuOprod0);
cudaOprod1.saveCPUField(cpuOprod1);
profileStaggeredOprod.TPSTOP(QUDA_PROFILE_D2H);


for(int i=0; i<num_terms; ++i){
  delete dQuark[i];
}
delete[] dQuark;
delete[] new_coeff;

profileStaggeredOprod.TPSTOP(QUDA_PROFILE_TOTAL);

checkCudaError();
return;
}
*/


void computeCloverForceQuda(void *h_mom, double dt, void **h_x, void **h_p,
			    double *coeff, double kappa2, double ck,
			    int nvector, double multiplicity, void *gauge,
			    QudaGaugeParam *gauge_param, QudaInvertParam *inv_param) {


  using namespace quda;
  profileCloverForce.TPSTART(QUDA_PROFILE_TOTAL);
  profileCloverForce.TPSTART(QUDA_PROFILE_INIT);

  checkGaugeParam(gauge_param);
  if (!gaugePrecise) errorQuda("No resident gauge field");

  GaugeFieldParam fParam(h_mom, *gauge_param, QUDA_ASQTAD_MOM_LINKS);
  // create the host momentum field
  fParam.reconstruct = QUDA_RECONSTRUCT_10;
  fParam.order = gauge_param->gauge_order;
  cpuGaugeField cpuMom(fParam);

  // create the device momentum field
  fParam.create = QUDA_ZERO_FIELD_CREATE;
  fParam.order = QUDA_FLOAT2_GAUGE_ORDER;
  cudaGaugeField cudaMom(fParam);

  // create the device force field
  fParam.link_type = QUDA_GENERAL_LINKS;
  fParam.create = QUDA_ZERO_FIELD_CREATE;
  fParam.order = QUDA_FLOAT2_GAUGE_ORDER;
  fParam.reconstruct = QUDA_RECONSTRUCT_NO;
  cudaGaugeField cudaForce(fParam);

  ColorSpinorParam qParam;
  qParam.location = QUDA_CUDA_FIELD_LOCATION;
  qParam.nColor = 3;
  qParam.nSpin = 4;
  qParam.siteSubset = QUDA_FULL_SITE_SUBSET;
  qParam.siteOrder = QUDA_EVEN_ODD_SITE_ORDER;
  qParam.nDim = 4;
  qParam.precision = fParam.precision;
  qParam.pad = 0;
  for(int dir=0; dir<4; ++dir) qParam.x[dir] = fParam.x[dir];

  // create the device quark field
  qParam.create = QUDA_NULL_FIELD_CREATE;
  qParam.fieldOrder = QUDA_FLOAT2_FIELD_ORDER;
  qParam.gammaBasis = QUDA_UKQCD_GAMMA_BASIS;

  std::vector<ColorSpinorField*> quarkX, quarkP;
  for (int i=0; i<nvector; i++) {
    quarkX.push_back(ColorSpinorField::Create(qParam));
    quarkP.push_back(ColorSpinorField::Create(qParam));
  }

  qParam.siteSubset = QUDA_PARITY_SITE_SUBSET;
  qParam.x[0] /= 2;
  cudaColorSpinorField tmp(qParam);

  // create the host quark field
  qParam.create = QUDA_REFERENCE_FIELD_CREATE;
  qParam.fieldOrder = QUDA_SPACE_SPIN_COLOR_FIELD_ORDER;
  qParam.gammaBasis = QUDA_DEGRAND_ROSSI_GAMMA_BASIS; // need expose this to interface

  bool pc_solve = (inv_param->solve_type == QUDA_DIRECT_PC_SOLVE) ||
    (inv_param->solve_type == QUDA_NORMOP_PC_SOLVE);
  DiracParam diracParam;
  setDiracParam(diracParam, inv_param, pc_solve);
  diracParam.tmp1 = &tmp; // use as temporary for dirac->M
  Dirac *dirac = Dirac::create(diracParam);

  if (inv_param->use_resident_solution) {
    if (solutionResident.size() < (unsigned int)nvector)
      errorQuda("solutionResident.size() %lu does not match number of shifts %d",
		solutionResident.size(), nvector);
  }

  cudaGaugeField &gaugeEx = *extendedGaugeResident;

  // create oprod and trace fields
  fParam.geometry = QUDA_TENSOR_GEOMETRY;
  cudaGaugeField oprod(fParam);

  // create extended oprod field
  for (int i=0; i<4; i++) fParam.x[i] += 2*R[i];
  fParam.nFace = 1; // breaks with out this - why?

  cudaGaugeField oprodEx(fParam);

  profileCloverForce.TPSTOP(QUDA_PROFILE_INIT);
  profileCloverForce.TPSTART(QUDA_PROFILE_COMPUTE);

  std::vector<double> force_coeff(nvector);
  // loop over different quark fields
  for(int i=0; i<nvector; i++){
    ColorSpinorField &x = *(quarkX[i]);
    ColorSpinorField &p = *(quarkP[i]);

    if (!inv_param->use_resident_solution) {
      // for downloading x_e
      qParam.siteSubset = QUDA_PARITY_SITE_SUBSET;
      qParam.x[0] /= 2;

      // Wrap the even-parity MILC quark field
      profileCloverForce.TPSTOP(QUDA_PROFILE_COMPUTE);
      profileCloverForce.TPSTART(QUDA_PROFILE_INIT);
      qParam.v = h_x[i];
      cpuColorSpinorField cpuQuarkX(qParam); // create host quark field
      profileCloverForce.TPSTOP(QUDA_PROFILE_INIT);

      profileCloverForce.TPSTART(QUDA_PROFILE_H2D);
      x.Even() = cpuQuarkX;
      profileCloverForce.TPSTOP(QUDA_PROFILE_H2D);

      profileCloverForce.TPSTART(QUDA_PROFILE_COMPUTE);
      gamma5Cuda(static_cast<cudaColorSpinorField*>(&x.Even()), static_cast<cudaColorSpinorField*>(&x.Even()));
    } else {
      x.Even() = *(solutionResident[i]);
    }

    dirac->Dslash(x.Odd(), x.Even(), QUDA_ODD_PARITY);
    dirac->M(p.Even(), x.Even());
    dirac->Dagger(QUDA_DAG_YES);
    dirac->Dslash(p.Odd(), p.Even(), QUDA_ODD_PARITY);
    dirac->Dagger(QUDA_DAG_NO);

    gamma5Cuda(static_cast<cudaColorSpinorField*>(&x.Even()), static_cast<cudaColorSpinorField*>(&x.Even()));
    gamma5Cuda(static_cast<cudaColorSpinorField*>(&x.Odd()), static_cast<cudaColorSpinorField*>(&x.Odd()));
    gamma5Cuda(static_cast<cudaColorSpinorField*>(&p.Even()), static_cast<cudaColorSpinorField*>(&p.Even()));
    gamma5Cuda(static_cast<cudaColorSpinorField*>(&p.Odd()), static_cast<cudaColorSpinorField*>(&p.Odd()));

    force_coeff[i] = 2.0*dt*coeff[i]*kappa2;
  }

  computeCloverForce(cudaForce, *gaugePrecise, quarkX, quarkP, force_coeff);

  // In double precision the clover derivative is faster with no reconstruct
  cudaGaugeField *u = &gaugeEx;
  if (gaugeEx.Reconstruct() == QUDA_RECONSTRUCT_12 && gaugeEx.Precision() == QUDA_DOUBLE_PRECISION) {
    GaugeFieldParam param(gaugeEx);
    param.reconstruct = QUDA_RECONSTRUCT_NO;
    u = new cudaGaugeField(param);
    u -> copy(gaugeEx);
  }

  computeCloverSigmaTrace(oprod, *cloverPrecise, 2.0*ck*multiplicity*dt);

  /* Now the U dA/dU terms */
  std::vector< std::vector<double> > ferm_epsilon(nvector);
  for (int shift = 0; shift < nvector; shift++) {
    ferm_epsilon[shift].reserve(2);
    ferm_epsilon[shift][0] = 2.0*ck*coeff[shift]*dt;
    ferm_epsilon[shift][1] = -kappa2 * 2.0*ck*coeff[shift]*dt;
  }

  computeCloverSigmaOprod(oprod, quarkX, quarkP, ferm_epsilon);
  copyExtendedGauge(oprodEx, oprod, QUDA_CUDA_FIELD_LOCATION); // FIXME this is unnecessary if we write directly to oprod
  cudaDeviceSynchronize(); // ensure compute timing is correct

  profileCloverForce.TPSTOP(QUDA_PROFILE_COMPUTE);
  profileCloverForce.TPSTART(QUDA_PROFILE_COMMS);

  oprodEx.exchangeExtendedGhost(R,redundant_comms);

  profileCloverForce.TPSTOP(QUDA_PROFILE_COMMS);
  profileCloverForce.TPSTART(QUDA_PROFILE_COMPUTE);

  cloverDerivative(cudaForce, *u, oprodEx, 1.0, QUDA_ODD_PARITY);
  cloverDerivative(cudaForce, *u, oprodEx, 1.0, QUDA_EVEN_PARITY);

  if (u != &gaugeEx) delete u;

  updateMomentum(cudaMom, -1.0, cudaForce);
  profileCloverForce.TPSTOP(QUDA_PROFILE_COMPUTE);

  // copy the outer product field back to the host
  profileCloverForce.TPSTART(QUDA_PROFILE_D2H);
  cudaMom.saveCPUField(cpuMom);
  profileCloverForce.TPSTOP(QUDA_PROFILE_D2H);

  profileCloverForce.TPSTART(QUDA_PROFILE_FREE);

  for (int i=0; i<nvector; i++) {
    delete quarkX[i];
    delete quarkP[i];
  }

#if 0
  if (inv_param->use_resident_solution) {
    for (auto v : solutionResident) if (v) delete v;
    solutionResident.clear();
  }
#endif
  delete dirac;
  profileCloverForce.TPSTOP(QUDA_PROFILE_FREE);

  checkCudaError();
  profileCloverForce.TPSTOP(QUDA_PROFILE_TOTAL);
  return;
}



void updateGaugeFieldQuda(void* gauge,
			  void* momentum,
			  double dt,
			  int conj_mom,
			  int exact,
			  QudaGaugeParam* param)
{
  profileGaugeUpdate.TPSTART(QUDA_PROFILE_TOTAL);

  checkGaugeParam(param);

  profileGaugeUpdate.TPSTART(QUDA_PROFILE_INIT);

  // create the host fields
  GaugeFieldParam gParam(gauge, *param, QUDA_SU3_LINKS);
  bool need_cpu = !param->use_resident_gauge || param->return_result_gauge;
  cpuGaugeField *cpuGauge = need_cpu ? new cpuGaugeField(gParam) : NULL;

  GaugeFieldParam gParamMom(momentum, *param);
  gParamMom.reconstruct = (gParamMom.order == QUDA_TIFR_GAUGE_ORDER || gParamMom.order == QUDA_TIFR_PADDED_GAUGE_ORDER) ?
   QUDA_RECONSTRUCT_NO : QUDA_RECONSTRUCT_10;
  gParamMom.link_type = QUDA_ASQTAD_MOM_LINKS;
  cpuGaugeField *cpuMom = !param->use_resident_mom ? new cpuGaugeField(gParamMom) : NULL;

  // create the device fields
  gParam.create = QUDA_NULL_FIELD_CREATE;
  gParam.order = QUDA_FLOAT2_GAUGE_ORDER;
  gParam.link_type = QUDA_ASQTAD_MOM_LINKS;
  gParam.reconstruct = QUDA_RECONSTRUCT_10;
  cudaGaugeField *cudaMom = !param->use_resident_mom ? new cudaGaugeField(gParam) : NULL;

  gParam.pad = param->ga_pad;
  gParam.link_type = QUDA_SU3_LINKS;
  gParam.reconstruct = param->reconstruct;
  cudaGaugeField *cudaInGauge = !param->use_resident_gauge ? new cudaGaugeField(gParam) : NULL;
  cudaGaugeField *cudaOutGauge = new cudaGaugeField(gParam);

  profileGaugeUpdate.TPSTOP(QUDA_PROFILE_INIT);

  profileGaugeUpdate.TPSTART(QUDA_PROFILE_H2D);

  if (!param->use_resident_gauge) {   // load fields onto the device
    cudaInGauge->loadCPUField(*cpuGauge);
  } else { // or use resident fields already present
    if (!gaugePrecise) errorQuda("No resident gauge field allocated");
    cudaInGauge = gaugePrecise;
    gaugePrecise = NULL;
  }

  if (!param->use_resident_mom) {
    cudaMom->loadCPUField(*cpuMom);
  } else {
    if (!momResident) errorQuda("No resident mom field allocated");
    cudaMom = momResident;
    momResident = NULL;
  }

  profileGaugeUpdate.TPSTOP(QUDA_PROFILE_H2D);

  // perform the update
  profileGaugeUpdate.TPSTART(QUDA_PROFILE_COMPUTE);
  updateGaugeField(*cudaOutGauge, dt, *cudaInGauge, *cudaMom,
      (bool)conj_mom, (bool)exact);
  profileGaugeUpdate.TPSTOP(QUDA_PROFILE_COMPUTE);

  if (param->return_result_gauge) {
    // copy the gauge field back to the host
    profileGaugeUpdate.TPSTART(QUDA_PROFILE_D2H);
    cudaOutGauge->saveCPUField(*cpuGauge);
    profileGaugeUpdate.TPSTOP(QUDA_PROFILE_D2H);
  }

  profileGaugeUpdate.TPSTART(QUDA_PROFILE_FREE);
  if (param->make_resident_gauge) {
    if (gaugePrecise != NULL) delete gaugePrecise;
    gaugePrecise = cudaOutGauge;
  } else {
    delete cudaOutGauge;
  }

  if (param->make_resident_mom) {
    if (momResident != NULL && momResident != cudaMom) delete momResident;
    momResident = cudaMom;
  } else {
    delete cudaMom;
  }

  delete cudaInGauge;
  if (cpuMom) delete cpuMom;
  if (cpuGauge) delete cpuGauge;
  profileGaugeUpdate.TPSTOP(QUDA_PROFILE_FREE);

  checkCudaError();

  profileGaugeUpdate.TPSTOP(QUDA_PROFILE_TOTAL);
  return;
}

 void projectSU3Quda(void *gauge_h, double tol, QudaGaugeParam *param) {
   profileProject.TPSTART(QUDA_PROFILE_TOTAL);

   profileProject.TPSTART(QUDA_PROFILE_INIT);
   checkGaugeParam(param);

   // create the gauge field
   GaugeFieldParam gParam(gauge_h, *param, QUDA_GENERAL_LINKS);
   bool need_cpu = !param->use_resident_gauge || param->return_result_gauge;
   cpuGaugeField *cpuGauge = need_cpu ? new cpuGaugeField(gParam) : NULL;

   // create the device fields
   gParam.create = QUDA_NULL_FIELD_CREATE;
   gParam.order = QUDA_FLOAT2_GAUGE_ORDER;
   gParam.reconstruct = param->reconstruct;
   cudaGaugeField *cudaGauge = !param->use_resident_gauge ? new cudaGaugeField(gParam) : NULL;
   profileProject.TPSTOP(QUDA_PROFILE_INIT);

   if (param->use_resident_gauge) {
     if (!gaugePrecise) errorQuda("No resident gauge field to use");
     cudaGauge = gaugePrecise;
   } else {
     profileProject.TPSTART(QUDA_PROFILE_H2D);
     cudaGauge->loadCPUField(*cpuGauge);
     profileProject.TPSTOP(QUDA_PROFILE_H2D);
   }

   profileProject.TPSTART(QUDA_PROFILE_COMPUTE);
   *num_failures_h = 0;

   // project onto SU(3)
   projectSU3(*cudaGauge, tol, num_failures_d);

   profileProject.TPSTOP(QUDA_PROFILE_COMPUTE);

   if(*num_failures_h>0)
     errorQuda("Error in the SU(3) unitarization: %d failures\n", *num_failures_h);

   profileProject.TPSTART(QUDA_PROFILE_D2H);
   if (param->return_result_gauge) cudaGauge->saveCPUField(*cpuGauge);
   profileProject.TPSTOP(QUDA_PROFILE_D2H);

   if (param->make_resident_gauge) {
     if (gaugePrecise != NULL && cudaGauge != gaugePrecise) delete gaugePrecise;
     gaugePrecise = cudaGauge;
   } else {
     delete cudaGauge;
   }

   profileProject.TPSTART(QUDA_PROFILE_FREE);
   if (cpuGauge) delete cpuGauge;
   profileProject.TPSTOP(QUDA_PROFILE_FREE);

   profileProject.TPSTOP(QUDA_PROFILE_TOTAL);
 }

 void staggeredPhaseQuda(void *gauge_h, QudaGaugeParam *param) {
   profilePhase.TPSTART(QUDA_PROFILE_TOTAL);

   profilePhase.TPSTART(QUDA_PROFILE_INIT);
   checkGaugeParam(param);

   // create the gauge field
   GaugeFieldParam gParam(gauge_h, *param, QUDA_GENERAL_LINKS);
   bool need_cpu = !param->use_resident_gauge || param->return_result_gauge;
   cpuGaugeField *cpuGauge = need_cpu ? new cpuGaugeField(gParam) : NULL;

   // create the device fields
   gParam.create = QUDA_NULL_FIELD_CREATE;
   gParam.order = QUDA_FLOAT2_GAUGE_ORDER;
   gParam.reconstruct = param->reconstruct;
   cudaGaugeField *cudaGauge = !param->use_resident_gauge ? new cudaGaugeField(gParam) : NULL;
   profilePhase.TPSTOP(QUDA_PROFILE_INIT);

   if (param->use_resident_gauge) {
     if (!gaugePrecise) errorQuda("No resident gauge field to use");
     cudaGauge = gaugePrecise;
   } else {
     profilePhase.TPSTART(QUDA_PROFILE_H2D);
     cudaGauge->loadCPUField(*cpuGauge);
     profilePhase.TPSTOP(QUDA_PROFILE_H2D);
   }

   profilePhase.TPSTART(QUDA_PROFILE_COMPUTE);
   *num_failures_h = 0;

   // apply / remove phase as appropriate
   if (!cudaGauge->StaggeredPhaseApplied()) cudaGauge->applyStaggeredPhase();
   else cudaGauge->removeStaggeredPhase();

   profilePhase.TPSTOP(QUDA_PROFILE_COMPUTE);

   profilePhase.TPSTART(QUDA_PROFILE_D2H);
   if (param->return_result_gauge) cudaGauge->saveCPUField(*cpuGauge);
   profilePhase.TPSTOP(QUDA_PROFILE_D2H);

   if (param->make_resident_gauge) {
     if (gaugePrecise != NULL && cudaGauge != gaugePrecise) delete gaugePrecise;
     gaugePrecise = cudaGauge;
   } else {
     delete cudaGauge;
   }

   profilePhase.TPSTART(QUDA_PROFILE_FREE);
   if (cpuGauge) delete cpuGauge;
   profilePhase.TPSTOP(QUDA_PROFILE_FREE);

   profilePhase.TPSTOP(QUDA_PROFILE_TOTAL);
 }

// evaluate the momentum action
double momActionQuda(void* momentum, QudaGaugeParam* param)
{
  profileMomAction.TPSTART(QUDA_PROFILE_TOTAL);

  profileMomAction.TPSTART(QUDA_PROFILE_INIT);
  checkGaugeParam(param);

  // create the momentum fields
  GaugeFieldParam gParam(momentum, *param, QUDA_ASQTAD_MOM_LINKS);
  gParam.reconstruct = (gParam.order == QUDA_TIFR_GAUGE_ORDER || gParam.order == QUDA_TIFR_PADDED_GAUGE_ORDER) ?
    QUDA_RECONSTRUCT_NO : QUDA_RECONSTRUCT_10;

  cpuGaugeField *cpuMom = !param->use_resident_mom ? new cpuGaugeField(gParam) : NULL;

  // create the device fields
  gParam.create = QUDA_NULL_FIELD_CREATE;
  gParam.order = QUDA_FLOAT2_GAUGE_ORDER;
  gParam.reconstruct = QUDA_RECONSTRUCT_10;

  cudaGaugeField *cudaMom = !param->use_resident_mom ? new cudaGaugeField(gParam) : NULL;

  profileMomAction.TPSTOP(QUDA_PROFILE_INIT);

  profileMomAction.TPSTART(QUDA_PROFILE_H2D);
  if (!param->use_resident_mom) {
    cudaMom->loadCPUField(*cpuMom);
  } else {
    if (!momResident) errorQuda("No resident mom field allocated");
    cudaMom = momResident;
  }
  profileMomAction.TPSTOP(QUDA_PROFILE_H2D);

  // perform the update
  profileMomAction.TPSTART(QUDA_PROFILE_COMPUTE);
  double action = computeMomAction(*cudaMom);
  profileMomAction.TPSTOP(QUDA_PROFILE_COMPUTE);

  profileMomAction.TPSTART(QUDA_PROFILE_FREE);
  if (param->make_resident_mom) {
    if (momResident != NULL && momResident != cudaMom) delete momResident;
    momResident = cudaMom;
  } else {
    delete cudaMom;
    momResident = NULL;
  }
  if (cpuMom) {
    delete cpuMom;
  }

  profileMomAction.TPSTOP(QUDA_PROFILE_FREE);

  checkCudaError();

  profileMomAction.TPSTOP(QUDA_PROFILE_TOTAL);
  return action;
}

/*
  The following functions are for the Fortran interface.
*/

void init_quda_(int *dev) { initQuda(*dev); }
void init_quda_device_(int *dev) { initQudaDevice(*dev); }
void init_quda_memory_() { initQudaMemory(); }
void end_quda_() { endQuda(); }
void load_gauge_quda_(void *h_gauge, QudaGaugeParam *param) { loadGaugeQuda(h_gauge, param); }
void free_gauge_quda_() { freeGaugeQuda(); }
void free_sloppy_gauge_quda_() { freeSloppyGaugeQuda(); }
void load_clover_quda_(void *h_clover, void *h_clovinv, QudaInvertParam *inv_param)
{ loadCloverQuda(h_clover, h_clovinv, inv_param); }
void free_clover_quda_(void) { freeCloverQuda(); }
void dslash_quda_(void *h_out, void *h_in, QudaInvertParam *inv_param,
    QudaParity *parity) { dslashQuda(h_out, h_in, inv_param, *parity); }
void clover_quda_(void *h_out, void *h_in, QudaInvertParam *inv_param,
    QudaParity *parity, int *inverse) { cloverQuda(h_out, h_in, inv_param, *parity, *inverse); }
void mat_quda_(void *h_out, void *h_in, QudaInvertParam *inv_param)
{ MatQuda(h_out, h_in, inv_param); }
void mat_dag_mat_quda_(void *h_out, void *h_in, QudaInvertParam *inv_param)
{ MatDagMatQuda(h_out, h_in, inv_param); }
void invert_quda_(void *hp_x, void *hp_b, QudaInvertParam *param) {
  // ensure that fifth dimension is set to 1
  if (param->dslash_type == QUDA_ASQTAD_DSLASH || param->dslash_type == QUDA_STAGGERED_DSLASH) param->Ls = 1;
  invertQuda(hp_x, hp_b, param);
}

void invert_multishift_quda_(void *h_x, void *hp_b, QudaInvertParam *param) {
  // ensure that fifth dimension is set to 1
  if (param->dslash_type == QUDA_ASQTAD_DSLASH || param->dslash_type == QUDA_STAGGERED_DSLASH) param->Ls = 1;

  if (!gaugePrecise) errorQuda("Resident gauge field not allocated");

  // get data into array of pointers
  int nSpin = (param->dslash_type == QUDA_STAGGERED_DSLASH || param->dslash_type == QUDA_ASQTAD_DSLASH) ? 1 : 4;

  // compute offset assuming TIFR padded ordering (FIXME)
  if (param->dirac_order != QUDA_TIFR_PADDED_DIRAC_ORDER)
    errorQuda("Fortran multi-shift solver presently only supports QUDA_TIFR_PADDED_DIRAC_ORDER");

  const int *X = gaugePrecise->X();
  size_t cb_offset = (X[0]/2) * X[1] * (X[2] + 4) * X[3] * gaugePrecise->Ncolor() * nSpin * 2 * param->cpu_prec;
  void *hp_x[QUDA_MAX_MULTI_SHIFT];
  for (int i=0; i<param->num_offset; i++) hp_x[i] = static_cast<char*>(h_x) + i*cb_offset;

  invertMultiShiftQuda(hp_x, hp_b, param);
}

void flush_chrono_quda_(int index) { flushChronoQuda(index); }


void new_quda_gauge_param_(QudaGaugeParam *param) {
  *param = newQudaGaugeParam();
}
void new_quda_invert_param_(QudaInvertParam *param) {
  *param = newQudaInvertParam();
}

void update_gauge_field_quda_(void *gauge, void *momentum, double *dt,
    bool *conj_mom, bool *exact,
    QudaGaugeParam *param) {
  updateGaugeFieldQuda(gauge, momentum, *dt, (int)*conj_mom, (int)*exact, param);
}

static inline int opp(int dir) { return 7-dir; }

static void createGaugeForcePaths(int **paths, int dir, int num_loop_types){

  int index=0;
  // Plaquette paths
  if (num_loop_types >= 1)
    for(int i=0; i<4; ++i){
      if(i==dir) continue;
      paths[index][0] = i;        paths[index][1] = opp(dir);   paths[index++][2] = opp(i);
      paths[index][0] = opp(i);   paths[index][1] = opp(dir);   paths[index++][2] = i;
    }

  // Rectangle Paths
  if (num_loop_types >= 2)
    for(int i=0; i<4; ++i){
      if(i==dir) continue;
      paths[index][0] = paths[index][1] = i;       paths[index][2] = opp(dir); paths[index][3] = paths[index][4] = opp(i);
      index++;
      paths[index][0] = paths[index][1] = opp(i);  paths[index][2] = opp(dir); paths[index][3] = paths[index][4] = i;
      index++;
      paths[index][0] = dir; paths[index][1] = i; paths[index][2] = paths[index][3] = opp(dir); paths[index][4] = opp(i);
      index++;
      paths[index][0] = dir; paths[index][1] = opp(i); paths[index][2] = paths[index][3] = opp(dir); paths[index][4] = i;
      index++;
      paths[index][0] = i;  paths[index][1] = paths[index][2] = opp(dir); paths[index][3] = opp(i); paths[index][4] = dir;
      index++;
      paths[index][0] = opp(i);  paths[index][1] = paths[index][2] = opp(dir); paths[index][3] = i; paths[index][4] = dir;
      index++;
    }

  if (num_loop_types >= 3) {
    // Staple paths
    for(int i=0; i<4; ++i){
      for(int j=0; j<4; ++j){
	if(i==dir || j==dir || i==j) continue;
	paths[index][0] = i; paths[index][1] = j; paths[index][2] = opp(dir); paths[index][3] = opp(i), paths[index][4] = opp(j);
	index++;
	paths[index][0] = i; paths[index][1] = opp(j); paths[index][2] = opp(dir); paths[index][3] = opp(i), paths[index][4] = j;
	index++;
	paths[index][0] = opp(i); paths[index][1] = j; paths[index][2] = opp(dir); paths[index][3] = i, paths[index][4] = opp(j);
	index++;
	paths[index][0] = opp(i); paths[index][1] = opp(j); paths[index][2] = opp(dir); paths[index][3] = i, paths[index][4] = j;
	index++;
     }
    }
  }

}

void compute_gauge_force_quda_(void *mom, void *gauge, int *num_loop_types, double *coeff, double *dt,
			       QudaGaugeParam *param) {

  int numPaths = 0;
  switch (*num_loop_types) {
  case 1:
    numPaths = 6;
    break;
  case 2:
    numPaths = 24;
    break;
  case 3:
    numPaths = 48;
    break;
  default:
    errorQuda("Invalid num_loop_types = %d\n", *num_loop_types);
  }

  double *loop_coeff = static_cast<double*>(safe_malloc(numPaths*sizeof(double)));
  int *path_length = static_cast<int*>(safe_malloc(numPaths*sizeof(int)));

  if (*num_loop_types >= 1) for(int i= 0; i< 6; ++i) {
      loop_coeff[i] = coeff[0];
      path_length[i] = 3;
    }
  if (*num_loop_types >= 2) for(int i= 6; i<24; ++i) {
      loop_coeff[i] = coeff[1];
      path_length[i] = 5;
    }
  if (*num_loop_types >= 3) for(int i=24; i<48; ++i) {
      loop_coeff[i] = coeff[2];
      path_length[i] = 5;
    }

  int** input_path_buf[4];
  for(int dir=0; dir<4; ++dir){
    input_path_buf[dir] = static_cast<int**>(safe_malloc(numPaths*sizeof(int*)));
    for(int i=0; i<numPaths; ++i){
      input_path_buf[dir][i] = static_cast<int*>(safe_malloc(path_length[i]*sizeof(int)));
    }
    createGaugeForcePaths(input_path_buf[dir], dir, *num_loop_types);
  }

  int max_length = 6;

  computeGaugeForceQuda(mom, gauge, input_path_buf, path_length, loop_coeff, numPaths, max_length, *dt, param);

  for(int dir=0; dir<4; ++dir){
    for(int i=0; i<numPaths; ++i) host_free(input_path_buf[dir][i]);
    host_free(input_path_buf[dir]);
  }

  host_free(path_length);
  host_free(loop_coeff);
}

void compute_staggered_force_quda_(void* h_mom, double *dt, double *delta, void *gauge, void *x, QudaGaugeParam *gauge_param, QudaInvertParam *inv_param) {
  computeStaggeredForceQuda(h_mom, *dt, *delta, gauge, (void**)x, gauge_param, inv_param);
}

// apply the staggered phases
void apply_staggered_phase_quda_() {
  if (getVerbosity() >= QUDA_VERBOSE) printfQuda("applying staggered phase\n");
  if (gaugePrecise) {
    gaugePrecise->applyStaggeredPhase();
  } else {
    errorQuda("No persistent gauge field");
  }
}

// remove the staggered phases
void remove_staggered_phase_quda_() {
  if (getVerbosity() >= QUDA_VERBOSE) printfQuda("removing staggered phase\n");
  if (gaugePrecise) {
    gaugePrecise->removeStaggeredPhase();
  } else {
    errorQuda("No persistent gauge field");
  }
  cudaDeviceSynchronize();
}

// evaluate the kinetic term
void kinetic_quda_(double *kin, void* momentum, QudaGaugeParam* param) {
  *kin = momActionQuda(momentum, param);
}


/**
 * BQCD wants a node mapping with x varying fastest.
 */
#ifdef MULTI_GPU
static int bqcd_rank_from_coords(const int *coords, void *fdata)
{
  int *dims = static_cast<int *>(fdata);

  int rank = coords[3];
  for (int i = 2; i >= 0; i--) {
    rank = dims[i] * rank + coords[i];
  }
  return rank;
}
#endif

void comm_set_gridsize_(int *grid)
{
#ifdef MULTI_GPU
  initCommsGridQuda(4, grid, bqcd_rank_from_coords, static_cast<void *>(grid));
#endif
}

/**
 * Exposed due to poor derived MPI datatype performance with GPUDirect RDMA
 */
void set_kernel_pack_t_(int* pack)
{
  bool pack_ = *pack ? true : false;
  setKernelPackT(pack_);
}



void gaussGaugeQuda(long seed)
{
#ifdef GPU_GAUGE_TOOLS
  profileGauss.TPSTART(QUDA_PROFILE_TOTAL);

  profileGauss.TPSTART(QUDA_PROFILE_INIT);
  if (!gaugePrecise)
    errorQuda("Cannot generate Gauss GaugeField as there is no resident gauge field");

  cudaGaugeField *data = NULL;
  data = gaugePrecise;

  profileGauss.TPSTOP(QUDA_PROFILE_INIT);

  profileGauss.TPSTART(QUDA_PROFILE_COMPUTE);
  RNG* randstates = new RNG(data->Volume(), seed, data->X());
  randstates->Init();
  quda::gaugeGauss(*data, *randstates);
  randstates->Release();
  delete randstates;
  profileGauss.TPSTOP(QUDA_PROFILE_COMPUTE);

  profileGauss.TPSTOP(QUDA_PROFILE_TOTAL);
  
  if (extendedGaugeResident) {

    extendedGaugeResident = gaugePrecise;
    extendedGaugeResident -> exchangeExtendedGhost(R,redundant_comms);
  }
#else
  errorQuda("Gauge tools are not build");
#endif
}


/*
 * Computes the total, spatial and temporal plaquette averages of the loaded gauge configuration.
 */
void plaq_quda_(double plaq[3]) {
  plaqQuda(plaq);
}


void plaqQuda (double plq[3])
{
  profilePlaq.TPSTART(QUDA_PROFILE_TOTAL);

  profilePlaq.TPSTART(QUDA_PROFILE_INIT);
  if (!gaugePrecise)
    errorQuda("Cannot compute plaquette as there is no resident gauge field");

  cudaGaugeField *data = NULL;
#ifndef MULTI_GPU
  data = gaugePrecise;
#else
  if (extendedGaugeResident) {
    data = extendedGaugeResident;
  } else {
    int y[4];
    for(int dir=0; dir<4; ++dir) y[dir] = gaugePrecise->X()[dir] + 2*R[dir];
    int pad = 0;
    GaugeFieldParam gParamEx(y, gaugePrecise->Precision(), gaugePrecise->Reconstruct(),
			     pad, QUDA_VECTOR_GEOMETRY, QUDA_GHOST_EXCHANGE_EXTENDED);
    gParamEx.create = QUDA_ZERO_FIELD_CREATE;
    gParamEx.order = gaugePrecise->Order();
    gParamEx.siteSubset = QUDA_FULL_SITE_SUBSET;
    gParamEx.t_boundary = gaugePrecise->TBoundary();
    gParamEx.nFace = 1;
    gParamEx.tadpole = gaugePrecise->Tadpole();
    for(int dir=0; dir<4; ++dir) gParamEx.r[dir] = R[dir];

    data = new cudaGaugeField(gParamEx);

    copyExtendedGauge(*data, *gaugePrecise, QUDA_CUDA_FIELD_LOCATION);
    profilePlaq.TPSTOP(QUDA_PROFILE_INIT);

    profilePlaq.TPSTART(QUDA_PROFILE_COMMS);
    data->exchangeExtendedGhost(R,redundant_comms);
    profilePlaq.TPSTOP(QUDA_PROFILE_COMMS);

    profilePlaq.TPSTART(QUDA_PROFILE_INIT);
    extendedGaugeResident = data;
  }
#endif

  profilePlaq.TPSTOP(QUDA_PROFILE_INIT);

  profilePlaq.TPSTART(QUDA_PROFILE_COMPUTE);
  double3 plaq = quda::plaquette(*data, QUDA_CUDA_FIELD_LOCATION);
  plq[0] = plaq.x;
  plq[1] = plaq.y;
  plq[2] = plaq.z;
  profilePlaq.TPSTOP(QUDA_PROFILE_COMPUTE);

  profilePlaq.TPSTOP(QUDA_PROFILE_TOTAL);
  return;
}

void performAPEnStep(unsigned int nSteps, double alpha)
{
  profileAPE.TPSTART(QUDA_PROFILE_TOTAL);

  if (gaugePrecise == NULL) errorQuda("Gauge field must be loaded");

  GaugeFieldParam gParam(*gaugePrecise);
  gParam.ghostExchange = QUDA_GHOST_EXCHANGE_EXTENDED;
  for(int dir=0; dir<4; ++dir) {
    gParam.x[dir] = gaugePrecise->X()[dir] + 2 * R[dir];
    gParam.r[dir] = R[dir];
  }

  if (gaugeSmeared != NULL) delete gaugeSmeared;

  gaugeSmeared = new cudaGaugeField(gParam);

  copyExtendedGauge(*gaugeSmeared, *gaugePrecise, QUDA_CUDA_FIELD_LOCATION);
  gaugeSmeared->exchangeExtendedGhost(R,redundant_comms);

  cudaGaugeField *cudaGaugeTemp = new cudaGaugeField(gParam);

  if (getVerbosity() == QUDA_VERBOSE) {
    double3 plq = plaquette(*gaugeSmeared, QUDA_CUDA_FIELD_LOCATION);
    printfQuda("Plaquette after 0 APE steps: %le %le %le\n", plq.x, plq.y, plq.z);
  }

  for (unsigned int i=0; i<nSteps; i++) {
    cudaGaugeTemp->copy(*gaugeSmeared);
    cudaGaugeTemp->exchangeExtendedGhost(R,redundant_comms);
    APEStep(*gaugeSmeared, *cudaGaugeTemp, alpha);
  }

  delete cudaGaugeTemp;

  gaugeSmeared->exchangeExtendedGhost(R,redundant_comms);

  if (getVerbosity() == QUDA_VERBOSE) {
    double3 plq = plaquette(*gaugeSmeared, QUDA_CUDA_FIELD_LOCATION);
    printfQuda("Plaquette after %d APE steps: %le %le %le\n", nSteps, plq.x, plq.y, plq.z);
  }

  profileAPE.TPSTOP(QUDA_PROFILE_TOTAL);
}

void performSTOUTnStep(unsigned int nSteps, double rho)
{
  profileSTOUT.TPSTART(QUDA_PROFILE_TOTAL);

  if (gaugePrecise == NULL) errorQuda("Gauge field must be loaded");

  GaugeFieldParam gParam(*gaugePrecise);
  gParam.ghostExchange = QUDA_GHOST_EXCHANGE_EXTENDED;
  for(int dir=0; dir<4; ++dir) {
    gParam.x[dir] = gaugePrecise->X()[dir] + 2 * R[dir];
    gParam.r[dir] = R[dir];
  }

  if (gaugeSmeared != NULL) delete gaugeSmeared;

  gaugeSmeared = new cudaGaugeField(gParam);

  copyExtendedGauge(*gaugeSmeared, *gaugePrecise, QUDA_CUDA_FIELD_LOCATION);
  gaugeSmeared->exchangeExtendedGhost(R,redundant_comms);

  cudaGaugeField *cudaGaugeTemp = new cudaGaugeField(gParam);

  if (getVerbosity() == QUDA_VERBOSE) {
    double3 plq = plaquette(*gaugeSmeared, QUDA_CUDA_FIELD_LOCATION);
    printfQuda("Plaquette after 0 STOUT steps: %le %le %le\n", plq.x, plq.y, plq.z);
  }

  for (unsigned int i=0; i<nSteps; i++) {
    cudaGaugeTemp->copy(*gaugeSmeared);
    cudaGaugeTemp->exchangeExtendedGhost(R,redundant_comms);
    STOUTStep(*gaugeSmeared, *cudaGaugeTemp, rho);
  }

  delete cudaGaugeTemp;

  gaugeSmeared->exchangeExtendedGhost(R,redundant_comms);

  if (getVerbosity() == QUDA_VERBOSE) {
    double3 plq = plaquette(*gaugeSmeared, QUDA_CUDA_FIELD_LOCATION);
    printfQuda("Plaquette after %d STOUT steps: %le %le %le\n", nSteps, plq.x, plq.y, plq.z);
  }

  profileSTOUT.TPSTOP(QUDA_PROFILE_TOTAL);
}

 void performOvrImpSTOUTnStep(unsigned int nSteps, double rho, double epsilon)
{
  profileOvrImpSTOUT.TPSTART(QUDA_PROFILE_TOTAL);

  if (gaugePrecise == NULL) errorQuda("Gauge field must be loaded");
  
  GaugeFieldParam gParam(*gaugePrecise);
  gParam.ghostExchange = QUDA_GHOST_EXCHANGE_EXTENDED;
  for(int dir=0; dir<4; ++dir) {
    gParam.x[dir] = gaugePrecise->X()[dir] + 2 * R[dir];
    gParam.r[dir] = R[dir];
  }

  if (gaugeSmeared != NULL) delete gaugeSmeared;

  gaugeSmeared = new cudaGaugeField(gParam);

  copyExtendedGauge(*gaugeSmeared, *gaugePrecise, QUDA_CUDA_FIELD_LOCATION);
  gaugeSmeared->exchangeExtendedGhost(R,redundant_comms);

  cudaGaugeField *cudaGaugeTemp = new cudaGaugeField(gParam);

  if (getVerbosity() == QUDA_VERBOSE) {
    double3 plq = plaquette(*gaugeSmeared, QUDA_CUDA_FIELD_LOCATION);
    printfQuda("Plaquette after 0 OvrImpSTOUT steps: %le %le %le\n", plq.x, plq.y, plq.z);
  }

  for (unsigned int i=0; i<nSteps; i++) {
    cudaGaugeTemp->copy(*gaugeSmeared);
    cudaGaugeTemp->exchangeExtendedGhost(R,redundant_comms);
    OvrImpSTOUTStep(*gaugeSmeared, *cudaGaugeTemp, rho, epsilon);
  }

  delete cudaGaugeTemp;

  gaugeSmeared->exchangeExtendedGhost(R,redundant_comms);

  if (getVerbosity() == QUDA_VERBOSE) {
    double3 plq = plaquette(*gaugeSmeared, QUDA_CUDA_FIELD_LOCATION);
    printfQuda("Plaquette after %d OvrImpSTOUT steps: %le %le %le\n", nSteps, plq.x, plq.y, plq.z);
  }

  profileOvrImpSTOUT.TPSTOP(QUDA_PROFILE_TOTAL);
}


int computeGaugeFixingOVRQuda(void* gauge, const unsigned int gauge_dir,  const unsigned int Nsteps, \
  const unsigned int verbose_interval, const double relax_boost, const double tolerance, const unsigned int reunit_interval, \
  const unsigned int  stopWtheta, QudaGaugeParam* param , double* timeinfo)
{

  GaugeFixOVRQuda.TPSTART(QUDA_PROFILE_TOTAL);

  checkGaugeParam(param);

  GaugeFixOVRQuda.TPSTART(QUDA_PROFILE_INIT);
  GaugeFieldParam gParam(gauge, *param);
  cpuGaugeField *cpuGauge = new cpuGaugeField(gParam);

  //gParam.pad = getFatLinkPadding(param->X);
  gParam.create      = QUDA_NULL_FIELD_CREATE;
  gParam.link_type   = param->type;
  gParam.reconstruct = param->reconstruct;
  gParam.order       = (gParam.precision == QUDA_DOUBLE_PRECISION || gParam.reconstruct == QUDA_RECONSTRUCT_NO ) ?
    QUDA_FLOAT2_GAUGE_ORDER : QUDA_FLOAT4_GAUGE_ORDER;
  cudaGaugeField *cudaInGauge = new cudaGaugeField(gParam);

  GaugeFixOVRQuda.TPSTOP(QUDA_PROFILE_INIT);

  GaugeFixOVRQuda.TPSTART(QUDA_PROFILE_H2D);


  ///if (!param->use_resident_gauge) {   // load fields onto the device
  cudaInGauge->loadCPUField(*cpuGauge);
 /* } else { // or use resident fields already present
    if (!gaugePrecise) errorQuda("No resident gauge field allocated");
    cudaInGauge = gaugePrecise;
    gaugePrecise = NULL;
  } */

  GaugeFixOVRQuda.TPSTOP(QUDA_PROFILE_H2D);

  checkCudaError();

#ifdef MULTI_GPU
  if(comm_size() == 1){
    // perform the update
    GaugeFixOVRQuda.TPSTART(QUDA_PROFILE_COMPUTE);
    gaugefixingOVR(*cudaInGauge, gauge_dir, Nsteps, verbose_interval, relax_boost, tolerance, \
      reunit_interval, stopWtheta);
    GaugeFixOVRQuda.TPSTOP(QUDA_PROFILE_COMPUTE);
    checkCudaError();
    // copy the gauge field back to the host
    GaugeFixOVRQuda.TPSTART(QUDA_PROFILE_D2H);
  }
  else{

    int y[4];
    for(int dir=0; dir<4; ++dir) y[dir] = cudaInGauge->X()[dir] + 2 * R[dir];
    int pad = 0;
    GaugeFieldParam gParamEx(y, cudaInGauge->Precision(), gParam.reconstruct,
        pad, QUDA_VECTOR_GEOMETRY, QUDA_GHOST_EXCHANGE_EXTENDED);
    gParamEx.create = QUDA_ZERO_FIELD_CREATE;
    gParamEx.order = cudaInGauge->Order();
    gParamEx.siteSubset = QUDA_FULL_SITE_SUBSET;
    gParamEx.t_boundary = cudaInGauge->TBoundary();
    gParamEx.nFace = 1;
    for(int dir=0; dir<4; ++dir) gParamEx.r[dir] = R[dir];
    cudaGaugeField *cudaInGaugeEx = new cudaGaugeField(gParamEx);

    copyExtendedGauge(*cudaInGaugeEx, *cudaInGauge, QUDA_CUDA_FIELD_LOCATION);
    cudaInGaugeEx->exchangeExtendedGhost(R,redundant_comms);
    // perform the update
    GaugeFixOVRQuda.TPSTART(QUDA_PROFILE_COMPUTE);
    gaugefixingOVR(*cudaInGaugeEx, gauge_dir, Nsteps, verbose_interval, relax_boost, tolerance, \
      reunit_interval, stopWtheta);
    GaugeFixOVRQuda.TPSTOP(QUDA_PROFILE_COMPUTE);

    checkCudaError();
    // copy the gauge field back to the host
    GaugeFixOVRQuda.TPSTART(QUDA_PROFILE_D2H);
    //HOW TO COPY BACK TO CPU: cudaInGaugeEx->cpuGauge
    copyExtendedGauge(*cudaInGauge, *cudaInGaugeEx, QUDA_CUDA_FIELD_LOCATION);
  }
#else
  // perform the update
  GaugeFixOVRQuda.TPSTART(QUDA_PROFILE_COMPUTE);
  gaugefixingOVR(*cudaInGauge, gauge_dir, Nsteps, verbose_interval, relax_boost, tolerance, \
    reunit_interval, stopWtheta);
  GaugeFixOVRQuda.TPSTOP(QUDA_PROFILE_COMPUTE);
  // copy the gauge field back to the host
  GaugeFixOVRQuda.TPSTART(QUDA_PROFILE_D2H);
#endif

  checkCudaError();
  cudaInGauge->saveCPUField(*cpuGauge);
  GaugeFixOVRQuda.TPSTOP(QUDA_PROFILE_D2H);

  GaugeFixOVRQuda.TPSTOP(QUDA_PROFILE_TOTAL);

  if (param->make_resident_gauge) {
    if (gaugePrecise != NULL) delete gaugePrecise;
    gaugePrecise = cudaInGauge;
  } else {
    delete cudaInGauge;
  }

  if(timeinfo){
    timeinfo[0] = GaugeFixOVRQuda.Last(QUDA_PROFILE_H2D);
    timeinfo[1] = GaugeFixOVRQuda.Last(QUDA_PROFILE_COMPUTE);
    timeinfo[2] = GaugeFixOVRQuda.Last(QUDA_PROFILE_D2H);
  }

  checkCudaError();
  return 0;
}




int computeGaugeFixingFFTQuda(void* gauge, const unsigned int gauge_dir,  const unsigned int Nsteps, \
  const unsigned int verbose_interval, const double alpha, const unsigned int autotune, const double tolerance, \
  const unsigned int  stopWtheta, QudaGaugeParam* param , double* timeinfo)
{

  GaugeFixFFTQuda.TPSTART(QUDA_PROFILE_TOTAL);

  checkGaugeParam(param);

  GaugeFixFFTQuda.TPSTART(QUDA_PROFILE_INIT);

  GaugeFieldParam gParam(gauge, *param);
  cpuGaugeField *cpuGauge = new cpuGaugeField(gParam);

  //gParam.pad = getFatLinkPadding(param->X);
  gParam.create      = QUDA_NULL_FIELD_CREATE;
  gParam.link_type   = param->type;
  gParam.reconstruct = param->reconstruct;
  gParam.order       = (gParam.precision == QUDA_DOUBLE_PRECISION || gParam.reconstruct == QUDA_RECONSTRUCT_NO ) ?
    QUDA_FLOAT2_GAUGE_ORDER : QUDA_FLOAT4_GAUGE_ORDER;

  cudaGaugeField *cudaInGauge = new cudaGaugeField(gParam);


  GaugeFixFFTQuda.TPSTOP(QUDA_PROFILE_INIT);

  GaugeFixFFTQuda.TPSTART(QUDA_PROFILE_H2D);

  //if (!param->use_resident_gauge) {   // load fields onto the device
  cudaInGauge->loadCPUField(*cpuGauge);
  /*} else { // or use resident fields already present
    if (!gaugePrecise) errorQuda("No resident gauge field allocated");
    cudaInGauge = gaugePrecise;
    gaugePrecise = NULL;
  } */


  GaugeFixFFTQuda.TPSTOP(QUDA_PROFILE_H2D);

  // perform the update
  GaugeFixFFTQuda.TPSTART(QUDA_PROFILE_COMPUTE);
  checkCudaError();

  gaugefixingFFT(*cudaInGauge, gauge_dir, Nsteps, verbose_interval, alpha, autotune, tolerance, stopWtheta);

  GaugeFixFFTQuda.TPSTOP(QUDA_PROFILE_COMPUTE);

  checkCudaError();
  // copy the gauge field back to the host
  GaugeFixFFTQuda.TPSTART(QUDA_PROFILE_D2H);
  checkCudaError();
  cudaInGauge->saveCPUField(*cpuGauge);
  GaugeFixFFTQuda.TPSTOP(QUDA_PROFILE_D2H);
  checkCudaError();

  GaugeFixFFTQuda.TPSTOP(QUDA_PROFILE_TOTAL);

  if (param->make_resident_gauge) {
    if (gaugePrecise != NULL) delete gaugePrecise;
    gaugePrecise = cudaInGauge;
  } else {
    delete cudaInGauge;
  }

  if(timeinfo){
    timeinfo[0] = GaugeFixFFTQuda.Last(QUDA_PROFILE_H2D);
    timeinfo[1] = GaugeFixFFTQuda.Last(QUDA_PROFILE_COMPUTE);
    timeinfo[2] = GaugeFixFFTQuda.Last(QUDA_PROFILE_D2H);
  }

  checkCudaError();
  return 0;
}

/**
 * Compute a volume or time-slice contraction of two spinors.
 * @param x     Spinor to contract. This is conjugated before contraction.
 * @param y     Spinor to contract.
 * @param ctrn  Contraction output. The size must be Volume*16
 * @param cType Contraction type, allows for volume or time-slice contractions.
 * @param tC    Time-slice to contract in case the contraction is in a single time-slice.
 */
void contract(const cudaColorSpinorField x, const cudaColorSpinorField y, void *ctrn, const QudaContractType cType)
{
  if (x.Precision() == QUDA_DOUBLE_PRECISION) {
    contractCuda(x.Even(), y.Even(), ((double2*)ctrn), cType, QUDA_EVEN_PARITY, profileContract);
    contractCuda(x.Odd(),  y.Odd(),  ((double2*)ctrn), cType, QUDA_ODD_PARITY,  profileContract);
  } else if (x.Precision() == QUDA_SINGLE_PRECISION) {
    contractCuda(x.Even(), y.Even(), ((float2*) ctrn), cType, QUDA_EVEN_PARITY, profileContract);
    contractCuda(x.Odd(),  y.Odd(),  ((float2*) ctrn), cType, QUDA_ODD_PARITY,  profileContract);
  } else {
    errorQuda("Precision not supported for contractions\n");
  }
}

void contract(const cudaColorSpinorField x, const cudaColorSpinorField y, void *ctrn, const QudaContractType cType, const int tC)
{
  if (x.Precision() == QUDA_DOUBLE_PRECISION) {
    contractCuda(x.Even(), y.Even(), ((double2*)ctrn), cType, tC, QUDA_EVEN_PARITY, profileContract);
    contractCuda(x.Odd(),  y.Odd(),  ((double2*)ctrn), cType, tC, QUDA_ODD_PARITY,  profileContract);
  } else if (x.Precision() == QUDA_SINGLE_PRECISION) {
    contractCuda(x.Even(), y.Even(), ((float2*) ctrn), cType, tC, QUDA_EVEN_PARITY, profileContract);
    contractCuda(x.Odd(),  y.Odd(),  ((float2*) ctrn), cType, tC, QUDA_ODD_PARITY,  profileContract);
  } else {
    errorQuda("Precision not supported for contractions\n");
  }
}

double qChargeCuda ()
{
  cudaGaugeField *data = NULL;

#ifndef MULTI_GPU
  if (!gaugeSmeared)
    data = gaugePrecise;
  else
    data = gaugeSmeared;
#else
  if ((!gaugeSmeared) && (extendedGaugeResident)) {
    data = extendedGaugeResident;
  } else {
    if (!gaugeSmeared) {
      int y[4];
      for(int dir=0; dir<4; ++dir) y[dir] = gaugePrecise->X()[dir] + 2 * R[dir];
      int pad = 0;
      GaugeFieldParam gParamEx(y, gaugePrecise->Precision(), gaugePrecise->Reconstruct(),
        pad, QUDA_VECTOR_GEOMETRY, QUDA_GHOST_EXCHANGE_EXTENDED);
      gParamEx.create = QUDA_ZERO_FIELD_CREATE;
      gParamEx.order = gaugePrecise->Order();
      gParamEx.siteSubset = QUDA_FULL_SITE_SUBSET;
      gParamEx.t_boundary = gaugePrecise->TBoundary();
      gParamEx.nFace = 1;
      gParamEx.tadpole = gaugePrecise->Tadpole();
      for(int dir=0; dir<4; ++dir) gParamEx.r[dir] = R[dir];

      data = new cudaGaugeField(gParamEx);

      copyExtendedGauge(*data, *gaugePrecise, QUDA_CUDA_FIELD_LOCATION);
      data->exchangeExtendedGhost(R,redundant_comms);
      extendedGaugeResident = data;
      cudaDeviceSynchronize();
    } else {
      data = gaugeSmeared;
    }
  }
                                 // Do we keep the smeared extended field on memory, or the unsmeared one?
#endif

  GaugeField *gauge = data;
  // create the Fmunu field

  GaugeFieldParam tensorParam(gaugePrecise->X(), gauge->Precision(), QUDA_RECONSTRUCT_NO, 0, QUDA_TENSOR_GEOMETRY);
  tensorParam.siteSubset = QUDA_FULL_SITE_SUBSET;
  tensorParam.order = QUDA_FLOAT2_GAUGE_ORDER;
  tensorParam.ghostExchange = QUDA_GHOST_EXCHANGE_NO;
  cudaGaugeField Fmunu(tensorParam);

  computeFmunu(Fmunu, *data, QUDA_CUDA_FIELD_LOCATION);
  return quda::computeQCharge(Fmunu, QUDA_CUDA_FIELD_LOCATION);
}<|MERGE_RESOLUTION|>--- conflicted
+++ resolved
@@ -550,18 +550,12 @@
   if (param->type == QUDA_ASQTAD_FAT_LINKS)
     gauge_param.compute_fat_link_max = true;
 
-<<<<<<< HEAD
+  if (gauge_param.order <= 4) gauge_param.ghostExchange = QUDA_GHOST_EXCHANGE_NO;
   // GaugeField *in = (param->location == QUDA_CPU_FIELD_LOCATION) ?
   //   static_cast<GaugeField*>(new cpuGaugeField(gauge_param)) :
   //   static_cast<GaugeField*>(new cudaGaugeField(gauge_param));
 
   GaugeField *in = GaugeField::Create(gauge_param);
-=======
-  if (gauge_param.order <= 4) gauge_param.ghostExchange = QUDA_GHOST_EXCHANGE_NO;
-  GaugeField *in = (param->location == QUDA_CPU_FIELD_LOCATION) ?
-    static_cast<GaugeField*>(new cpuGaugeField(gauge_param)) :
-    static_cast<GaugeField*>(new cudaGaugeField(gauge_param));
->>>>>>> c4df2cc5
 
   // free any current gauge field before new allocations to reduce memory overhead
   switch (param->type) {
@@ -3448,408 +3442,6 @@
   profileMulti.TPSTOP(QUDA_PROFILE_TOTAL);
 }
 
-<<<<<<< HEAD
-
-void incrementalEigQuda(void *_h_x, void *_h_b, QudaInvertParam *param, void *_h_u, double *inv_eigenvals)
-{
-
-  openMagma();
-
-  if (param->dslash_type == QUDA_DOMAIN_WALL_DSLASH) setKernelPackT(true);
-
-  profileInvert.TPSTART(QUDA_PROFILE_TOTAL);
-
-  if (!initialized) errorQuda("QUDA not initialized");
-
-  pushVerbosity(param->verbosity);
-  if (getVerbosity() >= QUDA_DEBUG_VERBOSE) printQudaInvertParam(param);
-
-  checkInvertParam(param);
-
-  // check the gauge fields have been created
-  cudaGaugeField *cudaGauge = checkGauge(param);
-
-  // It was probably a bad design decision to encode whether the system is even/odd preconditioned (PC) in
-  // solve_type and solution_type, rather than in separate members of QudaInvertParam.  We're stuck with it
-  // for now, though, so here we factorize everything for convenience.
-
-  bool pc_solution = (param->solution_type == QUDA_MATPC_SOLUTION) ||
-    (param->solution_type == QUDA_MATPCDAG_MATPC_SOLUTION);
-  bool pc_solve = (param->solve_type == QUDA_DIRECT_PC_SOLVE) ||
-    (param->solve_type == QUDA_NORMOP_PC_SOLVE);
-  bool mat_solution = (param->solution_type == QUDA_MAT_SOLUTION) ||
-    (param->solution_type ==  QUDA_MATPC_SOLUTION);
-  bool direct_solve = (param->solve_type == QUDA_DIRECT_SOLVE) ||
-    (param->solve_type == QUDA_DIRECT_PC_SOLVE);
-
-  param->spinorGiB = cudaGauge->VolumeCB() * spinorSiteSize;
-  if (!pc_solve) param->spinorGiB *= 2;
-  param->spinorGiB *= (param->cuda_prec == QUDA_DOUBLE_PRECISION ? sizeof(double) : sizeof(float));
-  if (param->preserve_source == QUDA_PRESERVE_SOURCE_NO) {
-    param->spinorGiB *= ((param->inv_type == QUDA_EIGCG_INVERTER || param->inv_type == QUDA_INC_EIGCG_INVERTER) ? 5 : 7)/(double)(1<<30);
-  } else {
-    param->spinorGiB *= ((param->inv_type == QUDA_EIGCG_INVERTER || param->inv_type == QUDA_INC_EIGCG_INVERTER) ? 8 : 9)/(double)(1<<30);
-  }
-
-  param->secs = 0;
-  param->gflops = 0;
-  param->iter = 0;
-
-  DiracParam diracParam;
-  DiracParam diracSloppyParam;
-  //DiracParam diracDeflateParam;
-//!
-  DiracParam diracHalfPrecParam;//sloppy precision for initCG
-//!
-  setDiracParam(diracParam, param, pc_solve);
-  setDiracSloppyParam(diracSloppyParam, param, pc_solve);
-
-  if(param->cuda_prec_precondition != QUDA_HALF_PRECISION)
-  {
-     errorQuda("\nInitCG requires sloppy gauge field in half precision. It seems that the half precision field is not loaded,\n please check you cuda_prec_precondition parameter.\n");
-  }
-
-//!half precision Dirac field (for the initCG)
-  setDiracParam(diracHalfPrecParam, param, pc_solve);
-
-  diracHalfPrecParam.gauge = gaugePrecondition;
-  diracHalfPrecParam.fatGauge = gaugeFatPrecondition;
-  diracHalfPrecParam.longGauge = gaugeLongPrecondition;
-
-  diracHalfPrecParam.clover = cloverPrecondition;
-
-  for (int i=0; i<4; i++) {
-      diracHalfPrecParam.commDim[i] = 1; // comms are on.
-  }
-//!
-
-  Dirac *d        = Dirac::create(diracParam); // create the Dirac operator
-  Dirac *dSloppy  = Dirac::create(diracSloppyParam);
-  //Dirac *dDeflate = Dirac::create(diracPreParam);
-  Dirac *dHalfPrec = Dirac::create(diracHalfPrecParam);
-
-  Dirac &dirac = *d;
-  Dirac &diracSloppy   = *dSloppy;
-  Dirac &diracHalf     = *dHalfPrec;
-  Dirac &diracDeflate  = (param->cuda_prec_ritz == param->cuda_prec) ? *d : *dSloppy;
-
-  profileInvert.TPSTART(QUDA_PROFILE_H2D);
-
-  ColorSpinorField *b = NULL;
-  ColorSpinorField *x = NULL;
-  ColorSpinorField *in = NULL;
-  ColorSpinorField *out = NULL;
-
-  const int *X = cudaGauge->X();
-
-  // wrap CPU host side pointers
-  ColorSpinorParam cpuParam(_h_b, *param, X, pc_solution);
-  ColorSpinorField *h_b = (param->input_location == QUDA_CPU_FIELD_LOCATION) ?
-    static_cast<ColorSpinorField*>(new cpuColorSpinorField(cpuParam)) :
-    static_cast<ColorSpinorField*>(new cudaColorSpinorField(cpuParam));
-
-  cpuParam.v = _h_x;
-  ColorSpinorField *h_x = (param->output_location == QUDA_CPU_FIELD_LOCATION) ?
-    static_cast<ColorSpinorField*>(new cpuColorSpinorField(cpuParam)) :
-    static_cast<ColorSpinorField*>(new cudaColorSpinorField(cpuParam));
-
-  // download source
-  ColorSpinorParam cudaParam(cpuParam, *param);
-  cudaParam.create = QUDA_COPY_FIELD_CREATE;
-  b = new cudaColorSpinorField(*h_b, cudaParam);
-
-  if (param->use_init_guess == QUDA_USE_INIT_GUESS_YES) { // download initial guess
-    // initial guess only supported for single-pass solvers
-    if ((param->solution_type == QUDA_MATDAG_MAT_SOLUTION || param->solution_type == QUDA_MATPCDAG_MATPC_SOLUTION) &&
-        (param->solve_type == QUDA_DIRECT_SOLVE || param->solve_type == QUDA_DIRECT_PC_SOLVE)) {
-      errorQuda("Initial guess not supported for two-pass solver");
-    }
-
-    x = new cudaColorSpinorField(*h_x, cudaParam); // solution
-  } else { // zero initial guess
-    cudaParam.create = QUDA_ZERO_FIELD_CREATE;
-    x = new cudaColorSpinorField(cudaParam); // solution
-  }
-
-  profileInvert.TPSTOP(QUDA_PROFILE_H2D);
-
-  double nb = blas::norm2(*b);
-  if (nb==0.0) errorQuda("Source has zero norm");
-
-  if (getVerbosity() >= QUDA_VERBOSE) {
-    double nh_b = blas::norm2(*h_b);
-    double nh_x = blas::norm2(*h_x);
-    double nx = blas::norm2(*x);
-    printfQuda("Source: CPU = %g, CUDA copy = %g\n", nh_b, nb);
-    printfQuda("Solution: CPU = %g, CUDA copy = %g\n", nh_x, nx);
-  }
-
-  // rescale the source and solution vectors to help prevent the onset of underflow
-  if (param->solver_normalization == QUDA_SOURCE_NORMALIZATION) {
-    blas::ax(1.0/sqrt(nb), *b);
-    blas::ax(1.0/sqrt(nb), *x);
-  }
-
-  massRescale(*static_cast<cudaColorSpinorField*>(b), *param);
-
-  dirac.prepare(in, out, *x, *b, param->solution_type);
-//here...
-  if (getVerbosity() >= QUDA_VERBOSE) {
-    double nin = blas::norm2(*in);
-    double nout = blas::norm2(*out);
-    printfQuda("Prepared source = %g\n", nin);
-    printfQuda("Prepared solution = %g\n", nout);
-  }
-
-  if (getVerbosity() >= QUDA_VERBOSE) {
-    double nin = blas::norm2(*in);
-    printfQuda("Prepared source post mass rescale = %g\n", nin);
-  }
-
-  if (param->max_search_dim == 0 || param->nev == 0 || (param->max_search_dim < param->nev))
-     errorQuda("\nIncorrect eigenvector space setup...\n");
-
-  if (pc_solution && !pc_solve) {
-    errorQuda("Preconditioned (PC) solution_type requires a PC solve_type");
-  }
-
-  if (!mat_solution && !pc_solution && pc_solve) {
-    errorQuda("Unpreconditioned MATDAG_MAT solution_type requires an unpreconditioned solve_type");
-  }
-
-  if (mat_solution && !direct_solve) { // prepare source: b' = A^dag b
-    cudaColorSpinorField tmp(*in);
-    dirac.Mdag(*in, tmp);
-  }
-
-  if(param->inv_type == QUDA_INC_EIGCG_INVERTER || param->inv_type == QUDA_EIGCG_INVERTER)
-  {
-    DiracMdagM m(dirac), mSloppy(diracSloppy), mHalf(diracHalf), mDeflate(diracDeflate);
-    SolverParam solverParam(*param);
-
-    DeflatedSolver *solve = DeflatedSolver::create(solverParam, &m, &mSloppy, &mHalf, &mDeflate, &profileInvert);
-
-    (*solve)(static_cast<cudaColorSpinorField*>(out), static_cast<cudaColorSpinorField*>(in));//run solver
-
-    solverParam.updateInvertParam(*param);//will update rhs_idx as well...
-
-    delete solve;
-  }
-  else if (param->inv_type == QUDA_GMRESDR_INVERTER && direct_solve)
-  {
-    DiracM m(dirac), mSloppy(diracSloppy), mHalf(diracHalf), mDeflate(diracDeflate);
-    //DiracMdagM m(dirac), mSloppy(diracSloppy), mHalf(diracHalf), mDeflate(diracDeflate);//use for tests only.
-    SolverParam solverParam(*param);
-
-    DeflatedSolver *solve = DeflatedSolver::create(solverParam, &m, &mSloppy, &mHalf, &mHalf, &profileInvert);  //mDeflate - > mHalf
-
-    (*solve)(static_cast<cudaColorSpinorField*>(out), static_cast<cudaColorSpinorField*>(in));//run solver
-
-    solverParam.updateInvertParam(*param);//will update rhs_idx as well...
-
-    delete solve;
-
-  }
-  else if (param->inv_type == QUDA_GMRESDR_PROJ_INVERTER && direct_solve)
-  {
-     DiracM m(dirac), mSloppy(diracSloppy), mHalf(diracHalf), mDeflate(diracDeflate);
-     SolverParam solverParam(*param);
-     DeflatedSolver *solve = DeflatedSolver::create(solverParam, &m, &mSloppy, &mHalf, &mHalf, &profileInvert);
-
-     (*solve)(static_cast<cudaColorSpinorField*>(out), static_cast<cudaColorSpinorField*>(in));//run solver
-     solverParam.updateInvertParam(*param);//will update rhs_idx as well...
-
-     delete solve;
-  }
-  else
-  {
-    errorQuda("\nUnknown deflated solver...\n");
-  }
-
-  if (getVerbosity() >= QUDA_VERBOSE){
-    double nx = blas::norm2(*x);
-    printfQuda("Solution = %g\n",nx);
-  }
-  dirac.reconstruct(*x, *b, param->solution_type);
-
-  if (param->solver_normalization == QUDA_SOURCE_NORMALIZATION) {
-    // rescale the solution
-    blas::ax(sqrt(nb), *x);
-  }
-
-  profileInvert.TPSTART(QUDA_PROFILE_D2H);
-  *h_x = *x;
-  profileInvert.TPSTOP(QUDA_PROFILE_D2H);
-
-  if (getVerbosity() >= QUDA_VERBOSE){
-    double nx = blas::norm2(*x);
-    double nh_x = blas::norm2(*h_x);
-    printfQuda("Reconstructed: CUDA solution = %g, CPU copy = %g\n", nx, nh_x);
-  }
-
-  delete h_b;
-  delete h_x;
-  delete b;
-  delete x;
-
-  delete d;
-  delete dSloppy;
-//  delete dDeflate;
-  delete dHalfPrec;
-
-  popVerbosity();
-
-  closeMagma();
-
-  // cache is written out even if a long benchmarking job gets interrupted
-  saveTuneCache();
-
-  profileInvert.TPSTOP(QUDA_PROFILE_TOTAL);
-}
-
-void destroyDeflationQuda(QudaInvertParam *param, const int *X,  void *_h_u, double *inv_eigenvals)
-{
-   SolverParam solverParam(*param);
-   DeflatedSolver *solve = DeflatedSolver::create(solverParam, NULL, NULL, NULL, NULL, NULL);
-
-   if(param->inv_type == QUDA_INC_EIGCG_INVERTER || param->inv_type == QUDA_EIGCG_INVERTER){
-      if(_h_u) solve->StoreRitzVecs(_h_u, inv_eigenvals, X, param, param->nev);
-      printfQuda("\nDelete incremental EigCG solver resources...\n");
-      //clean resources:
-      solve->CleanResources();
-      //
-      printfQuda("\n...done.\n");
-   }
-   else
-   {
-      solve->CleanResources();
-   }
-
-   return;
-}
-
-namespace quda{
-
-void computeKSLinkQuda(cudaGaugeField* cudaFatLink, cudaGaugeField* cudaLongLink, cudaGaugeField* cudaUnitarizedLink, cudaGaugeField* cudaInLink, double *path_coeff, QudaGaugeParam *param) {
-
-#ifdef GPU_FATLINK
-  profileFatLink.TPSTART(QUDA_PROFILE_TOTAL);
-  profileFatLink.TPSTART(QUDA_PROFILE_INIT);
-
-  checkGaugeParam(param);
-
-  if (cudaUnitarizedLink) {
-    const double unitarize_eps = 1e-14;
-    const double max_error = 1e-10;
-    const int reunit_allow_svd = 1;
-    const int reunit_svd_only  = 0;
-    const double svd_rel_error = 1e-6;
-    const double svd_abs_error = 1e-6;
-    quda::setUnitarizeLinksConstants(unitarize_eps, max_error, reunit_allow_svd, reunit_svd_only,
-             svd_rel_error, svd_abs_error);
-  }
-
-  GaugeFieldParam gParam(nullptr, *param, QUDA_GENERAL_LINKS);
-  // cpuGaugeField cpuFatLink(gParam);   // create the host fatlink
-  // gParam.gauge = longlink;
-  // cpuGaugeField cpuLongLink(gParam);  // create the host longlink
-  // gParam.gauge = ulink;
-  // cpuGaugeField cpuUnitarizedLink(gParam);
-  // gParam.link_type = param->type;
-  // gParam.gauge     = inlink;
-  // cpuGaugeField cpuInLink(gParam);    // create the host sitelink
-
-  // // create the device fields
-  gParam.reconstruct = param->reconstruct;
-  gParam.setPrecision(param->cuda_prec);
-  gParam.create      = QUDA_NULL_FIELD_CREATE;
-  // cudaGaugeField* cudaInLink = new cudaGaugeField(gParam);
-
-  gParam.ghostExchange = QUDA_GHOST_EXCHANGE_EXTENDED;
-  for (int dir=0; dir<4; dir++) {
-    gParam.x[dir] = param->X[dir]+2*R[dir];
-    gParam.r[dir] = R[dir];
-  }
-
-  cudaGaugeField* cudaInLinkEx;
-  if (cudaInLink->GhostExchange() == QUDA_GHOST_EXCHANGE_EXTENDED){
-      cudaInLinkEx = cudaInLink;
-  }else{
-      cudaInLinkEx = new cudaGaugeField(gParam);
-      profileFatLink.TPSTART(QUDA_PROFILE_COMMS);
-      copyExtendedGauge(*cudaInLinkEx, *cudaInLink, QUDA_CUDA_FIELD_LOCATION);
-      cudaInLinkEx->exchangeExtendedGhost(R,true);
-      profileFatLink.TPSTOP(QUDA_PROFILE_COMMS);
-  }
-  profileFatLink.TPSTOP(QUDA_PROFILE_INIT);
-
-  //profileFatLink.TPSTART(QUDA_PROFILE_H2D);
-  // cudaInLink->loadCPUField(cpuInLink);
-  //profileFatLink.TPSTOP(QUDA_PROFILE_H2D);
-
-
-  //profileFatLink.TPSTART(QUDA_PROFILE_FREE);
-  // delete cudaInLink;
-  //profileFatLink.TPSTOP(QUDA_PROFILE_FREE);
-
-  //gParam.create = QUDA_ZERO_FIELD_CREATE;
-  //gParam.link_type = QUDA_GENERAL_LINKS;
-  //gParam.reconstruct = QUDA_RECONSTRUCT_NO;
-  //gParam.setPrecision(param->cuda_prec);
-  //gParam.ghostExchange = QUDA_GHOST_EXCHANGE_NO;
-  //for (int dir=0; dir<4; dir++) {
-  //  gParam.x[dir] = param->X[dir];
-  //  gParam.r[dir] = 0;
-  //}
-  // cudaGaugeField *cudaFatLink = new cudaGaugeField(gParam);
-  // cudaGaugeField *cudaUnitarizedLink = ulink ? new cudaGaugeField(gParam) : nullptr;
-  // cudaGaugeField *cudaLongLink = longlink ? new cudaGaugeField(gParam) : nullptr;
-
-  if(!cudaFatLink && cudaUnitarizedLink){
-      cudaFatLink = cudaUnitarizedLink;
-  }
-
-  if(!cudaFatLink && !cudaUnitarizedLink){
-      errorQuda("Error in KSLinkQuda: At least pass cudaUnitarized links or cudaFatlinks\n");
-  }
-  profileFatLink.TPSTART(QUDA_PROFILE_COMPUTE);
-  fatLongKSLink(cudaFatLink, cudaLongLink, *cudaInLinkEx, path_coeff);
-  profileFatLink.TPSTOP(QUDA_PROFILE_COMPUTE);
-
-  if (cudaUnitarizedLink) {
-    profileFatLink.TPSTART(QUDA_PROFILE_COMPUTE);
-    *num_failures_h = 0;
-    quda::unitarizeLinks(*cudaUnitarizedLink, *cudaFatLink, num_failures_d); // unitarize on the gpu
-    if (*num_failures_h>0) errorQuda("Error in unitarization component of the hisq fattening: %d failures\n", *num_failures_h);
-    profileFatLink.TPSTOP(QUDA_PROFILE_COMPUTE);
-  }
-
-  profileFatLink.TPSTART(QUDA_PROFILE_D2H);
-  // if (ulink) cudaUnitarizedLink->saveCPUField(cpuUnitarizedLink);
-  // if (fatlink) cudaFatLink->saveCPUField(cpuFatLink);
-  // if (longlink) cudaLongLink->saveCPUField(cpuLongLink);
-  profileFatLink.TPSTOP(QUDA_PROFILE_D2H);
-
-  profileFatLink.TPSTART(QUDA_PROFILE_FREE);
-  // delete cudaFatLink;
-  // if (longlink) delete cudaLongLink;
-  // if (ulink) delete cudaUnitarizedLink;
-  if (cudaInLinkEx != cudaInLink){
-      delete cudaInLinkEx;
-  }
-  profileFatLink.TPSTOP(QUDA_PROFILE_FREE);
-
-  profileFatLink.TPSTOP(QUDA_PROFILE_TOTAL);
-#else
-  errorQuda("Fat-link has not been built");
-#endif // GPU_FATLINK
-
-  return;
-}
-
-
-
-}
 void computeKSLinkQuda(void* fatlink, void* longlink, void* ulink, void* inlink, double *path_coeff, QudaGaugeParam *param) {
 #ifdef GPU_FATLINK
   profileFatLink.TPSTART(QUDA_PROFILE_TOTAL);
@@ -3920,8 +3512,6 @@
 
 // old interface
 #if 0
-=======
->>>>>>> c4df2cc5
 void computeKSLinkQuda(void* fatlink, void* longlink, void* ulink, void* inlink, double *path_coeff, QudaGaugeParam *param) {
 
 #ifdef GPU_FATLINK
