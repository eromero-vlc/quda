--- conflicted
+++ resolved
@@ -961,14 +961,8 @@
     dPre = Dirac::create(diracPreParam);
   }
 
-<<<<<<< HEAD
-  void massRescale(QudaDslashType dslash_type, double &kappa, QudaSolutionType solution_type, 
+  void massRescale(QudaDslashType dslash_type, double &kappa, double &mass, QudaSolutionType solution_type, 
 		   QudaMassNormalization mass_normalization, ColorSpinorField &b)
-=======
-  void massRescale(QudaDslashType dslash_type, double &kappa, double &mass, 
-      QudaSolutionType solution_type, 
-      QudaMassNormalization mass_normalization, cudaColorSpinorField &b)
->>>>>>> 136a4ca8
   {   
     if (getVerbosity() >= QUDA_DEBUG_VERBOSE) {
       printfQuda("Mass rescale: Kappa is: %g\n", kappa);
@@ -981,11 +975,11 @@
       switch (solution_type) {
         case QUDA_MAT_SOLUTION:
         case QUDA_MATPC_SOLUTION:
-          if (mass_normalization == QUDA_KAPPA_NORMALIZATION) axCuda(2.0*mass, b);
+          if (mass_normalization == QUDA_KAPPA_NORMALIZATION) blas::ax(2.0*mass, b);
           break;
         case QUDA_MATDAG_MAT_SOLUTION:
         case QUDA_MATPCDAG_MATPC_SOLUTION:
-          if (mass_normalization == QUDA_KAPPA_NORMALIZATION) axCuda(4.0*mass*mass, b);
+          if (mass_normalization == QUDA_KAPPA_NORMALIZATION) blas::ax(4.0*mass*mass, b);
           break;
         default:
           errorQuda("Not implemented");
@@ -995,10 +989,9 @@
 
     // multiply the source to compensate for normalization of the Dirac operator, if necessary
     switch (solution_type) {
-<<<<<<< HEAD
     case QUDA_MAT_SOLUTION:
       if (mass_normalization == QUDA_MASS_NORMALIZATION ||
-	  mass_normalization == QUDA_ASYMMETRIC_MASS_NORMALIZATION) {
+            mass_normalization == QUDA_ASYMMETRIC_MASS_NORMALIZATION) {
 	blas::ax(2.0*kappa, b);
       }
       break;
@@ -1006,7 +999,7 @@
       if (mass_normalization == QUDA_MASS_NORMALIZATION ||
 	  mass_normalization == QUDA_ASYMMETRIC_MASS_NORMALIZATION) {
 	blas::ax(4.0*kappa*kappa, b);
-      }
+        }
       break;
     case QUDA_MATPC_SOLUTION:
       if (mass_normalization == QUDA_MASS_NORMALIZATION) {
@@ -1024,36 +1017,6 @@
       break;
     default:
       errorQuda("Solution type %d not supported", solution_type);
-=======
-      case QUDA_MAT_SOLUTION:
-        if (mass_normalization == QUDA_MASS_NORMALIZATION ||
-            mass_normalization == QUDA_ASYMMETRIC_MASS_NORMALIZATION) {
-          axCuda(2.0*kappa, b);
-        }
-        break;
-      case QUDA_MATDAG_MAT_SOLUTION:
-        if (mass_normalization == QUDA_MASS_NORMALIZATION ||
-            mass_normalization == QUDA_ASYMMETRIC_MASS_NORMALIZATION) {
-          axCuda(4.0*kappa*kappa, b);
-        }
-        break;
-      case QUDA_MATPC_SOLUTION:
-        if (mass_normalization == QUDA_MASS_NORMALIZATION) {
-          axCuda(4.0*kappa*kappa, b);
-        } else if (mass_normalization == QUDA_ASYMMETRIC_MASS_NORMALIZATION) {
-          axCuda(2.0*kappa, b);
-        }
-        break;
-      case QUDA_MATPCDAG_MATPC_SOLUTION:
-        if (mass_normalization == QUDA_MASS_NORMALIZATION) {
-          axCuda(16.0*pow(kappa,4), b);
-        } else if (mass_normalization == QUDA_ASYMMETRIC_MASS_NORMALIZATION) {
-          axCuda(4.0*kappa*kappa, b);
-        }
-        break;
-      default:
-        errorQuda("Solution type %d not supported", solution_type);
->>>>>>> 136a4ca8
     }
 
     if (getVerbosity() >= QUDA_DEBUG_VERBOSE) printfQuda("Mass rescale done\n");   
@@ -1142,7 +1105,7 @@
   if (inv_param->mass_normalization == QUDA_KAPPA_NORMALIZATION && 
       (inv_param->dslash_type == QUDA_STAGGERED_DSLASH ||
        inv_param->dslash_type == QUDA_ASQTAD_DSLASH) ) 
-    axCuda(1.0/(2.0*inv_param->mass), in);
+    blas::ax(1.0/(2.0*inv_param->mass), in);
 
   cudaParam.create = QUDA_NULL_FIELD_CREATE;
   cudaColorSpinorField out(in, cudaParam);
@@ -1227,13 +1190,8 @@
     }
   } else {
     if (inv_param->mass_normalization == QUDA_MASS_NORMALIZATION ||
-<<<<<<< HEAD
-	inv_param->mass_normalization == QUDA_ASYMMETRIC_MASS_NORMALIZATION) {
+        inv_param->mass_normalization == QUDA_ASYMMETRIC_MASS_NORMALIZATION) {
       blas::ax(0.5/kappa, out);
-=======
-        inv_param->mass_normalization == QUDA_ASYMMETRIC_MASS_NORMALIZATION) {
-      axCuda(0.5/kappa, out);
->>>>>>> 136a4ca8
     }
   }
 
@@ -1304,13 +1262,8 @@
     }
   } else {
     if (inv_param->mass_normalization == QUDA_MASS_NORMALIZATION ||
-<<<<<<< HEAD
-	inv_param->mass_normalization == QUDA_ASYMMETRIC_MASS_NORMALIZATION) {
+        inv_param->mass_normalization == QUDA_ASYMMETRIC_MASS_NORMALIZATION) {
       blas::ax(0.25/(kappa*kappa), out);
-=======
-        inv_param->mass_normalization == QUDA_ASYMMETRIC_MASS_NORMALIZATION) {
-      axCuda(0.25/(kappa*kappa), out);
->>>>>>> 136a4ca8
     }
   }
 
@@ -1512,13 +1465,8 @@
 
   profileInvert.Stop(QUDA_PROFILE_H2D);
 
-<<<<<<< HEAD
   double nb = blas::norm2(*b);
   if (nb==0.0) errorQuda("Solution has zero norm");
-=======
-  double nb = norm2(*b);
-  if (nb==0.0) errorQuda("Source has zero norm");
->>>>>>> 136a4ca8
 
   if (getVerbosity() >= QUDA_VERBOSE) {
     double nh_b = blas::norm2(*h_b);
@@ -1529,20 +1477,12 @@
   }
 
   // rescale the source and solution vectors to help prevent the onset of underflow
-<<<<<<< HEAD
-  blas::ax(1.0/sqrt(nb), *b);
-  blas::ax(1.0/sqrt(nb), *x);
-
-  setDslashTuning(param->tune, getVerbosity());
-  blas::setTuning(param->tune, getVerbosity());
-=======
   if (param->solver_normalization == QUDA_SOURCE_NORMALIZATION) {
-    axCuda(1.0/sqrt(nb), *b);
-    axCuda(1.0/sqrt(nb), *x);
+    blas::ax(1.0/sqrt(nb), *b);
+    blas::ax(1.0/sqrt(nb), *x);
   }
 
   setTuning(param->tune);
->>>>>>> 136a4ca8
 
   dirac.prepare(in, out, *x, *b, param->solution_type);
 
@@ -1619,25 +1559,15 @@
   }
 
   if (getVerbosity() >= QUDA_VERBOSE){
-<<<<<<< HEAD
     double nx = blas::norm2(*x);
    printfQuda("Solution = %g\n",nx);
   }
   dirac.reconstruct(*x, *b, param->solution_type);
   
-  // rescale the solution
-  blas::ax(sqrt(nb), *x);
-=======
-    double nx = norm2(*x);
-    printfQuda("Solution = %g\n",nx);
-  }
-  dirac.reconstruct(*x, *b, param->solution_type);
-
   if (param->solver_normalization == QUDA_SOURCE_NORMALIZATION) {
     // rescale the solution
-    axCuda(sqrt(nb), *x);
-  }
->>>>>>> 136a4ca8
+    blas::ax(sqrt(nb), *x);
+  }
 
   profileInvert.Start(QUDA_PROFILE_D2H);
   *h_x = *x;
@@ -1948,33 +1878,6 @@
   Dirac &diracSloppy = *dSloppy;
   Dirac &diracPre = *dPre;
 
-<<<<<<< HEAD
-  cudaColorSpinorField *b = NULL;   // Cuda RHS
-  std::vector<ColorSpinorField*> x; // Cuda Solutions
-  x.resize(param->num_offset);
-
-  // Grab the dimension array of the input gauge field.
-  const int *X = ( param->dslash_type == QUDA_ASQTAD_DSLASH ) ? 
-    gaugeFatPrecise->X() : gaugePrecise->X();
-
-  // This creates a ColorSpinorParam struct, from the host data
-  // pointer, the definitions in param, the dimensions X, and whether
-  // the solution is on a checkerboard instruction or not. These can
-  // then be used as 'instructions' to create the actual
-  // ColorSpinorField
-  // wrap CPU host side pointers
-  ColorSpinorParam cpuParam(hp_b, *param, X, pc_solution, param->input_location);
-  ColorSpinorField *h_b = ColorSpinorField::Create(cpuParam);
-
-  std::vector<ColorSpinorField*> h_x;
-  h_x.resize(param->num_offset);
-
-  cpuParam.location = param->output_location;
-  for(int i=0; i < param->num_offset; i++) { 
-    cpuParam.v = hp_x[i];
-    h_x[i] = ColorSpinorField::Create(cpuParam);
-  }
-=======
   profileInvert.Start(QUDA_PROFILE_H2D);
 
   cudaColorSpinorField *b = NULL;
@@ -1994,27 +1897,12 @@
   ColorSpinorField *h_x = (param->output_location == QUDA_CPU_FIELD_LOCATION) ?
     static_cast<ColorSpinorField*>(new cpuColorSpinorField(cpuParam)) : 
     static_cast<ColorSpinorField*>(new cudaColorSpinorField(cpuParam));
->>>>>>> 136a4ca8
 
   // download source
   ColorSpinorParam cudaParam(cpuParam, *param);
   cudaParam.create = QUDA_COPY_FIELD_CREATE;
   b = new cudaColorSpinorField(*h_b, cudaParam); 
 
-<<<<<<< HEAD
-  // Create the solution fields filled with zero
-  cudaParam.create = QUDA_ZERO_FIELD_CREATE;
-  for(int i=0; i < param->num_offset; i++) { 
-    x[i] = new cudaColorSpinorField(cudaParam);
-  }
-
-  // Check source norms
-  double nb = blas::norm2(*b);
-  if (nb==0.0) errorQuda("Solution has zero norm");
-
-  if(getVerbosity() >= QUDA_VERBOSE ) {
-    double nh_b = blas::norm2(*h_b);
-=======
   if (param->use_init_guess == QUDA_USE_INIT_GUESS_YES) { // download initial guess
     // initial guess only supported for single-pass solvers
     if ((param->solution_type == QUDA_MATDAG_MAT_SOLUTION || param->solution_type == QUDA_MATPCDAG_MATPC_SOLUTION) &&
@@ -2037,29 +1925,14 @@
     double nh_b = norm2(*h_b);
     double nh_x = norm2(*h_x);
     double nx = norm2(*x);
->>>>>>> 136a4ca8
     printfQuda("Source: CPU = %g, CUDA copy = %g\n", nh_b, nb);
     printfQuda("Solution: CPU = %g, CUDA copy = %g\n", nh_x, nx);
   }
-<<<<<<< HEAD
-  // rescale the source vector to help prevent the onset of underflow
-  blas::ax(1.0/sqrt(nb), *b);
-
-  setDslashTuning(param->tune, getVerbosity());
-  blas::setTuning(param->tune, getVerbosity());
-  
-  massRescale(param->dslash_type, param->kappa, param->solution_type, param->mass_normalization, *b);
-  double *unscaled_shifts = new double [param->num_offset];
-  for(int i=0; i < param->num_offset; i++){ 
-    unscaled_shifts[i] = param->offset[i];
-    massRescaleCoeff(param->dslash_type, param->kappa, param->solution_type, param->mass_normalization, param->offset[i]);
-=======
 
   // rescale the source and solution vectors to help prevent the onset of underflow
   if (param->solver_normalization == QUDA_SOURCE_NORMALIZATION) {
-    axCuda(1.0/sqrt(nb), *b);
-    axCuda(1.0/sqrt(nb), *x);
->>>>>>> 136a4ca8
+    blas::ax(1.0/sqrt(nb), *b);
+    blas::ax1.0/sqrt(nb), *x);
   }
 
   setTuning(param->tune);
@@ -2080,16 +1953,6 @@
     printfQuda("Prepared source post mass rescale = %g\n", nin);   
   }
 
-<<<<<<< HEAD
-  for(int i=0; i < param->num_offset; i++) {
-    dirac.setMass(sqrt(param->offset[i]/4));  
-    DiracMdagM m(dirac);
-    MinResExt mre(m, profileMulti);
-    blas::copy(tmp, *b);
-    mre(*x[i], tmp, z, q, param -> num_offset);
-    dirac.setMass(sqrt(param->offset[0]/4));  
-  }
-=======
   // solution_type specifies *what* system is to be solved.
   // solve_type specifies *how* the system is to be solved.
   //
@@ -2109,7 +1972,6 @@
   // preconditioned source and reconstruction of the full solution are
   // taken care of by Dirac::prepare() and Dirac::reconstruct(),
   // respectively.
->>>>>>> 136a4ca8
 
   if (pc_solution && !pc_solve) {
     errorQuda("Preconditioned (PC) solution_type requires a PC solve_type");
@@ -2127,7 +1989,7 @@
     SolverParam solverParam(*param);
     Solver *solve = Solver::create(solverParam, m, mSloppy, mPre, profileInvert);
     (*solve)(*out, *in);
-    copyCuda(*in, *out);
+    blas::copy(*in, *out);
     solverParam.updateInvertParam(*param);
     delete solve;
   }
@@ -2156,20 +2018,9 @@
 
   if (param->solver_normalization == QUDA_SOURCE_NORMALIZATION) {
     // rescale the solution
-    axCuda(sqrt(nb), *x);
-  }
-
-<<<<<<< HEAD
-  profileMulti.Start(QUDA_PROFILE_D2H);
-  for(int i=0; i < param->num_offset; i++) { 
-    // rescale the solution 
-    blas::ax(sqrt(nb), *x[i]);
-
-    if (getVerbosity() >= QUDA_VERBOSE){
-      double nx = blas::norm2(*x[i]);
-      printfQuda("Solution %d = %g\n", i, nx);
-    }
-=======
+    blas::ax(sqrt(nb), *x);
+  }
+
   if (solutionResident) 
     delete solutionResident;
   //errorQuda("solutionResident already allocated");
@@ -2179,7 +2030,6 @@
   solutionResident = new cudaColorSpinorField(cudaParam);
 
   dirac.Dslash(solutionResident->Odd(), solutionResident->Even(), QUDA_ODD_PARITY);
->>>>>>> 136a4ca8
 
   profileInvert.Start(QUDA_PROFILE_D2H);
   *h_x = *x;
@@ -2194,12 +2044,7 @@
   delete h_b;
   delete h_x;
   delete b;
-<<<<<<< HEAD
-
-  delete [] hp_x;
-=======
   delete x;
->>>>>>> 136a4ca8
 
   delete d;
   delete dSloppy;
@@ -2365,7 +2210,7 @@
 
   // rescale the source vector to help prevent the onset of underflow
   if (param->solver_normalization == QUDA_SOURCE_NORMALIZATION) {
-    axCuda(1.0/sqrt(nb), *b);
+    blas::ax(1.0/sqrt(nb), *b);
   }
 
   setTuning(param->tune);
@@ -2480,7 +2325,7 @@
   profileMulti.Start(QUDA_PROFILE_D2H);
   for(int i=0; i < param->num_offset; i++) { 
     if (param->solver_normalization == QUDA_SOURCE_NORMALIZATION) { // rescale the solution 
-      axCuda(sqrt(nb), *x[i]);
+      blas::ax(sqrt(nb), *x[i]);
     }
 
     if (getVerbosity() >= QUDA_VERBOSE){
@@ -2690,7 +2535,7 @@
 
   // rescale the source vector to help prevent the onset of underflow
   if (param->solver_normalization == QUDA_SOURCE_NORMALIZATION) {
-    axCuda(1.0/sqrt(nb), *b);
+    blas::ax(1.0/sqrt(nb), *b);
   }
 
   setTuning(param->tune);
@@ -2775,7 +2620,7 @@
   profileMulti.Start(QUDA_PROFILE_D2H);
   for(int i=0; i < param->num_offset; i++) { 
     if (param->solver_normalization == QUDA_SOURCE_NORMALIZATION) { // rescale the solution 
-      axCuda(sqrt(nb), *xe[i]);
+      blas::ax(sqrt(nb), *xe[i]);
     }
 
     if (getVerbosity() >= QUDA_VERBOSE){
