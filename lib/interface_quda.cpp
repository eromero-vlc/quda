--- conflicted
+++ resolved
@@ -2369,18 +2369,8 @@
   if(mg->mgParam->mg_global.invert_param != param)
     mg->mgParam->mg_global.invert_param = param;
 
-<<<<<<< HEAD
-  openMagma();
-
   mg->mg->updateCoarseOperator();
 
-  closeMagma();
-
-  printfQuda("update completed\n");
-=======
-  mg->mg->updateCoarseOperator();
-
->>>>>>> 2b07f8dc
   setOutputPrefix("");
 
   // cache is written out even if a long benchmarking job gets interrupted
