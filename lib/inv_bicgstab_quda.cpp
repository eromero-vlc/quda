#include <stdio.h>
#include <stdlib.h>
#include <math.h>

#include <quda_internal.h>
#include <blas_quda.h>
#include <dslash_quda.h>
#include <invert_quda.h>
#include <util_quda.h>

#include<face_quda.h>

#include <color_spinor_field.h>

namespace quda {

  // set the required parameters for the inner solver
  void fillInnerSolveParam(SolverParam &inner, const SolverParam &outer);

  double resNorm(const DiracMatrix &mat, cudaColorSpinorField &b, cudaColorSpinorField &x) {  
    cudaColorSpinorField r(b);
    mat(r, x);
    return xmyNormCuda(b, r);
  }


  BiCGstab::BiCGstab(DiracMatrix &mat, DiracMatrix &matSloppy, DiracMatrix &matPrecon, SolverParam &param, TimeProfile &profile) :
    Solver(param, profile), mat(mat), matSloppy(matSloppy), matPrecon(matPrecon), init(false) {

  }

  BiCGstab::~BiCGstab() {
    profile.Start(QUDA_PROFILE_FREE);

    if(init) {
      delete yp;
      delete rp;
      delete pp;
      delete vp;
      delete tmpp;
      delete tp;
    }

    profile.Stop(QUDA_PROFILE_FREE);
<<<<<<< HEAD
=======
  }

  int reliable(double &rNorm, double &maxrx, double &maxrr, const double &r2, const double &delta) {
    // reliable updates
    rNorm = sqrt(r2);
    if (rNorm > maxrx) maxrx = rNorm;
    if (rNorm > maxrr) maxrr = rNorm;
    //int updateR = (rNorm < delta*maxrr && r0Norm <= maxrr) ? 1 : 0;
    //int updateX = (rNorm < delta*r0Norm && r0Norm <= maxrx) ? 1 : 0
    int updateR = (rNorm < delta*maxrr) ? 1 : 0;
    
    //printf("reliable %d %e %e %e %e\n", updateR, rNorm, maxrx, maxrr, r2);

    return updateR;
>>>>>>> 1584726e
  }

  void BiCGstab::operator()(cudaColorSpinorField &x, cudaColorSpinorField &b) 
  {
    profile.Start(QUDA_PROFILE_PREAMBLE);

    if (!init) {
      ColorSpinorParam csParam(x);
      csParam.create = QUDA_ZERO_FIELD_CREATE;
      yp = new cudaColorSpinorField(x, csParam);
      rp = new cudaColorSpinorField(x, csParam); 
      csParam.setPrecision(param.precision_sloppy);
      pp = new cudaColorSpinorField(x, csParam);
      vp = new cudaColorSpinorField(x, csParam);
      tmpp = new cudaColorSpinorField(x, csParam);
      tp = new cudaColorSpinorField(x, csParam);

      init = true;
    }

    cudaColorSpinorField &y = *yp;
    cudaColorSpinorField &r = *rp; 
    cudaColorSpinorField &p = *pp;
    cudaColorSpinorField &v = *vp;
    cudaColorSpinorField &tmp = *tmpp;
    cudaColorSpinorField &t = *tp;

    cudaColorSpinorField *x_sloppy, *r_sloppy, *r_0;

    double b2 = normCuda(b); // norm sq of source
    double r2;               // norm sq of residual

    // compute initial residual depending on whether we have an initial guess or not
    if (param.use_init_guess == QUDA_USE_INIT_GUESS_YES) {
      mat(r, x, y);
      r2 = xmyNormCuda(b, r);
      copyCuda(y, x);
    } else {
      copyCuda(r, b);
      r2 = b2;
    }

    // Check to see that we're not trying to invert on a zero-field source
<<<<<<< HEAD
    if(b2 == 0){
      profile.Stop(QUDA_PROFILE_INIT);
      printfQuda("Warning: inverting on zero-field source\n");
=======
    if (b2 == 0) {
      profile.Stop(QUDA_PROFILE_INIT);
      warningQuda("inverting on zero-field source\n");
>>>>>>> 1584726e
      x = b;
      param.true_res = 0.0;
      param.true_res_hq = 0.0;
      return;
    }

    // set field aliasing according to whether we are doing mixed precision or not
    if (param.precision_sloppy == x.Precision()) {
      r_sloppy = &r;
      r_0 = &b;
    } else {
      ColorSpinorParam csParam(x);
      csParam.setPrecision(param.precision_sloppy);
      csParam.create = QUDA_COPY_FIELD_CREATE;
      r_sloppy = new cudaColorSpinorField(r, csParam);
      r_0 = new cudaColorSpinorField(b, csParam);
    }

    // set field aliasing according to whether we are doing mixed precision or not
    if (param.precision_sloppy == x.Precision() ||
	!param.use_sloppy_partial_accumulator) {
      x_sloppy = &x;
      zeroCuda(*x_sloppy);
    } else {
      ColorSpinorParam csParam(x);
      csParam.create = QUDA_ZERO_FIELD_CREATE;
      csParam.setPrecision(param.precision_sloppy);
      x_sloppy = new cudaColorSpinorField(x, csParam);
    }

    // Syntatic sugar
    cudaColorSpinorField &rSloppy = *r_sloppy;
    cudaColorSpinorField &xSloppy = *x_sloppy;
    cudaColorSpinorField &r0 = *r_0;

    SolverParam solve_param_inner(param);
    fillInnerSolveParam(solve_param_inner, param);

    double stop = stopping(param.tol, b2, param.residual_type); // stopping condition of solver

    const bool use_heavy_quark_res = 
<<<<<<< HEAD
      (invParam.residual_type & QUDA_HEAVY_QUARK_RESIDUAL) ? true : false;
=======
      (param.residual_type & QUDA_HEAVY_QUARK_RESIDUAL) ? true : false;
>>>>>>> 1584726e
    double heavy_quark_res = use_heavy_quark_res ? sqrt(HeavyQuarkResidualNormCuda(x,r).z) : 0.0;
    int heavy_quark_check = 10; // how often to check the heavy quark residual

    double delta = param.delta;

    int k = 0;
    int rUpdate = 0;
  
    Complex rho(1.0, 0.0);
    Complex rho0 = rho;
    Complex alpha(1.0, 0.0);
    Complex omega(1.0, 0.0);
    Complex beta;

    double3 rho_r2;
    double3 omega_t2;
  
    double rNorm = sqrt(r2);
    //double r0Norm = rNorm;
    double maxrr = rNorm;
    double maxrx = rNorm;

    PrintStats("BiCGstab", k, r2, b2, heavy_quark_res);
    
    if (param.inv_type_precondition != QUDA_GCR_INVERTER) { // do not do the below if we this is an inner solver
      quda::blas_flops = 0;    
    }

    profile.Stop(QUDA_PROFILE_PREAMBLE);
    profile.Start(QUDA_PROFILE_COMPUTE);
<<<<<<< HEAD

    while ( !convergence(r2, heavy_quark_res, stop, invParam.tol_hq) && 
	    k < invParam.maxiter) {
=======
>>>>>>> 1584726e
    
    rho = r2; // cDotProductCuda(r0, r_sloppy); // BiCRstab
    copyCuda(p, rSloppy);

    if (getVerbosity() >= QUDA_DEBUG_VERBOSE) 
      printfQuda("BiCGstab debug: x2=%e, r2=%e, v2=%e, p2=%e, tmp2=%e r0=%e t2=%e\n", 
		 norm2(x), norm2(rSloppy), norm2(v), norm2(p), norm2(tmp), norm2(r0), norm2(t));

    while ( !convergence(r2, heavy_quark_res, stop, param.tol_hq) && 
	    k < param.maxiter) {
    
      matSloppy(v, p, tmp);

      Complex r0v;
      if (param.pipeline) {
	r0v = cDotProductCuda(r0, v);
	if (k>0) rho = cDotProductCuda(r0, r);
      } else {
	r0v = cDotProductCuda(r0, v);
      }
      if (abs(rho) == 0.0) alpha = 0.0;
      else alpha = rho / r0v;

      // r -= alpha*v
      caxpyCuda(-alpha, v, rSloppy);

      matSloppy(t, rSloppy, tmp);
    
      int updateR = 0;
      if (param.pipeline) {
	// omega = (t, r) / (t, t)
	omega_t2 = cDotProductNormACuda(t, rSloppy);
	Complex tr = Complex(omega_t2.x, omega_t2.y);
	double t2 = omega_t2.z;
	omega = tr / t2;
	double s2 = norm2(rSloppy);
	Complex r0t = cDotProductCuda(r0, t);
	beta = -r0t / r0v;
	r2 = s2 - real(omega * conj(tr)) ;

	// now we can work out if we need to do a reliable update
        updateR = reliable(rNorm, maxrx, maxrr, r2, delta);
      } else {
	// omega = (t, r) / (t, t)
	omega_t2 = cDotProductNormACuda(t, rSloppy);
	omega = Complex(omega_t2.x / omega_t2.z, omega_t2.y / omega_t2.z);
      }

      if (param.pipeline && !updateR) {
	//x += alpha*p + omega*r, r -= omega*t, p = r - beta*omega*v + beta*p
	caxpbypzYmbwCuda(alpha, p, omega, rSloppy, xSloppy, t);
	cxpaypbzCuda(rSloppy, -beta*omega, v, beta, p);
	//tripleBiCGstabUpdate(alpha, p, omega, rSloppy, xSloppy, t, -beta*omega, v, beta, p
      } else {
	//x += alpha*p + omega*r, r -= omega*t, r2 = (r,r), rho = (r0, r)
	rho_r2 = caxpbypzYmbwcDotProductUYNormYCuda(alpha, p, omega, rSloppy, xSloppy, t, r0);

	rho0 = rho;
	rho = Complex(rho_r2.x, rho_r2.y);
	r2 = rho_r2.z;
      }

      if (use_heavy_quark_res && k%heavy_quark_check==0) { 
<<<<<<< HEAD
	copyCuda(tmp,y);
	heavy_quark_res = sqrt(xpyHeavyQuarkResidualNormCuda(xSloppy, tmp, rSloppy).z);
=======
	if (&x != &xSloppy) {
	  copyCuda(tmp,y);
	  heavy_quark_res = sqrt(xpyHeavyQuarkResidualNormCuda(xSloppy, tmp, rSloppy).z);
	} else {
	  copyCuda(r, rSloppy);
	  heavy_quark_res = sqrt(xpyHeavyQuarkResidualNormCuda(x, y, r).z);	  
	}
>>>>>>> 1584726e
      }

      if (!param.pipeline) updateR = reliable(rNorm, maxrx, maxrr, r2, delta);

      if (updateR) {
	if (x.Precision() != xSloppy.Precision()) copyCuda(x, xSloppy);
      
	xpyCuda(x, y); // swap these around?

	mat(r, y, x);
	r2 = xmyNormCuda(b, r);

	if (x.Precision() != rSloppy.Precision()) copyCuda(rSloppy, r);            
	zeroCuda(xSloppy);

	rNorm = sqrt(r2);
	maxrr = rNorm;
	maxrx = rNorm;
	//r0Norm = rNorm;      
	rUpdate++;
      }
    
      k++;

      PrintStats("BiCGstab", k, r2, b2, heavy_quark_res);
<<<<<<< HEAD
=======
      if (getVerbosity() >= QUDA_DEBUG_VERBOSE) 
	printfQuda("BiCGstab debug: x2=%e, r2=%e, v2=%e, p2=%e, tmp2=%e r0=%e t2=%e\n", 
		   norm2(x), norm2(rSloppy), norm2(v), norm2(p), norm2(tmp), norm2(r0), norm2(t));

      // update p
      if (!param.pipeline || updateR) {// need to update if not pipeline or did a reliable update
	if (abs(rho*alpha) == 0.0) beta = 0.0;
	else beta = (rho/rho0) * (alpha/omega);      
	cxpaypbzCuda(rSloppy, -beta*omega, v, beta, p);
      }

>>>>>>> 1584726e
    }

    if (x.Precision() != xSloppy.Precision()) copyCuda(x, xSloppy);
    xpyCuda(y, x);

    profile.Stop(QUDA_PROFILE_COMPUTE);
    profile.Start(QUDA_PROFILE_EPILOGUE);

<<<<<<< HEAD
    invParam.secs += profile.Last(QUDA_PROFILE_COMPUTE);
=======
    param.secs += profile.Last(QUDA_PROFILE_COMPUTE);
>>>>>>> 1584726e
    double gflops = (quda::blas_flops + mat.flops() + matSloppy.flops() + matPrecon.flops())*1e-9;
    reduceDouble(gflops);

    param.gflops += gflops;
    param.iter += k;

    if (k==param.maxiter) warningQuda("Exceeded maximum iterations %d", param.maxiter);

    if (getVerbosity() >= QUDA_VERBOSE) printfQuda("BiCGstab: Reliable updates = %d\n", rUpdate);
  
    if (param.inv_type_precondition != QUDA_GCR_INVERTER) { // do not do the below if we this is an inner solver
      // Calculate the true residual
      mat(r, x);
      param.true_res = sqrt(xmyNormCuda(b, r) / b2);
#if (__COMPUTE_CAPABILITY__ >= 200)
      param.true_res_hq = sqrt(HeavyQuarkResidualNormCuda(x,r).z);
#else
<<<<<<< HEAD
      invParam.true_res_hq = 0.0;
=======
      param.true_res_hq = 0.0;
>>>>>>> 1584726e
#endif
 
      PrintSummary("BiCGstab", k, r2, b2);      
    }

    // reset the flops counters
    quda::blas_flops = 0;
    mat.flops();
    matSloppy.flops();
    matPrecon.flops();

    profile.Stop(QUDA_PROFILE_EPILOGUE);

    profile.Start(QUDA_PROFILE_FREE);
<<<<<<< HEAD
    if (invParam.cuda_prec_sloppy != x.Precision()) {
=======
    if (param.precision_sloppy != x.Precision()) {
>>>>>>> 1584726e
      delete r_0;
      delete r_sloppy;
    }
<<<<<<< HEAD
=======

    if (&x != &xSloppy) delete x_sloppy;

>>>>>>> 1584726e
    profile.Stop(QUDA_PROFILE_FREE);
    
    return;
  }

} // namespace quda<|MERGE_RESOLUTION|>--- conflicted
+++ resolved
@@ -42,8 +42,6 @@
     }
 
     profile.Stop(QUDA_PROFILE_FREE);
-<<<<<<< HEAD
-=======
   }
 
   int reliable(double &rNorm, double &maxrx, double &maxrr, const double &r2, const double &delta) {
@@ -58,7 +56,6 @@
     //printf("reliable %d %e %e %e %e\n", updateR, rNorm, maxrx, maxrr, r2);
 
     return updateR;
->>>>>>> 1584726e
   }
 
   void BiCGstab::operator()(cudaColorSpinorField &x, cudaColorSpinorField &b) 
@@ -102,15 +99,9 @@
     }
 
     // Check to see that we're not trying to invert on a zero-field source
-<<<<<<< HEAD
-    if(b2 == 0){
-      profile.Stop(QUDA_PROFILE_INIT);
-      printfQuda("Warning: inverting on zero-field source\n");
-=======
     if (b2 == 0) {
       profile.Stop(QUDA_PROFILE_INIT);
       warningQuda("inverting on zero-field source\n");
->>>>>>> 1584726e
       x = b;
       param.true_res = 0.0;
       param.true_res_hq = 0.0;
@@ -152,11 +143,7 @@
     double stop = stopping(param.tol, b2, param.residual_type); // stopping condition of solver
 
     const bool use_heavy_quark_res = 
-<<<<<<< HEAD
-      (invParam.residual_type & QUDA_HEAVY_QUARK_RESIDUAL) ? true : false;
-=======
       (param.residual_type & QUDA_HEAVY_QUARK_RESIDUAL) ? true : false;
->>>>>>> 1584726e
     double heavy_quark_res = use_heavy_quark_res ? sqrt(HeavyQuarkResidualNormCuda(x,r).z) : 0.0;
     int heavy_quark_check = 10; // how often to check the heavy quark residual
 
@@ -187,12 +174,6 @@
 
     profile.Stop(QUDA_PROFILE_PREAMBLE);
     profile.Start(QUDA_PROFILE_COMPUTE);
-<<<<<<< HEAD
-
-    while ( !convergence(r2, heavy_quark_res, stop, invParam.tol_hq) && 
-	    k < invParam.maxiter) {
-=======
->>>>>>> 1584726e
     
     rho = r2; // cDotProductCuda(r0, r_sloppy); // BiCRstab
     copyCuda(p, rSloppy);
@@ -256,10 +237,6 @@
       }
 
       if (use_heavy_quark_res && k%heavy_quark_check==0) { 
-<<<<<<< HEAD
-	copyCuda(tmp,y);
-	heavy_quark_res = sqrt(xpyHeavyQuarkResidualNormCuda(xSloppy, tmp, rSloppy).z);
-=======
 	if (&x != &xSloppy) {
 	  copyCuda(tmp,y);
 	  heavy_quark_res = sqrt(xpyHeavyQuarkResidualNormCuda(xSloppy, tmp, rSloppy).z);
@@ -267,7 +244,6 @@
 	  copyCuda(r, rSloppy);
 	  heavy_quark_res = sqrt(xpyHeavyQuarkResidualNormCuda(x, y, r).z);	  
 	}
->>>>>>> 1584726e
       }
 
       if (!param.pipeline) updateR = reliable(rNorm, maxrx, maxrr, r2, delta);
@@ -293,8 +269,6 @@
       k++;
 
       PrintStats("BiCGstab", k, r2, b2, heavy_quark_res);
-<<<<<<< HEAD
-=======
       if (getVerbosity() >= QUDA_DEBUG_VERBOSE) 
 	printfQuda("BiCGstab debug: x2=%e, r2=%e, v2=%e, p2=%e, tmp2=%e r0=%e t2=%e\n", 
 		   norm2(x), norm2(rSloppy), norm2(v), norm2(p), norm2(tmp), norm2(r0), norm2(t));
@@ -306,7 +280,6 @@
 	cxpaypbzCuda(rSloppy, -beta*omega, v, beta, p);
       }
 
->>>>>>> 1584726e
     }
 
     if (x.Precision() != xSloppy.Precision()) copyCuda(x, xSloppy);
@@ -315,11 +288,7 @@
     profile.Stop(QUDA_PROFILE_COMPUTE);
     profile.Start(QUDA_PROFILE_EPILOGUE);
 
-<<<<<<< HEAD
-    invParam.secs += profile.Last(QUDA_PROFILE_COMPUTE);
-=======
     param.secs += profile.Last(QUDA_PROFILE_COMPUTE);
->>>>>>> 1584726e
     double gflops = (quda::blas_flops + mat.flops() + matSloppy.flops() + matPrecon.flops())*1e-9;
     reduceDouble(gflops);
 
@@ -337,11 +306,7 @@
 #if (__COMPUTE_CAPABILITY__ >= 200)
       param.true_res_hq = sqrt(HeavyQuarkResidualNormCuda(x,r).z);
 #else
-<<<<<<< HEAD
-      invParam.true_res_hq = 0.0;
-=======
       param.true_res_hq = 0.0;
->>>>>>> 1584726e
 #endif
  
       PrintSummary("BiCGstab", k, r2, b2);      
@@ -356,20 +321,13 @@
     profile.Stop(QUDA_PROFILE_EPILOGUE);
 
     profile.Start(QUDA_PROFILE_FREE);
-<<<<<<< HEAD
-    if (invParam.cuda_prec_sloppy != x.Precision()) {
-=======
     if (param.precision_sloppy != x.Precision()) {
->>>>>>> 1584726e
       delete r_0;
       delete r_sloppy;
     }
-<<<<<<< HEAD
-=======
 
     if (&x != &xSloppy) delete x_sloppy;
 
->>>>>>> 1584726e
     profile.Stop(QUDA_PROFILE_FREE);
     
     return;
