--- conflicted
+++ resolved
@@ -98,51 +98,6 @@
     }
   }
 
-<<<<<<< HEAD
-=======
-  CGNE::CGNE(DiracMatrix &mat, DiracMatrix &matSloppy, SolverParam &param, TimeProfile &profile) :
-    CG(mmdag, mmdagSloppy, param, profile), mmdag(mat.Expose()), mmdagSloppy(mat.Expose()), init(false) {
-  }
-
-  CGNE::~CGNE() {
-    if ( init ) {
-      delete xp;
-      init = false;
-    }
-  }
-
-  // CGNE: M Mdag y = b is solved; x = Mdag y is returned as solution.
-  void CGNE::operator()(ColorSpinorField &x, ColorSpinorField &b) {
-
-    if (!init) {
-      ColorSpinorParam csParam(x);
-      csParam.create = QUDA_COPY_FIELD_CREATE;
-      xp = ColorSpinorField::Create(x, csParam);
-
-      init = true;
-
-    } else if(param.use_init_guess == QUDA_USE_INIT_GUESS_YES) {
-      warningQuda("Initial guess may not work as expected with CGNE\n");
-      *xp = x;
-    }
-
-    CG::operator()(*xp,b);
-
-    mmdag.Expose()->Mdag(x,*xp);
-  }
-
-  CGNR::CGNR(DiracMatrix &mat, DiracMatrix &matSloppy, SolverParam &param, TimeProfile &profile) :
-    CG(mdagm, mdagmSloppy, param, profile), mdagm(mat.Expose()), mdagmSloppy(mat.Expose()), init(false) {
-  }
-
-  CGNR::~CGNR() {
-    if ( init ) {
-      delete bp;
-      init = false;
-    }
-  }
-
->>>>>>> 0543c593
   // CGNR: Mdag M x = Mdag b is solved.
   void CGNR::operator()(ColorSpinorField &x, ColorSpinorField &b) {
     const int iter0 = param.iter;
@@ -159,7 +114,6 @@
     mdagm.Expose()->Mdag(*bp,b);
     CG::operator()(x,*bp);
 
-<<<<<<< HEAD
     if (param.compute_true_res || param.preserve_source == QUDA_PRESERVE_SOURCE_NO) {
       // compute the true residuals
       const double b2 = blas::norm2(b);
@@ -181,18 +135,6 @@
       blas::axpby(-1.0, *bp, 1.0, b);
     }
 
-=======
-    if (param.compute_true_res) {
-      // compute the true residuals
-      const double b2 = blas::norm2(b);
-      mdagm.Expose()->M(*bp, x);
-      const double r2 = blas::xmyNorm(b, *bp) / b2;
-      param.true_res = sqrt(r2);
-      param.true_res_hq = sqrt(blas::HeavyQuarkResidualNorm(x, *bp).z);
-
-      PrintSummary("CGNR", param.iter - iter0, r2, b2);
-    }
->>>>>>> 0543c593
   }
 
   void CG::operator()(ColorSpinorField &x, ColorSpinorField &b) {
@@ -228,13 +170,8 @@
     }
 
     if (!init) {
-<<<<<<< HEAD
       ColorSpinorParam csParam(x);
-=======
       csParam.create = QUDA_NULL_FIELD_CREATE;
-      rp = ColorSpinorField::Create(b, csParam);
->>>>>>> 0543c593
-      csParam.create = QUDA_ZERO_FIELD_CREATE;
       rp = ColorSpinorField::Create(csParam);
       yp = ColorSpinorField::Create(csParam);
 
@@ -310,7 +247,6 @@
 
 
     // compute initial residual
-<<<<<<< HEAD
     double r2 = 0;
     if (param.use_init_guess == QUDA_USE_INIT_GUESS_YES) {
       mat(r, x, y, tmp3);
@@ -322,49 +258,6 @@
       } else {
 	blas::zero(y);
       }
-=======
-    mat(r, x, y, tmp3);
-    double r2 = blas::xmyNorm(b, r);
-    if (b2 == 0) {
-      b2 = r2;
-    }
-
-    csParam.setPrecision(param.precision_sloppy);
-    ColorSpinorField *r_sloppy;
-    if (param.precision_sloppy == x.Precision()) {
-      r_sloppy = &r;
-    } else {
-      csParam.create = QUDA_COPY_FIELD_CREATE;
-      r_sloppy = ColorSpinorField::Create(r, csParam);
-    }
-
-    ColorSpinorField *x_sloppy;
-    if (param.precision_sloppy == x.Precision() ||
-        !param.use_sloppy_partial_accumulator) {
-      x_sloppy = &x;
-    } else {
-      csParam.create = QUDA_COPY_FIELD_CREATE;
-      x_sloppy = ColorSpinorField::Create(x, csParam);
-    }
-
-    ColorSpinorField &xSloppy = *x_sloppy;
-    ColorSpinorField &rSloppy = *r_sloppy;
-
-    csParam.create = QUDA_COPY_FIELD_CREATE;
-    csParam.setPrecision(param.precision_sloppy);
-
-    if (Np != (int)p.size()) {
-      for (auto &pi : p) delete pi;
-      p.resize(Np);
-      for (auto &pi : p) pi = ColorSpinorField::Create(rSloppy, csParam);
-    } else {
-      for (auto &pi : p) *pi = rSloppy;
-    }
-
-    if (&x != &xSloppy) {
-      blas::copy(y, x);
-      blas::zero(xSloppy);
->>>>>>> 0543c593
     } else {
       if (&r != &b) blas::copy(r, b);
       r2 = b2;
@@ -730,18 +623,6 @@
     matSloppy.flops();
 
     profile.TPSTOP(QUDA_PROFILE_EPILOGUE);
-<<<<<<< HEAD
-=======
-    profile.TPSTART(QUDA_PROFILE_FREE);
-
-    if (&tmp3 != &tmp) delete tmp3_p;
-    if (&tmp2 != &tmp) delete tmp2_p;
-
-    if (&rSloppy != &r) delete r_sloppy;
-    if (&xSloppy != &x) delete x_sloppy;
-
-    profile.TPSTOP(QUDA_PROFILE_FREE);
->>>>>>> 0543c593
 
     return;
   }
