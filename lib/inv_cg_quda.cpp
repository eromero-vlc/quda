#include <cstdio>
#include <cstdlib>
#include <cmath>
#include <limits>
#include <memory>
#include <iostream>

#ifdef BLOCKSOLVER
#include <Eigen/Dense>
#endif

#include <quda_internal.h>
#include <color_spinor_field.h>
#include <blas_quda.h>
#include <dslash_quda.h>
#include <invert_quda.h>
#include <util_quda.h>
#include <eigensolve_quda.h>

namespace quda {

  CG::CG(DiracMatrix &mat, DiracMatrix &matSloppy, SolverParam &param, TimeProfile &profile) :
    Solver(param, profile), mat(mat), matSloppy(matSloppy), yp(nullptr), rp(nullptr),
    rnewp(nullptr), pp(nullptr), App(nullptr), tmpp(nullptr), tmp2p(nullptr), tmp3p(nullptr),
    rSloppyp(nullptr), xSloppyp(nullptr), init(false)
  {
  }

  CG::~CG()
  {
    profile.TPSTART(QUDA_PROFILE_FREE);
    if ( init ) {
      for (auto pi : p) if (pi) delete pi;
      if (rp) delete rp;
      if (pp) delete pp;
      if (yp) delete yp;
      if (App) delete App;
      if (param.precision != param.precision_sloppy) {
        if (rSloppyp) delete rSloppyp;
        if (xSloppyp) delete xSloppyp;
      }
      if (tmpp) delete tmpp;
      if (!mat.isStaggered()) {
        if (tmp2p && tmpp != tmp2p) delete tmp2p;
        if (tmp3p && tmpp != tmp3p && param.precision != param.precision_sloppy) delete tmp3p;
      }
      if (rnewp) delete rnewp;
      if (deflate_init) {
        for (auto veci : param.evecs)
          if (veci) delete veci;
        delete defl_tmp[0];
      }

      init = false;
    }
    profile.TPSTOP(QUDA_PROFILE_FREE);
  }

  CGNE::CGNE(DiracMatrix &mat, DiracMatrix &matSloppy, SolverParam &param, TimeProfile &profile) :
    CG(mmdag, mmdagSloppy, param, profile), mmdag(mat.Expose()), mmdagSloppy(matSloppy.Expose()),
    xp(nullptr), yp(nullptr), init(false) {
  }

  CGNE::~CGNE() {
    if ( init ) {
      if (xp) delete xp;
      if (yp) delete yp;
      init = false;
    }
  }

  // CGNE: M Mdag y = b is solved; x = Mdag y is returned as solution.
  void CGNE::operator()(ColorSpinorField &x, ColorSpinorField &b) {
    if (param.maxiter == 0 || param.Nsteps == 0) {
      if (param.use_init_guess == QUDA_USE_INIT_GUESS_NO) blas::zero(x);
      return;
    }

    const int iter0 = param.iter;

    if (!init) {
      ColorSpinorParam csParam(x);
      csParam.create = QUDA_NULL_FIELD_CREATE;
      xp = ColorSpinorField::Create(x, csParam);
      csParam.create = QUDA_ZERO_FIELD_CREATE;
      yp = ColorSpinorField::Create(x, csParam);
      init = true;
    }

    double b2 = blas::norm2(b);

    if (param.use_init_guess == QUDA_USE_INIT_GUESS_YES) {

      // compute initial residual
      mmdag.Expose()->M(*xp,x);
      double r2 = blas::xmyNorm(b,*xp);
      if (b2 == 0.0) b2 = r2;

      // compute solution to residual equation
      CG::operator()(*yp,*xp);

      mmdag.Expose()->Mdag(*xp,*yp);

      // compute full solution
      blas::xpy(*xp, x);

    } else {

      CG::operator()(*yp,b);
      mmdag.Expose()->Mdag(x,*yp);

    }

    // future optimization: with preserve_source == QUDA_PRESERVE_SOURCE_NO; b is already
    // expected to be the CG residual which matches the CGNE residual
    // (but only with zero initial guess).  at the moment, CG does not respect this convention
    if (param.compute_true_res || param.preserve_source == QUDA_PRESERVE_SOURCE_NO) {

      // compute the true residual
      mmdag.Expose()->M(*xp, x);

      ColorSpinorField &A = param.preserve_source == QUDA_PRESERVE_SOURCE_YES ? b : *xp;
      ColorSpinorField &B = param.preserve_source == QUDA_PRESERVE_SOURCE_YES ? *xp : b;
      blas::axpby(-1.0, A, 1.0, B);

      double r2;
      if (param.residual_type & QUDA_HEAVY_QUARK_RESIDUAL) {
        double3 h3 = blas::HeavyQuarkResidualNorm(x, B);
        r2 = h3.y;
        param.true_res_hq = sqrt(h3.z);
      } else {
        r2 = blas::norm2(B);
      }
      param.true_res = sqrt(r2 / b2);

      PrintSummary("CGNE", param.iter - iter0, r2, b2, stopping(param.tol, b2, param.residual_type), param.tol_hq);
    }

  }

  CGNR::CGNR(DiracMatrix &mat, DiracMatrix &matSloppy, SolverParam &param, TimeProfile &profile) :
    CG(mdagm, mdagmSloppy, param, profile), mdagm(mat.Expose()), mdagmSloppy(matSloppy.Expose()),
    bp(nullptr), init(false) {
  }

  CGNR::~CGNR() {
    if ( init ) {
      if (bp) delete bp;
      init = false;
    }
  }

  // CGNR: Mdag M x = Mdag b is solved.
  void CGNR::operator()(ColorSpinorField &x, ColorSpinorField &b) {
    if (param.maxiter == 0 || param.Nsteps == 0) {
      if (param.use_init_guess == QUDA_USE_INIT_GUESS_NO) blas::zero(x);
      return;
    }

    const int iter0 = param.iter;

    if (!init) {
      ColorSpinorParam csParam(b);
      csParam.create = QUDA_ZERO_FIELD_CREATE;
      bp = ColorSpinorField::Create(csParam);
      init = true;
    }

    double b2 = blas::norm2(b);
    if (b2 == 0.0) { // compute initial residual vector
      mdagm.Expose()->M(*bp,x);
      b2 = blas::norm2(*bp);
    }

    mdagm.Expose()->Mdag(*bp,b);
    CG::operator()(x,*bp);

    if ( param.compute_true_res || param.preserve_source == QUDA_PRESERVE_SOURCE_NO ) {

      // compute the true residual
      mdagm.Expose()->M(*bp, x);

      ColorSpinorField &A = param.preserve_source == QUDA_PRESERVE_SOURCE_YES ? b : *bp;
      ColorSpinorField &B = param.preserve_source == QUDA_PRESERVE_SOURCE_YES ? *bp : b;
      blas::axpby(-1.0, A, 1.0, B);

      double r2;
      if (param.residual_type & QUDA_HEAVY_QUARK_RESIDUAL) {
        double3 h3 = blas::HeavyQuarkResidualNorm(x, B);
        r2 = h3.y;
        param.true_res_hq = sqrt(h3.z);
      } else {
        r2 = blas::norm2(B);
      }
      param.true_res = sqrt(r2 / b2);
      PrintSummary("CGNR", param.iter - iter0, r2, b2, stopping(param.tol, b2, param.residual_type), param.tol_hq);

    } else if (param.preserve_source == QUDA_PRESERVE_SOURCE_NO) {
      mdagm.Expose()->M(*bp, x);
      blas::axpby(-1.0, *bp, 1.0, b);
    }

  }

  void CG::constructDeflationSpace()
  {
    // Deflation requested + first instance of solver
    eig_solve = EigenSolver::create(&param.eig_param, mat, profile);

    // Clone from an existing vector
    ColorSpinorParam csParam(*rp);
    csParam.create = QUDA_ZERO_FIELD_CREATE;
    // This is the vector precision used by matResidual
    csParam.setPrecision(param.precision_sloppy, QUDA_INVALID_PRECISION, true);
    param.evecs.resize(param.eig_param.nKr);
    for (int i = 0; i < param.eig_param.nKr; i++) param.evecs[i] = ColorSpinorField::Create(csParam);

    // Construct vectors to hold deflated RHS
    defl_tmp.push_back(ColorSpinorField::Create(csParam));

    param.evals.resize(param.eig_param.nEv);
    for (int i = 0; i < param.eig_param.nEv; i++) param.evals[i] = 0.0;

    (*eig_solve)(param.evecs, param.evals);

    deflate_init = true;
  }

  void CG::operator()(ColorSpinorField &x, ColorSpinorField &b, ColorSpinorField *p_init, double r2_old_init)
  {
    if (checkLocation(x, b) != QUDA_CUDA_FIELD_LOCATION)
      errorQuda("Not supported");
    if (checkPrecision(x, b) != param.precision)
      errorQuda("Precision mismatch: expected=%d, received=%d", param.precision, x.Precision());

    if (param.maxiter == 0 || param.Nsteps == 0) {
      if (param.use_init_guess == QUDA_USE_INIT_GUESS_NO) blas::zero(x);
      return;
    }

    const int Np = (param.solution_accumulator_pipeline == 0 ? 1 : param.solution_accumulator_pipeline);
    if (Np < 0 || Np > 16) errorQuda("Invalid value %d for solution_accumulator_pipeline\n", Np);

    // whether to select alternative reliable updates
    bool alternative_reliable = param.use_alternative_reliable;

    profile.TPSTART(QUDA_PROFILE_INIT);

    // Check to see that we're not trying to invert on a zero-field source
    double b2 = blas::norm2(b);

    // Check to see that we're not trying to invert on a zero-field source
    if (b2 == 0 && param.compute_null_vector == QUDA_COMPUTE_NULL_VECTOR_NO) {
      profile.TPSTOP(QUDA_PROFILE_INIT);
      printfQuda("Warning: inverting on zero-field source\n");
      x = b;
      param.true_res = 0.0;
      param.true_res_hq = 0.0;
      return;
    }

    if (!init) {
      ColorSpinorParam csParam(x);
      csParam.create = QUDA_NULL_FIELD_CREATE;
      rp = ColorSpinorField::Create(csParam);
      yp = ColorSpinorField::Create(csParam);

      // sloppy fields
      csParam.setPrecision(param.precision_sloppy);
      App = ColorSpinorField::Create(csParam);
      if(param.precision != param.precision_sloppy) {
	rSloppyp = ColorSpinorField::Create(csParam);
	xSloppyp = ColorSpinorField::Create(csParam);
      } else {
	rSloppyp = rp;
	param.use_sloppy_partial_accumulator = false;
      }

      // temporary fields
      tmpp = ColorSpinorField::Create(csParam);
      if(!mat.isStaggered()) {
	// tmp2 only needed for multi-gpu Wilson-like kernels
	tmp2p = ColorSpinorField::Create(csParam);
	// additional high-precision temporary if Wilson and mixed-precision
	csParam.setPrecision(param.precision);
	tmp3p = (param.precision != param.precision_sloppy) ?
	  ColorSpinorField::Create(csParam) : tmpp;
      } else {
	tmp3p = tmp2p = tmpp;
      }

      init = true;
    }

    // Once the CG operator is called, we are able to construct an appropriate
    // Krylov space for deflation
    if (param.deflate && !deflate_init) { constructDeflationSpace(); }

    ColorSpinorField &r = *rp;
    ColorSpinorField &y = *yp;
    ColorSpinorField &Ap = *App;
    ColorSpinorField &tmp = *tmpp;
    ColorSpinorField &tmp2 = *tmp2p;
    ColorSpinorField &tmp3 = *tmp3p;
    ColorSpinorField &rSloppy = *rSloppyp;
    ColorSpinorField &xSloppy = param.use_sloppy_partial_accumulator ? *xSloppyp : x;

    {
      ColorSpinorParam csParam(r);
      csParam.create = QUDA_NULL_FIELD_CREATE;
      csParam.setPrecision(param.precision_sloppy);

      if (Np != (int)p.size()) {
	for (auto &pi : p) delete pi;
	p.resize(Np);
	for (auto &pi : p) pi = ColorSpinorField::Create(csParam);
      }
    }

    // alternative reliable updates
    // alternative reliable updates - set precision - does not hurt performance here

    const double u = param.precision_sloppy == 8 ? std::numeric_limits<double>::epsilon()/2. : ((param.precision_sloppy == 4) ? std::numeric_limits<float>::epsilon()/2. : pow(2.,-13));
    const double uhigh= param.precision == 8 ? std::numeric_limits<double>::epsilon()/2. : ((param.precision == 4) ? std::numeric_limits<float>::epsilon()/2. : pow(2.,-13));
    const double deps=sqrt(u);
    constexpr double dfac = 1.1;
    double d_new = 0;
    double d = 0;
    double dinit = 0;
    double xNorm = 0;
    double xnorm = 0;
    double pnorm = 0;
    double ppnorm = 0;
    double Anorm = 0;
    double beta = 0.0;

    // for alternative reliable updates
    if(alternative_reliable){
      // estimate norm for reliable updates
      mat(r, b, y, tmp3);
      Anorm = sqrt(blas::norm2(r)/b2);
    }

    // compute initial residual
    double r2 = 0.0;
    if (param.use_init_guess == QUDA_USE_INIT_GUESS_YES) {
      // Compute r = b - A * x
      mat(r, x, y, tmp3);
      r2 = blas::xmyNorm(b, r);
      if (b2 == 0) b2 = r2;
      // y contains the original guess.
      blas::copy(y, x);
    } else {
      if (&r != &b) blas::copy(r, b);
      r2 = b2;
      blas::zero(y);
    }
    
    if (param.deflate == true) {
      std::vector<ColorSpinorField *> rhs;
<<<<<<< HEAD
      // Use residual from supplied guess r, or original 
      // rhs b. use `x` as a temp.
      blas::copy(x, r);
      rhs.push_back(&x);
      
=======
      // Use residual from supplied guess
      // or original RHS. r is used in both code paths.
      rhs.push_back(&r);

>>>>>>> a3f7ab67
      // Deflate
      eig_solve->deflate(defl_tmp, rhs, param.evecs, param.evals);
      
      // Compute r_defl = RHS - A * LHS
      mat(r, *defl_tmp[0], tmp2, tmp3);
      r2 = blas::xmyNorm(*rhs[0], r);

      if (param.use_init_guess == QUDA_USE_INIT_GUESS_YES) {
        // defl_tmp1 and y must be added to the solution at the end
        blas::axpy(1.0, *defl_tmp[0], y);
      } else {
        // Just add defl_tmp to y, which has been zeroed out
        blas::copy(y, *defl_tmp[0]);
      }
    }

    blas::zero(x);
    if (&x != &xSloppy) blas::zero(xSloppy);
    blas::copy(rSloppy,r);

    if (Np != (int)p.size()) {
      for (auto &pi : p) delete pi;
      p.resize(Np);
      ColorSpinorParam csParam(rSloppy);
      csParam.create = QUDA_COPY_FIELD_CREATE;
      for (auto &pi : p)
        pi = p_init ? ColorSpinorField::Create(*p_init, csParam) : ColorSpinorField::Create(rSloppy, csParam);
    } else {
      for (auto &p_i : p) *p_i = p_init ? *p_init : rSloppy;
    }

    double r2_old=0.0;
    if (r2_old_init != 0.0 and p_init) {
      r2_old = r2_old_init;
      Complex rp = blas::cDotProduct(rSloppy, *p[0]) / (r2);
      blas::caxpy(-rp, rSloppy, *p[0]);
      beta = r2 / r2_old;
      blas::xpayz(rSloppy, beta, *p[0], *p[0]);
    }

    const bool use_heavy_quark_res =
      (param.residual_type & QUDA_HEAVY_QUARK_RESIDUAL) ? true : false;
    bool heavy_quark_restart = false;

    profile.TPSTOP(QUDA_PROFILE_INIT);
    profile.TPSTART(QUDA_PROFILE_PREAMBLE);

    double stop = stopping(param.tol, b2, param.residual_type);  // stopping condition of solver

    double heavy_quark_res = 0.0;  // heavy quark res idual
    double heavy_quark_res_old = 0.0;  // heavy quark residual

    if (use_heavy_quark_res) {
      heavy_quark_res = sqrt(blas::HeavyQuarkResidualNorm(x, r).z);
      heavy_quark_res_old = heavy_quark_res;   // heavy quark residual
    }
    const int heavy_quark_check = param.heavy_quark_check; // how often to check the heavy quark residual

    double alpha[Np];
    double pAp;
    int rUpdate = 0;

    double rNorm = sqrt(r2);
    double r0Norm = rNorm;
    double maxrx = rNorm;
    double maxrr = rNorm;
    double delta = param.delta;

    // this parameter determines how many consective reliable update
    // residual increases we tolerate before terminating the solver,
    // i.e., how long do we want to keep trying to converge
    const int maxResIncrease = param.max_res_increase; //  check if we reached the limit of our tolerance
    const int maxResIncreaseTotal = param.max_res_increase_total;

    // this means when using heavy quarks we will switch to simple hq restarts as soon as the reliable strategy fails
    const int hqmaxresIncrease = param.max_hq_res_increase;
    const int hqmaxresRestartTotal = param.max_hq_res_restart_total; // this limits the number of heavy quark restarts we can do

    int resIncrease = 0;
    int resIncreaseTotal = 0;
    int hqresIncrease = 0;
    int hqresRestartTotal = 0;

    // set this to true if maxResIncrease has been exceeded but when we use heavy quark residual we still want to continue the CG
    // only used if we use the heavy_quark_res
    bool L2breakdown = false;

    profile.TPSTOP(QUDA_PROFILE_PREAMBLE);
    profile.TPSTART(QUDA_PROFILE_COMPUTE);
    blas::flops = 0;

    int k = 0;
    int j = 0;

    PrintStats("CG", k, r2, b2, heavy_quark_res);

    int steps_since_reliable = 1;
    bool converged = convergence(r2, heavy_quark_res, stop, param.tol_hq);

    // alternative reliable updates
    if(alternative_reliable){
      dinit = uhigh * (rNorm + Anorm * xNorm);
      d = dinit;
    }

    while ( !converged && k < param.maxiter ) {
      matSloppy(Ap, *p[j], tmp, tmp2);  // tmp as tmp
      double sigma;

      bool breakdown = false;
      if (param.pipeline) {
        double Ap2;
        //TODO: alternative reliable updates - need r2, Ap2, pAp, p norm
        if(alternative_reliable){
          double4 quadruple = blas::quadrupleCGReduction(rSloppy, Ap, *p[j]);
          r2 = quadruple.x; Ap2 = quadruple.y; pAp = quadruple.z; ppnorm= quadruple.w;
        }
        else{
          double3 triplet = blas::tripleCGReduction(rSloppy, Ap, *p[j]);
          r2 = triplet.x; Ap2 = triplet.y; pAp = triplet.z;
        }
        r2_old = r2;
        alpha[j] = r2 / pAp;
        sigma = alpha[j]*(alpha[j] * Ap2 - pAp);
        if (sigma < 0.0 || steps_since_reliable == 0) { // sigma condition has broken down
          r2 = blas::axpyNorm(-alpha[j], Ap, rSloppy);
          sigma = r2;
          breakdown = true;
        }

        r2 = sigma;
      } else {
        r2_old = r2;

        // alternative reliable updates,
        if (alternative_reliable) {
          double3 pAppp = blas::cDotProductNormA(*p[j],Ap);
          pAp = pAppp.x;
          ppnorm = pAppp.z;
        } else {
          pAp = blas::reDotProduct(*p[j], Ap);
        }

        alpha[j] = r2 / pAp;

        // here we are deploying the alternative beta computation
        Complex cg_norm = blas::axpyCGNorm(-alpha[j], Ap, rSloppy);
        r2 = real(cg_norm);  // (r_new, r_new)
        sigma = imag(cg_norm) >= 0.0 ? imag(cg_norm) : r2;  // use r2 if (r_k+1, r_k+1-r_k) breaks
      }

      // reliable update conditions
      rNorm = sqrt(r2);
      int updateX;
      int updateR;

      if (alternative_reliable) {
        // alternative reliable updates
        updateX = ( (d <= deps*sqrt(r2_old)) or (dfac * dinit > deps * r0Norm) ) and (d_new > deps*rNorm) and (d_new > dfac * dinit);
        updateR = 0;
      } else {
        if (rNorm > maxrx) maxrx = rNorm;
        if (rNorm > maxrr) maxrr = rNorm;
        updateX = (rNorm < delta * r0Norm && r0Norm <= maxrx) ? 1 : 0;
        updateR = ((rNorm < delta * maxrr && r0Norm <= maxrr) || updateX) ? 1 : 0;
      }

      // force a reliable update if we are within target tolerance (only if doing reliable updates)
      if ( convergence(r2, heavy_quark_res, stop, param.tol_hq) && param.delta >= param.tol ) updateX = 1;

      // For heavy-quark inversion force a reliable update if we continue after
      if ( use_heavy_quark_res and L2breakdown and convergenceHQ(r2, heavy_quark_res, stop, param.tol_hq) and param.delta >= param.tol ) {
        updateX = 1;
      }

      if ( !(updateR || updateX )) {
        beta = sigma / r2_old;  // use the alternative beta computation


        if (param.pipeline && !breakdown) {

	  if (Np == 1) {
	    blas::tripleCGUpdate(alpha[j], beta, Ap, xSloppy, rSloppy, *p[j]);
	  } else {
	    errorQuda("Not implemented pipelined CG with Np > 1");
	  }
	} else {
	  if (Np == 1) {
	    // with Np=1 we just run regular fusion between x and p updates
	    blas::axpyZpbx(alpha[k%Np], *p[k%Np], xSloppy, rSloppy, beta);
	  } else {

	    if ( (j+1)%Np == 0 ) {
	      const auto alpha_ = std::unique_ptr<Complex[]>(new Complex[Np]);
	      for (int i=0; i<Np; i++) alpha_[i] = alpha[i];
	      std::vector<ColorSpinorField*> x_;
	      x_.push_back(&xSloppy);
	      blas::caxpy(alpha_.get(), p, x_);
	      blas::flops -= 4*j*xSloppy.RealLength(); // correct for over flop count since using caxpy
	    }

	    //p[(k+1)%Np] = r + beta * p[k%Np]
	    blas::xpayz(rSloppy, beta, *p[j], *p[(j+1)%Np]);
	  }
	}

	if (use_heavy_quark_res && k%heavy_quark_check==0) {
	  if (&x != &xSloppy) {
	    blas::copy(tmp,y);
	    heavy_quark_res = sqrt(blas::xpyHeavyQuarkResidualNorm(xSloppy, tmp, rSloppy).z);
	  } else {
	    blas::copy(r, rSloppy);
	    heavy_quark_res = sqrt(blas::xpyHeavyQuarkResidualNorm(x, y, r).z);
	  }
	}

	// alternative reliable updates
	if (alternative_reliable) {
	  d = d_new;
	  pnorm = pnorm + alpha[j] * alpha[j]* (ppnorm);
	  xnorm = sqrt(pnorm);
	  d_new = d + u*rNorm + uhigh*Anorm * xnorm;
	  if (steps_since_reliable==0 && getVerbosity() >= QUDA_DEBUG_VERBOSE)
            printfQuda("New dnew: %e (r %e , y %e)\n",d_new,u*rNorm,uhigh*Anorm * sqrt(blas::norm2(y)) );
	}
	steps_since_reliable++;

      } else {

	{
	  const auto alpha_ = std::unique_ptr<Complex[]>(new Complex[Np]);
	  for (int i=0; i<=j; i++) alpha_[i] = alpha[i];
	  std::vector<ColorSpinorField*> x_;
	  x_.push_back(&xSloppy);
	  std::vector<ColorSpinorField*> p_;
	  for (int i=0; i<=j; i++) p_.push_back(p[i]);
	  blas::caxpy(alpha_.get(), p_, x_);
	  blas::flops -= 4*j*xSloppy.RealLength(); // correct for over flop count since using caxpy
	}

        blas::copy(x, xSloppy); // nop when these pointers alias

        blas::xpy(x, y); // swap these around?
        mat(r, y, x, tmp3); //  here we can use x as tmp
        r2 = blas::xmyNorm(b, r);

        blas::copy(rSloppy, r); //nop when these pointers alias
        blas::zero(xSloppy);

        // alternative reliable updates
        if (alternative_reliable) {
          dinit = uhigh*(sqrt(r2) + Anorm * sqrt(blas::norm2(y)));
          d = d_new;
          xnorm = 0;//sqrt(norm2(x));
          pnorm = 0;//pnorm + alpha * sqrt(norm2(p));
          if (getVerbosity() >= QUDA_DEBUG_VERBOSE) printfQuda("New dinit: %e (r %e , y %e)\n",dinit,uhigh*sqrt(r2),uhigh*Anorm*sqrt(blas::norm2(y)));
          d_new = dinit;
        }
        else{
          rNorm = sqrt(r2);
          maxrr = rNorm;
          maxrx = rNorm;
        }

        // calculate new reliable HQ resididual
        if (use_heavy_quark_res) heavy_quark_res = sqrt(blas::HeavyQuarkResidualNorm(y, r).z);

        // break-out check if we have reached the limit of the precision
        if (sqrt(r2) > r0Norm && updateX and not L2breakdown) { // reuse r0Norm for this
          resIncrease++;
          resIncreaseTotal++;
          warningQuda("CG: new reliable residual norm %e is greater than previous reliable residual norm %e (total #inc %i)",
                      sqrt(r2), r0Norm, resIncreaseTotal);
          if (resIncrease > maxResIncrease or resIncreaseTotal > maxResIncreaseTotal or r2 < stop) {
            if (use_heavy_quark_res) {
              L2breakdown = true;
            } else {
              warningQuda("CG: solver exiting due to too many true residual norm increases");
              break;
            }
          }
        } else {
          resIncrease = 0;
        }

        // if L2 broke down already we turn off reliable updates and restart the CG
        if (use_heavy_quark_res and L2breakdown) {
          hqresRestartTotal++; // count the number of heavy quark restarts we've done
          delta = 0;
          warningQuda("CG: Restarting without reliable updates for heavy-quark residual (total #inc %i)", hqresRestartTotal);
          heavy_quark_restart = true;

          if (heavy_quark_res > heavy_quark_res_old) { // check if new hq residual is greater than previous
            hqresIncrease++; // count the number of consecutive increases
            warningQuda("CG: new reliable HQ residual norm %e is greater than previous reliable residual norm %e",
                        heavy_quark_res, heavy_quark_res_old);
            // break out if we do not improve here anymore
            if (hqresIncrease > hqmaxresIncrease) {
              warningQuda("CG: solver exiting due to too many heavy quark residual norm increases");
              break;
            }
          } else {
            hqresIncrease = 0;
          }

          if (hqresRestartTotal > hqmaxresRestartTotal) {
            warningQuda("CG: solver exiting due to too many heavy quark residual restarts");
            break;
          }
        }

        if (use_heavy_quark_res and heavy_quark_restart) {
          // perform a restart
          blas::copy(*p[0], rSloppy);
          heavy_quark_restart = false;
        } else {
          // explicitly restore the orthogonality of the gradient vector
          Complex rp = blas::cDotProduct(rSloppy, *p[j]) / (r2);
          blas::caxpy(-rp, rSloppy, *p[j]);

          beta = r2 / r2_old;
          blas::xpayz(rSloppy, beta, *p[j], *p[0]);
        }

        steps_since_reliable = 0;
        r0Norm = sqrt(r2);
        rUpdate++;

        heavy_quark_res_old = heavy_quark_res;
      }

      breakdown = false;
      k++;

      PrintStats("CG", k, r2, b2, heavy_quark_res);
      // check convergence, if convergence is satisfied we only need to check that we had a reliable update for the heavy quarks recently
      converged = convergence(r2, heavy_quark_res, stop, param.tol_hq);

      // check for recent enough reliable updates of the HQ residual if we use it
      if (use_heavy_quark_res) {
        // L2 is converged or precision maxed out for L2
        bool L2done = L2breakdown or convergenceL2(r2, heavy_quark_res, stop, param.tol_hq);
        // HQ is converged and if we do reliable update the HQ residual has been calculated using a reliable update
        bool HQdone = (steps_since_reliable == 0 and param.delta > 0) and convergenceHQ(r2, heavy_quark_res, stop, param.tol_hq);
        converged = L2done and HQdone;
      }

      // if we have converged and need to update any trailing solutions
      if (converged && steps_since_reliable > 0 && (j+1)%Np != 0 ) {
	const auto alpha_ = std::unique_ptr<Complex[]>(new Complex[Np]);
	for (int i=0; i<=j; i++) alpha_[i] = alpha[i];
	std::vector<ColorSpinorField*> x_;
	x_.push_back(&xSloppy);
	std::vector<ColorSpinorField*> p_;
	for (int i=0; i<=j; i++) p_.push_back(p[i]);
	blas::caxpy(alpha_.get(), p_, x_);
	blas::flops -= 4*j*xSloppy.RealLength(); // correct for over flop count since using caxpy
      }

      j = steps_since_reliable == 0 ? 0 : (j+1)%Np; // if just done a reliable update then reset j
    }

    blas::copy(x, xSloppy);
    blas::xpy(y, x);

    profile.TPSTOP(QUDA_PROFILE_COMPUTE);
    profile.TPSTART(QUDA_PROFILE_EPILOGUE);

    param.secs = profile.Last(QUDA_PROFILE_COMPUTE);
    double gflops = (blas::flops + mat.flops() + matSloppy.flops())*1e-9;
    param.gflops = gflops;
    param.iter += k;

    if (k == param.maxiter)
      warningQuda("Exceeded maximum iterations %d", param.maxiter);

    if (getVerbosity() >= QUDA_VERBOSE)
      printfQuda("CG: Reliable updates = %d\n", rUpdate);

    if (param.compute_true_res) {
      // compute the true residuals
      mat(r, x, y, tmp3);
      param.true_res = sqrt(blas::xmyNorm(b, r) / b2);
      param.true_res_hq = sqrt(blas::HeavyQuarkResidualNorm(x, r).z);
    }

    PrintSummary("CG", k, r2, b2, stop, param.tol_hq);

    // reset the flops counters
    blas::flops = 0;
    mat.flops();
    matSloppy.flops();

    profile.TPSTOP(QUDA_PROFILE_EPILOGUE);

    return;
  }

// use BlockCGrQ algortithm or BlockCG (with / without GS, see BLOCKCG_GS option)
#define BCGRQ 1
#if BCGRQ
void CG::blocksolve(ColorSpinorField& x, ColorSpinorField& b) {
  #ifndef BLOCKSOLVER
  errorQuda("QUDA_BLOCKSOLVER not built.");
  #else

  if (checkLocation(x, b) != QUDA_CUDA_FIELD_LOCATION)
  errorQuda("Not supported");

  profile.TPSTART(QUDA_PROFILE_INIT);

  using Eigen::MatrixXcd;

  // Check to see that we're not trying to invert on a zero-field source
  //MW: it might be useful to check what to do here.
  double b2[QUDA_MAX_MULTI_SHIFT];
  double b2avg=0;
  for(int i=0; i< param.num_src; i++){
    b2[i]=blas::norm2(b.Component(i));
    b2avg += b2[i];
    if(b2[i] == 0){
      profile.TPSTOP(QUDA_PROFILE_INIT);
      errorQuda("Warning: inverting on zero-field source - undefined for block solver\n");
      x=b;
      param.true_res = 0.0;
      param.true_res_hq = 0.0;
      return;
    }
  }

  b2avg = b2avg / param.num_src;

  ColorSpinorParam csParam(x);
  if (!init) {
    csParam.setPrecision(param.precision);
    csParam.create = QUDA_ZERO_FIELD_CREATE;
    rp = ColorSpinorField::Create(csParam);
    yp = ColorSpinorField::Create(csParam);

    // sloppy fields
    csParam.setPrecision(param.precision_sloppy);
    pp = ColorSpinorField::Create(csParam);
    App = ColorSpinorField::Create(csParam);
    if(param.precision != param.precision_sloppy) {
      rSloppyp = ColorSpinorField::Create(csParam);
      xSloppyp = ColorSpinorField::Create(csParam);
    } else {
      rSloppyp = rp;
      param.use_sloppy_partial_accumulator = false;
    }

    // temporary fields
    tmpp = ColorSpinorField::Create(csParam);
    if(!mat.isStaggered()) {
      // tmp2 only needed for multi-gpu Wilson-like kernels
      tmp2p = ColorSpinorField::Create(csParam);
      // additional high-precision temporary if Wilson and mixed-precision
      csParam.setPrecision(param.precision);
      tmp3p = (param.precision != param.precision_sloppy) ?
	ColorSpinorField::Create(csParam) : tmpp;
    } else {
      tmp3p = tmp2p = tmpp;
    }

    init = true;
  }

  if(!rnewp) {
    csParam.create = QUDA_ZERO_FIELD_CREATE;
    csParam.setPrecision(param.precision_sloppy);
    // ColorSpinorField *rpnew = ColorSpinorField::Create(csParam);
  }

  ColorSpinorField &r = *rp;
  ColorSpinorField &y = *yp;
  ColorSpinorField &p = *pp;
  ColorSpinorField &Ap = *App;
  ColorSpinorField &rnew = *rnewp;
  ColorSpinorField &tmp = *tmpp;
  ColorSpinorField &tmp2 = *tmp2p;
  ColorSpinorField &tmp3 = *tmp3p;
  ColorSpinorField &rSloppy = *rSloppyp;
  ColorSpinorField &xSloppy = param.use_sloppy_partial_accumulator ? *xSloppyp : x;

  // calculate residuals for all vectors
  // and initialize r2 matrix
  double r2avg=0;
  MatrixXcd r2(param.num_src, param.num_src);
  for(int i=0; i<param.num_src; i++){
    mat(r.Component(i), x.Component(i), y.Component(i));
    r2(i,i) = blas::xmyNorm(b.Component(i), r.Component(i));
    r2avg += r2(i,i).real();
    printfQuda("r2[%i] %e\n", i, r2(i,i).real());
  }
  for(int i=0; i<param.num_src; i++){
    for(int j=i+1; j < param.num_src; j++){
      r2(i,j) = blas::cDotProduct(r.Component(i),r.Component(j));
      r2(j,i) = std::conj(r2(i,j));
    }
  }

  blas::copy(rSloppy, r);
  blas::copy(p, rSloppy);
  blas::copy(rnew, rSloppy);

  if (&x != &xSloppy) {
    blas::copy(y, x);
    blas::zero(xSloppy);
  } else {
    blas::zero(y);
  }

  const bool use_heavy_quark_res =
  (param.residual_type & QUDA_HEAVY_QUARK_RESIDUAL) ? true : false;
  if(use_heavy_quark_res) errorQuda("ERROR: heavy quark residual not supported in block solver");

  profile.TPSTOP(QUDA_PROFILE_INIT);
  profile.TPSTART(QUDA_PROFILE_PREAMBLE);

  double stop[QUDA_MAX_MULTI_SHIFT];

  for(int i = 0; i < param.num_src; i++){
    stop[i] = stopping(param.tol, b2[i], param.residual_type);  // stopping condition of solver
  }

  // Eigen Matrices instead of scalars
  MatrixXcd alpha = MatrixXcd::Zero(param.num_src,param.num_src);
  MatrixXcd beta = MatrixXcd::Zero(param.num_src,param.num_src);
  MatrixXcd C = MatrixXcd::Zero(param.num_src,param.num_src);
  MatrixXcd S = MatrixXcd::Identity(param.num_src,param.num_src);
  MatrixXcd pAp = MatrixXcd::Identity(param.num_src,param.num_src);
  quda::Complex * AC = new quda::Complex[param.num_src*param.num_src];

  #ifdef MWVERBOSE
  MatrixXcd pTp =  MatrixXcd::Identity(param.num_src,param.num_src);
  #endif




  //FIXME:reliable updates currently not implemented
  /*
  double rNorm[QUDA_MAX_MULTI_SHIFT];
  double r0Norm[QUDA_MAX_MULTI_SHIFT];
  double maxrx[QUDA_MAX_MULTI_SHIFT];
  double maxrr[QUDA_MAX_MULTI_SHIFT];

  for(int i = 0; i < param.num_src; i++){
    rNorm[i] = sqrt(r2(i,i).real());
    r0Norm[i] = rNorm[i];
    maxrx[i] = rNorm[i];
    maxrr[i] = rNorm[i];
  }
  bool L2breakdown = false;
  int rUpdate = 0;
  nt steps_since_reliable = 1;
  */

  profile.TPSTOP(QUDA_PROFILE_PREAMBLE);
  profile.TPSTART(QUDA_PROFILE_COMPUTE);
  blas::flops = 0;

  int k = 0;

  PrintStats("CG", k, r2avg / param.num_src, b2avg, 0.);
  bool allconverged = true;
  bool converged[QUDA_MAX_MULTI_SHIFT];
  for(int i=0; i<param.num_src; i++){
    converged[i] = convergence(r2(i,i).real(), 0., stop[i], param.tol_hq);
    allconverged = allconverged && converged[i];
  }

  // CHolesky decomposition
  MatrixXcd L = r2.llt().matrixL();//// retrieve factor L  in the decomposition
  C = L.adjoint();
  MatrixXcd Linv = C.inverse();

  #ifdef MWVERBOSE
  std::cout << "r2\n " << r2 << std::endl;
  std::cout << "L\n " << L.adjoint() << std::endl;
  #endif

  // set p to QR decompsition of r
  // temporary hack - use AC to pass matrix arguments to multiblas
  for(int i=0; i<param.num_src; i++){
    blas::zero(p.Component(i));
    for(int j=0;j<param.num_src; j++){
      AC[i*param.num_src + j] = Linv(i,j);
    }
  }
  blas::caxpy(AC,r,p);

  // set rsloppy to to QR decompoistion of r (p)
  for(int i=0; i< param.num_src; i++){
    blas::copy(rSloppy.Component(i), p.Component(i));
  }

  #ifdef MWVERBOSE
  for(int i=0; i<param.num_src; i++){
    for(int j=0; j<param.num_src; j++){
      pTp(i,j) = blas::cDotProduct(p.Component(i), p.Component(j));
    }
  }
  std::cout << " pTp  " << std::endl << pTp << std::endl;
  std::cout << " L " << std::endl << L.adjoint() << std::endl;
  std::cout << " C " << std::endl << C << std::endl;
  #endif

  while ( !allconverged && k < param.maxiter ) {
    // apply matrix
    for(int i=0; i<param.num_src; i++){
      matSloppy(Ap.Component(i), p.Component(i), tmp.Component(i), tmp2.Component(i));  // tmp as tmp
    }

    // calculate pAp
    for(int i=0; i<param.num_src; i++){
      for(int j=i; j < param.num_src; j++){
        pAp(i,j) = blas::cDotProduct(p.Component(i), Ap.Component(j));
        if (i!=j) pAp(j,i) = std::conj(pAp(i,j));
      }
    }

    // update Xsloppy
    alpha = pAp.inverse() * C;
    // temporary hack using AC
    for(int i=0; i<param.num_src; i++){
      for(int j=0;j<param.num_src; j++){
        AC[i*param.num_src + j] = alpha(i,j);
      }
    }
    blas::caxpy(AC,p,xSloppy);

    // update rSloppy
    beta = pAp.inverse();
    // temporary hack
    for(int i=0; i<param.num_src; i++){
      for(int j=0;j<param.num_src; j++){
        AC[i*param.num_src + j] = -beta(i,j);
      }
    }
    blas::caxpy(AC,Ap,rSloppy);

    // orthorgonalize R
    // copy rSloppy to rnew as temporary
    for(int i=0; i< param.num_src; i++){
      blas::copy(rnew.Component(i), rSloppy.Component(i));
    }
    for(int i=0; i<param.num_src; i++){
      for(int j=i; j < param.num_src; j++){
        r2(i,j) = blas::cDotProduct(r.Component(i),r.Component(j));
        if (i!=j) r2(j,i) = std::conj(r2(i,j));
      }
    }
    // Cholesky decomposition
    L = r2.llt().matrixL();// retrieve factor L  in the decomposition
    S = L.adjoint();
    Linv = S.inverse();
    // temporary hack
    for(int i=0; i<param.num_src; i++){
      blas::zero(rSloppy.Component(i));
      for(int j=0;j<param.num_src; j++){
        AC[i*param.num_src + j] = Linv(i,j);
      }
    }
    blas::caxpy(AC,rnew,rSloppy);

    #ifdef MWVERBOSE
    for(int i=0; i<param.num_src; i++){
      for(int j=0; j<param.num_src; j++){
        pTp(i,j) = blas::cDotProduct(rSloppy.Component(i), rSloppy.Component(j));
      }
    }
    std::cout << " rTr " << std::endl << pTp << std::endl;
    std::cout <<  "QR" << S<<  std::endl << "QP " << S.inverse()*S << std::endl;;
    #endif

    // update p
    // use rnew as temporary again for summing up
    for(int i=0; i<param.num_src; i++){
      blas::copy(rnew.Component(i),rSloppy.Component(i));
    }
    // temporary hack
    for(int i=0; i<param.num_src; i++){
      for(int j=0;j<param.num_src; j++){
        AC[i*param.num_src + j] = std::conj(S(j,i));
      }
    }
    blas::caxpy(AC,p,rnew);
    // set p = rnew
    for(int i=0; i < param.num_src; i++){
      blas::copy(p.Component(i),rnew.Component(i));
    }

    // update C
    C = S * C;

    #ifdef MWVERBOSE
    for(int i=0; i<param.num_src; i++){
      for(int j=0; j<param.num_src; j++){
        pTp(i,j) = blas::cDotProduct(p.Component(i), p.Component(j));
      }
    }
    std::cout << " pTp " << std::endl << pTp << std::endl;
    std::cout <<  "S " << S<<  std::endl << "C " << C << std::endl;
    #endif

    // calculate the residuals for all shifts
    r2avg=0;
    for (int j=0; j<param.num_src; j++ ){
      r2(j,j) = C(0,j)*conj(C(0,j));
      for(int i=1; i < param.num_src; i++)
      r2(j,j) += C(i,j) * conj(C(i,j));
      r2avg += r2(j,j).real();
    }

    k++;
    PrintStats("CG", k, r2avg / param.num_src, b2avg, 0);
    // check convergence
    allconverged = true;
    for(int i=0; i<param.num_src; i++){
      converged[i] = convergence(r2(i,i).real(), 0, stop[i], param.tol_hq);
      allconverged = allconverged && converged[i];
    }


  }

  for(int i=0; i<param.num_src; i++){
    blas::xpy(y.Component(i), xSloppy.Component(i));
  }

  profile.TPSTOP(QUDA_PROFILE_COMPUTE);
  profile.TPSTART(QUDA_PROFILE_EPILOGUE);

  param.secs = profile.Last(QUDA_PROFILE_COMPUTE);
  double gflops = (blas::flops + mat.flops() + matSloppy.flops())*1e-9;
  param.gflops = gflops;
  param.iter += k;

  if (k == param.maxiter)
  warningQuda("Exceeded maximum iterations %d", param.maxiter);

  // if (getVerbosity() >= QUDA_VERBOSE)
  // printfQuda("CG: Reliable updates = %d\n", rUpdate);

  // compute the true residuals
  for(int i=0; i<param.num_src; i++){
    mat(r.Component(i), x.Component(i), y.Component(i), tmp3.Component(i));
    param.true_res = sqrt(blas::xmyNorm(b.Component(i), r.Component(i)) / b2[i]);
    param.true_res_hq = sqrt(blas::HeavyQuarkResidualNorm(x.Component(i), r.Component(i)).z);
    param.true_res_offset[i] = param.true_res;
    param.true_res_hq_offset[i] = param.true_res_hq;

    PrintSummary("CG", k, r2(i,i).real(), b2[i], stop[i], 0.0);
  }

  // reset the flops counters
  blas::flops = 0;
  mat.flops();
  matSloppy.flops();

  profile.TPSTOP(QUDA_PROFILE_EPILOGUE);
  profile.TPSTART(QUDA_PROFILE_FREE);

  delete[] AC;
  profile.TPSTOP(QUDA_PROFILE_FREE);

  return;

  #endif
}

#else

// use Gram Schmidt in Block CG ?
#define BLOCKCG_GS 1
void CG::solve(ColorSpinorField& x, ColorSpinorField& b) {
  #ifndef BLOCKSOLVER
  errorQuda("QUDA_BLOCKSOLVER not built.");
  #else
  #ifdef BLOCKCG_GS
  printfQuda("BCGdQ Solver\n");
  #else
  printfQuda("BCQ Solver\n");
  #endif
  const bool use_block = true;
  if (checkLocation(x, b) != QUDA_CUDA_FIELD_LOCATION)
  errorQuda("Not supported");

  profile.TPSTART(QUDA_PROFILE_INIT);

  using Eigen::MatrixXcd;
  MatrixXcd mPAP(param.num_src,param.num_src);
  MatrixXcd mRR(param.num_src,param.num_src);


  // Check to see that we're not trying to invert on a zero-field source
  //MW: it might be useful to check what to do here.
  double b2[QUDA_MAX_MULTI_SHIFT];
  double b2avg=0;
  double r2avg=0;
  for(int i=0; i< param.num_src; i++){
    b2[i]=blas::norm2(b.Component(i));
    b2avg += b2[i];
    if(b2[i] == 0){
      profile.TPSTOP(QUDA_PROFILE_INIT);
      errorQuda("Warning: inverting on zero-field source\n");
      x=b;
      param.true_res = 0.0;
      param.true_res_hq = 0.0;
      return;
    }
  }

  #ifdef MWVERBOSE
  MatrixXcd b2m(param.num_src,param.num_src);
  // just to check details of b
  for(int i=0; i<param.num_src; i++){
    for(int j=0; j<param.num_src; j++){
      b2m(i,j) = blas::cDotProduct(b.Component(i), b.Component(j));
    }
  }
  std::cout << "b2m\n" <<  b2m << std::endl;
  #endif

  ColorSpinorParam csParam(x);
  if (!init) {
    csParam.setPrecision(param.precision);
    csParam.create = QUDA_ZERO_FIELD_CREATE;
    rp = ColorSpinorField::Create(csParam);
    yp = ColorSpinorField::Create(csParam);

    // sloppy fields
    csParam.setPrecision(param.precision_sloppy);
    pp = ColorSpinorField::Create(csParam);
    App = ColorSpinorField::Create(csParam);
    if(param.precision != param.precision_sloppy) {
      rSloppyp = ColorSpinorField::Create(csParam);
      xSloppyp = ColorSpinorField::Create(csParam);
    } else {
      rSloppyp = rp;
      param.use_sloppy_partial_accumulator = false;
    }

    // temporary fields
    tmpp = ColorSpinorField::Create(csParam);
    if(!mat.isStaggered()) {
      // tmp2 only needed for multi-gpu Wilson-like kernels
      tmp2p = ColorSpinorField::Create(csParam);
      // additional high-precision temporary if Wilson and mixed-precision
      csParam.setPrecision(param.precision);
      tmp3p = (param.precision != param.precision_sloppy) ?
	ColorSpinorField::Create(csParam) : tmpp;
    } else {
      tmp3p = tmp2p = tmpp;
    }

    init = true;
  }

  if(!rnewp) {
    csParam.create = QUDA_ZERO_FIELD_CREATE;
    csParam.setPrecision(param.precision_sloppy);
    // ColorSpinorField *rpnew = ColorSpinorField::Create(csParam);
  }

  ColorSpinorField &r = *rp;
  ColorSpinorField &y = *yp;
  ColorSpinorField &p = *pp;
  ColorSpinorField &pnew = *rnewp;
  ColorSpinorField &Ap = *App;
  ColorSpinorField &tmp = *tmpp;
  ColorSpinorField &tmp2 = *tmp2p;
  ColorSpinorField &tmp3 = *tmp3p;
  ColorSpinorField &rSloppy = *rSloppyp;
  ColorSpinorField &xSloppy = param.use_sloppy_partial_accumulator ? *xSloppyp : x;

  //  const int i = 0;  // MW: hack to be able to write Component(i) instead and try with i=0 for now

  for(int i=0; i<param.num_src; i++){
    mat(r.Component(i), x.Component(i), y.Component(i));
  }

  // double r2[QUDA_MAX_MULTI_SHIFT];
  MatrixXcd r2(param.num_src,param.num_src);
  for(int i=0; i<param.num_src; i++){
    r2(i,i) = blas::xmyNorm(b.Component(i), r.Component(i));
    printfQuda("r2[%i] %e\n", i, r2(i,i).real());
  }
  if(use_block){
    // MW need to initalize the full r2 matrix here
    for(int i=0; i<param.num_src; i++){
      for(int j=i+1; j<param.num_src; j++){
        r2(i,j) = blas::cDotProduct(r.Component(i), r.Component(j));
        r2(j,i) = std::conj(r2(i,j));
      }
    }
  }

  blas::copy(rSloppy, r);
  blas::copy(p, rSloppy);
  blas::copy(pnew, rSloppy);

  if (&x != &xSloppy) {
    blas::copy(y, x);
    blas::zero(xSloppy);
  } else {
    blas::zero(y);
  }

  const bool use_heavy_quark_res =
  (param.residual_type & QUDA_HEAVY_QUARK_RESIDUAL) ? true : false;
  bool heavy_quark_restart = false;

  profile.TPSTOP(QUDA_PROFILE_INIT);
  profile.TPSTART(QUDA_PROFILE_PREAMBLE);

  MatrixXcd r2_old(param.num_src, param.num_src);
  double heavy_quark_res[QUDA_MAX_MULTI_SHIFT] = {0.0};  // heavy quark res idual
  double heavy_quark_res_old[QUDA_MAX_MULTI_SHIFT] = {0.0};  // heavy quark residual
  double stop[QUDA_MAX_MULTI_SHIFT];

  for(int i = 0; i < param.num_src; i++){
    stop[i] = stopping(param.tol, b2[i], param.residual_type);  // stopping condition of solver
    if (use_heavy_quark_res) {
      heavy_quark_res[i] = sqrt(blas::HeavyQuarkResidualNorm(x.Component(i), r.Component(i)).z);
      heavy_quark_res_old[i] = heavy_quark_res[i];   // heavy quark residual
    }
  }
  const int heavy_quark_check = param.heavy_quark_check; // how often to check the heavy quark residual

  MatrixXcd alpha = MatrixXcd::Zero(param.num_src,param.num_src);
  MatrixXcd beta = MatrixXcd::Zero(param.num_src,param.num_src);
  MatrixXcd gamma = MatrixXcd::Identity(param.num_src,param.num_src);
  //  gamma = gamma * 2.0;

  MatrixXcd pAp(param.num_src, param.num_src);
  MatrixXcd pTp(param.num_src, param.num_src);
  int rUpdate = 0;

  double rNorm[QUDA_MAX_MULTI_SHIFT];
  double r0Norm[QUDA_MAX_MULTI_SHIFT];
  double maxrx[QUDA_MAX_MULTI_SHIFT];
  double maxrr[QUDA_MAX_MULTI_SHIFT];

  for(int i = 0; i < param.num_src; i++){
    rNorm[i] = sqrt(r2(i,i).real());
    r0Norm[i] = rNorm[i];
    maxrx[i] = rNorm[i];
    maxrr[i] = rNorm[i];
  }

  double delta = param.delta;//MW: hack no reliable updates param.delta;

  // this parameter determines how many consective reliable update
  // reisudal increases we tolerate before terminating the solver,
  // i.e., how long do we want to keep trying to converge
  const int maxResIncrease = (use_heavy_quark_res ? 0 : param.max_res_increase); //  check if we reached the limit of our tolerance
  const int maxResIncreaseTotal = param.max_res_increase_total;
  // 0 means we have no tolerance
  // maybe we should expose this as a parameter
  const int hqmaxresIncrease = maxResIncrease + 1;

  int resIncrease = 0;
  int resIncreaseTotal = 0;
  int hqresIncrease = 0;

  // set this to true if maxResIncrease has been exceeded but when we use heavy quark residual we still want to continue the CG
  // only used if we use the heavy_quark_res
  bool L2breakdown = false;

  profile.TPSTOP(QUDA_PROFILE_PREAMBLE);
  profile.TPSTART(QUDA_PROFILE_COMPUTE);
  blas::flops = 0;

  int k = 0;

  for(int i=0; i<param.num_src; i++){
    r2avg+=r2(i,i).real();
  }
  PrintStats("CG", k, r2avg, b2avg, heavy_quark_res[0]);
  int steps_since_reliable = 1;
  bool allconverged = true;
  bool converged[QUDA_MAX_MULTI_SHIFT];
  for(int i=0; i<param.num_src; i++){
    converged[i] = convergence(r2(i,i).real(), heavy_quark_res[i], stop[i], param.tol_hq);
    allconverged = allconverged && converged[i];
  }
  MatrixXcd sigma(param.num_src,param.num_src);

  #ifdef BLOCKCG_GS
  // begin ignore Gram-Schmidt for now

  for(int i=0; i < param.num_src; i++){
    double n = blas::norm2(p.Component(i));
    blas::ax(1/sqrt(n),p.Component(i));
    for(int j=i+1; j < param.num_src; j++) {
      std::complex<double> ri=blas::cDotProduct(p.Component(i),p.Component(j));
      blas::caxpy(-ri,p.Component(i),p.Component(j));
    }
  }

  gamma = MatrixXcd::Zero(param.num_src,param.num_src);
  for ( int i = 0; i < param.num_src; i++){
    for (int j=i; j < param.num_src; j++){
      gamma(i,j) = blas::cDotProduct(p.Component(i),pnew.Component(j));
    }
  }
  #endif
  // end ignore Gram-Schmidt for now

  #ifdef MWVERBOSE
  for(int i=0; i<param.num_src; i++){
    for(int j=0; j<param.num_src; j++){
      pTp(i,j) = blas::cDotProduct(p.Component(i), p.Component(j));
    }
  }

  std::cout << " pTp " << std::endl << pTp << std::endl;
  std::cout <<  "QR" << gamma<<  std::endl << "QP " << gamma.inverse()*gamma << std::endl;;
  #endif
  while ( !allconverged && k < param.maxiter ) {
    for(int i=0; i<param.num_src; i++){
      matSloppy(Ap.Component(i), p.Component(i), tmp.Component(i), tmp2.Component(i));  // tmp as tmp
    }


    bool breakdown = false;
    // FIXME: need to check breakdown
    // current implementation sets breakdown to true for pipelined CG if one rhs triggers breakdown
    // this is probably ok


    if (param.pipeline) {
      errorQuda("pipeline not implemented");
    } else {
      r2_old = r2;
      for(int i=0; i<param.num_src; i++){
        for(int j=0; j < param.num_src; j++){
          if(use_block or i==j)
          pAp(i,j) = blas::cDotProduct(p.Component(i), Ap.Component(j));
          else
          pAp(i,j) = 0.;
        }
      }

      alpha = pAp.inverse() * gamma.adjoint().inverse() * r2;
      #ifdef MWVERBOSE
      std::cout << "alpha\n" << alpha << std::endl;

      if(k==1){
        std::cout << "pAp " << std::endl <<pAp << std::endl;
        std::cout << "pAp^-1 " << std::endl <<pAp.inverse() << std::endl;
        std::cout << "r2 " << std::endl <<r2 << std::endl;
        std::cout << "alpha " << std::endl <<alpha << std::endl;
        std::cout << "pAp^-1r2" << std::endl << pAp.inverse()*r2 << std::endl;
      }
      #endif
      // here we are deploying the alternative beta computation
      for(int i=0; i<param.num_src; i++){
        for(int j=0; j < param.num_src; j++){

          blas::caxpy(-alpha(j,i), Ap.Component(j), rSloppy.Component(i));
        }
      }
      // MW need to calculate the full r2 matrix here, after update. Not sure how to do alternative sigma yet ...
      for(int i=0; i<param.num_src; i++){
        for(int j=0; j<param.num_src; j++){
          if(use_block or i==j)
          r2(i,j) = blas::cDotProduct(r.Component(i), r.Component(j));
          else
          r2(i,j) = 0.;
        }
      }
      sigma = r2;
    }


    bool updateX=false;
    bool updateR=false;
    //      int updateX = (rNorm < delta*r0Norm && r0Norm <= maxrx) ? true : false;
    //      int updateR = ((rNorm < delta*maxrr && r0Norm <= maxrr) || updateX) ? true : false;
    //
    // printfQuda("Checking reliable update %i %i\n",updateX,updateR);
    // reliable update conditions
    for(int i=0; i<param.num_src; i++){
      rNorm[i] = sqrt(r2(i,i).real());
      if (rNorm[i] > maxrx[i]) maxrx[i] = rNorm[i];
      if (rNorm[i] > maxrr[i]) maxrr[i] = rNorm[i];
      updateX = (rNorm[i] < delta * r0Norm[i] && r0Norm[i] <= maxrx[i]) ? true : false;
      updateR = ((rNorm[i] < delta * maxrr[i] && r0Norm[i] <= maxrr[i]) || updateX) ? true : false;
    }
    if ( (updateR || updateX )) {
      // printfQuda("Suppressing reliable update %i %i\n",updateX,updateR);
      updateX=false;
      updateR=false;
      // printfQuda("Suppressing reliable update %i %i\n",updateX,updateR);
    }

    if ( !(updateR || updateX )) {

      beta = gamma * r2_old.inverse() * sigma;
      #ifdef MWVERBOSE
      std::cout << "beta\n" << beta << std::endl;
      #endif
      if (param.pipeline && !breakdown)
      errorQuda("pipeline not implemented");

      else{
        for(int i=0; i<param.num_src; i++){
          for(int j=0; j<param.num_src; j++){
            blas::caxpy(alpha(j,i),p.Component(j),xSloppy.Component(i));
          }
        }

        // set to zero
        for(int i=0; i < param.num_src; i++){
          blas::ax(0,pnew.Component(i)); // do we need components here?
        }
        // add r
        for(int i=0; i<param.num_src; i++){
          // for(int j=0;j<param.num_src; j++){
          // order of updating p might be relevant here
          blas::axpy(1.0,r.Component(i),pnew.Component(i));
          // blas::axpby(rcoeff,rSloppy.Component(i),beta(i,j),p.Component(j));
          // }
        }
        // beta = beta * gamma.inverse();
        for(int i=0; i<param.num_src; i++){
          for(int j=0;j<param.num_src; j++){
            double rcoeff= (j==0?1.0:0.0);
            // order of updating p might be relevant hereq
            blas::caxpy(beta(j,i),p.Component(j),pnew.Component(i));
            // blas::axpby(rcoeff,rSloppy.Component(i),beta(i,j),p.Component(j));
          }
        }
        // now need to do something with the p's

        for(int i=0; i< param.num_src; i++){
          blas::copy(p.Component(i), pnew.Component(i));
        }


        #ifdef BLOCKCG_GS
        for(int i=0; i < param.num_src; i++){
          double n = blas::norm2(p.Component(i));
          blas::ax(1/sqrt(n),p.Component(i));
          for(int j=i+1; j < param.num_src; j++) {
            std::complex<double> ri=blas::cDotProduct(p.Component(i),p.Component(j));
            blas::caxpy(-ri,p.Component(i),p.Component(j));

          }
        }


        gamma = MatrixXcd::Zero(param.num_src,param.num_src);
        for ( int i = 0; i < param.num_src; i++){
          for (int j=i; j < param.num_src; j++){
            gamma(i,j) = blas::cDotProduct(p.Component(i),pnew.Component(j));
          }
        }
        #endif

        #ifdef MWVERBOSE
        for(int i=0; i<param.num_src; i++){
          for(int j=0; j<param.num_src; j++){
            pTp(i,j) = blas::cDotProduct(p.Component(i), p.Component(j));
          }
        }
        std::cout << " pTp " << std::endl << pTp << std::endl;
        std::cout <<  "QR" << gamma<<  std::endl << "QP " << gamma.inverse()*gamma << std::endl;;
        #endif
      }


      if (use_heavy_quark_res && (k % heavy_quark_check) == 0) {
        if (&x != &xSloppy) {
          blas::copy(tmp, y);   //  FIXME: check whether copy works here
          for(int i=0; i<param.num_src; i++){
            heavy_quark_res[i] = sqrt(blas::xpyHeavyQuarkResidualNorm(xSloppy.Component(i), tmp.Component(i), rSloppy.Component(i)).z);
          }
        } else {
          blas::copy(r, rSloppy);  //  FIXME: check whether copy works here
          for(int i=0; i<param.num_src; i++){
            heavy_quark_res[i] = sqrt(blas::xpyHeavyQuarkResidualNorm(x.Component(i), y.Component(i), r.Component(i)).z);
          }
        }
      }

      steps_since_reliable++;
    } else {
      printfQuda("reliable update\n");
      for(int i=0; i<param.num_src; i++){
        blas::axpy(alpha(i,i).real(), p.Component(i), xSloppy.Component(i));
      }
      blas::copy(x, xSloppy); // nop when these pointers alias

      for(int i=0; i<param.num_src; i++){
        blas::xpy(x.Component(i), y.Component(i)); // swap these around?
      }
      for(int i=0; i<param.num_src; i++){
        mat(r.Component(i), y.Component(i), x.Component(i), tmp3.Component(i)); //  here we can use x as tmp
      }
      for(int i=0; i<param.num_src; i++){
        r2(i,i) = blas::xmyNorm(b.Component(i), r.Component(i));
      }

      for(int i=0; i<param.num_src; i++){
        blas::copy(rSloppy.Component(i), r.Component(i)); //nop when these pointers alias
        blas::zero(xSloppy.Component(i));
      }

      // calculate new reliable HQ resididual
      if (use_heavy_quark_res){
        for(int i=0; i<param.num_src; i++){
          heavy_quark_res[i] = sqrt(blas::HeavyQuarkResidualNorm(y.Component(i), r.Component(i)).z);
        }
      }

      // MW: FIXME as this probably goes terribly wrong right now
      for(int i = 0; i<param.num_src; i++){
        // break-out check if we have reached the limit of the precision
        if (sqrt(r2(i,i).real()) > r0Norm[i] && updateX) { // reuse r0Norm for this
          resIncrease++;
          resIncreaseTotal++;
          warningQuda("CG: new reliable residual norm %e is greater than previous reliable residual norm %e (total #inc %i)",
          sqrt(r2(i,i).real()), r0Norm[i], resIncreaseTotal);
          if ( resIncrease > maxResIncrease or resIncreaseTotal > maxResIncreaseTotal) {
            if (use_heavy_quark_res) {
              L2breakdown = true;
            } else {
              warningQuda("CG: solver exiting due to too many true residual norm increases");
              break;
            }
          }
        } else {
          resIncrease = 0;
        }
      }
      // if L2 broke down already we turn off reliable updates and restart the CG
      for(int i = 0; i<param.num_src; i++){
        if (use_heavy_quark_res and L2breakdown) {
          delta = 0;
          warningQuda("CG: Restarting without reliable updates for heavy-quark residual");
          heavy_quark_restart = true;
          if (heavy_quark_res[i] > heavy_quark_res_old[i]) {
            hqresIncrease++;
            warningQuda("CG: new reliable HQ residual norm %e is greater than previous reliable residual norm %e", heavy_quark_res[i], heavy_quark_res_old[i]);
            // break out if we do not improve here anymore
            if (hqresIncrease > hqmaxresIncrease) {
              warningQuda("CG: solver exiting due to too many heavy quark residual norm increases");
              break;
            }
          }
        }
      }

      for(int i=0; i<param.num_src; i++){
        rNorm[i] = sqrt(r2(i,i).real());
        maxrr[i] = rNorm[i];
        maxrx[i] = rNorm[i];
        r0Norm[i] = rNorm[i];
        heavy_quark_res_old[i] = heavy_quark_res[i];
      }
      rUpdate++;

      if (use_heavy_quark_res and heavy_quark_restart) {
        // perform a restart
        blas::copy(p, rSloppy);
        heavy_quark_restart = false;
      } else {
        // explicitly restore the orthogonality of the gradient vector
        for(int i=0; i<param.num_src; i++){
          double rp = blas::reDotProduct(rSloppy.Component(i), p.Component(i)) / (r2(i,i).real());
          blas::axpy(-rp, rSloppy.Component(i), p.Component(i));

          beta(i,i) = r2(i,i) / r2_old(i,i);
          blas::xpay(rSloppy.Component(i), beta(i,i).real(), p.Component(i));
        }
      }

      steps_since_reliable = 0;
    }

    breakdown = false;
    k++;

    allconverged = true;
    r2avg=0;
    for(int i=0; i<param.num_src; i++){
      r2avg+= r2(i,i).real();
      // check convergence, if convergence is satisfied we only need to check that we had a reliable update for the heavy quarks recently
      converged[i] = convergence(r2(i,i).real(), heavy_quark_res[i], stop[i], param.tol_hq);
      allconverged = allconverged && converged[i];
    }
    PrintStats("CG", k, r2avg, b2avg, heavy_quark_res[0]);

    // check for recent enough reliable updates of the HQ residual if we use it
    if (use_heavy_quark_res) {
      for(int i=0; i<param.num_src; i++){
        // L2 is concverged or precision maxed out for L2
        bool L2done = L2breakdown or convergenceL2(r2(i,i).real(), heavy_quark_res[i], stop[i], param.tol_hq);
        // HQ is converged and if we do reliable update the HQ residual has been calculated using a reliable update
        bool HQdone = (steps_since_reliable == 0 and param.delta > 0) and convergenceHQ(r2(i,i).real(), heavy_quark_res[i], stop[i], param.tol_hq);
        converged[i] = L2done and HQdone;
      }
    }

  }

  blas::copy(x, xSloppy);
  for(int i=0; i<param.num_src; i++){
    blas::xpy(y.Component(i), x.Component(i));
  }

  profile.TPSTOP(QUDA_PROFILE_COMPUTE);
  profile.TPSTART(QUDA_PROFILE_EPILOGUE);

  param.secs = profile.Last(QUDA_PROFILE_COMPUTE);
  double gflops = (blas::flops + mat.flops() + matSloppy.flops())*1e-9;
  param.gflops = gflops;
  param.iter += k;

  if (k == param.maxiter)
  warningQuda("Exceeded maximum iterations %d", param.maxiter);

  if (getVerbosity() >= QUDA_VERBOSE)
  printfQuda("CG: Reliable updates = %d\n", rUpdate);

  // compute the true residuals
  for(int i=0; i<param.num_src; i++){
    mat(r.Component(i), x.Component(i), y.Component(i), tmp3.Component(i));
    param.true_res = sqrt(blas::xmyNorm(b.Component(i), r.Component(i)) / b2[i]);
    param.true_res_hq = sqrt(blas::HeavyQuarkResidualNorm(x.Component(i), r.Component(i)).z);
    param.true_res_offset[i] = param.true_res;
    param.true_res_hq_offset[i] = param.true_res_hq;

    PrintSummary("CG", k, r2(i,i).real(), b2[i], stop[i], 0.0);
  }

  // reset the flops counters
  blas::flops = 0;
  mat.flops();
  matSloppy.flops();

  profile.TPSTOP(QUDA_PROFILE_EPILOGUE);
  profile.TPSTART(QUDA_PROFILE_FREE);

  profile.TPSTOP(QUDA_PROFILE_FREE);

  return;

  #endif

}
#endif


}  // namespace quda<|MERGE_RESOLUTION|>--- conflicted
+++ resolved
@@ -358,18 +358,11 @@
     
     if (param.deflate == true) {
       std::vector<ColorSpinorField *> rhs;
-<<<<<<< HEAD
       // Use residual from supplied guess r, or original 
       // rhs b. use `x` as a temp.
       blas::copy(x, r);
       rhs.push_back(&x);
       
-=======
-      // Use residual from supplied guess
-      // or original RHS. r is used in both code paths.
-      rhs.push_back(&r);
-
->>>>>>> a3f7ab67
       // Deflate
       eig_solve->deflate(defl_tmp, rhs, param.evecs, param.evals);
       
