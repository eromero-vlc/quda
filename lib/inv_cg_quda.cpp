--- conflicted
+++ resolved
@@ -353,19 +353,12 @@
     if (getVerbosity() >= QUDA_VERBOSE)
       printfQuda("CG: Reliable updates = %d\n", rUpdate);
 
-<<<<<<< HEAD
-    // compute the true residuals
-    mat(r, x, y, tmp3);
-    param.true_res = sqrt(blas::xmyNorm(b, r) / b2);
-    if (use_heavy_quark_res) param.true_res_hq = sqrt(blas::HeavyQuarkResidualNorm(x,r).z);
-=======
     if (param.compute_true_res) {
       // compute the true residuals
       mat(r, x, y, tmp3);
       param.true_res = sqrt(blas::xmyNorm(b, r) / b2);
       param.true_res_hq = sqrt(blas::HeavyQuarkResidualNorm(x, r).z);
     }
->>>>>>> 1190e52b
 
     PrintSummary("CG", k, r2, b2);
 
