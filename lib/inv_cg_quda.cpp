--- conflicted
+++ resolved
@@ -162,17 +162,11 @@
 #endif
     profile.TPSTART(QUDA_PROFILE_INIT);
 
-<<<<<<< HEAD
-    // Check to see that we're not trying to invert on a zero-field source    
-    double b2 = blas::norm2(b);
-    if(b2 == 0 && param.compute_null_vector == QUDA_COMPUTE_NULL_VECTOR_NO){
-=======
     // Check to see that we're not trying to invert on a zero-field source
     double b2 = blas::norm2(b);
 
     // Check to see that we're not trying to invert on a zero-field source
     if (b2 == 0 && param.compute_null_vector == QUDA_COMPUTE_NULL_VECTOR_NO) {
->>>>>>> 0a0a316e
       profile.TPSTOP(QUDA_PROFILE_INIT);
       printfQuda("Warning: inverting on zero-field source\n");
       x = b;
@@ -259,28 +253,12 @@
     }
 
     // compute initial residual
-<<<<<<< HEAD
-    mat(r, x, y, tmp3);
-    double r2 = blas::xmyNorm(b, r);
-
-    if(param.compute_null_vector == QUDA_COMPUTE_NULL_VECTOR_YES)
-    {
-      b = r;
-      b2 = r2;
-    }
-
-    csParam.setPrecision(param.precision_sloppy);
-    ColorSpinorField *r_sloppy;
-    if (param.precision_sloppy == x.Precision()) {
-      r_sloppy = &r;
-=======
     double r2 = 0.0;
     if (param.use_init_guess == QUDA_USE_INIT_GUESS_YES) {
       mat(r, x, y, tmp3);
       r2 = blas::xmyNorm(b, r);
       if (b2 == 0) b2 = r2;
       blas::copy(y, x);
->>>>>>> 0a0a316e
     } else {
       if (&r != &b) blas::copy(r, b);
       r2 = b2;
