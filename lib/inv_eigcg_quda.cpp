--- conflicted
+++ resolved
@@ -487,22 +487,12 @@
     cudaColorSpinorField &tmp2 = *tmp2_p;
 
     matSloppy(r, x, tmp, tmp2);
-<<<<<<< HEAD
     double r2 = xmyNorm(b, r);//compute residual
 
     cudaColorSpinorField p(r);
 
     zero(y);
-    
-=======
-
-    double r2 = xmyNormCuda(b, r);//compute residual
-
-    cudaColorSpinorField p(r);
-
-    zeroCuda(y);
-
->>>>>>> 9cfad35c
+
     const bool use_heavy_quark_res = 
       (param.residual_type & QUDA_HEAVY_QUARK_RESIDUAL) ? true : false;
     
@@ -522,15 +512,9 @@
 
     int eigvRestart = 0;
 
-<<<<<<< HEAD
-    profile.Stop(QUDA_PROFILE_PREAMBLE);
-    profile.Start(QUDA_PROFILE_COMPUTE);
-    blas::flops = 0;
-=======
     profile.TPSTOP(QUDA_PROFILE_PREAMBLE);
     profile.TPSTART(QUDA_PROFILE_COMPUTE);
-    blas_flops = 0;
->>>>>>> 9cfad35c
+    blas::flops = 0;
 
 //eigCG specific code:
     if(eigcg_alloc == false){
@@ -623,12 +607,8 @@
          //Compute Ap0 = Ap - beta*Ap0:
          xpay(Ap, -beta, Ap0);//mind precision...
            
-<<<<<<< HEAD
-         copy(*v0, Ap0);//convert arrays here:
-=======
-         if(search_space_prec != param.precision_sloppy) copyCuda(*v0, Ap0);//convert arrays here:
-
->>>>>>> 9cfad35c
+         if(search_space_prec != param.precision_sloppy) copy(*v0, Ap0);//convert arrays here:
+
          eigcg_args->FillLanczosOffDiag(_2nev, v0, Vm, 1.0 / sqrt(r2));
 
          l = _2nev;
@@ -1063,8 +1043,8 @@
       in   = new cudaColorSpinorField(csParam); 
       out  = new cudaColorSpinorField(csParam);
 
-      copyCuda(*out, x);
-      copyCuda(*in, b);
+      copy(*out, x);
+      copy(*in, b);
 
     }
     else
@@ -1075,30 +1055,22 @@
 
     for(int i = 0; i < dpar->cur_dim; i++)
     {
-<<<<<<< HEAD
-      vec[i] = cDotProduct(dpar->cudaRitzVectors->Eigenvec(i), b);//<i, b>
-=======
-      vec[i] = cDotProductCuda(dpar->cudaRitzVectors->Eigenvec(i), *in);//<i, b>
->>>>>>> 9cfad35c
+      vec[i] = cDotProduct(dpar->cudaRitzVectors->Eigenvec(i), *in);//<i, b>
     }    
 
     magma_args.SolveProjMatrix((void*)vec, dpar->ld,  dpar->cur_dim, (void*)dpar->proj_matrix, dpar->ld);
 
     for(int i = 0; i < dpar->cur_dim; i++)
     {
-<<<<<<< HEAD
-      caxpy(vec[i], dpar->cudaRitzVectors->Eigenvec(i), x); //a*i+x
-=======
-      caxpyCuda(vec[i], dpar->cudaRitzVectors->Eigenvec(i), *out); //a*i+x
+      caxpy(vec[i], dpar->cudaRitzVectors->Eigenvec(i), *out); //a*i+x
     }
 
     if(dpar->cudaRitzVectors->Precision() != x.Precision())
     {
-      copyCuda(x, *out);
+      copy(x, *out);
 
       delete in;
       delete out;
->>>>>>> 9cfad35c
     }
 
     check_nrm2 = norm2(x);
@@ -1136,8 +1108,8 @@
       in   = new cudaColorSpinorField(csParam); 
       out  = new cudaColorSpinorField(csParam);
 
-      copyCuda(*out, x);
-      copyCuda(*in, b);
+      copy(*out, x);
+      copy(*in, b);
 
     }
     else
@@ -1148,29 +1120,20 @@
 
     for(int i = 0; i < dpar->rtz_dim; i++)
     {
-<<<<<<< HEAD
-      Complex tmp = cDotProduct(dpar->cudaRitzVectors->Eigenvec(i), b);//<i, b>
+      Complex tmp = cDotProduct(dpar->cudaRitzVectors->Eigenvec(i), *in);//<i, b>
 
       tmp = tmp * dpar->ritz_values[i];
 
-      caxpy(tmp, dpar->cudaRitzVectors->Eigenvec(i), x); //a*i+x
+      caxpy(tmp, dpar->cudaRitzVectors->Eigenvec(i), *out); //a*i+x
     }    
-=======
-      Complex tmp = cDotProductCuda(dpar->cudaRitzVectors->Eigenvec(i), *in);//<i, b>
-
-      tmp = tmp * dpar->ritz_values[i];
-
-      caxpyCuda(tmp, dpar->cudaRitzVectors->Eigenvec(i), *out); //a*i+x
-    } 
 
     if(dpar->cudaRitzVectors->Precision() != x.Precision())
     {
-      copyCuda(x, *out);
+      copy(x, *out);
 
       delete in;
       delete out;
     }   
->>>>>>> 9cfad35c
 
     check_nrm2 = norm2(x);
     printfQuda("\nDeflated guess spinor norm (gpu): %1.15e\n", sqrt(check_nrm2));
@@ -1375,12 +1338,7 @@
               //deflate initial guess:
               DeflateSpinor(y, r, defl_param);
               //
-<<<<<<< HEAD
               copy(*inSloppy, r);
-=======
-              copyCuda(*inSloppy, r);
-
->>>>>>> 9cfad35c
               //
               copy(*outSloppy, y);
               // 
@@ -1584,13 +1542,7 @@
            
      
      mat(*final_r, *out, *tmp2);
-<<<<<<< HEAD
-    
      param.true_res = sqrt(xmyNorm(*in, *final_r) / norm2(*in));
-=======
-
-     param.true_res = sqrt(xmyNormCuda(*in, *final_r) / norm2(*in));
->>>>>>> 9cfad35c
     
      delete final_r;
 
