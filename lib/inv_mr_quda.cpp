--- conflicted
+++ resolved
@@ -88,13 +88,8 @@
     }
 
     if (param.inv_type_precondition != QUDA_GCR_INVERTER) {
-<<<<<<< HEAD
       blas::flops = 0;
-      profile.Start(QUDA_PROFILE_COMPUTE);
-=======
-      quda::blas_flops = 0;
       profile.TPSTART(QUDA_PROFILE_COMPUTE);
->>>>>>> 9cfad35c
     }
 
     double omega = 1.2;
