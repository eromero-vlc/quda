#include <cstdio>
#include <cstdlib>
#include <cmath>
#include <limits>

#include <quda_internal.h>
#include <color_spinor_field.h>
#include <blas_quda.h>
#include <dslash_quda.h>
#include <invert_quda.h>
#include <util_quda.h>

/*!
 * Generic Multi Shift Solver 
 * 
 * For staggered, the mass is folded into the dirac operator
 * Otherwise the matrix mass is 'unmodified'. 
 *
 * The lowest offset is in offsets[0]
 *
 */

#include <worker.h>

namespace quda {

  /**
     This worker class is used to update the shifted p and x vectors.
     These updates take place in the subsequent dslash application in
     the next iteration, while we're waiting on communication to
     complete.  This results in improved strong scaling of the
     multi-shift solver.

     Since the matrix-vector consists of multiple dslash applications,
     we partition the shifts between these successive dslash
     applications for optimal communications hiding.

     In general, when using a Worker class to hide communication in
     the dslash, one must be aware whether auto-tuning on the dslash
     policy that envelops the dslash will occur.  If so, then the
     Worker class instance will be called multiple times during this
     tuning, potentially rendering the results wrong.  This isn't a
     problem in the multi-shift solve, since we are guaranteed to not
     run the worker class on the first iteration (when the dslash
     policy tuning will take place), but this is something that will
     need to be addressed in the future as the Worker idea to applied
     elsewhere.
   */
  class ShiftUpdate : public Worker {

    ColorSpinorField *r;
    std::vector<ColorSpinorField*> p;
    std::vector<ColorSpinorField*> x;

    double *alpha;
    double *beta;
    double *zeta;
    double *zeta_old;

    const int j_low;
    int n_shift;

    /**
       How much to partition the shifted update.  Assuming the
       operator is (M^\dagger M), this means four applications of
       dslash for Wilson type operators and two applications for
       staggered
    */
    int n_update; 

  public:
    ShiftUpdate(ColorSpinorField *r, std::vector<ColorSpinorField*> p, std::vector<ColorSpinorField*> x,
                double *alpha, double *beta, double *zeta, double *zeta_old, int j_low, int n_shift) :
      r(r), p(p), x(x), alpha(alpha), beta(beta), zeta(zeta), zeta_old(zeta_old), j_low(j_low), 
      n_shift(n_shift), n_update( (r->Nspin()==4) ? 4 : 2 ) {
      
    }
    virtual ~ShiftUpdate() { }
    
    void updateNshift(int new_n_shift) { n_shift = new_n_shift; }
    void updateNupdate(int new_n_update) { n_update = new_n_update; }
    
    // note that we can't set the stream parameter here so it is
    // ignored.  This is more of a future design direction to consider
    void apply(const cudaStream_t &stream) {      
      static int count = 0;

#if 0
      // on the first call do the first half of the update
      for (int j= (count*n_shift)/n_update+1; j<=((count+1)*n_shift)/n_update && j<n_shift; j++) {
	beta[j] = beta[j_low] * zeta[j] * alpha[j] /  ( zeta_old[j] * alpha[j_low] );
	// update p[i] and x[i]
	blas::axpyBzpcx(alpha[j], *(p[j]), *(x[j]), zeta[j], *r, beta[j]);
      }
#else
      int zero = (count*n_shift)/n_update+1;
      std::vector<ColorSpinorField*> P, X;
      for (int j= (count*n_shift)/n_update+1; j<=((count+1)*n_shift)/n_update && j<n_shift; j++) {
	beta[j] = beta[j_low] * zeta[j] * alpha[j] /  ( zeta_old[j] * alpha[j_low] );
	P.push_back(p[j]);
	X.push_back(x[j]);
      }
      if (P.size()) blas::axpyBzpcx(&alpha[zero], P, X, &zeta[zero], *r, &beta[zero]);
#endif
      if (++count == n_update) count = 0;
    }
    
  };

  // this is the Worker pointer that the dslash uses to launch the shifted updates
  namespace dslash {
    extern Worker* aux_worker;
  }  

  MultiShiftCG::MultiShiftCG(DiracMatrix &mat, DiracMatrix &matSloppy, SolverParam &param,
			     TimeProfile &profile) 
    : MultiShiftSolver(param, profile), mat(mat), matSloppy(matSloppy) {

  }

  MultiShiftCG::~MultiShiftCG() {

  }

  /**
     Compute the new values of alpha and zeta
   */
  void updateAlphaZeta(double *alpha, double *zeta, double *zeta_old, 
		       const double *r2, const double *beta, const double pAp, 
		       const double *offset, const int nShift, const int j_low) {
    double alpha_old[QUDA_MAX_MULTI_SHIFT];
    for (int j=0; j<nShift; j++) alpha_old[j] = alpha[j];

    alpha[0] = r2[0] / pAp;        
    zeta[0] = 1.0;
    for (int j=1; j<nShift; j++) {
      double c0 = zeta[j] * zeta_old[j] * alpha_old[j_low];
      double c1 = alpha[j_low] * beta[j_low] * (zeta_old[j]-zeta[j]);
      double c2 = zeta_old[j] * alpha_old[j_low] * (1.0+(offset[j]-offset[0])*alpha[j_low]);
      
      zeta_old[j] = zeta[j];
      if (c1+c2 != 0.0){
        zeta[j] = c0 / (c1 + c2);
      }
      else {
        zeta[j] = 0.0;
      }
      if (zeta[j] != 0.0){
        alpha[j] = alpha[j_low] * zeta[j] / zeta_old[j];
      }
      else {
        alpha[j] = 0.0;    
      }
    }  
  }

  void MultiShiftCG::operator()(std::vector<ColorSpinorField*>x, ColorSpinorField &b, std::vector<ColorSpinorField*> &p, double* r2_old_array )
  {
    if (checkLocation(*(x[0]), b) != QUDA_CUDA_FIELD_LOCATION)
      errorQuda("Not supported");

    profile.TPSTART(QUDA_PROFILE_INIT);

    int num_offset = param.num_offset;
    double *offset = param.offset;
 
    if (num_offset == 0) return;

    const double b2 = blas::norm2(b);
    // Check to see that we're not trying to invert on a zero-field source
    if(b2 == 0){
      profile.TPSTOP(QUDA_PROFILE_INIT);
      printfQuda("Warning: inverting on zero-field source\n");
      for(int i=0; i<num_offset; ++i){
        *(x[i]) = b;
	param.true_res_offset[i] = 0.0;
	param.true_res_hq_offset[i] = 0.0;
      }
      return;
    }
    
    bool exit_early = false;
    bool mixed = param.precision_sloppy != param.precision;
    // whether we will switch to refinement on unshifted system after other shifts have converged
    bool zero_refinement = param.precision_refinement_sloppy != param.precision;

    // this is the limit of precision possible
    const double sloppy_tol= param.precision_sloppy == 8 ? std::numeric_limits<double>::epsilon() :
      ((param.precision_sloppy == 4) ? std::numeric_limits<float>::epsilon() : pow(2.,-17));
    const double fine_tol = pow(10.,(-2*(int)b.Precision()+1));
    std::unique_ptr<double[]> prec_tol(new double[num_offset]);

    prec_tol[0] = mixed ? sloppy_tol : fine_tol;
    for (int i=1; i<num_offset; i++) {
       prec_tol[i] = std::max(fine_tol,sqrt(param.tol_offset[i]*sloppy_tol));
    }

    double zeta[QUDA_MAX_MULTI_SHIFT];
    double zeta_old[QUDA_MAX_MULTI_SHIFT];
    double alpha[QUDA_MAX_MULTI_SHIFT];
    double beta[QUDA_MAX_MULTI_SHIFT];
  
    int j_low = 0;   
    int num_offset_now = num_offset;
    for (int i=0; i<num_offset; i++) {
      zeta[i] = zeta_old[i] = 1.0;
      beta[i] = 0.0;
      alpha[i] = 1.0;
    }
  
    // flag whether we will be using reliable updates or not
    bool reliable = false;
    for (int j=0; j<num_offset; j++) 
      if (param.tol_offset[j] < param.delta) reliable = true;


    auto *r = new cudaColorSpinorField(b);
    std::vector<ColorSpinorField*> x_sloppy;
    x_sloppy.resize(num_offset);
    std::vector<ColorSpinorField*> y;
  
    ColorSpinorParam csParam(b);
    csParam.create = QUDA_ZERO_FIELD_CREATE;

    if (reliable) {
      y.resize(num_offset);
      for (int i=0; i<num_offset; i++) y[i] = new cudaColorSpinorField(*r, csParam);
    }

    csParam.setPrecision(param.precision_sloppy);
  
    cudaColorSpinorField *r_sloppy;
    if (param.precision_sloppy == x[0]->Precision()) {
      r_sloppy = r;
    } else {
      csParam.create = QUDA_COPY_FIELD_CREATE;
      r_sloppy = new cudaColorSpinorField(*r, csParam);
    }
  
    if (param.precision_sloppy == x[0]->Precision() ||
	!param.use_sloppy_partial_accumulator) {
      for (int i=0; i<num_offset; i++){
	x_sloppy[i] = x[i];
	blas::zero(*x_sloppy[i]);
      }
    } else {
      csParam.create = QUDA_ZERO_FIELD_CREATE;
      for (int i=0; i<num_offset; i++)
	x_sloppy[i] = new cudaColorSpinorField(*x[i], csParam);
    }
  
    p.resize(num_offset);
    for (int i=0; i<num_offset; i++) p[i] = new cudaColorSpinorField(*r_sloppy);    
  
    csParam.create = QUDA_ZERO_FIELD_CREATE;
    auto* Ap = new cudaColorSpinorField(*r_sloppy, csParam);
  
    cudaColorSpinorField tmp1(*Ap, csParam);

    // tmp2 only needed for multi-gpu Wilson-like kernels
    cudaColorSpinorField *tmp2_p = !mat.isStaggered() ?
      new cudaColorSpinorField(*Ap, csParam) : &tmp1;
    cudaColorSpinorField &tmp2 = *tmp2_p;

    // additional high-precision temporary if Wilson and mixed-precision
    csParam.setPrecision(param.precision);
    cudaColorSpinorField *tmp3_p =
      (param.precision != param.precision_sloppy && !mat.isStaggered()) ?
      new cudaColorSpinorField(*r, csParam) : &tmp1;
    cudaColorSpinorField &tmp3 = *tmp3_p;

    profile.TPSTOP(QUDA_PROFILE_INIT);
    profile.TPSTART(QUDA_PROFILE_PREAMBLE);

    // stopping condition of each shift
    double stop[QUDA_MAX_MULTI_SHIFT];
    double r2[QUDA_MAX_MULTI_SHIFT];
    int iter[QUDA_MAX_MULTI_SHIFT+1];     // record how many iterations for each shift
    for (int i=0; i<num_offset; i++) {
      r2[i] = b2;
      stop[i] = Solver::stopping(param.tol_offset[i], b2, param.residual_type);
      iter[i] = 0;
    }
    // this initial condition ensures that the heaviest shift can be removed
    iter[num_offset] = 1;

    double r2_old;
    double pAp;

    double rNorm[QUDA_MAX_MULTI_SHIFT];
    double r0Norm[QUDA_MAX_MULTI_SHIFT];
    double maxrx[QUDA_MAX_MULTI_SHIFT];
    double maxrr[QUDA_MAX_MULTI_SHIFT];
    for (int i=0; i<num_offset; i++) {
      rNorm[i] = sqrt(r2[i]);
      r0Norm[i] = rNorm[i];
      maxrx[i] = rNorm[i];
      maxrr[i] = rNorm[i];
    }
    double delta = param.delta;

    // this parameter determines how many consective reliable update
    // reisudal increases we tolerate before terminating the solver,
    // i.e., how long do we want to keep trying to converge
    const int maxResIncrease =  param.max_res_increase; // check if we reached the limit of our tolerance
    const int maxResIncreaseTotal = param.max_res_increase_total;
    
    int resIncrease = 0;
    int resIncreaseTotal[QUDA_MAX_MULTI_SHIFT];
    for (int i=0; i<num_offset; i++) {
      resIncreaseTotal[i]=0;
    }

    int k = 0;
    int rUpdate = 0;
    blas::flops = 0;

    bool aux_update = false;

    // now create the worker class for updating the shifted solutions and gradient vectors
    ShiftUpdate shift_update(r_sloppy, p, x_sloppy, alpha, beta, zeta, zeta_old, j_low, num_offset_now);
    
    profile.TPSTOP(QUDA_PROFILE_PREAMBLE);
    profile.TPSTART(QUDA_PROFILE_COMPUTE);

    if (getVerbosity() >= QUDA_VERBOSE) 
      printfQuda("MultiShift CG: %d iterations, <r,r> = %e, |r|/|b| = %e\n", k, r2[0], sqrt(r2[0]/b2));
    
    while ( !convergence(r2, stop, num_offset_now) &&  !exit_early && k < param.maxiter) {

      if (aux_update) dslash::aux_worker = &shift_update;
      matSloppy(*Ap, *p[0], tmp1, tmp2);
      dslash::aux_worker = nullptr;
      aux_update = false;

      // update number of shifts now instead of end of previous
      // iteration so that all shifts are updated during the dslash
      shift_update.updateNshift(num_offset_now);

      // at some point we should curry these into the Dirac operator
      if (r->Nspin()==4) pAp = blas::axpyReDot(offset[0], *p[0], *Ap);
      else pAp = blas::reDotProduct(*p[0], *Ap);

      // compute zeta and alpha
      for (int j=1; j<num_offset_now; j++) r2_old_array[j] = zeta[j] * zeta[j] * r2[0];
      updateAlphaZeta(alpha, zeta, zeta_old, r2, beta, pAp, offset, num_offset_now, j_low);
	
      r2_old = r2[0];
      r2_old_array[0] = r2_old;
      
      Complex cg_norm = blas::axpyCGNorm(-alpha[j_low], *Ap, *r_sloppy);
      r2[0] = real(cg_norm);
      double zn = imag(cg_norm);

      // reliable update conditions
      rNorm[0] = sqrt(r2[0]);
      for (int j=1; j<num_offset_now; j++) rNorm[j] = rNorm[0] * zeta[j];

      int updateX=0, updateR=0;
      //fixme: with the current implementation of the reliable update it is sufficient to trigger it only for shift 0
      //fixme: The loop below is unnecessary but I don't want to delete it as we still might find a better reliable update
      int reliable_shift = -1; // this is the shift that sets the reliable_shift
      for (int j=0; j>=0; j--) {
        if (rNorm[j] > maxrx[j]) maxrx[j] = rNorm[j];
        if (rNorm[j] > maxrr[j]) maxrr[j] = rNorm[j];
        updateX = (rNorm[j] < delta*r0Norm[j] && r0Norm[j] <= maxrx[j]) ? 1 : updateX;
        updateR = ((rNorm[j] < delta*maxrr[j] && r0Norm[j] <= maxrr[j]) || updateX) ? 1 : updateR;
        if ((updateX || updateR) && reliable_shift == -1) reliable_shift = j;
      }

      if ( !(updateR || updateX) || !reliable) {
	//beta[0] = r2[0] / r2_old;	
	beta[0] = zn / r2_old;
	// update p[0] and x[0]
	blas::axpyZpbx(alpha[0], *p[0], *x_sloppy[0], *r_sloppy, beta[0]);	

	// this should trigger the shift update in the subsequent sloppy dslash
	aux_update = true;
	/*
	  for (int j=1; j<num_offset_now; j++) {
	  beta[j] = beta[j_low] * zeta[j] * alpha[j] / (zeta_old[j] * alpha[j_low]);
	  // update p[i] and x[i]
	  blas::axpyBzpcx(alpha[j], *p[j], *x_sloppy[j], zeta[j], *r_sloppy, beta[j]);
	  }
	*/
      } else {
	for (int j=0; j<num_offset_now; j++) {
	  blas::axpy(alpha[j], *p[j], *x_sloppy[j]);
	  blas::xpy(*x_sloppy[j], *y[j]);
	}

	mat(*r, *y[0], *x[0], tmp3); // here we can use x as tmp
	if (r->Nspin()==4) blas::axpy(offset[0], *y[0], *r);

	r2[0] = blas::xmyNorm(b, *r);
	for (int j=1; j<num_offset_now; j++) r2[j] = zeta[j] * zeta[j] * r2[0];
	for (int j=0; j<num_offset_now; j++) blas::zero(*x_sloppy[j]);

	blas::copy(*r_sloppy, *r);            

	// break-out check if we have reached the limit of the precision
	if (sqrt(r2[reliable_shift]) > r0Norm[reliable_shift]) { // reuse r0Norm for this
	  resIncrease++;
	  resIncreaseTotal[reliable_shift]++;
	  warningQuda("MultiShiftCG: Shift %d, updated residual %e is greater than previous residual %e (total #inc %i)", 
		      reliable_shift, sqrt(r2[reliable_shift]), r0Norm[reliable_shift], resIncreaseTotal[reliable_shift]);

	  if (resIncrease > maxResIncrease or resIncreaseTotal[reliable_shift] > maxResIncreaseTotal) {
	    warningQuda("MultiShiftCG: solver exiting due to too many true residual norm increases");
	    break;
	  }
	} else {
	  resIncrease = 0;
	}

	// explicitly restore the orthogonality of the gradient vector
	for (int j=0; j<num_offset_now; j++) {
	  Complex rp = blas::cDotProduct(*r_sloppy, *p[j]) / (r2[0]);
	  blas::caxpy(-rp, *r_sloppy, *p[j]);
	}

	// update beta and p
	beta[0] = r2[0] / r2_old; 
	blas::xpay(*r_sloppy, beta[0], *p[0]);
	for (int j=1; j<num_offset_now; j++) {
	  beta[j] = beta[j_low] * zeta[j] * alpha[j] / (zeta_old[j] * alpha[j_low]);
	  blas::axpby(zeta[j], *r_sloppy, beta[j], *p[j]);
	}    

	// update reliable update parameters for the system that triggered the update
	int m = reliable_shift;
	rNorm[m] = sqrt(r2[0]) * zeta[m];
	maxrr[m] = rNorm[m];
	maxrx[m] = rNorm[m];
	r0Norm[m] = rNorm[m];      
	rUpdate++;
      }

      // now we can check if any of the shifts have converged and remove them
      int converged = 0;
      for (int j=num_offset_now-1; j>=1; j--) {
        if (zeta[j] == 0.0 && r2[j+1] < stop[j+1]) {
          converged++;
          if (getVerbosity() >= QUDA_VERBOSE)
              printfQuda("MultiShift CG: Shift %d converged after %d iterations\n", j, k+1);
        } else {
	  r2[j] = zeta[j] * zeta[j] * r2[0];
	  // only remove if shift above has converged
	  if ((r2[j] < stop[j] || sqrt(r2[j] / b2) < prec_tol[j]) && iter[j+1] ) {
	    converged++;
	    iter[j] = k+1;
	    if (getVerbosity() >= QUDA_VERBOSE)
	      printfQuda("MultiShift CG: Shift %d converged after %d iterations\n", j, k+1);
          }
	}
      }
      num_offset_now -= converged;

      // exit early so that we can finish of shift 0 using CG and allowing for mixed precison refinement
      if ( (mixed || zero_refinement) and param.compute_true_res and num_offset_now==1) {
        exit_early=true;
        num_offset_now--;
      }

      // this ensure we do the update on any shifted systems that
      // happen to converge when the un-shifted system converges
      if ( (convergence(r2, stop, num_offset_now) || exit_early || k == param.maxiter) && aux_update == true) {
	if (getVerbosity() >= QUDA_VERBOSE) 
	  printfQuda("Convergence of unshifted system so trigger shiftUpdate\n");
	
	// set worker to do all updates at once
	shift_update.updateNupdate(1);
	shift_update.apply(0);

	for (int j=0; j<num_offset_now; j++) iter[j] = k+1;
      }
      
      k++;

      if (getVerbosity() >= QUDA_VERBOSE) 
	printfQuda("MultiShift CG: %d iterations, <r,r> = %e, |r|/|b| = %e\n", k, r2[0], sqrt(r2[0]/b2));
    }
    
    for (int i=0; i<num_offset; i++) {
      if (iter[i] == 0) iter[i] = k;
      blas::copy(*x[i], *x_sloppy[i]);
      if (reliable) blas::xpy(*y[i], *x[i]);
    }

    profile.TPSTOP(QUDA_PROFILE_COMPUTE);
    profile.TPSTART(QUDA_PROFILE_EPILOGUE);

    if (getVerbosity() >= QUDA_VERBOSE)
      printfQuda("MultiShift CG: Reliable updates = %d\n", rUpdate);

    if (k==param.maxiter) warningQuda("Exceeded maximum iterations %d\n", param.maxiter);
    
    param.secs = profile.Last(QUDA_PROFILE_COMPUTE);
    double gflops = (blas::flops + mat.flops() + matSloppy.flops())*1e-9;
    param.gflops = gflops;
    param.iter += k;

    if (param.compute_true_res){
      // only allocate temporaries if necessary
      csParam.setPrecision(param.precision);
      ColorSpinorField *tmp4_p = reliable ? y[0] : tmp1.Precision() == x[0]->Precision() ? &tmp1 : ColorSpinorField::Create(csParam);
      ColorSpinorField *tmp5_p = mat.isStaggered() ? tmp4_p :
<<<<<<< HEAD
	reliable ? y[1] : (tmp2.Precision() == x[0]->Precision() && &tmp1 != tmp2_p) ? tmp2_p : ColorSpinorField::Create(csParam);

      for(int i=0; i < num_offset; i++) {
        if(true || param.precision == param.precision_sloppy){
	mat(*r, *x[i], *tmp4_p, *tmp5_p);
	if (r->Nspin()==4) {
	  blas::axpy(offset[i], *x[i], *r); // Offset it.
	} else if (i!=0) {
	  blas::axpy(offset[i]-offset[0], *x[i], *r); // Offset it.
	}
	double true_res = blas::xmyNorm(b, *r);
	param.true_res_offset[i] = sqrt(true_res/b2);
	param.iter_res_offset[i] = sqrt(r2[i]/b2);
	param.true_res_hq_offset[i] = sqrt(blas::HeavyQuarkResidualNorm(*x[i], *r).z);
      } else
      {
        param.iter_res_offset[i] = sqrt(r2[i]/b2);
      }
=======
      reliable ? y[1] : (tmp2.Precision() == x[0]->Precision() && &tmp1 != tmp2_p) ? tmp2_p : ColorSpinorField::Create(csParam);

      for (int i = 0; i < num_offset; i++) {
        // only calculate true residual if we need to:
        // 1.) For higher shifts if we did not use mixed precision
        // 2.) For shift 0 if we did not exit early  (we went to the full solution)
        if ( (i > 0 and not mixed) or (i == 0 and not exit_early) ) {
          mat(*r, *x[i], *tmp4_p, *tmp5_p);
          if (r->Nspin() == 4) {
            blas::axpy(offset[i], *x[i], *r); // Offset it.
          } else if (i != 0) {
            blas::axpy(offset[i] - offset[0], *x[i], *r); // Offset it.
          }
          double true_res = blas::xmyNorm(b, *r);
          param.true_res_offset[i] = sqrt(true_res / b2);
          param.iter_res_offset[i] = sqrt(r2[i] / b2);
          param.true_res_hq_offset[i] = sqrt(blas::HeavyQuarkResidualNorm(*x[i], *r).z);
        } else {
          param.iter_res_offset[i] = sqrt(r2[i] / b2);
          param.true_res_offset[i] = std::numeric_limits<double>::infinity();
          param.true_res_hq_offset[i] = std::numeric_limits<double>::infinity();
        }
>>>>>>> 0dd3f549
      }

      if (getVerbosity() >= QUDA_SUMMARIZE) {
        printfQuda("MultiShift CG: Converged after %d iterations\n", k);
        for (int i = 0; i < num_offset; i++) {
          if(std::isinf(param.true_res_offset[i])){
            printfQuda(" shift=%d, %d iterations, relative residual: iterated = %e\n",
                       i, iter[i], param.iter_res_offset[i]);
          } else {
            printfQuda(" shift=%d, %d iterations, relative residual: iterated = %e, true = %e\n",
                       i, iter[i], param.iter_res_offset[i], param.true_res_offset[i]);
          }
        }
      }

      if (tmp5_p != tmp4_p && tmp5_p != tmp2_p && (reliable ? tmp5_p != y[1] : 1)) delete tmp5_p;
      if (tmp4_p != &tmp1 && (reliable ? tmp4_p != y[0] : 1)) delete tmp4_p;
    } else {
      if (getVerbosity() >= QUDA_SUMMARIZE)
      {
        printfQuda("MultiShift CG: Converged after %d iterations\n", k);
        for (int i = 0; i < num_offset; i++) {
          param.iter_res_offset[i] = sqrt(r2[i] / b2);
          printfQuda(" shift=%d, %d iterations, relative residual: iterated = %e\n",
          i, iter[i], param.iter_res_offset[i]);
        }
      }
    }

    // reset the flops counters
    blas::flops = 0;
    mat.flops();
    matSloppy.flops();

    profile.TPSTOP(QUDA_PROFILE_EPILOGUE);
    profile.TPSTART(QUDA_PROFILE_FREE);

    if (&tmp3 != &tmp1) delete tmp3_p;
    if (&tmp2 != &tmp1) delete tmp2_p;

    if (r_sloppy->Precision() != r->Precision()) delete r_sloppy;
    for (int i=0; i<num_offset; i++) 
       if (x_sloppy[i]->Precision() != x[i]->Precision()) delete x_sloppy[i];
  
    delete r;

    if (reliable) for (int i=0; i<num_offset; i++) delete y[i];

    delete Ap;
  
    profile.TPSTOP(QUDA_PROFILE_FREE);

    return;
  }

} // namespace quda<|MERGE_RESOLUTION|>--- conflicted
+++ resolved
@@ -505,26 +505,6 @@
       csParam.setPrecision(param.precision);
       ColorSpinorField *tmp4_p = reliable ? y[0] : tmp1.Precision() == x[0]->Precision() ? &tmp1 : ColorSpinorField::Create(csParam);
       ColorSpinorField *tmp5_p = mat.isStaggered() ? tmp4_p :
-<<<<<<< HEAD
-	reliable ? y[1] : (tmp2.Precision() == x[0]->Precision() && &tmp1 != tmp2_p) ? tmp2_p : ColorSpinorField::Create(csParam);
-
-      for(int i=0; i < num_offset; i++) {
-        if(true || param.precision == param.precision_sloppy){
-	mat(*r, *x[i], *tmp4_p, *tmp5_p);
-	if (r->Nspin()==4) {
-	  blas::axpy(offset[i], *x[i], *r); // Offset it.
-	} else if (i!=0) {
-	  blas::axpy(offset[i]-offset[0], *x[i], *r); // Offset it.
-	}
-	double true_res = blas::xmyNorm(b, *r);
-	param.true_res_offset[i] = sqrt(true_res/b2);
-	param.iter_res_offset[i] = sqrt(r2[i]/b2);
-	param.true_res_hq_offset[i] = sqrt(blas::HeavyQuarkResidualNorm(*x[i], *r).z);
-      } else
-      {
-        param.iter_res_offset[i] = sqrt(r2[i]/b2);
-      }
-=======
       reliable ? y[1] : (tmp2.Precision() == x[0]->Precision() && &tmp1 != tmp2_p) ? tmp2_p : ColorSpinorField::Create(csParam);
 
       for (int i = 0; i < num_offset; i++) {
@@ -547,7 +527,6 @@
           param.true_res_offset[i] = std::numeric_limits<double>::infinity();
           param.true_res_hq_offset[i] = std::numeric_limits<double>::infinity();
         }
->>>>>>> 0dd3f549
       }
 
       if (getVerbosity() >= QUDA_SUMMARIZE) {
