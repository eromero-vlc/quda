--- conflicted
+++ resolved
@@ -11,11 +11,7 @@
   void* LatticeField::bufferPinned[] = {NULL};
   bool LatticeField::bufferPinnedInit[] = {false};
   size_t LatticeField::bufferPinnedBytes[] = {0};
-<<<<<<< HEAD
-  bool LatticeField::resetComms = true;
-=======
   size_t LatticeField::bufferPinnedResizeCount = 0;
->>>>>>> 3bfcdccf
 
 
   void* LatticeField::bufferDevice = NULL;
@@ -100,12 +96,8 @@
       bufferPinned[idx] = pinned_malloc(bytes);
       bufferPinnedBytes[idx] = bytes;
       bufferPinnedInit[idx] = true;
-<<<<<<< HEAD
-      resetComms = true;
-=======
       bufferPinnedResizeCount++;
       if (bufferPinnedResizeCount == 0) bufferPinnedResizeCount = 1; // keep 0 as initialization state
->>>>>>> 3bfcdccf
     }
   }
 
