#include <typeinfo>
#include <quda_internal.h>
#include <lattice_field.h>
#include <color_spinor_field.h>
#include <gauge_field.h>
#include <clover_field.h>
#include <face_quda.h>

namespace quda {

  void* LatticeField::bufferPinned[] = {NULL};
  bool LatticeField::bufferPinnedInit[] = {false};
  size_t LatticeField::bufferPinnedBytes[] = {0};
  size_t LatticeField::bufferPinnedResizeCount = 0;

  void* LatticeField::bufferDevice = NULL;
  bool LatticeField::bufferDeviceInit = false;
  size_t LatticeField::bufferDeviceBytes = 0;

<<<<<<< HEAD
  // cache of inactive allocations
  std::multimap<size_t, void *> LatticeField::pinnedCache;

  // sizes of active allocations
  std::map<void *, size_t> LatticeField::pinnedSize;

  // cache of inactive allocations
  std::multimap<size_t, void *> LatticeField::deviceCache;

  // sizes of active allocations
  std::map<void *, size_t> LatticeField::deviceSize;


=======
>>>>>>> a2d42dd2
  LatticeField::LatticeField(const LatticeFieldParam &param)
    : volume(1), pad(param.pad), total_bytes(0), nDim(param.nDim), precision(param.precision),
      siteSubset(param.siteSubset)
  {
    for (int i=0; i<nDim; i++) {
      x[i] = param.x[i];
      volume *= param.x[i];
      surface[i] = 1;
      for (int j=0; j<nDim; j++) {
	if (i==j) continue;
	surface[i] *= param.x[j];
      }
    }

    if (siteSubset == QUDA_INVALID_SITE_SUBSET) errorQuda("siteSubset is not set");
    volumeCB = (siteSubset == QUDA_FULL_SITE_SUBSET) ? volume / 2 : volume;
    stride = volumeCB + pad;
  
    // for parity fields the factor of half is present for all surfaces dimensions except x, so add it manually
    for (int i=0; i<nDim; i++) 
      surfaceCB[i] = (siteSubset == QUDA_FULL_SITE_SUBSET || i==0) ? surface[i] / 2 : surface[i];

    // for 5-dimensional fields, we only communicate in the space-time dimensions
    nDimComms = nDim == 5 ? 4 : nDim;

    setTuningString();
  }

  LatticeField::~LatticeField() { }

  void LatticeField::setTuningString() {
    char vol_tmp[TuneKey::volume_n];
    int check;
    check = snprintf(vol_string, TuneKey::volume_n, "%d", x[0]);
    if (check < 0 || check >= TuneKey::volume_n) errorQuda("Error writing volume string");
    for (int d=1; d<nDim; d++) {
      strcpy(vol_tmp, vol_string);
      check = snprintf(vol_string, TuneKey::volume_n, "%sx%d", vol_tmp, x[d]);
      if (check < 0 || check >= TuneKey::volume_n) errorQuda("Error writing volume string");
    }
  }

  void LatticeField::checkField(const LatticeField &a) const {
    if (a.volume != volume) errorQuda("Volume does not match %d %d", volume, a.volume);
    if (a.volumeCB != volumeCB) errorQuda("VolumeCB does not match %d %d", volumeCB, a.volumeCB);
    if (a.nDim != nDim) errorQuda("nDim does not match %d %d", nDim, a.nDim);
    for (int i=0; i<nDim; i++) {
      if (a.x[i] != x[i]) errorQuda("x[%d] does not match %d %d", i, x[i], a.x[i]);
      if (a.surface[i] != surface[i]) errorQuda("surface[%d] does not match %d %d", i, surface[i], a.surface[i]);
      if (a.surfaceCB[i] != surfaceCB[i]) errorQuda("surfaceCB[%d] does not match %d %d", i, surfaceCB[i], a.surfaceCB[i]);  
    }
  }

  QudaFieldLocation LatticeField::Location() const { 
    QudaFieldLocation location = QUDA_INVALID_FIELD_LOCATION;
    if (typeid(*this)==typeid(cudaCloverField) || 
	typeid(*this)==typeid(cudaColorSpinorField) ||
	typeid(*this)==typeid(cudaGaugeField)) {
      location = QUDA_CUDA_FIELD_LOCATION; 
    } else if (typeid(*this)==typeid(cpuCloverField) || 
	       typeid(*this)==typeid(cpuColorSpinorField) ||
	       typeid(*this)==typeid(cpuGaugeField)) {
      location = QUDA_CPU_FIELD_LOCATION;
      location = QUDA_CPU_FIELD_LOCATION;
    } else {
      errorQuda("Unknown field %s, so cannot determine location", typeid(*this).name());
    }
    return location;
}

  void LatticeField::read(char *filename) {
    errorQuda("Not implemented");
  }
  
  void LatticeField::write(char *filename) {
    errorQuda("Not implemented");
  }

  int LatticeField::Nvec() const {
    if (typeid(*this) == typeid(const cudaColorSpinorField)) {
      const ColorSpinorField &csField = static_cast<const ColorSpinorField&>(*this);
      if (csField.FieldOrder() == 2 || csField.FieldOrder() == 4)
	return static_cast<int>(csField.FieldOrder());
    } else if (typeid(*this) == typeid(const cudaGaugeField)) {
      const GaugeField &gField = static_cast<const GaugeField&>(*this);
      if (gField.Order() == 2 || gField.Order() == 4)
	return static_cast<int>(gField.Order());
    } else if (typeid(*this) == typeid(const cudaCloverField)) { 
      const CloverField &cField = static_cast<const CloverField&>(*this);
      if (cField.Order() == 2 || cField.Order() == 4)
	return static_cast<int>(cField.Order());
    }

    errorQuda("Unsupported field type");
    return -1;
  }

  void LatticeField::resizeBufferPinned(size_t bytes, const int idx) const {
    if ((bytes > bufferPinnedBytes[idx] || bufferPinnedInit[idx] == 0) && bytes > 0) {
      if (bufferPinnedInit[idx]) host_free(bufferPinned[idx]);
      bufferPinned[idx] = pinned_malloc(bytes);
      bufferPinnedBytes[idx] = bytes;
      bufferPinnedInit[idx] = true;
      bufferPinnedResizeCount++;
      if (bufferPinnedResizeCount == 0) bufferPinnedResizeCount = 1; // keep 0 as initialization state
    }
  }

  void LatticeField::resizeBufferDevice(size_t bytes) const {
    if ((bytes > bufferDeviceBytes || bufferDeviceInit == 0) && bytes > 0) {
      if (bufferDeviceInit) device_free(bufferDevice);
      bufferDevice = device_malloc(bytes);
      bufferDeviceBytes = bytes;
      bufferDeviceInit = true;
    }
  }

  void LatticeField::freeBuffer(int index) {
    if (bufferPinnedInit[index]) {
      host_free(bufferPinned[index]);
      bufferPinned[index] = NULL;
      bufferPinnedBytes[index] = 0;
      bufferPinnedInit[index] = false;
    }
    if (bufferDeviceInit) {
      device_free(bufferDevice);
      bufferDevice = NULL;
      bufferDeviceBytes = 0;
      bufferDeviceInit = false;
    }
  }

<<<<<<< HEAD
  void *LatticeField::allocatePinned(size_t nbytes)
  {
    std::multimap<size_t, void *>::iterator it;
    void *ptr = 0;

    if (pinnedCache.empty()) {
      ptr = pinned_malloc(nbytes);
    } else {
      it = pinnedCache.lower_bound(nbytes);
      if (it != pinnedCache.end()) { // sufficiently large allocation found
	nbytes = it->first;
	ptr = it->second;
	pinnedCache.erase(it);
      } else { // sacrifice the smallest cached allocation
	it = pinnedCache.begin();
	ptr = it->second;
	pinnedCache.erase(it);
	host_free(ptr);
	ptr = pinned_malloc(nbytes);
      }
    }
    pinnedSize[ptr] = nbytes;
    return ptr;
  }

  void LatticeField::freePinned(void *ptr)
  {
    if (!pinnedSize.count(ptr)) {
      errorQuda("Attempt to free invalid pointer");
    }
    pinnedCache.insert(std::make_pair(pinnedSize[ptr], ptr));
    pinnedSize.erase(ptr);
  }

  void LatticeField::flushPinnedCache()
  {
    std::multimap<size_t, void *>::iterator it;
    for (it = pinnedCache.begin(); it != pinnedCache.end(); it++) {
      void *ptr = it->second;
      host_free(ptr);
    }
    pinnedCache.clear();
  }

  void *LatticeField::allocateDevice(size_t nbytes) const
  {
    std::multimap<size_t, void *>::iterator it;
    void *ptr = 0;

    if (deviceCache.empty()) {
      ptr = device_malloc(nbytes);
    } else {
      it = deviceCache.lower_bound(nbytes);
      if (it != deviceCache.end()) { // sufficiently large allocation found
	nbytes = it->first;
	ptr = it->second;
	deviceCache.erase(it);
      } else { // sacrifice the smallest cached allocation
	it = deviceCache.begin();
	ptr = it->second;
	deviceCache.erase(it);
	device_free(ptr);
	ptr = device_malloc(nbytes);
      }
    }
    deviceSize[ptr] = nbytes;
    return ptr;
  }

  void LatticeField::freeDevice(void *ptr) const
  {
    if (!deviceSize.count(ptr)) {
      errorQuda("Attempt to free invalid pointer");
    }
    deviceCache.insert(std::make_pair(deviceSize[ptr], ptr));
    deviceSize.erase(ptr);
  }

  void LatticeField::flushDeviceCache()
  {
    std::multimap<size_t, void *>::iterator it;
    for (it = deviceCache.begin(); it != deviceCache.end(); it++) {
      void *ptr = it->second;
      device_free(ptr);
    }
    deviceCache.clear();
  }


=======
>>>>>>> a2d42dd2
  // This doesn't really live here, but is fine for the moment
  std::ostream& operator<<(std::ostream& output, const LatticeFieldParam& param)
  {
    output << "nDim = " << param.nDim << std::endl;
    for (int i=0; i<param.nDim; i++) {
      output << "x[" << i << "] = " << param.x[i] << std::endl;    
    }
    output << "pad = " << param.pad << std::endl;
    output << "precision = " << param.precision << std::endl;

    return output;  // for multiple << operators.
  }

  static QudaFieldLocation reorder_location_ = QUDA_CUDA_FIELD_LOCATION;

  QudaFieldLocation reorder_location() { return reorder_location_; }
  void reorder_location_set(QudaFieldLocation _reorder_location) { reorder_location_ = _reorder_location; }

} // namespace quda<|MERGE_RESOLUTION|>--- conflicted
+++ resolved
@@ -17,22 +17,6 @@
   bool LatticeField::bufferDeviceInit = false;
   size_t LatticeField::bufferDeviceBytes = 0;
 
-<<<<<<< HEAD
-  // cache of inactive allocations
-  std::multimap<size_t, void *> LatticeField::pinnedCache;
-
-  // sizes of active allocations
-  std::map<void *, size_t> LatticeField::pinnedSize;
-
-  // cache of inactive allocations
-  std::multimap<size_t, void *> LatticeField::deviceCache;
-
-  // sizes of active allocations
-  std::map<void *, size_t> LatticeField::deviceSize;
-
-
-=======
->>>>>>> a2d42dd2
   LatticeField::LatticeField(const LatticeFieldParam &param)
     : volume(1), pad(param.pad), total_bytes(0), nDim(param.nDim), precision(param.precision),
       siteSubset(param.siteSubset)
@@ -165,98 +149,6 @@
     }
   }
 
-<<<<<<< HEAD
-  void *LatticeField::allocatePinned(size_t nbytes)
-  {
-    std::multimap<size_t, void *>::iterator it;
-    void *ptr = 0;
-
-    if (pinnedCache.empty()) {
-      ptr = pinned_malloc(nbytes);
-    } else {
-      it = pinnedCache.lower_bound(nbytes);
-      if (it != pinnedCache.end()) { // sufficiently large allocation found
-	nbytes = it->first;
-	ptr = it->second;
-	pinnedCache.erase(it);
-      } else { // sacrifice the smallest cached allocation
-	it = pinnedCache.begin();
-	ptr = it->second;
-	pinnedCache.erase(it);
-	host_free(ptr);
-	ptr = pinned_malloc(nbytes);
-      }
-    }
-    pinnedSize[ptr] = nbytes;
-    return ptr;
-  }
-
-  void LatticeField::freePinned(void *ptr)
-  {
-    if (!pinnedSize.count(ptr)) {
-      errorQuda("Attempt to free invalid pointer");
-    }
-    pinnedCache.insert(std::make_pair(pinnedSize[ptr], ptr));
-    pinnedSize.erase(ptr);
-  }
-
-  void LatticeField::flushPinnedCache()
-  {
-    std::multimap<size_t, void *>::iterator it;
-    for (it = pinnedCache.begin(); it != pinnedCache.end(); it++) {
-      void *ptr = it->second;
-      host_free(ptr);
-    }
-    pinnedCache.clear();
-  }
-
-  void *LatticeField::allocateDevice(size_t nbytes) const
-  {
-    std::multimap<size_t, void *>::iterator it;
-    void *ptr = 0;
-
-    if (deviceCache.empty()) {
-      ptr = device_malloc(nbytes);
-    } else {
-      it = deviceCache.lower_bound(nbytes);
-      if (it != deviceCache.end()) { // sufficiently large allocation found
-	nbytes = it->first;
-	ptr = it->second;
-	deviceCache.erase(it);
-      } else { // sacrifice the smallest cached allocation
-	it = deviceCache.begin();
-	ptr = it->second;
-	deviceCache.erase(it);
-	device_free(ptr);
-	ptr = device_malloc(nbytes);
-      }
-    }
-    deviceSize[ptr] = nbytes;
-    return ptr;
-  }
-
-  void LatticeField::freeDevice(void *ptr) const
-  {
-    if (!deviceSize.count(ptr)) {
-      errorQuda("Attempt to free invalid pointer");
-    }
-    deviceCache.insert(std::make_pair(deviceSize[ptr], ptr));
-    deviceSize.erase(ptr);
-  }
-
-  void LatticeField::flushDeviceCache()
-  {
-    std::multimap<size_t, void *>::iterator it;
-    for (it = deviceCache.begin(); it != deviceCache.end(); it++) {
-      void *ptr = it->second;
-      device_free(ptr);
-    }
-    deviceCache.clear();
-  }
-
-
-=======
->>>>>>> a2d42dd2
   // This doesn't really live here, but is fine for the moment
   std::ostream& operator<<(std::ostream& output, const LatticeFieldParam& param)
   {
