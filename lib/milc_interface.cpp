#include <cstdio>
#include <cstdlib>
#include <iostream>
#include <quda.h>
#include <quda_milc_interface.h>
#include <quda_internal.h>
#include <color_spinor_field.h>
#include <string.h>
#include <hisq_links_quda.h>
#include <ks_improved_force.h>
#include <dslash_quda.h>

#define MAX(a,b) ((a)>(b)?(a):(b))

#ifdef BUILD_MILC_INTERFACE

// code for NVTX taken from Jiri Kraus' blog post:
// http://devblogs.nvidia.com/parallelforall/cuda-pro-tip-generate-custom-application-profile-timelines-nvtx/

#ifdef MILC_NVTX
#include "nvToolsExt.h"

const uint32_t colors[] = { 0x0000ff00, 0x000000ff, 0x00ffff00, 0x00ff00ff, 0x0000ffff, 0x00ff0000, 0x00ffffff };
const int num_colors = sizeof(colors)/sizeof(uint32_t);

#define PUSH_RANGE(name,cid) { \
  int color_id = cid; \
  color_id = color_id%num_colors;\
  nvtxEventAttributes_t eventAttrib = {0}; \
  eventAttrib.version = NVTX_VERSION; \
  eventAttrib.size = NVTX_EVENT_ATTRIB_STRUCT_SIZE; \
  eventAttrib.colorType = NVTX_COLOR_ARGB; \
  eventAttrib.color = colors[color_id]; \
  eventAttrib.messageType = NVTX_MESSAGE_TYPE_ASCII; \
  eventAttrib.message.ascii = name; \
  nvtxRangePushEx(&eventAttrib); \
}
#define POP_RANGE nvtxRangePop();
#else
#define PUSH_RANGE(name,cid)
#define POP_RANGE
#endif


static bool initialized = false;
static int gridDim[4];
static int localDim[4];
static int clover_alloc = 0;
static bool invalidate_quda_gauge = true;
static bool create_quda_gauge = false;


using namespace quda;
using namespace quda::fermion_force;



#define QUDAMILC_VERBOSE 1
template <bool start>
void  inline qudamilc_called(const char* func, QudaVerbosity verb){
#ifdef QUDAMILC_VERBOSE
if (verb >= QUDA_VERBOSE) {
     if(start){
       printf("QUDA_MILC_INTERFACE: %s (called) \n",func);
       PUSH_RANGE(func,1)
     }
     else {
      printf("QUDA_MILC_INTERFACE: %s (return) \n",func);
      POP_RANGE
     }
   }
#endif

}

template <bool start>
void inline qudamilc_called(const char * func){
  qudamilc_called<start>(func, getVerbosity());
}


void qudaInit(QudaInitArgs_t input)
{
  qudamilc_called<true>(__func__);
  if(initialized) return;
  setVerbosityQuda(input.verbosity, "", stdout);
  qudaSetLayout(input.layout);
  initialized = true;
    qudamilc_called<false>(__func__);

}

void qudaFinalize()
{
  qudamilc_called<true>(__func__);
  endQuda();
    qudamilc_called<false>(__func__);
}

/**
 *  Implements a lexicographical mapping of node coordinates to ranks,
 *  with t varying fastest.
 */ 
static int rankFromCoords(const int *coords, void *fdata)
{
  int *dims = static_cast<int *>(fdata);

  int rank = coords[3];
  for (int i = 2; i >= 0; i--) {
    rank = dims[i] * rank + coords[i];
  }
  return rank;
}


void qudaSetLayout(QudaLayout_t input)
{
  int local_dim[4];
  for(int dir=0; dir<4; ++dir){ local_dim[dir] = input.latsize[dir]; }
#ifdef MULTI_GPU
  for(int dir=0; dir<4; ++dir){ local_dim[dir] /= input.machsize[dir]; }
#endif
  for(int dir=0; dir<4; ++dir){
    if(local_dim[dir]%2 != 0){
      printf("Error: Odd lattice dimensions are not supported\n");
      exit(1);
    }
  }

  for(int dir=0; dir<4; ++dir) localDim[dir] = local_dim[dir];

#ifdef GPU_COMMS
  setKernelPackT(true);
#endif

#ifdef MULTI_GPU
  for(int dir=0; dir<4; ++dir)  gridDim[dir] = input.machsize[dir];
  initCommsGridQuda(4, gridDim, rankFromCoords, (void *)(gridDim));
  static int device = -1;
#else
  for(int dir=0; dir<4; ++dir)  gridDim[dir] = 1;
  static int device = input.device;
#endif

  initQuda(device);
}


void qudaHisqParamsInit(QudaHisqParams_t params)
{

  static bool initialized = false;

  if(initialized) return;
  qudamilc_called<true>(__func__);

  const bool reunit_allow_svd = (params.reunit_allow_svd) ? true : false;
  const bool reunit_svd_only  = (params.reunit_svd_only) ? true : false;


  const double unitarize_eps = 1e-14;
  const double max_error = 1e-10;

#ifdef GPU_HISQ_FORCE
  quda::fermion_force::setUnitarizeForceConstants(unitarize_eps,
      params.force_filter,
      max_error,
      reunit_allow_svd,
      reunit_svd_only,
      params.reunit_svd_rel_error,
      params.reunit_svd_abs_error);
#endif

#ifdef GPU_UNITARIZE
  setUnitarizeLinksConstants(unitarize_eps,
      max_error,
      reunit_allow_svd,
      reunit_svd_only,
      params.reunit_svd_rel_error,
      params.reunit_svd_abs_error);
#endif // UNITARIZE_GPU                            

  initialized = true;
  qudamilc_called<false>(__func__);
  return;
}



static QudaGaugeParam newMILCGaugeParam(const int* dim, QudaPrecision prec, QudaLinkType link_type)
{
  QudaGaugeParam gParam = newQudaGaugeParam();
  for(int dir=0; dir<4; ++dir) gParam.X[dir] = dim[dir];
  gParam.cuda_prec_sloppy = gParam.cpu_prec = gParam.cuda_prec = prec;
  gParam.type = link_type;

  gParam.reconstruct_sloppy = gParam.reconstruct = ((link_type == QUDA_SU3_LINKS) ? QUDA_RECONSTRUCT_12 : QUDA_RECONSTRUCT_NO);
  gParam.gauge_order   = QUDA_MILC_GAUGE_ORDER;
  gParam.t_boundary    = QUDA_PERIODIC_T;
  gParam.gauge_fix     = QUDA_GAUGE_FIXED_NO;
  gParam.scale         = 1.0;
  gParam.anisotropy    = 1.0;
  gParam.tadpole_coeff = 1.0;
  gParam.scale         = 0;
  gParam.ga_pad        = 0;
  gParam.site_ga_pad   = 0;
  gParam.mom_ga_pad    = 0;
  gParam.llfat_ga_pad  = 0;
  return gParam;
}


static  void invalidateGaugeQuda() {
  freeGaugeQuda();
  invalidate_quda_gauge = true;
}



#ifdef GPU_FATLINK

void qudaLoadKSLink(int prec, QudaFatLinkArgs_t fatlink_args,
    const double act_path_coeff[6], void* inlink, void* fatlink, void* longlink)
{
  qudamilc_called<true>(__func__);
 // create_quda_gauge = true;

#ifdef MULTI_GPU  
  QudaComputeFatMethod method = QUDA_COMPUTE_FAT_EXTENDED_VOLUME;
#else
  QudaComputeFatMethod method = QUDA_COMPUTE_FAT_STANDARD;
#endif

  QudaGaugeParam param = newMILCGaugeParam(localDim,
      (prec==1) ? QUDA_SINGLE_PRECISION : QUDA_DOUBLE_PRECISION,
      QUDA_GENERAL_LINKS);

  computeKSLinkQuda(fatlink, longlink, NULL, inlink, const_cast<double*>(act_path_coeff), &param, method);
  qudamilc_called<false>(__func__);
  // require loadGaugeQuda to be called in subsequent solve
//  invalidateGaugeQuda(); 
}



void qudaLoadUnitarizedLink(int prec, QudaFatLinkArgs_t fatlink_args,
    const double act_path_coeff[6], void* inlink, void* fatlink, void* ulink)
{
  qudamilc_called<true>(__func__);
#ifdef MULTI_GPU  
  QudaComputeFatMethod method = QUDA_COMPUTE_FAT_EXTENDED_VOLUME;
#else
  QudaComputeFatMethod method = QUDA_COMPUTE_FAT_STANDARD;
#endif

  QudaGaugeParam param = newMILCGaugeParam(localDim,
      (prec==1) ? QUDA_SINGLE_PRECISION : QUDA_DOUBLE_PRECISION,
      QUDA_GENERAL_LINKS);

  computeKSLinkQuda(fatlink, NULL, ulink, inlink, const_cast<double*>(act_path_coeff), &param, method);
    qudamilc_called<false>(__func__);
  return;
}

#endif


#ifdef GPU_HISQ_FORCE

void qudaHisqForce(int prec, const double level2_coeff[6], const double fat7_coeff[6],
    const void* const staple_src[4], const void* const one_link_src[4], const void* const naik_src[4],
    const void* const w_link, const void* const v_link, const void* const u_link,
    void* const milc_momentum)
{
  qudamilc_called<true>(__func__);

  QudaGaugeParam gParam = newMILCGaugeParam(localDim,
      (prec==1) ?  QUDA_SINGLE_PRECISION : QUDA_DOUBLE_PRECISION,
      QUDA_GENERAL_LINKS);

  long long flops;
  computeHISQForceQuda(milc_momentum, &flops, level2_coeff, fat7_coeff,
      staple_src, one_link_src, naik_src,
      w_link, v_link, u_link, &gParam);
  qudamilc_called<false>(__func__);
  return;
}


void qudaAsqtadForce(int prec, const double act_path_coeff[6], 
    const void* const one_link_src[4], const void* const naik_src[4],
    const void* const link, void* const milc_momentum)
{
  qudamilc_called<true>(__func__);


  QudaGaugeParam gParam = newMILCGaugeParam(localDim,
      (prec==1) ?  QUDA_SINGLE_PRECISION : QUDA_DOUBLE_PRECISION,
      QUDA_GENERAL_LINKS);

  long long flops;
  computeAsqtadForceQuda(milc_momentum, &flops, act_path_coeff, one_link_src, naik_src, link, &gParam);

  qudamilc_called<false>(__func__);
  return;
}



void qudaComputeOprod(int prec, int num_terms, double** coeff,
    void** quark_field, void* oprod[2])
{
    qudamilc_called<true>(__func__);
  QudaGaugeParam oprodParam = newMILCGaugeParam(localDim,
      (prec==1) ?  QUDA_SINGLE_PRECISION : QUDA_DOUBLE_PRECISION,
      QUDA_GENERAL_LINKS);

  computeStaggeredOprodQuda(oprod, quark_field, num_terms, coeff, &oprodParam);
  qudamilc_called<false>(__func__);
  return;
}

#endif // GPU_HISQ_FORCE

#ifdef GPU_GAUGE_FORCE
void  qudaUpdateU(int prec, double eps, void* momentum, void* link)
{
  qudamilc_called<true>(__func__);
  QudaGaugeParam gaugeParam = newMILCGaugeParam(localDim,
      (prec==1) ? QUDA_SINGLE_PRECISION : QUDA_DOUBLE_PRECISION,
      QUDA_GENERAL_LINKS);


  updateGaugeFieldQuda(link, momentum, eps, 0, 0, &gaugeParam);
  qudamilc_called<false>(__func__);
  return;
}


// gauge force code
static int getVolume(const int dim[4])
{
  return dim[0]*dim[1]*dim[2]*dim[3];
}


  template<class Real>
static void setLoopCoeffs(const double milc_loop_coeff[3],
    Real loop_coeff[48])
{
  // 6 plaquette terms
  for(int i=0; i<6; ++i) loop_coeff[i] = milc_loop_coeff[0];      

  // 18 rectangle terms
  for(int i=0; i<18; ++i) loop_coeff[i+6] = milc_loop_coeff[1];

  for(int i=0; i<24; ++i) loop_coeff[i+24] = milc_loop_coeff[2];

  return;
}



static inline int opp(int dir){
  return 7-dir;
}


static void createGaugeForcePaths(int **paths, int dir){

  int index=0;
  // Plaquette paths
  for(int i=0; i<4; ++i){
    if(i==dir) continue;
    paths[index][0] = i;        paths[index][1] = opp(dir);   paths[index++][2] = opp(i);
    paths[index][0] = opp(i);   paths[index][1] = opp(dir);   paths[index++][2] = i;
  }

  // Rectangle Paths
  for(int i=0; i<4; ++i){
    if(i==dir) continue;
    paths[index][0] = paths[index][1] = i;       paths[index][2] = opp(dir); paths[index][3] = paths[index][4] = opp(i);
    index++;  
    paths[index][0] = paths[index][1] = opp(i);  paths[index][2] = opp(dir); paths[index][3] = paths[index][4] = i;
    index++;
    paths[index][0] = dir; paths[index][1] = i; paths[index][2] = paths[index][3] = opp(dir); paths[index][4] = opp(i);
    index++;
    paths[index][0] = dir; paths[index][1] = opp(i); paths[index][2] = paths[index][3] = opp(dir); paths[index][4] = i;
    index++;
    paths[index][0] = i;  paths[index][1] = paths[index][2] = opp(dir); paths[index][3] = opp(i); paths[index][4] = dir; 
    index++;
    paths[index][0] = opp(i);  paths[index][1] = paths[index][2] = opp(dir); paths[index][3] = i; paths[index][4] = dir; 
    index++;
  }


  // Staple paths
  for(int i=0; i<4; ++i){
    for(int j=0; j<4; ++j){
      if(i==dir || j==dir || i==j) continue;

      paths[index][0] = i; paths[index][1] = j; paths[index][2] = opp(dir); paths[index][3] = opp(i), paths[index][4] = opp(j);
      index++;
      paths[index][0] = i; paths[index][1] = opp(j); paths[index][2] = opp(dir); paths[index][3] = opp(i), paths[index][4] = j;
      index++;
      paths[index][0] = opp(i); paths[index][1] = j; paths[index][2] = opp(dir); paths[index][3] = i, paths[index][4] = opp(j);
      index++;
      paths[index][0] = opp(i); paths[index][1] = opp(j); paths[index][2] = opp(dir); paths[index][3] = i, paths[index][4] = j;
      index++;
    }
  }

}



void qudaGaugeForce( int precision,
    int num_loop_types,
    double milc_loop_coeff[3],
    double eb3,
    void* milc_sitelink,
    void* milc_momentum
    )
{
  qudamilc_called<true>(__func__);
  const int numPaths = 48;
  QudaGaugeParam qudaGaugeParam = newMILCGaugeParam(localDim, 
      (precision==1) ? QUDA_SINGLE_PRECISION : QUDA_DOUBLE_PRECISION, 
      QUDA_SU3_LINKS);

  static double loop_coeff[numPaths];
  static int length[numPaths];

  if((milc_loop_coeff[0] != loop_coeff[0]) ||
      (milc_loop_coeff[1] != loop_coeff[6]) ||
      (milc_loop_coeff[2] != loop_coeff[24]) ){

    setLoopCoeffs(milc_loop_coeff, loop_coeff);
    for(int i=0; i<6; ++i)  length[i] = 3;
    for(int i=6; i<48; ++i) length[i] = 5;
  }


  int** input_path_buf[4];
  for(int dir=0; dir<4; ++dir){
    input_path_buf[dir] = new int*[numPaths];
    for(int i=0; i<numPaths; ++i){
      input_path_buf[dir][i] = new int[length[i]];
    }
    createGaugeForcePaths(input_path_buf[dir], dir);
  }

  int max_length = 6;
  double timeinfo[3];

  memset(milc_momentum, 0, 4*getVolume(localDim)*10*qudaGaugeParam.cpu_prec);
  computeGaugeForceQuda(milc_momentum, milc_sitelink,  input_path_buf, length,
      loop_coeff, numPaths, max_length, eb3, 
      &qudaGaugeParam, timeinfo);

  for(int dir=0; dir<4; ++dir){
    for(int i=0; i<numPaths; ++i){
      delete[] input_path_buf[dir][i];
    }
    delete[] input_path_buf[dir];
  }
  qudamilc_called<false>(__func__);
  return;
}

#endif // GPU_GAUGE_FORCE

static int getFatLinkPadding(const int dim[4])
{
  int padding = MAX(dim[1]*dim[2]*dim[3]/2, dim[0]*dim[2]*dim[3]/2);
  padding = MAX(padding, dim[0]*dim[1]*dim[3]/2);
  padding = MAX(padding, dim[0]*dim[1]*dim[2]/2);
  return padding;
}


#ifdef GPU_STAGGERED_DIRAC
// set the params for the single mass solver
static void setInvertParams(const int dim[4],
    QudaPrecision cpu_prec,
    QudaPrecision cuda_prec,
    QudaPrecision cuda_prec_sloppy,
    QudaPrecision cuda_prec_precondition,
    double mass,
    double target_residual,
    double target_residual_hq,
    int maxiter,
    double reliable_delta,
    QudaParity parity,
    QudaVerbosity verbosity,
    QudaInverterType inverter,
    QudaInvertParam *invertParam)
{
  invertParam->use_sloppy_partial_accumulator = 0;
  invertParam->verbosity = verbosity;
  invertParam->mass = mass;
  invertParam->tol = target_residual;
  invertParam->tol_hq =target_residual_hq;
  invertParam->num_offset = 0;

  invertParam->inv_type = inverter;
  invertParam->maxiter = maxiter;
  invertParam->reliable_delta = reliable_delta;

  invertParam->mass_normalization = QUDA_MASS_NORMALIZATION;
  invertParam->cpu_prec = cpu_prec;
  invertParam->cuda_prec = cuda_prec;
  invertParam->cuda_prec_sloppy = cuda_prec_sloppy;

  invertParam->solution_type = QUDA_MATPCDAG_MATPC_SOLUTION;
  invertParam->solve_type = QUDA_NORMEQ_PC_SOLVE; 
  invertParam->preserve_source = QUDA_PRESERVE_SOURCE_YES;
  invertParam->gamma_basis = QUDA_DEGRAND_ROSSI_GAMMA_BASIS; // not used, but required by the code.
  invertParam->dirac_order = QUDA_DIRAC_ORDER;

  invertParam->dslash_type = QUDA_ASQTAD_DSLASH;
  invertParam->tune = QUDA_TUNE_YES;
  invertParam->gflops = 0.0;

  invertParam->input_location = QUDA_CPU_FIELD_LOCATION;
  invertParam->output_location = QUDA_CPU_FIELD_LOCATION;


  if(parity == QUDA_EVEN_PARITY){ // even parity
    invertParam->matpc_type = QUDA_MATPC_EVEN_EVEN;
  }else if(parity == QUDA_ODD_PARITY){
    invertParam->matpc_type = QUDA_MATPC_ODD_ODD;
  }else{
    errorQuda("Invalid parity\n");
    exit(1);
  }

  invertParam->dagger = QUDA_DAG_NO;
  invertParam->sp_pad = dim[0]*dim[1]*dim[2]/2;
  invertParam->use_init_guess = QUDA_USE_INIT_GUESS_YES; 

  // for the preconditioner
  invertParam->inv_type_precondition = QUDA_CG_INVERTER;
  invertParam->tol_precondition = 1e-1;
  invertParam->maxiter_precondition = 2;
  invertParam->verbosity_precondition = QUDA_SILENT;
  invertParam->cuda_prec_precondition = cuda_prec_precondition;


  return;
}




// Set params for the multi-mass solver.
static void setInvertParams(const int dim[4],
    QudaPrecision cpu_prec,
    QudaPrecision cuda_prec,
    QudaPrecision cuda_prec_sloppy,
    QudaPrecision cuda_prec_precondition,
    int num_offset,
    const double offset[],
    const double target_residual_offset[],
    const double target_residual_hq_offset[],
    int maxiter,
    double reliable_delta,
    QudaParity parity,
    QudaVerbosity verbosity,
    QudaInverterType inverter,
    QudaInvertParam *invertParam)
{

  const double null_mass = -1;
  const double null_residual = -1;


  setInvertParams(dim, cpu_prec, cuda_prec, cuda_prec_sloppy, cuda_prec_precondition,
      null_mass, null_residual, null_residual, maxiter, reliable_delta, parity, verbosity, inverter, invertParam);

  invertParam->num_offset = num_offset;
  for(int i=0; i<num_offset; ++i){
    invertParam->offset[i] = offset[i];
    invertParam->tol_offset[i] = target_residual_offset[i];
    //if(invertParam->residual_type & QUDA_HEAVY_QUARK_RESIDUAL){
      invertParam->tol_hq_offset[i] = target_residual_hq_offset[i];
    //}
  }
  return;
}


static void setGaugeParams(const int dim[4],
    QudaPrecision cpu_prec,
    QudaPrecision cuda_prec,
    QudaPrecision cuda_prec_sloppy,
    QudaPrecision cuda_prec_precondition,
    const double tadpole,
    QudaGaugeParam *gaugeParam)   
{

  for(int dir=0; dir<4; ++dir){
    gaugeParam->X[dir] = dim[dir];
  }

  gaugeParam->cpu_prec = cpu_prec;
  gaugeParam->cuda_prec = cuda_prec;
  gaugeParam->cuda_prec_sloppy = cuda_prec_sloppy;
  gaugeParam->reconstruct = QUDA_RECONSTRUCT_NO;
  gaugeParam->reconstruct_sloppy = QUDA_RECONSTRUCT_NO;

  gaugeParam->gauge_fix = QUDA_GAUGE_FIXED_NO;
  gaugeParam->anisotropy = 1.0;
  gaugeParam->tadpole_coeff = tadpole;
  gaugeParam->t_boundary = QUDA_PERIODIC_T; // anti-periodic boundary conditions are built into the gauge field
  gaugeParam->gauge_order = QUDA_MILC_GAUGE_ORDER; 
  gaugeParam->ga_pad = getFatLinkPadding(dim);
  gaugeParam->scale = -1.0/(24.0*gaugeParam->tadpole_coeff*gaugeParam->tadpole_coeff);


  // preconditioning...
  gaugeParam->cuda_prec_precondition = cuda_prec_precondition;
  gaugeParam->reconstruct_precondition = QUDA_RECONSTRUCT_NO;

  return;
}



static void setColorSpinorParams(const int dim[4],
    QudaPrecision precision,
    ColorSpinorParam* param)
{

  param->nColor = 3;
  param->nSpin = 1;
  param->nDim = 4;

  for(int dir=0; dir<4; ++dir) param->x[dir] = dim[dir];
  param->x[0] /= 2; 

  param->precision = precision;
  param->pad = 0;
  param->siteSubset = QUDA_PARITY_SITE_SUBSET;
  param->siteOrder = QUDA_EVEN_ODD_SITE_ORDER;
  param->fieldOrder = QUDA_SPACE_SPIN_COLOR_FIELD_ORDER;
  param->gammaBasis = QUDA_DEGRAND_ROSSI_GAMMA_BASIS; // meaningless, but required by the code.
  param->create = QUDA_ZERO_FIELD_CREATE;
  return;
} 


static size_t getColorVectorOffset(QudaParity local_parity, bool even_odd_exchange, const int dim[4])
{
  size_t offset;
  int volume = dim[0]*dim[1]*dim[2]*dim[3];  

  if(local_parity == QUDA_EVEN_PARITY){
    offset = even_odd_exchange ? volume*6/2 : 0;
  }else{
    offset = even_odd_exchange ? 0 : volume*6/2;
  }
  return offset;
}


void qudaMultishiftInvert(int external_precision, 
    int quda_precision,
    int num_offsets,
    double* const offset,
    QudaInvertArgs_t inv_args,
    const double target_residual[], 
    const double target_fermilab_residual[],
    const void* const fatlink,
    const void* const longlink,
    const double tadpole,
    void* source,
    void** solutionArray,
    double* const final_residual,
    double* const final_fermilab_residual,
    int *num_iters)
{

  // for(int i=0; i<num_offsets; ++i){
  //   if(target_residual[i] == 0){
  //     errorQuda("qudaMultishiftInvert: target residual cannot be zero\n");
  //     exit(1);
  //   }
  // }
  // for(int i=0; i<num_offsets; ++i){
    static const QudaVerbosity verbosity = getVerbosity();
  qudamilc_called<true>(__func__, verbosity);

    if(target_residual[0] == 0){
      errorQuda("qudaMultishiftInvert: target residual cannot be zero\n");
      exit(1);
    }
  // }

  QudaPrecision host_precision = (external_precision == 2) ? QUDA_DOUBLE_PRECISION : QUDA_SINGLE_PRECISION;
  QudaPrecision device_precision = (quda_precision == 2) ? QUDA_DOUBLE_PRECISION : QUDA_SINGLE_PRECISION;
  const bool use_mixed_precision = (((quda_precision==2) && inv_args.mixed_precision) || 
                                     ((quda_precision==1) && (inv_args.mixed_precision==2)) ) ? true : false;
  QudaPrecision device_precision_sloppy; 
  if(inv_args.mixed_precision == 2){
    device_precision_sloppy = QUDA_HALF_PRECISION;
  }else if(inv_args.mixed_precision == 1){
    device_precision_sloppy = QUDA_SINGLE_PRECISION;
  }else{
    device_precision_sloppy = device_precision; 
  }

  QudaPrecision device_precision_precondition = device_precision_sloppy;





/*
  if(verbosity >= QUDA_VERBOSE){ 
    if(quda_precision == 2){
      printfQuda("Using %s double-precision multi-mass inverter\n", use_mixed_precision?"mixed":"pure");
    }else if(quda_precision == 1){
      printfQuda("Using %s single-precision multi-mass inverter\n", use_mixed_precision?"mixed":"pure");
    }else{
      errorQuda("Unrecognised precision\n");
      exit(1);
    }
  }
*/

  QudaGaugeParam gaugeParam = newQudaGaugeParam();
  setGaugeParams(localDim, host_precision, device_precision, device_precision_sloppy, device_precision_precondition, tadpole, &gaugeParam);

  QudaInvertParam invertParam = newQudaInvertParam();

  invertParam.residual_type = static_cast<QudaResidualType_s>(0);
  invertParam.residual_type = (target_residual[0] != 0) ? static_cast<QudaResidualType_s> ( invertParam.residual_type | QUDA_L2_RELATIVE_RESIDUAL) : invertParam.residual_type;
  invertParam.residual_type = (target_fermilab_residual[0] != 0) ? static_cast<QudaResidualType_s> (invertParam.residual_type | QUDA_HEAVY_QUARK_RESIDUAL) : invertParam.residual_type;
  if (invertParam.residual_type ==QUDA_L2_RELATIVE_RESIDUAL) 
    printfQuda("Using QUDA_L2_RELATIVE_RESIDUAL only");
  else{
    if (invertParam.residual_type &QUDA_L2_RELATIVE_RESIDUAL) 
      printfQuda("Using QUDA_L2_RELATIVE_RESIDUAL");      
     if (invertParam.residual_type &QUDA_L2_RELATIVE_RESIDUAL) 
      printfQuda("Using QUDA_HEAVY_QUARK_RESIDUAL"); 
  }

  invertParam.use_sloppy_partial_accumulator = 0;


  const double ignore_mass = 1.0;

  QudaParity local_parity = inv_args.evenodd;
  {
    // need to set this to zero until issue #146 is fixed
    const double reliable_delta = (use_mixed_precision ? 1e-1 :0.0);//1e-1;
    setInvertParams(localDim, host_precision, device_precision, device_precision_sloppy, device_precision_precondition,
        num_offsets, offset, target_residual, target_fermilab_residual, 
        inv_args.max_iter, reliable_delta, local_parity, verbosity, QUDA_CG_INVERTER, &invertParam);
  }  

  ColorSpinorParam csParam;
  setColorSpinorParams(localDim, host_precision, &csParam);

  const QudaPrecision milc_precision = (external_precision==2) ? QUDA_DOUBLE_PRECISION : QUDA_SINGLE_PRECISION;

//  if(invalidate_quda_gauge){
    const int fat_pad  = getFatLinkPadding(localDim);
    gaugeParam.type = QUDA_GENERAL_LINKS;
    gaugeParam.ga_pad = fat_pad;  // don't know if this is correct
    gaugeParam.reconstruct = gaugeParam.reconstruct_sloppy = QUDA_RECONSTRUCT_NO;
    loadGaugeQuda(const_cast<void*>(fatlink), &gaugeParam); 

    const int long_pad = 3*fat_pad;
    gaugeParam.type = QUDA_THREE_LINKS;
    gaugeParam.ga_pad = long_pad; 
    loadGaugeQuda(const_cast<void*>(longlink), &gaugeParam);

   // invalidate_quda_gauge = false;
//  }

  void** sln_pointer = (void**)malloc(num_offsets*sizeof(void*));
  int quark_offset = getColorVectorOffset(local_parity, false, gaugeParam.X)*host_precision;
  void* src_pointer = (char*)source + quark_offset;

  for(int i=0; i<num_offsets; ++i) sln_pointer[i] = (char*)solutionArray[i] + quark_offset;

  invertMultiShiftQuda(sln_pointer, src_pointer, &invertParam);
  free(sln_pointer); 

  // return the number of iterations taken by the inverter
  *num_iters = invertParam.iter;
  for(int i=0; i<num_offsets; ++i){
    final_residual[i] = invertParam.true_res_offset[i];
    final_fermilab_residual[i] = invertParam.true_res_hq_offset[i];
  } // end loop over number of offsets

  freeGaugeQuda();
 // if(!create_quda_gauge) invalidateGaugeQuda();
  qudamilc_called<false>(__func__, verbosity);
  return;
} // qudaMultiShiftInvert




void qudaInvert(int external_precision,
    int quda_precision,
    double mass,
    QudaInvertArgs_t inv_args,
    double target_residual, 
    double target_fermilab_residual,
    const void* const fatlink,
    const void* const longlink,
    const double tadpole,
    void* source,
    void* solution,
    double* const final_residual,
    double* const final_fermilab_residual,
    int* num_iters)
{

  static const QudaVerbosity verbosity = getVerbosity();
  qudamilc_called<true>(__func__, verbosity);

  if(target_fermilab_residual == 0 && target_residual == 0){
    errorQuda("qudaInvert: requesting zero residual\n");
    exit(1);
  }

  const bool use_mixed_precision = (((quda_precision==2) && inv_args.mixed_precision) || 
                                     ((quda_precision==1) && (inv_args.mixed_precision==2) ) ) ? true : false;

  // static const QudaVerbosity verbosity = getVerbosity();
  QudaPrecision host_precision = (external_precision == 2) ? QUDA_DOUBLE_PRECISION : QUDA_SINGLE_PRECISION;
  QudaPrecision device_precision = (quda_precision == 2) ? QUDA_DOUBLE_PRECISION : QUDA_SINGLE_PRECISION;
  QudaPrecision device_precision_sloppy;

  if(inv_args.mixed_precision == 2){
    device_precision_sloppy = QUDA_HALF_PRECISION;
  }else if(inv_args.mixed_precision == 1){
    device_precision_sloppy = QUDA_SINGLE_PRECISION;
  }else{
    device_precision_sloppy = device_precision;
  }
  


  QudaPrecision device_precision_precondition = device_precision_sloppy;
  QudaGaugeParam gaugeParam = newQudaGaugeParam();
  // a basic set routine for the gauge parameters
  setGaugeParams(localDim, host_precision, device_precision, device_precision_sloppy, device_precision_precondition, tadpole, &gaugeParam);
  QudaInvertParam invertParam = newQudaInvertParam();

  invertParam.residual_type = static_cast<QudaResidualType_s>(0);
  invertParam.residual_type = (target_residual != 0) ? static_cast<QudaResidualType_s> ( invertParam.residual_type | QUDA_L2_RELATIVE_RESIDUAL) : invertParam.residual_type;
  invertParam.residual_type = (target_fermilab_residual != 0) ? static_cast<QudaResidualType_s> (invertParam.residual_type | QUDA_HEAVY_QUARK_RESIDUAL) : invertParam.residual_type;
  

  QudaParity local_parity = inv_args.evenodd;
  //double& target_res = (invertParam.residual_type == QUDA_L2_RELATIVE_RESIDUAL) ? target_residual : target_fermilab_residual;
  double& target_res = target_residual;
  double& target_res_hq = target_fermilab_residual;
  const double reliable_delta = 1e-1;

  setInvertParams(localDim, host_precision, device_precision, device_precision_sloppy, device_precision_precondition,
      mass, target_res, target_res_hq, inv_args.max_iter, reliable_delta, local_parity, verbosity, QUDA_CG_INVERTER, &invertParam);
  invertParam.use_sloppy_partial_accumulator = 0;
  if (invertParam.residual_type == QUDA_HEAVY_QUARK_RESIDUAL) invertParam.heavy_quark_check = 1;



  ColorSpinorParam csParam;
  setColorSpinorParams(localDim, host_precision, &csParam);


  const QudaPrecision milc_precision = (external_precision==2) ? QUDA_DOUBLE_PRECISION : QUDA_SINGLE_PRECISION; 
  const int fat_pad  = getFatLinkPadding(localDim);
  const int long_pad = 3*fat_pad;

//  if(invalidate_quda_gauge){
    gaugeParam.type = QUDA_GENERAL_LINKS;
    gaugeParam.ga_pad = fat_pad; 
    gaugeParam.reconstruct = gaugeParam.reconstruct_sloppy = QUDA_RECONSTRUCT_NO;
    loadGaugeQuda(const_cast<void*>(fatlink), &gaugeParam); 

    gaugeParam.type = QUDA_THREE_LINKS;
    gaugeParam.ga_pad = long_pad; 
    gaugeParam.reconstruct = gaugeParam.reconstruct_sloppy = QUDA_RECONSTRUCT_NO;
    loadGaugeQuda(const_cast<void*>(longlink), &gaugeParam);

    invalidate_quda_gauge = false;
//  }

  int quark_offset = getColorVectorOffset(local_parity, false, gaugeParam.X);

  invertQuda(((char*)solution + quark_offset*host_precision), 
      ((char*)source + quark_offset*host_precision), 
      &invertParam); 

  // return the number of iterations taken by the inverter
  *num_iters = invertParam.iter;
  *final_residual = invertParam.true_res;
  *final_fermilab_residual = invertParam.true_res_hq;

  freeGaugeQuda();
  qudamilc_called<false>(__func__, verbosity);
//  if(!create_quda_gauge) invalidateGaugeQuda();
  return;
} // qudaInvert

#endif

#ifdef GPU_CLOVER_DIRAC

static inline void* createExtendedGaugeField(void* gauge, int geometry, int precision, int resident)
{
  qudamilc_called<true>(__func__);
  QudaPrecision qudaPrecision = (precision==2) ? QUDA_DOUBLE_PRECISION : QUDA_SINGLE_PRECISION; 
  QudaGaugeParam gaugeParam = newMILCGaugeParam(localDim, qudaPrecision,
      (geometry==1) ? QUDA_GENERAL_LINKS : QUDA_SU3_LINKS);
  gaugeParam.use_resident_gauge = resident ? 1 : 0;
  qudamilc_called<false>(__func__);
  return createExtendedGaugeFieldQuda(gauge, geometry, &gaugeParam);
}

void* qudaCreateExtendedGaugeField(void* gauge, int geometry, int precision)
{
  return createExtendedGaugeField(gauge, geometry, precision, 0);
}

void* qudaResidentExtendedGaugeField(void* gauge, int geometry, int precision)
{
  return createExtendedGaugeField(gauge, geometry, precision, 1);
}


void* qudaCreateGaugeField(void* gauge, int geometry, int precision)
{
  qudamilc_called<true>(__func__);
  QudaPrecision qudaPrecision = (precision==2) ? QUDA_DOUBLE_PRECISION : QUDA_SINGLE_PRECISION;
  QudaGaugeParam gaugeParam = newMILCGaugeParam(localDim, qudaPrecision,
      (geometry==1) ? QUDA_GENERAL_LINKS : QUDA_SU3_LINKS);
  qudamilc_called<false>(__func__);
  return createGaugeFieldQuda(gauge, geometry, &gaugeParam);
}


void qudaSaveGaugeField(void* gauge, void* inGauge)
{
  qudamilc_called<true>(__func__);
  cudaGaugeField* cudaGauge = reinterpret_cast<cudaGaugeField*>(inGauge);
  QudaGaugeParam gaugeParam = newMILCGaugeParam(localDim, cudaGauge->Precision(), QUDA_GENERAL_LINKS);
  saveGaugeFieldQuda(gauge, inGauge, &gaugeParam);
  qudamilc_called<false>(__func__);
  return;
}


void qudaDestroyGaugeField(void* gauge)
{
  qudamilc_called<true>(__func__);
  destroyGaugeFieldQuda(gauge);
  qudamilc_called<false>(__func__);
  return;
}


void setInvertParam(QudaInvertParam &invertParam, QudaInvertArgs_t &inv_args, 
		    int external_precision, int quda_precision, double kappa, double reliable_delta);

void qudaCloverForce(void *mom, double dt, void **x, void **p, double *coeff, double kappa, double ck,
		     int nvec, double multiplicity, void *gauge, int precision, QudaInvertArgs_t inv_args)
{
  qudamilc_called<true>(__func__);
  QudaGaugeParam gaugeParam = newMILCGaugeParam(localDim, 
						(precision==1) ? QUDA_SINGLE_PRECISION : QUDA_DOUBLE_PRECISION,
						QUDA_GENERAL_LINKS);
  gaugeParam.gauge_order = QUDA_MILC_GAUGE_ORDER; // refers to momentume gauge order

  QudaInvertParam invertParam = newQudaInvertParam();
  setInvertParam(invertParam, inv_args, precision, precision, kappa, 0);
  invertParam.num_offset = nvec;
  for (int i=0; i<nvec; ++i) invertParam.offset[i] = 0.0; // not needed
  invertParam.clover_coeff = 0.0; // not needed

  // solution types
  invertParam.solution_type      = QUDA_MATPCDAG_MATPC_SOLUTION;
  invertParam.solve_type         = QUDA_NORMOP_PC_SOLVE;
  invertParam.inv_type           = QUDA_CG_INVERTER;
  invertParam.matpc_type         = QUDA_MATPC_EVEN_EVEN_ASYMMETRIC;

  invertParam.verbosity = getVerbosity();
  invertParam.verbosity_precondition = QUDA_SILENT;
  invertParam.use_resident_solution = inv_args.use_resident_solution;

  computeCloverForceQuda(mom, dt, x, p, coeff, -kappa*kappa, ck, nvec, multiplicity, 
			 gauge, &gaugeParam, &invertParam);
  qudamilc_called<false>(__func__);
  return;
}


void qudaCloverTrace(void* out, void* clover, int mu, int nu)
{
  qudamilc_called<true>(__func__);
  computeCloverTraceQuda(out, clover, mu, nu, const_cast<int*>(localDim));
  qudamilc_called<false>(__func__);
  return;
}



void qudaCloverDerivative(void* out, void* gauge, void* oprod, int mu, int nu, double coeff, int precision, int parity, int conjugate)
{
  qudamilc_called<true>(__func__);
  QudaParity qudaParity = (parity==2) ? QUDA_EVEN_PARITY : QUDA_ODD_PARITY;
  QudaGaugeParam gaugeParam = newMILCGaugeParam(localDim, 
      (precision==1) ? QUDA_SINGLE_PRECISION : QUDA_DOUBLE_PRECISION,
      QUDA_GENERAL_LINKS);

  computeCloverDerivativeQuda(out, gauge, oprod, mu, nu, coeff, qudaParity, &gaugeParam, conjugate);
  qudamilc_called<false>(__func__);
  return;
}



void setGaugeParams(QudaGaugeParam &gaugeParam, const int dim[4], QudaInvertArgs_t &inv_args,
    int external_precision, int quda_precision) {

  const QudaPrecision host_precision = (external_precision == 2) ? QUDA_DOUBLE_PRECISION : QUDA_SINGLE_PRECISION;
  const QudaPrecision device_precision = (quda_precision == 2) ? QUDA_DOUBLE_PRECISION : QUDA_SINGLE_PRECISION;
  QudaPrecision device_precision_sloppy; 

  if(inv_args.mixed_precision == 2){
    device_precision_sloppy = QUDA_HALF_PRECISION;
  }else if(inv_args.mixed_precision == 1){
    device_precision_sloppy = QUDA_SINGLE_PRECISION;
  }else{
    device_precision_sloppy = device_precision;
  }

  for(int dir=0; dir<4; ++dir) gaugeParam.X[dir] = dim[dir];

  gaugeParam.anisotropy               = 1.0;
  gaugeParam.type                     = QUDA_WILSON_LINKS;
  gaugeParam.gauge_order              = QUDA_MILC_GAUGE_ORDER; 

  // Check the boundary conditions
  // Can't have twisted or anti-periodic boundary conditions in the spatial 
  // directions with 12 reconstruct at the moment.
  bool trivial_phase = true;
  for(int dir=0; dir<3; ++dir){
    if(inv_args.boundary_phase[dir] != 0) trivial_phase = false;
  }
  if(inv_args.boundary_phase[3] != 0 && inv_args.boundary_phase[3] != 1) trivial_phase = false;  

  if(trivial_phase){
    gaugeParam.t_boundary               = (inv_args.boundary_phase[3]) ? QUDA_ANTI_PERIODIC_T : QUDA_PERIODIC_T;
    gaugeParam.reconstruct              = QUDA_RECONSTRUCT_12; 
    gaugeParam.reconstruct_sloppy       = QUDA_RECONSTRUCT_12;
  }else{
    gaugeParam.t_boundary               = QUDA_PERIODIC_T;
    gaugeParam.reconstruct              = QUDA_RECONSTRUCT_NO;
    gaugeParam.reconstruct_sloppy       = QUDA_RECONSTRUCT_NO;
  }

  gaugeParam.cpu_prec                 = host_precision;
  gaugeParam.cuda_prec                = device_precision;
  gaugeParam.cuda_prec_sloppy         = device_precision_sloppy;
  gaugeParam.cuda_prec_precondition   = device_precision_sloppy;
  gaugeParam.gauge_fix                = QUDA_GAUGE_FIXED_NO;
  gaugeParam.ga_pad                   = getFatLinkPadding(dim);
}



void setInvertParam(QudaInvertParam &invertParam, QudaInvertArgs_t &inv_args, 
		    int external_precision, int quda_precision, double kappa, double reliable_delta) {

  const QudaPrecision host_precision = (external_precision == 2) ? QUDA_DOUBLE_PRECISION : QUDA_SINGLE_PRECISION;
  const QudaPrecision device_precision = (quda_precision == 2) ? QUDA_DOUBLE_PRECISION : QUDA_SINGLE_PRECISION;
  QudaPrecision device_precision_sloppy;
  if(inv_args.mixed_precision == 2){
    device_precision_sloppy = QUDA_HALF_PRECISION;
  }else if(inv_args.mixed_precision == 1){
    device_precision_sloppy = QUDA_SINGLE_PRECISION;
  }else{
    device_precision_sloppy = device_precision;
  }
 
  static const QudaVerbosity verbosity = getVerbosity();

  invertParam.dslash_type                   = QUDA_CLOVER_WILSON_DSLASH;
  invertParam.kappa                         = kappa;
  invertParam.dagger                        = QUDA_DAG_NO;
  invertParam.mass_normalization            = QUDA_KAPPA_NORMALIZATION;
  invertParam.gcrNkrylov                    = 30; 
  invertParam.reliable_delta                = reliable_delta; 
  invertParam.maxiter                       = inv_args.max_iter;

  invertParam.cuda_prec_precondition        = device_precision_sloppy;
  invertParam.verbosity_precondition        = verbosity;
  invertParam.verbosity        = verbosity;
  invertParam.cpu_prec                      = host_precision;
  invertParam.cuda_prec                     = device_precision;
  invertParam.cuda_prec_sloppy              = device_precision_sloppy;
  invertParam.preserve_source               = QUDA_PRESERVE_SOURCE_NO;
  invertParam.gamma_basis                   = QUDA_DEGRAND_ROSSI_GAMMA_BASIS;
  invertParam.dirac_order                   = QUDA_DIRAC_ORDER;
  invertParam.tune                          = QUDA_TUNE_YES;
  invertParam.sp_pad                        = 0;
  invertParam.cl_pad                        = 0;
  invertParam.clover_cpu_prec               = host_precision;
  invertParam.clover_cuda_prec              = device_precision;
  invertParam.clover_cuda_prec_sloppy       = device_precision_sloppy;
  invertParam.clover_cuda_prec_precondition = device_precision_sloppy;
  invertParam.clover_order                  = QUDA_PACKED_CLOVER_ORDER;
}


void qudaLoadGaugeField(int external_precision, 
    int quda_precision,
    QudaInvertArgs_t inv_args,
    const void* milc_link) {
  qudamilc_called<true>(__func__);
  QudaGaugeParam gaugeParam = newQudaGaugeParam();
  setGaugeParams(gaugeParam, localDim,  inv_args, external_precision, quda_precision);

  loadGaugeQuda(const_cast<void*>(milc_link), &gaugeParam);
    qudamilc_called<false>(__func__);
} // qudaLoadGaugeField


void qudaFreeGaugeField() {
    qudamilc_called<true>(__func__);
  freeGaugeQuda();
    qudamilc_called<false>(__func__);
} // qudaFreeGaugeField


void qudaLoadCloverField(int external_precision, 
    int quda_precision,
    QudaInvertArgs_t inv_args,
    void* milc_clover, 
    void* milc_clover_inv,
    QudaSolutionType solution_type,
    QudaSolveType solve_type,
    double clover_coeff,
    int compute_trlog,
    double *trlog) {
  qudamilc_called<true>(__func__);
  QudaInvertParam invertParam = newQudaInvertParam();
  setInvertParam(invertParam, inv_args, external_precision, quda_precision, 0.0, 0.0);
  invertParam.solution_type = solution_type;
  invertParam.solve_type = solve_type;
  invertParam.matpc_type = QUDA_MATPC_EVEN_EVEN_ASYMMETRIC;
  invertParam.compute_clover_trlog = compute_trlog;
  invertParam.clover_coeff = clover_coeff;

  if(invertParam.dslash_type == QUDA_CLOVER_WILSON_DSLASH) {
    if (clover_alloc == 0) {
      loadCloverQuda(milc_clover, milc_clover_inv, &invertParam);
      clover_alloc = 1;
    } else {
      errorQuda("Clover term already allocated");
    }
  }

  if (compute_trlog) {
    trlog[0] = invertParam.trlogA[0];
    trlog[1] = invertParam.trlogA[1];
  }
  qudamilc_called<false>(__func__);
} // qudaLoadCoverField



void qudaFreeCloverField() {
  qudamilc_called<true>(__func__);
  if (clover_alloc==1) {
    freeCloverQuda();
    clover_alloc = 0;
  } else {
    errorQuda("Trying to free non-allocated clover term");
  }
  qudamilc_called<false>(__func__);
} // qudaFreeCloverField


void qudaCloverInvert(int external_precision, 
    int quda_precision,
    double kappa,
    double clover_coeff,
    QudaInvertArgs_t inv_args,
    double target_residual,
    double target_fermilab_residual,
    const void* link,
    void* clover, // could be stored in Milc format
    void* cloverInverse,
    void* source,
    void* solution,
    double* const final_residual, 
    double* const final_fermilab_residual,
    int* num_iters)
{
  qudamilc_called<true>(__func__);
  if(target_fermilab_residual == 0 && target_residual == 0){
    errorQuda("qudaCloverInvert: requesting zero residual\n");
    exit(1);
  }

  qudaLoadGaugeField(external_precision, quda_precision, inv_args, link);

//  double clover_coeff = 0.0;
  qudaLoadCloverField(external_precision, quda_precision, inv_args, clover, cloverInverse,
      QUDA_MAT_SOLUTION, QUDA_DIRECT_PC_SOLVE, clover_coeff, 0, 0);

  double reliable_delta = 1e-1;

  QudaInvertParam invertParam = newQudaInvertParam();
  setInvertParam(invertParam, inv_args, external_precision, quda_precision, kappa, reliable_delta);
  invertParam.residual_type = static_cast<QudaResidualType_s>(0);
  invertParam.residual_type = (target_residual != 0) ? static_cast<QudaResidualType_s> ( invertParam.residual_type | QUDA_L2_RELATIVE_RESIDUAL) : invertParam.residual_type;
  invertParam.residual_type = (target_fermilab_residual != 0) ? static_cast<QudaResidualType_s> (invertParam.residual_type | QUDA_HEAVY_QUARK_RESIDUAL) : invertParam.residual_type;

  invertParam.tol =  target_residual;
  invertParam.tol_hq = target_fermilab_residual;
  if (invertParam.residual_type == QUDA_HEAVY_QUARK_RESIDUAL) invertParam.heavy_quark_check = 1;

  // solution types
  invertParam.solution_type      = QUDA_MAT_SOLUTION;
  invertParam.solve_type         = QUDA_DIRECT_PC_SOLVE;
  invertParam.inv_type           = QUDA_BICGSTAB_INVERTER;
  invertParam.matpc_type         = QUDA_MATPC_ODD_ODD;

  invertQuda(solution, source, &invertParam); 
  *num_iters = invertParam.iter;
  *final_residual = invertParam.true_res;
  *final_fermilab_residual = invertParam.true_res_hq;

  qudaFreeGaugeField();
  qudaFreeCloverField();
  qudamilc_called<false>(__func__);
  return;
} // qudaCloverInvert


void qudaCloverMultishiftInvert(int external_precision, 
    int quda_precision,
    int num_offsets,
    double* const offset,
    double kappa,
    double clover_coeff,
    QudaInvertArgs_t inv_args,
    const double* target_residual_offset,
    const void* milc_link,
    void* milc_clover, 
    void* milc_clover_inv,
    void* source,
    void** solutionArray,
    double* const final_residual, 
    int* num_iters)
{

  static const QudaVerbosity verbosity = getVerbosity();
  qudamilc_called<true>(__func__, verbosity);

  for(int i=0; i<num_offsets; ++i){
    if(target_residual_offset[i] == 0){
      errorQuda("qudaMultishiftInvert: target residual cannot be zero\n");
      exit(1);
    }
  }

  // if doing a pure double-precision multi-shift solve don't use reliable updates
  double reliable_delta = (inv_args.mixed_precision == 1 || quda_precision == 1) ? 1e-1 : 0.0;
  QudaInvertParam invertParam = newQudaInvertParam();
  setInvertParam(invertParam, inv_args, external_precision, quda_precision, kappa, reliable_delta);
  invertParam.residual_type = QUDA_L2_RELATIVE_RESIDUAL;
  invertParam.num_offset = num_offsets;
  for(int i=0; i<num_offsets; ++i){
    invertParam.offset[i] = offset[i];
    invertParam.tol_offset[i] = target_residual_offset[i];
  }
  invertParam.tol = target_residual_offset[0];
  invertParam.clover_coeff = clover_coeff;
  
  // solution types
  invertParam.solution_type      = QUDA_MATPCDAG_MATPC_SOLUTION;
  invertParam.solve_type         = QUDA_NORMOP_PC_SOLVE;
  invertParam.inv_type           = QUDA_CG_INVERTER;
  invertParam.matpc_type         = QUDA_MATPC_EVEN_EVEN_ASYMMETRIC;

  invertParam.verbosity = verbosity;
  invertParam.verbosity_precondition = QUDA_SILENT;

  invertParam.make_resident_solution = inv_args.make_resident_solution;

  invertMultiShiftQuda(solutionArray, source, &invertParam); 

  // return the number of iterations taken by the inverter
  *num_iters = invertParam.iter;
  for(int i=0; i<num_offsets; ++i) final_residual[i] = invertParam.true_res_offset[i];
  qudamilc_called<false>(__func__, verbosity);
  return;
} // qudaCloverMultishiftInvert


<<<<<<< HEAD
=======



void qudaCloverMultishiftMDInvert(int external_precision, 
    int quda_precision,
    int num_offsets,
    double* const offset,
    double kappa,
    double clover_coeff,
    QudaInvertArgs_t inv_args,
    const double* target_residual_offset,
    const void* milc_link,
    void* milc_clover, 
    void* milc_clover_inv,
    void* source,
    void** psiEven,
    void** psiOdd,
    void** pEven,
    void** pOdd,
    double* const final_residual, 
    int* num_iters)
{
  static const QudaVerbosity verbosity = getVerbosity();
  qudamilc_called<true>(__func__, verbosity);

  for(int i=0; i<num_offsets; ++i){
    if(target_residual_offset[i] == 0){
      errorQuda("qudaMultishiftInvert: target residual cannot be zero\n");
      exit(1);
    }
  }

  // if doing a pure double-precision multi-shift solve don't use reliable updates
  double reliable_delta = (inv_args.mixed_precision == 1 || quda_precision == 1) ? 1e-1 : 0.0;

  QudaInvertParam invertParam = newQudaInvertParam();
  setInvertParam(invertParam, inv_args, external_precision, quda_precision, kappa, reliable_delta);
  invertParam.residual_type = QUDA_L2_RELATIVE_RESIDUAL;
  invertParam.num_offset = num_offsets;
  for(int i=0; i<num_offsets; ++i){
    invertParam.offset[i] = offset[i];
    invertParam.tol_offset[i] = target_residual_offset[i];
  }
  invertParam.tol = target_residual_offset[0];
  invertParam.clover_coeff = clover_coeff;

  // solution types
  invertParam.solution_type      = QUDA_MATPCDAG_MATPC_SOLUTION;
  invertParam.solve_type         = QUDA_NORMOP_PC_SOLVE;
  invertParam.inv_type           = QUDA_CG_INVERTER;
  invertParam.matpc_type         = QUDA_MATPC_EVEN_EVEN_ASYMMETRIC;

  invertParam.verbosity = verbosity;
  invertParam.verbosity_precondition = QUDA_SILENT;

  invertMultiShiftMDQuda(psiEven, psiOdd, pEven, pOdd, source, &invertParam); 

  // return the number of iterations taken by the inverter
  *num_iters = invertParam.iter;
  for(int i=0; i<num_offsets; ++i) final_residual[i] = invertParam.true_res_offset[i];
  qudamilc_called<false>(__func__, verbosity);
  return;
} // qudaCloverMultishiftMDInvert

>>>>>>> 30ce6fe0
#endif // GPU_CLOVER_DIRAC


#endif // BUILD_MILC_INTERFACE<|MERGE_RESOLUTION|>--- conflicted
+++ resolved
@@ -1308,74 +1308,6 @@
   return;
 } // qudaCloverMultishiftInvert
 
-
-<<<<<<< HEAD
-=======
-
-
-
-void qudaCloverMultishiftMDInvert(int external_precision, 
-    int quda_precision,
-    int num_offsets,
-    double* const offset,
-    double kappa,
-    double clover_coeff,
-    QudaInvertArgs_t inv_args,
-    const double* target_residual_offset,
-    const void* milc_link,
-    void* milc_clover, 
-    void* milc_clover_inv,
-    void* source,
-    void** psiEven,
-    void** psiOdd,
-    void** pEven,
-    void** pOdd,
-    double* const final_residual, 
-    int* num_iters)
-{
-  static const QudaVerbosity verbosity = getVerbosity();
-  qudamilc_called<true>(__func__, verbosity);
-
-  for(int i=0; i<num_offsets; ++i){
-    if(target_residual_offset[i] == 0){
-      errorQuda("qudaMultishiftInvert: target residual cannot be zero\n");
-      exit(1);
-    }
-  }
-
-  // if doing a pure double-precision multi-shift solve don't use reliable updates
-  double reliable_delta = (inv_args.mixed_precision == 1 || quda_precision == 1) ? 1e-1 : 0.0;
-
-  QudaInvertParam invertParam = newQudaInvertParam();
-  setInvertParam(invertParam, inv_args, external_precision, quda_precision, kappa, reliable_delta);
-  invertParam.residual_type = QUDA_L2_RELATIVE_RESIDUAL;
-  invertParam.num_offset = num_offsets;
-  for(int i=0; i<num_offsets; ++i){
-    invertParam.offset[i] = offset[i];
-    invertParam.tol_offset[i] = target_residual_offset[i];
-  }
-  invertParam.tol = target_residual_offset[0];
-  invertParam.clover_coeff = clover_coeff;
-
-  // solution types
-  invertParam.solution_type      = QUDA_MATPCDAG_MATPC_SOLUTION;
-  invertParam.solve_type         = QUDA_NORMOP_PC_SOLVE;
-  invertParam.inv_type           = QUDA_CG_INVERTER;
-  invertParam.matpc_type         = QUDA_MATPC_EVEN_EVEN_ASYMMETRIC;
-
-  invertParam.verbosity = verbosity;
-  invertParam.verbosity_precondition = QUDA_SILENT;
-
-  invertMultiShiftMDQuda(psiEven, psiOdd, pEven, pOdd, source, &invertParam); 
-
-  // return the number of iterations taken by the inverter
-  *num_iters = invertParam.iter;
-  for(int i=0; i<num_offsets; ++i) final_residual[i] = invertParam.true_res_offset[i];
-  qudamilc_called<false>(__func__, verbosity);
-  return;
-} // qudaCloverMultishiftMDInvert
-
->>>>>>> 30ce6fe0
 #endif // GPU_CLOVER_DIRAC
 
 
