#include <cstdio>
#include <cstdlib>
#include <iostream>
#include <quda.h>
#include <quda_milc_interface.h>
#include <quda_internal.h>
#include <color_spinor_field.h>
#include <string.h>
#include <unitarization_links.h>
#include <ks_improved_force.h>
#include <dslash_quda.h>

#define MAX(a,b) ((a)>(b)?(a):(b))

#ifdef BUILD_MILC_INTERFACE

// code for NVTX taken from Jiri Kraus' blog post:
// http://devblogs.nvidia.com/parallelforall/cuda-pro-tip-generate-custom-application-profile-timelines-nvtx/

#ifdef INTERFACE_NVTX
#include "nvToolsExt.h"

static const uint32_t colors[] = { 0x0000ff00, 0x000000ff, 0x00ffff00, 0x00ff00ff, 0x0000ffff, 0x00ff0000, 0x00ffffff };
static const int num_colors = sizeof(colors)/sizeof(uint32_t);

#define PUSH_RANGE(name,cid) { \
  int color_id = cid; \
  color_id = color_id%num_colors;\
  nvtxEventAttributes_t eventAttrib = {0}; \
  eventAttrib.version = NVTX_VERSION; \
  eventAttrib.size = NVTX_EVENT_ATTRIB_STRUCT_SIZE; \
  eventAttrib.colorType = NVTX_COLOR_ARGB; \
  eventAttrib.color = colors[color_id]; \
  eventAttrib.messageType = NVTX_MESSAGE_TYPE_ASCII; \
  eventAttrib.message.ascii = name; \
  nvtxRangePushEx(&eventAttrib); \
}
#define POP_RANGE nvtxRangePop();
#else
#define PUSH_RANGE(name,cid)
#define POP_RANGE
#endif


static bool initialized = false;
static int gridDim[4];
static int localDim[4];

static bool invalidate_quda_gauge = true;
static bool create_quda_gauge = false;

static bool invalidate_quda_mom = true;

#ifdef DEFLATEDSOLVER
static void *df_preconditioner = NULL;
#endif

// set to 1 for GPU resident pipeline (not yet supported in mainline MILC)
#define MOM_PIPE 0

using namespace quda;
using namespace quda::fermion_force;


#define QUDAMILC_VERBOSE 1
template <bool start>
void  inline qudamilc_called(const char* func, QudaVerbosity verb){
#ifdef QUDAMILC_VERBOSE
if (verb >= QUDA_VERBOSE) {
     if(start){
       printfQuda("QUDA_MILC_INTERFACE: %s (called) \n",func);
       PUSH_RANGE(func,1)
     }
     else {
      printfQuda("QUDA_MILC_INTERFACE: %s (return) \n",func);
      POP_RANGE
     }
   }
#endif

}

template <bool start>
void inline qudamilc_called(const char * func){
  qudamilc_called<start>(func, getVerbosity());
}


void qudaInit(QudaInitArgs_t input)
{
  if(initialized) return;
  setVerbosityQuda(input.verbosity, "", stdout);
  qudamilc_called<true>(__func__);
  qudaSetLayout(input.layout);
  initialized = true;
  qudamilc_called<false>(__func__);

}

void qudaFinalize()
{
  qudamilc_called<true>(__func__);
  endQuda();
  qudamilc_called<false>(__func__);
}
#ifdef MULTI_GPU
/**
 *  Implements a lexicographical mapping of node coordinates to ranks,
 *  with t varying fastest.
 */
static int rankFromCoords(const int *coords, void *fdata)
{
  int *dims = static_cast<int *>(fdata);

  int rank = coords[3];
  for (int i = 2; i >= 0; i--) {
    rank = dims[i] * rank + coords[i];
  }
  return rank;
}
#endif

void qudaSetLayout(QudaLayout_t input)
{
  int local_dim[4];
  for(int dir=0; dir<4; ++dir){ local_dim[dir] = input.latsize[dir]; }
#ifdef MULTI_GPU
  for(int dir=0; dir<4; ++dir){ local_dim[dir] /= input.machsize[dir]; }
#endif
  for(int dir=0; dir<4; ++dir){
    if(local_dim[dir]%2 != 0){
      printf("Error: Odd lattice dimensions are not supported\n");
      exit(1);
    }
  }

  for(int dir=0; dir<4; ++dir) localDim[dir] = local_dim[dir];

#ifdef GPU_COMMS
  setKernelPackT(true);
#endif

#ifdef MULTI_GPU
  for(int dir=0; dir<4; ++dir)  gridDim[dir] = input.machsize[dir];
  initCommsGridQuda(4, gridDim, rankFromCoords, (void *)(gridDim));
  static int device = -1;
#else
  for(int dir=0; dir<4; ++dir)  gridDim[dir] = 1;
  static int device = input.device;
#endif

  initQuda(device);
}

void* qudaAllocatePinned(size_t bytes) {
  return pool_pinned_malloc(bytes);
}

void qudaFreePinned(void *ptr) {
  pool_pinned_free(ptr);
}

void qudaHisqParamsInit(QudaHisqParams_t params)
{

  static bool initialized = false;

  if(initialized) return;
  qudamilc_called<true>(__func__);

#if defined(GPU_HISQ_FORCE) || defined(GPU_UNITARIZE)
  const bool reunit_allow_svd = (params.reunit_allow_svd) ? true : false;
  const bool reunit_svd_only  = (params.reunit_svd_only) ? true : false;
  const double unitarize_eps = 1e-14;
  const double max_error = 1e-10;
#endif

#ifdef GPU_HISQ_FORCE
  quda::fermion_force::setUnitarizeForceConstants(unitarize_eps,
      params.force_filter,
      max_error,
      reunit_allow_svd,
      reunit_svd_only,
      params.reunit_svd_rel_error,
      params.reunit_svd_abs_error);
#endif

#ifdef GPU_UNITARIZE
  setUnitarizeLinksConstants(unitarize_eps,
      max_error,
      reunit_allow_svd,
      reunit_svd_only,
      params.reunit_svd_rel_error,
      params.reunit_svd_abs_error);
#endif // UNITARIZE_GPU

  initialized = true;
  qudamilc_called<false>(__func__);
  return;
}



static QudaGaugeParam newMILCGaugeParam(const int* dim, QudaPrecision prec, QudaLinkType link_type)
{
  QudaGaugeParam gParam = newQudaGaugeParam();
  for(int dir=0; dir<4; ++dir) gParam.X[dir] = dim[dir];
  gParam.cuda_prec_sloppy = gParam.cpu_prec = gParam.cuda_prec = prec;
  gParam.type = link_type;

  gParam.reconstruct_sloppy = gParam.reconstruct = ((link_type == QUDA_SU3_LINKS) ? QUDA_RECONSTRUCT_12 : QUDA_RECONSTRUCT_NO);
  gParam.gauge_order   = QUDA_MILC_GAUGE_ORDER;
  gParam.t_boundary    = QUDA_PERIODIC_T;
  gParam.gauge_fix     = QUDA_GAUGE_FIXED_NO;
  gParam.scale         = 1.0;
  gParam.anisotropy    = 1.0;
  gParam.tadpole_coeff = 1.0;
  gParam.scale         = 0;
  gParam.ga_pad        = 0;
  gParam.site_ga_pad   = 0;
  gParam.mom_ga_pad    = 0;
  gParam.llfat_ga_pad  = 0;
  return gParam;
}

static  void invalidateGaugeQuda() {
  freeGaugeQuda();
  invalidate_quda_gauge = true;
}

void qudaLoadKSLink(int prec, QudaFatLinkArgs_t fatlink_args,
    const double act_path_coeff[6], void* inlink, void* fatlink, void* longlink)
{
  qudamilc_called<true>(__func__);

  QudaGaugeParam param = newMILCGaugeParam(localDim,
      (prec==1) ? QUDA_SINGLE_PRECISION : QUDA_DOUBLE_PRECISION,
      QUDA_GENERAL_LINKS);

  param.staggered_phase_applied = 1;
  param.staggered_phase_type = QUDA_STAGGERED_PHASE_MILC;

  computeKSLinkQuda(fatlink, longlink, NULL, inlink, const_cast<double*>(act_path_coeff), &param);
  qudamilc_called<false>(__func__);

  // requires loadGaugeQuda to be called in subequent solver
  invalidateGaugeQuda();

  // this flags that we are using QUDA to create the HISQ links
  create_quda_gauge = true;
  qudamilc_called<false>(__func__);
}



void qudaLoadUnitarizedLink(int prec, QudaFatLinkArgs_t fatlink_args,
          const double act_path_coeff[6], void* inlink, void* fatlink, void* ulink)
{
  qudamilc_called<true>(__func__);

  QudaGaugeParam param = newMILCGaugeParam(localDim,
             (prec==1) ? QUDA_SINGLE_PRECISION : QUDA_DOUBLE_PRECISION,
             QUDA_GENERAL_LINKS);

  computeKSLinkQuda(fatlink, NULL, ulink, inlink, const_cast<double*>(act_path_coeff), &param);
  qudamilc_called<false>(__func__);

  // requires loadGaugeQuda to be called in subequent solver
  invalidateGaugeQuda();

  // this flags that we are using QUDA to create the HISQ links
  create_quda_gauge = true;
  qudamilc_called<false>(__func__);
}


void qudaHisqForce(int prec, const double level2_coeff[6], const double fat7_coeff[6],
    const void* const staple_src[4], const void* const one_link_src[4], const void* const naik_src[4],
    const void* const w_link, const void* const v_link, const void* const u_link,
    void* const milc_momentum)
{
  qudamilc_called<true>(__func__);

  QudaGaugeParam gParam = newMILCGaugeParam(localDim,
      (prec==1) ?  QUDA_SINGLE_PRECISION : QUDA_DOUBLE_PRECISION,
      QUDA_GENERAL_LINKS);

  if (!invalidate_quda_mom) {
    gParam.use_resident_mom = true;
    gParam.make_resident_mom = true;
    gParam.return_result_mom = false;
  } else {
    gParam.use_resident_mom = false;
    gParam.make_resident_mom = false;
    gParam.return_result_mom = true;
  }

  long long flops;
  computeHISQForceQuda(milc_momentum, &flops, level2_coeff, fat7_coeff,
           staple_src, one_link_src, naik_src,
           w_link, v_link, u_link, &gParam);
  qudamilc_called<false>(__func__);
  return;
}


void qudaAsqtadForce(int prec, const double act_path_coeff[6],
    const void* const one_link_src[4], const void* const naik_src[4],
    const void* const link, void* const milc_momentum)
{
  qudamilc_called<true>(__func__);


  QudaGaugeParam gParam = newMILCGaugeParam(localDim,
      (prec==1) ?  QUDA_SINGLE_PRECISION : QUDA_DOUBLE_PRECISION,
      QUDA_GENERAL_LINKS);

  long long flops;
  computeAsqtadForceQuda(milc_momentum, &flops, act_path_coeff, one_link_src, naik_src, link, &gParam);

  qudamilc_called<false>(__func__);
  return;
}



void qudaComputeOprod(int prec, int num_terms, double** coeff,
    void** quark_field, void* oprod[2])
{
    qudamilc_called<true>(__func__);
  QudaGaugeParam oprodParam = newMILCGaugeParam(localDim,
      (prec==1) ?  QUDA_SINGLE_PRECISION : QUDA_DOUBLE_PRECISION,
      QUDA_GENERAL_LINKS);

  computeStaggeredOprodQuda(oprod, quark_field, num_terms, coeff, &oprodParam);
  qudamilc_called<false>(__func__);
  return;
}


void qudaUpdateU(int prec, double eps, QudaMILCSiteArg_t *arg)
{
  qudamilc_called<true>(__func__);
  QudaGaugeParam gaugeParam = newMILCGaugeParam(localDim,
      (prec==1) ? QUDA_SINGLE_PRECISION : QUDA_DOUBLE_PRECISION,
      QUDA_GENERAL_LINKS);
  void *gauge = arg->site ? arg->site : arg->link;
  void *mom = arg->site ? arg->site : arg->mom;

  gaugeParam.gauge_offset = arg->link_offset;
  gaugeParam.mom_offset = arg->mom_offset;
  gaugeParam.site_size = arg->size;
  gaugeParam.gauge_order = arg->site ? QUDA_MILC_SITE_GAUGE_ORDER : QUDA_MILC_GAUGE_ORDER;

  if (!invalidate_quda_mom) {
    gaugeParam.use_resident_mom = true;
    gaugeParam.make_resident_mom = true;
  } else {
    gaugeParam.use_resident_mom = false;
    gaugeParam.make_resident_mom = false;
  }

  updateGaugeFieldQuda(gauge, mom, eps, 0, 0, &gaugeParam);
  qudamilc_called<false>(__func__);
  return;
}

void qudaRephase(int prec, void *gauge, int flag, double i_mu)
{
  qudamilc_called<true>(__func__);
  QudaGaugeParam gaugeParam = newMILCGaugeParam(localDim,
      (prec==1) ? QUDA_SINGLE_PRECISION : QUDA_DOUBLE_PRECISION,
            QUDA_GENERAL_LINKS);

  gaugeParam.staggered_phase_applied = 1-flag;
  gaugeParam.staggered_phase_type = QUDA_STAGGERED_PHASE_MILC;
  gaugeParam.i_mu = i_mu;
  gaugeParam.t_boundary    = QUDA_ANTI_PERIODIC_T;

  staggeredPhaseQuda(gauge, &gaugeParam);
  qudamilc_called<false>(__func__);
  return;
}

void qudaUnitarizeSU3(int prec, double tol, QudaMILCSiteArg_t *arg)
{
  qudamilc_called<true>(__func__);
  QudaGaugeParam gaugeParam = newMILCGaugeParam(localDim,
      (prec==1) ? QUDA_SINGLE_PRECISION : QUDA_DOUBLE_PRECISION,
            QUDA_GENERAL_LINKS);

  void *gauge = arg->site ? arg->site : arg->link;
  gaugeParam.gauge_offset = arg->link_offset;
  gaugeParam.site_size = arg->size;
  gaugeParam.gauge_order = arg->site ? QUDA_MILC_SITE_GAUGE_ORDER : QUDA_MILC_GAUGE_ORDER;

  projectSU3Quda(gauge, tol, &gaugeParam);
  qudamilc_called<false>(__func__);
  return;
}

double qudaMomAction(int prec, void *momentum)
{
  qudamilc_called<true>(__func__);

  QudaGaugeParam momParam = newMILCGaugeParam(localDim,
      (prec==1) ? QUDA_SINGLE_PRECISION : QUDA_DOUBLE_PRECISION,
      QUDA_GENERAL_LINKS);

  if (MOM_PIPE) {
    if (invalidate_quda_mom) {
      // beginning of trajectory so download the momentum and make
      // resident
      momParam.use_resident_mom = false;
      momParam.make_resident_mom = true;
      invalidate_quda_mom = false;
    } else {
      // end of trajectory so use resident and then invalidate
      momParam.use_resident_mom = true;
      momParam.make_resident_mom = false;
      invalidate_quda_mom = true;
    }
  } else { // no momentum residency
    momParam.use_resident_mom = false;
    momParam.make_resident_mom = false;
    invalidate_quda_mom = true;
  }

  double action = momActionQuda(momentum, &momParam);

  qudamilc_called<false>(__func__);

  return action;
}

static inline int opp(int dir){
  return 7-dir;
}


static void createGaugeForcePaths(int **paths, int dir, int num_loop_types){

  int index=0;
  // Plaquette paths
  if (num_loop_types >= 1)
    for(int i=0; i<4; ++i){
      if(i==dir) continue;
      paths[index][0] = i;        paths[index][1] = opp(dir);   paths[index++][2] = opp(i);
      paths[index][0] = opp(i);   paths[index][1] = opp(dir);   paths[index++][2] = i;
    }

  // Rectangle Paths
  if (num_loop_types >= 2)
    for(int i=0; i<4; ++i){
      if(i==dir) continue;
      paths[index][0] = paths[index][1] = i;       paths[index][2] = opp(dir); paths[index][3] = paths[index][4] = opp(i);
      index++;
      paths[index][0] = paths[index][1] = opp(i);  paths[index][2] = opp(dir); paths[index][3] = paths[index][4] = i;
      index++;
      paths[index][0] = dir; paths[index][1] = i; paths[index][2] = paths[index][3] = opp(dir); paths[index][4] = opp(i);
      index++;
      paths[index][0] = dir; paths[index][1] = opp(i); paths[index][2] = paths[index][3] = opp(dir); paths[index][4] = i;
      index++;
      paths[index][0] = i;  paths[index][1] = paths[index][2] = opp(dir); paths[index][3] = opp(i); paths[index][4] = dir;
      index++;
      paths[index][0] = opp(i);  paths[index][1] = paths[index][2] = opp(dir); paths[index][3] = i; paths[index][4] = dir;
      index++;
    }

  if (num_loop_types >= 3) {
    // Staple paths
    for(int i=0; i<4; ++i){
      for(int j=0; j<4; ++j){
  if(i==dir || j==dir || i==j) continue;
  paths[index][0] = i; paths[index][1] = j; paths[index][2] = opp(dir); paths[index][3] = opp(i), paths[index][4] = opp(j);
  index++;
  paths[index][0] = i; paths[index][1] = opp(j); paths[index][2] = opp(dir); paths[index][3] = opp(i), paths[index][4] = j;
  index++;
  paths[index][0] = opp(i); paths[index][1] = j; paths[index][2] = opp(dir); paths[index][3] = i, paths[index][4] = opp(j);
  index++;
  paths[index][0] = opp(i); paths[index][1] = opp(j); paths[index][2] = opp(dir); paths[index][3] = i, paths[index][4] = j;
  index++;
      }
    }
  }

}


void qudaGaugeForce( int precision,
<<<<<<< HEAD
         int num_loop_types,
         double milc_loop_coeff[3],
         double eb3,
         void* milc_sitelink,
         void* milc_momentum )
=======
		     int num_loop_types,
		     double milc_loop_coeff[3],
		     double eb3,
		     QudaMILCSiteArg_t *arg)
>>>>>>> 9e2bd882
{
  qudamilc_called<true>(__func__);

  int numPaths = 0;
  switch (num_loop_types) {
  case 1:
    numPaths = 6;
    break;
  case 2:
    numPaths = 24;
    break;
  case 3:
    numPaths = 48;
    break;
  default:
    errorQuda("Invalid num_loop_types = %d\n", num_loop_types);
  }

  QudaGaugeParam qudaGaugeParam = newMILCGaugeParam(localDim,
      (precision==1) ? QUDA_SINGLE_PRECISION : QUDA_DOUBLE_PRECISION,
      QUDA_SU3_LINKS);
  void *gauge = arg->site ? arg->site : arg->link;
  void *mom = arg->site ? arg->site : arg->mom;

  qudaGaugeParam.gauge_offset = arg->link_offset;
  qudaGaugeParam.mom_offset = arg->mom_offset;
  qudaGaugeParam.site_size = arg->size;
  qudaGaugeParam.gauge_order = arg->site ? QUDA_MILC_SITE_GAUGE_ORDER : QUDA_MILC_GAUGE_ORDER;

  double *loop_coeff = static_cast<double*>(safe_malloc(numPaths*sizeof(double)));
  int *length = static_cast<int*>(safe_malloc(numPaths*sizeof(int)));

  if (num_loop_types >= 1) for(int i= 0; i< 6; ++i) {
      loop_coeff[i] = milc_loop_coeff[0];
      length[i] = 3;
    }
  if (num_loop_types >= 2) for(int i= 6; i<24; ++i) {
      loop_coeff[i] = milc_loop_coeff[1];
      length[i] = 5;
    }
  if (num_loop_types >= 3) for(int i=24; i<48; ++i) {
      loop_coeff[i] = milc_loop_coeff[2];
      length[i] = 5;
    }

  int** input_path_buf[4];
  for(int dir=0; dir<4; ++dir){
    input_path_buf[dir] = static_cast<int**>(safe_malloc(numPaths*sizeof(int*)));
    for(int i=0; i<numPaths; ++i){
      input_path_buf[dir][i] = static_cast<int*>(safe_malloc(length[i]*sizeof(int)));
    }
    createGaugeForcePaths(input_path_buf[dir], dir, num_loop_types);
  }

  if (!invalidate_quda_mom) {
    qudaGaugeParam.use_resident_mom = true;
    qudaGaugeParam.make_resident_mom = true;
    qudaGaugeParam.return_result_mom = false;

    // this means when we compute the momentum, we acummulate to the
    // preexisting resident momentum instead of overwriting it
    qudaGaugeParam.overwrite_mom = false;
  } else {
    qudaGaugeParam.use_resident_mom = false;
    qudaGaugeParam.make_resident_mom = false;
    qudaGaugeParam.return_result_mom = true;

    // this means we compute momentum into a fresh field, copy it back
    // and sum to current momentum in MILC.  This saves an initial
    // CPU->GPU download of the current momentum.
    qudaGaugeParam.overwrite_mom = false;
  }

  int max_length = 6;

<<<<<<< HEAD
  computeGaugeForceQuda(milc_momentum, milc_sitelink,  input_path_buf, length,
      loop_coeff, numPaths, max_length, eb3, &qudaGaugeParam);
=======
  computeGaugeForceQuda(mom, gauge, input_path_buf, length,
			loop_coeff, numPaths, max_length, eb3, &qudaGaugeParam);
>>>>>>> 9e2bd882

  for(int dir=0; dir<4; ++dir){
    for(int i=0; i<numPaths; ++i) host_free(input_path_buf[dir][i]);
    host_free(input_path_buf[dir]);
  }

  host_free(length);
  host_free(loop_coeff);

  qudamilc_called<false>(__func__);
  return;
}


static int getFatLinkPadding(const int dim[4])
{
  int padding = MAX(dim[1]*dim[2]*dim[3]/2, dim[0]*dim[2]*dim[3]/2);
  padding = MAX(padding, dim[0]*dim[1]*dim[3]/2);
  padding = MAX(padding, dim[0]*dim[1]*dim[2]/2);
  return padding;
}


// set the params for the single mass solver
static void setInvertParams(const int dim[4],
    QudaPrecision cpu_prec,
    QudaPrecision cuda_prec,
    QudaPrecision cuda_prec_sloppy,
    QudaPrecision cuda_prec_precondition,
    double mass,
    double target_residual,
    double target_residual_hq,
    int maxiter,
    double reliable_delta,
    QudaParity parity,
    QudaVerbosity verbosity,
    QudaInverterType inverter,
    QudaInvertParam *invertParam)
{
  invertParam->use_sloppy_partial_accumulator = 0;
  invertParam->verbosity = verbosity;
  invertParam->mass = mass;
  invertParam->tol = target_residual;
  invertParam->tol_hq =target_residual_hq;
  invertParam->num_offset = 0;

  invertParam->inv_type = inverter;
  invertParam->maxiter = maxiter;
  invertParam->reliable_delta = reliable_delta;

  invertParam->mass_normalization = QUDA_MASS_NORMALIZATION;
  invertParam->cpu_prec = cpu_prec;
  invertParam->cuda_prec = cuda_prec;
  invertParam->cuda_prec_sloppy = cuda_prec_sloppy;

  invertParam->solution_type = QUDA_MATPCDAG_MATPC_SOLUTION;
  invertParam->solve_type = QUDA_NORMEQ_PC_SOLVE;
  invertParam->preserve_source = QUDA_PRESERVE_SOURCE_YES;
  invertParam->gamma_basis = QUDA_DEGRAND_ROSSI_GAMMA_BASIS; // not used, but required by the code.
  invertParam->dirac_order = QUDA_DIRAC_ORDER;

  invertParam->dslash_type = QUDA_ASQTAD_DSLASH;
  invertParam->Ls = 1;
  invertParam->gflops = 0.0;

  invertParam->input_location = QUDA_CPU_FIELD_LOCATION;
  invertParam->output_location = QUDA_CPU_FIELD_LOCATION;


  if(parity == QUDA_EVEN_PARITY){ // even parity
    invertParam->matpc_type = QUDA_MATPC_EVEN_EVEN;
  }else if(parity == QUDA_ODD_PARITY){
    invertParam->matpc_type = QUDA_MATPC_ODD_ODD;
  }else{
    errorQuda("Invalid parity\n");
    exit(1);
  }

  invertParam->dagger = QUDA_DAG_NO;
  invertParam->sp_pad = 0;
  invertParam->use_init_guess = QUDA_USE_INIT_GUESS_YES;

  // for the preconditioner
  invertParam->inv_type_precondition = QUDA_CG_INVERTER;
  invertParam->tol_precondition = 1e-1;
  invertParam->maxiter_precondition = 2;
  invertParam->verbosity_precondition = QUDA_SILENT;
  invertParam->cuda_prec_precondition = cuda_prec_precondition;

  invertParam->compute_action = 0;

  return;
}




// Set params for the multi-mass solver.
static void setInvertParams(const int dim[4],
    QudaPrecision cpu_prec,
    QudaPrecision cuda_prec,
    QudaPrecision cuda_prec_sloppy,
    QudaPrecision cuda_prec_precondition,
    int num_offset,
    const double offset[],
    const double target_residual_offset[],
    const double target_residual_hq_offset[],
    int maxiter,
    double reliable_delta,
    QudaParity parity,
    QudaVerbosity verbosity,
    QudaInverterType inverter,
    QudaInvertParam *invertParam)
{

  const double null_mass = -1;
  const double null_residual = -1;


  setInvertParams(dim, cpu_prec, cuda_prec, cuda_prec_sloppy, cuda_prec_precondition,
      null_mass, null_residual, null_residual, maxiter, reliable_delta, parity, verbosity, inverter, invertParam);

  invertParam->num_offset = num_offset;
  for(int i=0; i<num_offset; ++i){
    invertParam->offset[i] = offset[i];
    invertParam->tol_offset[i] = target_residual_offset[i];
    //if(invertParam->residual_type & QUDA_HEAVY_QUARK_RESIDUAL){
      invertParam->tol_hq_offset[i] = target_residual_hq_offset[i];
    //}
  }
  return;
}


static void setGaugeParams(const int dim[4],
    QudaPrecision cpu_prec,
    QudaPrecision cuda_prec,
    QudaPrecision cuda_prec_sloppy,
    QudaPrecision cuda_prec_precondition,
    const double tadpole,
    QudaGaugeParam *gaugeParam)
{

  for(int dir=0; dir<4; ++dir){
    gaugeParam->X[dir] = dim[dir];
  }

  gaugeParam->cpu_prec = cpu_prec;
  gaugeParam->cuda_prec = cuda_prec;
  gaugeParam->cuda_prec_sloppy = cuda_prec_sloppy;
  gaugeParam->reconstruct = QUDA_RECONSTRUCT_NO;
  gaugeParam->reconstruct_sloppy = QUDA_RECONSTRUCT_NO;

  gaugeParam->gauge_fix = QUDA_GAUGE_FIXED_NO;
  gaugeParam->anisotropy = 1.0;
  gaugeParam->tadpole_coeff = tadpole;
  gaugeParam->t_boundary = QUDA_PERIODIC_T; // anti-periodic boundary conditions are built into the gauge field
  gaugeParam->gauge_order = QUDA_MILC_GAUGE_ORDER;
  gaugeParam->ga_pad = getFatLinkPadding(dim);
  gaugeParam->scale = -1.0/(24.0*gaugeParam->tadpole_coeff*gaugeParam->tadpole_coeff);


  // preconditioning...
  gaugeParam->cuda_prec_precondition = cuda_prec_precondition;
  gaugeParam->reconstruct_precondition = QUDA_RECONSTRUCT_NO;

  return;
}



static void setColorSpinorParams(const int dim[4],
    QudaPrecision precision,
    ColorSpinorParam* param)
{

  param->nColor = 3;
  param->nSpin = 1;
  param->nDim = 4;

  for(int dir=0; dir<4; ++dir) param->x[dir] = dim[dir];
  param->x[0] /= 2;

  param->precision = precision;
  param->pad = 0;
  param->siteSubset = QUDA_PARITY_SITE_SUBSET;
  param->siteOrder = QUDA_EVEN_ODD_SITE_ORDER;
  param->fieldOrder = QUDA_SPACE_SPIN_COLOR_FIELD_ORDER;
  param->gammaBasis = QUDA_DEGRAND_ROSSI_GAMMA_BASIS; // meaningless, but required by the code.
  param->create = QUDA_ZERO_FIELD_CREATE;
  return;
}

void setDeflationParam(QudaPrecision ritz_prec,
                       QudaFieldLocation location_ritz,
                       QudaMemoryType mem_type_ritz,
                       QudaExtLibType deflation_ext_lib,
                       char vec_infile[],
                       char vec_outfile[],
                       QudaEigParam *df_param) 
{

  df_param->import_vectors = strcmp(vec_infile,"") ? QUDA_BOOLEAN_YES : QUDA_BOOLEAN_NO;

  df_param->cuda_prec_ritz = ritz_prec;
  df_param->location       = location_ritz;
  df_param->mem_type_ritz  = mem_type_ritz;


  df_param->run_verify     = QUDA_BOOLEAN_NO;

  df_param->nk       = df_param->invert_param->nev;
  df_param->np       = df_param->invert_param->nev*df_param->invert_param->deflation_grid;

  // set file i/o parameters
  strcpy(df_param->vec_infile, vec_infile);
  strcpy(df_param->vec_outfile, vec_outfile);
}



static size_t getColorVectorOffset(QudaParity local_parity, bool even_odd_exchange, const int dim[4])
{
  size_t offset;
  int volume = dim[0]*dim[1]*dim[2]*dim[3];

  if(local_parity == QUDA_EVEN_PARITY){
    offset = even_odd_exchange ? volume*6/2 : 0;
  }else{
    offset = even_odd_exchange ? 0 : volume*6/2;
  }
  return offset;
}


void qudaMultishiftInvert(int external_precision,
    int quda_precision,
    int num_offsets,
    double* const offset,
    QudaInvertArgs_t inv_args,
    const double target_residual[],
    const double target_fermilab_residual[],
    const void* const fatlink,
    const void* const longlink,
    const double tadpole,
    void* source,
    void** solutionArray,
    double* const final_residual,
    double* const final_fermilab_residual,
    int *num_iters)
{

  static const QudaVerbosity verbosity = getVerbosity();
  qudamilc_called<true>(__func__, verbosity);

  if(target_residual[0] == 0){
    errorQuda("qudaMultishiftInvert: zeroth target residual cannot be zero\n");
    exit(1);
  }

  QudaPrecision host_precision = (external_precision == 2) ? QUDA_DOUBLE_PRECISION : QUDA_SINGLE_PRECISION;
  QudaPrecision device_precision = (quda_precision == 2) ? QUDA_DOUBLE_PRECISION : QUDA_SINGLE_PRECISION;
  const bool use_mixed_precision = (((quda_precision==2) && inv_args.mixed_precision) ||
                                     ((quda_precision==1) && (inv_args.mixed_precision==2)) ) ? true : false;
  QudaPrecision device_precision_sloppy;
  switch(inv_args.mixed_precision) {
  case 2: device_precision_sloppy = QUDA_HALF_PRECISION; break;
  case 1: device_precision_sloppy = QUDA_SINGLE_PRECISION; break;
  default: device_precision_sloppy = device_precision;
  }

  QudaPrecision device_precision_precondition = device_precision_sloppy;

  QudaGaugeParam gaugeParam = newQudaGaugeParam();
  setGaugeParams(localDim, host_precision, device_precision, device_precision_sloppy, device_precision_precondition, tadpole, &gaugeParam);

  QudaInvertParam invertParam = newQudaInvertParam();

  invertParam.residual_type = static_cast<QudaResidualType_s>(0);
  invertParam.residual_type = (target_residual[0] != 0) ? static_cast<QudaResidualType_s> ( invertParam.residual_type | QUDA_L2_RELATIVE_RESIDUAL) : invertParam.residual_type;
  invertParam.residual_type = (target_fermilab_residual[0] != 0) ? static_cast<QudaResidualType_s> (invertParam.residual_type | QUDA_HEAVY_QUARK_RESIDUAL) : invertParam.residual_type;

  if (verbosity >= QUDA_VERBOSE) {
    if (invertParam.residual_type & QUDA_L2_RELATIVE_RESIDUAL)
      printfQuda("Using QUDA_L2_RELATIVE_RESIDUAL");
    if (invertParam.residual_type & QUDA_HEAVY_QUARK_RESIDUAL)
      printfQuda("Using QUDA_HEAVY_QUARK_RESIDUAL");
  }

  invertParam.use_sloppy_partial_accumulator = 0;

  QudaParity local_parity = inv_args.evenodd;
  {
    const double reliable_delta = (use_mixed_precision ? 1e-1 : 0.0);
    setInvertParams(localDim, host_precision, device_precision, device_precision_sloppy, device_precision_precondition,
        num_offsets, offset, target_residual, target_fermilab_residual,
        inv_args.max_iter, reliable_delta, local_parity, verbosity, QUDA_CG_INVERTER, &invertParam);
  }

  ColorSpinorParam csParam;
  setColorSpinorParams(localDim, host_precision, &csParam);

  // dirty hack to invalidate the cached gauge field without breaking interface compatability
  if (*num_iters == -1) {
    invalidateGaugeQuda();
  }

  // set the solver
  char *quda_reconstruct = getenv("QUDA_MILC_HISQ_RECONSTRUCT");
  QudaReconstructType long_reconstruct = QUDA_RECONSTRUCT_INVALID;
  if (!quda_reconstruct || strcmp(quda_reconstruct,"18")==0) {
    long_reconstruct = QUDA_RECONSTRUCT_NO;
  } else if (strcmp(quda_reconstruct,"13")==0) {
    long_reconstruct = QUDA_RECONSTRUCT_13;
  } else if (strcmp(quda_reconstruct,"9")==0) {
    long_reconstruct = QUDA_RECONSTRUCT_9;
  } else {
    errorQuda("reconstruct request %s not supported", quda_reconstruct);
  }


  if(invalidate_quda_gauge || !create_quda_gauge ){
    const int fat_pad  = getFatLinkPadding(localDim);
    gaugeParam.type = QUDA_GENERAL_LINKS;
    gaugeParam.ga_pad = fat_pad;  // don't know if this is correct
    gaugeParam.reconstruct = gaugeParam.reconstruct_sloppy = QUDA_RECONSTRUCT_NO;
    loadGaugeQuda(const_cast<void*>(fatlink), &gaugeParam);

    const int long_pad = 3*fat_pad;
    gaugeParam.type = QUDA_THREE_LINKS;
    gaugeParam.ga_pad = long_pad;
    gaugeParam.reconstruct = gaugeParam.reconstruct_sloppy = long_reconstruct;
    loadGaugeQuda(const_cast<void*>(longlink), &gaugeParam);
    invalidate_quda_gauge = false;
  }

  void** sln_pointer = (void**)malloc(num_offsets*sizeof(void*));
  int quark_offset = getColorVectorOffset(local_parity, false, gaugeParam.X)*host_precision;
  void* src_pointer = static_cast<char*>(source) + quark_offset;

  for(int i=0; i<num_offsets; ++i) sln_pointer[i] = static_cast<char*>(solutionArray[i]) + quark_offset;

  invertMultiShiftQuda(sln_pointer, src_pointer, &invertParam);
  free(sln_pointer);

  // return the number of iterations taken by the inverter
  *num_iters = invertParam.iter;
  for(int i=0; i<num_offsets; ++i){
    final_residual[i] = invertParam.true_res_offset[i];
    final_fermilab_residual[i] = invertParam.true_res_hq_offset[i];
  } // end loop over number of offsets

  if(!create_quda_gauge) invalidateGaugeQuda();

  qudamilc_called<false>(__func__, verbosity);
  return;
} // qudaMultiShiftInvert




void qudaInvert(int external_precision,
    int quda_precision,
    double mass,
    QudaInvertArgs_t inv_args,
    double target_residual,
    double target_fermilab_residual,
    const void* const fatlink,
    const void* const longlink,
    const double tadpole,
    void* source,
    void* solution,
    double* const final_residual,
    double* const final_fermilab_residual,
    int* num_iters)
{
  static const QudaVerbosity verbosity = getVerbosity();
  qudamilc_called<true>(__func__, verbosity);

  if(target_fermilab_residual == 0 && target_residual == 0){
    errorQuda("qudaInvert: requesting zero residual\n");
    exit(1);
  }

  // static const QudaVerbosity verbosity = getVerbosity();
  QudaPrecision host_precision = (external_precision == 2) ? QUDA_DOUBLE_PRECISION : QUDA_SINGLE_PRECISION;
  QudaPrecision device_precision = (quda_precision == 2) ? QUDA_DOUBLE_PRECISION : QUDA_SINGLE_PRECISION;
  QudaPrecision device_precision_sloppy;

<<<<<<< HEAD
  char *quda_milc_sloppy = getenv("QUDA_MILC_SLOPPY");
  if (quda_milc_sloppy == NULL) {
    printfQuda("Environment variable QUDA_MILC_SLOPPY is not set\n");
    if (inv_args.mixed_precision == 2) {
      device_precision_sloppy = QUDA_HALF_PRECISION;
    } else if (inv_args.mixed_precision == 1) {
      device_precision_sloppy = QUDA_SINGLE_PRECISION;
    } else {
      device_precision_sloppy = device_precision;
    }
  } else {
    int quda_milc_sloppy_int = atoi(quda_milc_sloppy);
    if (quda_milc_sloppy_int < 0 || quda_milc_sloppy_int > 2) {
      errorQuda("Environment variable QUDA_MILC_SLOPPY needs to be either 0, 1, 2 (sloppy=default,single,half)\n");
    }
    if (quda_milc_sloppy_int == 2) {
      device_precision_sloppy = QUDA_HALF_PRECISION;
      printfQuda("Setting QUDA sloopy precision to half.\n");
    } else if (quda_milc_sloppy_int == 1) {
      device_precision_sloppy = QUDA_SINGLE_PRECISION;
      printfQuda("Setting QUDA sloopy precision to single.\n");
    } else {
      device_precision_sloppy = device_precision;
    }
  }

  // Pass in an environment variable for the reliable updates delta.
  double reliable_delta = 1e-1; // default reliable updates delta for msrc.
  char *quda_milc_delta = getenv("QUDA_MILC_RELIABLE_DELTA");
  if (quda_milc_delta != NULL) {
    reliable_delta = atof(quda_milc_delta);
  }


=======
  switch(inv_args.mixed_precision) {
  case 2: device_precision_sloppy = QUDA_HALF_PRECISION; break;
  case 1: device_precision_sloppy = QUDA_SINGLE_PRECISION; break;
  default: device_precision_sloppy = device_precision;
  }

>>>>>>> 9e2bd882
  QudaPrecision device_precision_precondition = device_precision_sloppy;
  QudaGaugeParam gaugeParam = newQudaGaugeParam();
  // a basic set routine for the gauge parameters
  setGaugeParams(localDim, host_precision, device_precision, device_precision_sloppy, device_precision_precondition, tadpole, &gaugeParam);
  QudaInvertParam invertParam = newQudaInvertParam();

  invertParam.residual_type = static_cast<QudaResidualType_s>(0);
  invertParam.residual_type = (target_residual != 0) ? static_cast<QudaResidualType_s> ( invertParam.residual_type | QUDA_L2_RELATIVE_RESIDUAL) : invertParam.residual_type;
  invertParam.residual_type = (target_fermilab_residual != 0) ? static_cast<QudaResidualType_s> (invertParam.residual_type | QUDA_HEAVY_QUARK_RESIDUAL) : invertParam.residual_type;

  QudaParity local_parity = inv_args.evenodd;
  //double& target_res = (invertParam.residual_type == QUDA_L2_RELATIVE_RESIDUAL) ? target_residual : target_fermilab_residual;
  double& target_res = target_residual;
  double& target_res_hq = target_fermilab_residual;

  setInvertParams(localDim, host_precision, device_precision, device_precision_sloppy, device_precision_precondition,
      mass, target_res, target_res_hq, inv_args.max_iter, reliable_delta, local_parity, verbosity, QUDA_CG_INVERTER, &invertParam);
  invertParam.use_sloppy_partial_accumulator = 0;
  if (invertParam.residual_type == QUDA_HEAVY_QUARK_RESIDUAL) invertParam.heavy_quark_check = 1;

  ColorSpinorParam csParam;
  setColorSpinorParams(localDim, host_precision, &csParam);

  const int fat_pad  = getFatLinkPadding(localDim);
  const int long_pad = 3*fat_pad;

  // dirty hack to invalidate the cached gauge field without breaking interface compatability
  if (*num_iters == -1  || !canReuseResidentGauge(&invertParam) ) {
    invalidateGaugeQuda();
  }

  if(invalidate_quda_gauge || !create_quda_gauge){
    gaugeParam.type = QUDA_GENERAL_LINKS;
    gaugeParam.ga_pad = fat_pad;
    gaugeParam.reconstruct = gaugeParam.reconstruct_sloppy = QUDA_RECONSTRUCT_NO;
    loadGaugeQuda(const_cast<void*>(fatlink), &gaugeParam);

    gaugeParam.type = QUDA_THREE_LINKS;
    gaugeParam.ga_pad = long_pad;
    gaugeParam.reconstruct = gaugeParam.reconstruct_sloppy = QUDA_RECONSTRUCT_NO;
    loadGaugeQuda(const_cast<void*>(longlink), &gaugeParam);

    invalidate_quda_gauge = false;
  }

  int quark_offset = getColorVectorOffset(local_parity, false, gaugeParam.X)*host_precision;

<<<<<<< HEAD
  invertQuda(((char*)solution + quark_offset*host_precision),
       ((char*)source + quark_offset*host_precision),
       &invertParam);
=======
  invertQuda(static_cast<char*>(solution) + quark_offset,
	     static_cast<char*>(source) + quark_offset,
	     &invertParam);
>>>>>>> 9e2bd882

  // return the number of iterations taken by the inverter
  *num_iters = invertParam.iter;
  *final_residual = invertParam.true_res;
  *final_fermilab_residual = invertParam.true_res_hq;

  if(!create_quda_gauge) invalidateGaugeQuda();

  qudamilc_called<false>(__func__, verbosity);
  return;
} // qudaInvert


void qudaDslash(int external_precision,
		int quda_precision,
		QudaInvertArgs_t inv_args,
		const void* const fatlink,
		const void* const longlink,
		const double tadpole,
		void* src,
		void* dst,
		int* num_iters)
{
  static const QudaVerbosity verbosity = getVerbosity();
  qudamilc_called<true>(__func__, verbosity);

  // static const QudaVerbosity verbosity = getVerbosity();
  QudaPrecision host_precision = (external_precision == 2) ? QUDA_DOUBLE_PRECISION : QUDA_SINGLE_PRECISION;
  QudaPrecision device_precision = (quda_precision == 2) ? QUDA_DOUBLE_PRECISION : QUDA_SINGLE_PRECISION;
  QudaPrecision device_precision_sloppy = device_precision;
  QudaPrecision device_precision_precondition = device_precision_sloppy;

  QudaGaugeParam gaugeParam = newQudaGaugeParam();
  // a basic set routine for the gauge parameters
  setGaugeParams(localDim, host_precision, device_precision, device_precision_sloppy, device_precision_precondition, tadpole, &gaugeParam);
  QudaInvertParam invertParam = newQudaInvertParam();

  QudaParity local_parity = inv_args.evenodd;
  QudaParity other_parity = local_parity == QUDA_EVEN_PARITY ? QUDA_ODD_PARITY : QUDA_EVEN_PARITY;

  setInvertParams(localDim, host_precision, device_precision, device_precision_sloppy, device_precision_precondition,
		  0.0, 0, 0, 0, 0.0, local_parity, verbosity, QUDA_CG_INVERTER, &invertParam);

  ColorSpinorParam csParam;
  setColorSpinorParams(localDim, host_precision, &csParam);

  const int fat_pad  = getFatLinkPadding(localDim);
  const int long_pad = 3*fat_pad;

  // dirty hack to invalidate the cached gauge field without breaking interface compatability
  if (*num_iters == -1  || !canReuseResidentGauge(&invertParam) ) {
    invalidateGaugeQuda();
  }

  if(invalidate_quda_gauge || !create_quda_gauge){
    gaugeParam.type = QUDA_GENERAL_LINKS;
    gaugeParam.ga_pad = fat_pad;
    gaugeParam.reconstruct = gaugeParam.reconstruct_sloppy = QUDA_RECONSTRUCT_NO;
    loadGaugeQuda(const_cast<void*>(fatlink), &gaugeParam);

    gaugeParam.type = QUDA_THREE_LINKS;
    gaugeParam.ga_pad = long_pad;
    gaugeParam.reconstruct = gaugeParam.reconstruct_sloppy = QUDA_RECONSTRUCT_NO;
    loadGaugeQuda(const_cast<void*>(longlink), &gaugeParam);

    invalidate_quda_gauge = false;
  }

  int src_offset = getColorVectorOffset(other_parity, false, gaugeParam.X);
  int dst_offset = getColorVectorOffset(local_parity, false, gaugeParam.X);

  dslashQuda(static_cast<char*>(dst) + dst_offset*host_precision,
	     static_cast<char*>(src) + src_offset*host_precision,
	     &invertParam, local_parity);

  if(!create_quda_gauge) invalidateGaugeQuda();

  qudamilc_called<false>(__func__, verbosity);
  return;
} // qudaDslash


void qudaInvertMsrc(int external_precision,
    int quda_precision,
    double mass,
    QudaInvertArgs_t inv_args,
    double target_residual,
    double target_fermilab_residual,
    const void* const fatlink,
    const void* const longlink,
    const double tadpole,
    void** sourceArray,
    void** solutionArray,
    double* const final_residual,
    double* const final_fermilab_residual,
    int* num_iters,
    int num_src)
{

  static const QudaVerbosity verbosity = getVerbosity();
  qudamilc_called<true>(__func__, verbosity);

  if(target_fermilab_residual == 0 && target_residual == 0){
    errorQuda("qudaInvert: requesting zero residual\n");
    exit(1);
  }

  // static const QudaVerbosity verbosity = getVerbosity();
  QudaPrecision host_precision = (external_precision == 2) ? QUDA_DOUBLE_PRECISION : QUDA_SINGLE_PRECISION;
  QudaPrecision device_precision = (quda_precision == 2) ? QUDA_DOUBLE_PRECISION : QUDA_SINGLE_PRECISION;
  QudaPrecision device_precision_sloppy;

<<<<<<< HEAD
  char *quda_milc_sloppy = getenv("QUDA_MILC_SLOPPY");
  if (quda_milc_sloppy == NULL) {
    printfQuda("Environment variable QUDA_MILC_SLOPPY is not set\n");
    if (inv_args.mixed_precision == 2) {
      device_precision_sloppy = QUDA_HALF_PRECISION;
    } else if (inv_args.mixed_precision == 1) {
      device_precision_sloppy = QUDA_SINGLE_PRECISION;
    } else {
      device_precision_sloppy = device_precision;
    }
  } else {
    int quda_milc_sloppy_int = atoi(quda_milc_sloppy);
    if (quda_milc_sloppy_int < 0 || quda_milc_sloppy_int > 2) {
      errorQuda("Environment variable QUDA_MILC_SLOPPY needs to be either 0, 1, 2 (sloppy=default,single,half)\n");
    }
    if (quda_milc_sloppy_int == 2) {
      device_precision_sloppy = QUDA_HALF_PRECISION;
      printfQuda("Setting QUDA sloopy precision to half.\n");
    } else if (quda_milc_sloppy_int == 1) {
      device_precision_sloppy = QUDA_SINGLE_PRECISION;
      printfQuda("Setting QUDA sloopy precision to single.\n");
    } else {
      device_precision_sloppy = device_precision;
    }
  }

  // Pass in an environment variable for the reliable updates delta.
  double reliable_delta = 1e-1; // default reliable updates delta for msrc.
  char *quda_milc_delta = getenv("QUDA_MILC_RELIABLE_DELTA");
  if (quda_milc_delta != NULL) {
    reliable_delta = atof(quda_milc_delta);
  }

=======
  switch(inv_args.mixed_precision) {
  case 2: device_precision_sloppy = QUDA_HALF_PRECISION; break;
  case 1: device_precision_sloppy = QUDA_SINGLE_PRECISION; break;
  default: device_precision_sloppy = device_precision;
  }

>>>>>>> 9e2bd882
  QudaPrecision device_precision_precondition = device_precision_sloppy;
  QudaGaugeParam gaugeParam = newQudaGaugeParam();
  // a basic set routine for the gauge parameters
  setGaugeParams(localDim, host_precision, device_precision, device_precision_sloppy, device_precision_precondition, tadpole, &gaugeParam);
  QudaInvertParam invertParam = newQudaInvertParam();

  invertParam.residual_type = static_cast<QudaResidualType_s>(0);
  invertParam.residual_type = (target_residual != 0) ? static_cast<QudaResidualType_s> ( invertParam.residual_type | QUDA_L2_RELATIVE_RESIDUAL) : invertParam.residual_type;
  invertParam.residual_type = (target_fermilab_residual != 0) ? static_cast<QudaResidualType_s> (invertParam.residual_type | QUDA_HEAVY_QUARK_RESIDUAL) : invertParam.residual_type;
  invertParam.num_src = num_src;

  QudaParity local_parity = inv_args.evenodd;
  //double& target_res = (invertParam.residual_type == QUDA_L2_RELATIVE_RESIDUAL) ? target_residual : target_fermilab_residual;
  double& target_res = target_residual;
  double& target_res_hq = target_fermilab_residual;

  setInvertParams(localDim, host_precision, device_precision, device_precision_sloppy, device_precision_precondition,
      mass, target_res, target_res_hq, inv_args.max_iter, reliable_delta, local_parity, verbosity, QUDA_CG_INVERTER, &invertParam);
  invertParam.use_sloppy_partial_accumulator = 0;
  if (invertParam.residual_type == QUDA_HEAVY_QUARK_RESIDUAL) invertParam.heavy_quark_check = 1;



  ColorSpinorParam csParam;
  setColorSpinorParams(localDim, host_precision, &csParam);

  const int fat_pad  = getFatLinkPadding(localDim);
  const int long_pad = 3*fat_pad;

  // dirty hack to invalidate the cached gauge field without breaking interface compatability
  if (*num_iters == -1  || !canReuseResidentGauge(&invertParam) ) {
    invalidateGaugeQuda();
  }

  if(invalidate_quda_gauge || !create_quda_gauge){
    gaugeParam.type = QUDA_GENERAL_LINKS;
    gaugeParam.ga_pad = fat_pad;
    gaugeParam.reconstruct = gaugeParam.reconstruct_sloppy = QUDA_RECONSTRUCT_NO;
    loadGaugeQuda(const_cast<void*>(fatlink), &gaugeParam);

    gaugeParam.type = QUDA_THREE_LINKS;
    gaugeParam.ga_pad = long_pad;
    gaugeParam.reconstruct = gaugeParam.reconstruct_sloppy = QUDA_RECONSTRUCT_NO;
    loadGaugeQuda(const_cast<void*>(longlink), &gaugeParam);

    invalidate_quda_gauge = false;
  }

<<<<<<< HEAD
  void** sln_pointer = (void**)malloc(num_src*sizeof(void*));
  void** src_pointer = (void**)malloc(num_src*sizeof(void*));
  int quark_offset = getColorVectorOffset(local_parity, false, gaugeParam.X)*host_precision;
=======
  int quark_offset = getColorVectorOffset(local_parity, false, gaugeParam.X)*host_precision;
  void** sln_pointer = (void**)malloc(num_src*sizeof(void*));
  void** src_pointer = (void**)malloc(num_src*sizeof(void*));
>>>>>>> 9e2bd882

  for(int i=0; i<num_src; ++i) sln_pointer[i] = static_cast<char*>(solutionArray[i]) + quark_offset;
  for(int i=0; i<num_src; ++i) src_pointer[i] = static_cast<char*>(sourceArray[i]) + quark_offset;

  invertMultiSrcQuda(sln_pointer, src_pointer, &invertParam);
  free(sln_pointer);
  free(src_pointer);


  // return the number of iterations taken by the inverter
  *num_iters = invertParam.iter;
  *final_residual = invertParam.true_res;
  *final_fermilab_residual = invertParam.true_res_hq;

  if(!create_quda_gauge) invalidateGaugeQuda();

  qudamilc_called<false>(__func__, verbosity);
  return;
} // qudaInvert


void qudaEigCGInvert(int external_precision,
    int quda_precision,
    double mass,
    QudaInvertArgs_t inv_args,
    double target_residual,
    double target_fermilab_residual,
    const void* const fatlink,
    const void* const longlink,
    const double tadpole,
    void* source,//array of source vectors -> overwritten on exit
    void* solution,//temporary
    QudaEigArgs_t eig_args,
    const int rhs_idx,//current rhs
    const int last_rhs_flag,//is this the last rhs to solve
    double* const final_residual,
    double* const final_fermilab_residual,
    int *num_iters)
{
#ifdef DEFLATEDSOLVER
  static const QudaVerbosity verbosity = getVerbosity();
  qudamilc_called<true>(__func__, verbosity);

  if(target_fermilab_residual == 0 && target_residual == 0){
    errorQuda("qudaInvert: requesting zero residual\n");
    exit(1);
  }

  QudaPrecision host_precision = (external_precision == 2) ? QUDA_DOUBLE_PRECISION : QUDA_SINGLE_PRECISION;
  QudaPrecision device_precision = (quda_precision == 2) ? QUDA_DOUBLE_PRECISION : QUDA_SINGLE_PRECISION;
  QudaPrecision device_precision_sloppy;

  switch(inv_args.mixed_precision) {
  case 2: device_precision_sloppy = QUDA_HALF_PRECISION; break;
  case 1: device_precision_sloppy = QUDA_SINGLE_PRECISION; break;
  default: device_precision_sloppy = device_precision;
  }

  QudaPrecision device_precision_precondition = device_precision_sloppy;
  QudaGaugeParam gaugeParam = newQudaGaugeParam();
  // a basic set routine for the gauge parameters
  setGaugeParams(localDim, host_precision, device_precision, device_precision_sloppy, device_precision_precondition, tadpole, &gaugeParam);
  QudaInvertParam invertParam = newQudaInvertParam();

  invertParam.residual_type = static_cast<QudaResidualType_s>(0);
  invertParam.residual_type = (target_residual != 0) ? static_cast<QudaResidualType_s> ( invertParam.residual_type | QUDA_L2_RELATIVE_RESIDUAL) : invertParam.residual_type;
  invertParam.residual_type = (target_fermilab_residual != 0) ? static_cast<QudaResidualType_s> (invertParam.residual_type | QUDA_HEAVY_QUARK_RESIDUAL) : invertParam.residual_type;

  // Pass in an environment variable for the reliable updates delta.
  double reliable_delta = 1e-1; // default reliable updates delta for msrc.
  char *quda_milc_delta = getenv("QUDA_MILC_RELIABLE_DELTA");
  if (quda_milc_delta != NULL) {
    reliable_delta = atof(quda_milc_delta);
  }

  QudaParity local_parity = inv_args.evenodd;
  double& target_res = target_residual;
  double& target_res_hq = target_fermilab_residual;

  setInvertParams(localDim, host_precision, device_precision, device_precision_sloppy, device_precision_precondition,
      mass, target_res, target_res_hq, inv_args.max_iter, reliable_delta, local_parity, verbosity, QUDA_CG_INVERTER, &invertParam);
  invertParam.use_sloppy_partial_accumulator = 0;
  if (invertParam.residual_type == QUDA_HEAVY_QUARK_RESIDUAL) invertParam.heavy_quark_check = 1;
//!
  QudaEigParam  df_param = newQudaEigParam();
  df_param.invert_param = &invertParam;

  invertParam.solve_type = QUDA_NORMOP_PC_SOLVE;
  invertParam.nev                = eig_args.nev;
  invertParam.max_search_dim     = eig_args.max_search_dim;
  invertParam.deflation_grid     = eig_args.deflation_grid;
  invertParam.cuda_prec_ritz     = eig_args.prec_ritz;
  invertParam.tol_restart        = eig_args.tol_restart;
  invertParam.eigcg_max_restarts = eig_args.eigcg_max_restarts;
  invertParam.max_restart_num    = eig_args.max_restart_num;
  invertParam.inc_tol            = eig_args.inc_tol;
  invertParam.eigenval_tol       = eig_args.eigenval_tol;
  invertParam.rhs_idx            = rhs_idx;

  if((inv_args.solver_type != QUDA_INC_EIGCG_INVERTER) && (inv_args.solver_type != QUDA_EIGCG_INVERTER)) errorQuda("Incorrect inverter type.\n");
  invertParam.inv_type = inv_args.solver_type;

  if(inv_args.solver_type == QUDA_INC_EIGCG_INVERTER) invertParam.inv_type_precondition = QUDA_INVALID_INVERTER;

  setDeflationParam(eig_args.prec_ritz, eig_args.location_ritz, eig_args.mem_type_ritz, eig_args.deflation_ext_lib, eig_args.vec_infile, eig_args.vec_outfile, &df_param);

  ColorSpinorParam csParam;
  setColorSpinorParams(localDim, host_precision, &csParam);

  if((invalidate_quda_gauge || !create_quda_gauge) && (rhs_idx == 0)){//do this for the first RHS

    const int fat_pad  = getFatLinkPadding(localDim);
    const int long_pad = 3*fat_pad;

    printfQuda("Initialize gauge field.\n"); 
    gaugeParam.type = QUDA_GENERAL_LINKS;
    gaugeParam.ga_pad = fat_pad;
    gaugeParam.reconstruct = gaugeParam.reconstruct_sloppy = QUDA_RECONSTRUCT_NO;
    loadGaugeQuda(const_cast<void*>(fatlink), &gaugeParam);

    gaugeParam.type = QUDA_THREE_LINKS;
    gaugeParam.ga_pad = long_pad;
    gaugeParam.reconstruct = gaugeParam.reconstruct_sloppy = QUDA_RECONSTRUCT_NO;
    loadGaugeQuda(const_cast<void*>(longlink), &gaugeParam);

    invalidate_quda_gauge = false;
  }

  int quark_offset = getColorVectorOffset(local_parity, false, gaugeParam.X)*host_precision;

  if(rhs_idx == 0) df_preconditioner = newDeflationQuda(&df_param);
  
  invertParam.deflation_op = df_preconditioner;

  invertQuda(static_cast<char*>(solution) + quark_offset,
	     static_cast<char*>(source) + quark_offset,
	     &invertParam);

  if(last_rhs_flag) destroyDeflationQuda(df_preconditioner);    

  // return the number of iterations taken by the inverter
  *num_iters = invertParam.iter;
  *final_residual = invertParam.true_res;
  *final_fermilab_residual = invertParam.true_res_hq;

  if(!create_quda_gauge && last_rhs_flag) invalidateGaugeQuda();

  qudamilc_called<false>(__func__, verbosity);

#else
  errorQuda("Deflation solver was not built.");
#endif
  return;
} // qudaEigCGInvert


static int clover_alloc = 0;

void* qudaCreateGaugeField(void* gauge, int geometry, int precision)
{
  qudamilc_called<true>(__func__);
  QudaPrecision qudaPrecision = (precision==2) ? QUDA_DOUBLE_PRECISION : QUDA_SINGLE_PRECISION;
  QudaGaugeParam gaugeParam = newMILCGaugeParam(localDim, qudaPrecision,
      (geometry==1) ? QUDA_GENERAL_LINKS : QUDA_SU3_LINKS);
  qudamilc_called<false>(__func__);
  return createGaugeFieldQuda(gauge, geometry, &gaugeParam);
}


void qudaSaveGaugeField(void* gauge, void* inGauge)
{
  qudamilc_called<true>(__func__);
  cudaGaugeField* cudaGauge = reinterpret_cast<cudaGaugeField*>(inGauge);
  QudaGaugeParam gaugeParam = newMILCGaugeParam(localDim, cudaGauge->Precision(), QUDA_GENERAL_LINKS);
  saveGaugeFieldQuda(gauge, inGauge, &gaugeParam);
  qudamilc_called<false>(__func__);
  return;
}


void qudaDestroyGaugeField(void* gauge)
{
  qudamilc_called<true>(__func__);
  destroyGaugeFieldQuda(gauge);
  qudamilc_called<false>(__func__);
  return;
}


void setInvertParam(QudaInvertParam &invertParam, QudaInvertArgs_t &inv_args,
        int external_precision, int quda_precision, double kappa, double reliable_delta);

void qudaCloverForce(void *mom, double dt, void **x, void **p, double *coeff, double kappa, double ck,
         int nvec, double multiplicity, void *gauge, int precision, QudaInvertArgs_t inv_args)
{
  qudamilc_called<true>(__func__);
  QudaGaugeParam gaugeParam = newMILCGaugeParam(localDim,
            (precision==1) ? QUDA_SINGLE_PRECISION : QUDA_DOUBLE_PRECISION,
            QUDA_GENERAL_LINKS);
  gaugeParam.gauge_order = QUDA_MILC_GAUGE_ORDER; // refers to momentume gauge order

  QudaInvertParam invertParam = newQudaInvertParam();
  setInvertParam(invertParam, inv_args, precision, precision, kappa, 0);
  invertParam.num_offset = nvec;
  for (int i=0; i<nvec; ++i) invertParam.offset[i] = 0.0; // not needed
  invertParam.clover_coeff = 0.0; // not needed

  // solution types
  invertParam.solution_type      = QUDA_MATPCDAG_MATPC_SOLUTION;
  invertParam.solve_type         = QUDA_NORMOP_PC_SOLVE;
  invertParam.inv_type           = QUDA_CG_INVERTER;
  invertParam.matpc_type         = QUDA_MATPC_EVEN_EVEN_ASYMMETRIC;

  invertParam.verbosity = getVerbosity();
  invertParam.verbosity_precondition = QUDA_SILENT;
  invertParam.use_resident_solution = inv_args.use_resident_solution;

  computeCloverForceQuda(mom, dt, x, p, coeff, -kappa*kappa, ck, nvec, multiplicity,
       gauge, &gaugeParam, &invertParam);
  qudamilc_called<false>(__func__);
  return;
}


void setGaugeParams(QudaGaugeParam &gaugeParam, const int dim[4], QudaInvertArgs_t &inv_args,
    int external_precision, int quda_precision) {

  const QudaPrecision host_precision = (external_precision == 2) ? QUDA_DOUBLE_PRECISION : QUDA_SINGLE_PRECISION;
  const QudaPrecision device_precision = (quda_precision == 2) ? QUDA_DOUBLE_PRECISION : QUDA_SINGLE_PRECISION;
  QudaPrecision device_precision_sloppy;

  switch(inv_args.mixed_precision) {
  case 2: device_precision_sloppy = QUDA_HALF_PRECISION; break;
  case 1: device_precision_sloppy = QUDA_SINGLE_PRECISION; break;
  default: device_precision_sloppy = device_precision;
  }

  for(int dir=0; dir<4; ++dir) gaugeParam.X[dir] = dim[dir];

  gaugeParam.anisotropy               = 1.0;
  gaugeParam.type                     = QUDA_WILSON_LINKS;
  gaugeParam.gauge_order              = QUDA_MILC_GAUGE_ORDER;

  // Check the boundary conditions
  // Can't have twisted or anti-periodic boundary conditions in the spatial
  // directions with 12 reconstruct at the moment.
  bool trivial_phase = true;
  for(int dir=0; dir<3; ++dir){
    if(inv_args.boundary_phase[dir] != 0) trivial_phase = false;
  }
  if(inv_args.boundary_phase[3] != 0 && inv_args.boundary_phase[3] != 1) trivial_phase = false;

  if(trivial_phase){
    gaugeParam.t_boundary               = (inv_args.boundary_phase[3]) ? QUDA_ANTI_PERIODIC_T : QUDA_PERIODIC_T;
    gaugeParam.reconstruct              = QUDA_RECONSTRUCT_12;
    gaugeParam.reconstruct_sloppy       = QUDA_RECONSTRUCT_12;
  }else{
    gaugeParam.t_boundary               = QUDA_PERIODIC_T;
    gaugeParam.reconstruct              = QUDA_RECONSTRUCT_NO;
    gaugeParam.reconstruct_sloppy       = QUDA_RECONSTRUCT_NO;
  }

  gaugeParam.cpu_prec                 = host_precision;
  gaugeParam.cuda_prec                = device_precision;
  gaugeParam.cuda_prec_sloppy         = device_precision_sloppy;
  gaugeParam.cuda_prec_precondition   = device_precision_sloppy;
  gaugeParam.gauge_fix                = QUDA_GAUGE_FIXED_NO;
  gaugeParam.ga_pad                   = getFatLinkPadding(dim);
}



void setInvertParam(QudaInvertParam &invertParam, QudaInvertArgs_t &inv_args,
        int external_precision, int quda_precision, double kappa, double reliable_delta) {

  const QudaPrecision host_precision = (external_precision == 2) ? QUDA_DOUBLE_PRECISION : QUDA_SINGLE_PRECISION;
  const QudaPrecision device_precision = (quda_precision == 2) ? QUDA_DOUBLE_PRECISION : QUDA_SINGLE_PRECISION;
  QudaPrecision device_precision_sloppy;
  switch(inv_args.mixed_precision) {
  case 2: device_precision_sloppy = QUDA_HALF_PRECISION; break;
  case 1: device_precision_sloppy = QUDA_SINGLE_PRECISION; break;
  default: device_precision_sloppy = device_precision;
  }

  static const QudaVerbosity verbosity = getVerbosity();

  invertParam.dslash_type                   = QUDA_CLOVER_WILSON_DSLASH;
  invertParam.kappa                         = kappa;
  invertParam.dagger                        = QUDA_DAG_NO;
  invertParam.mass_normalization            = QUDA_KAPPA_NORMALIZATION;
  invertParam.gcrNkrylov                    = 30;
  invertParam.reliable_delta                = reliable_delta;
  invertParam.maxiter                       = inv_args.max_iter;

  invertParam.cuda_prec_precondition        = device_precision_sloppy;
  invertParam.verbosity_precondition        = verbosity;
  invertParam.verbosity        = verbosity;
  invertParam.cpu_prec                      = host_precision;
  invertParam.cuda_prec                     = device_precision;
  invertParam.cuda_prec_sloppy              = device_precision_sloppy;
  invertParam.preserve_source               = QUDA_PRESERVE_SOURCE_NO;
  invertParam.gamma_basis                   = QUDA_DEGRAND_ROSSI_GAMMA_BASIS;
  invertParam.dirac_order                   = QUDA_DIRAC_ORDER;
  invertParam.sp_pad                        = 0;
  invertParam.cl_pad                        = 0;
  invertParam.clover_cpu_prec               = host_precision;
  invertParam.clover_cuda_prec              = device_precision;
  invertParam.clover_cuda_prec_sloppy       = device_precision_sloppy;
  invertParam.clover_cuda_prec_precondition = device_precision_sloppy;
  invertParam.clover_order                  = QUDA_PACKED_CLOVER_ORDER;

  invertParam.compute_action = 0;
}


void qudaLoadGaugeField(int external_precision,
    int quda_precision,
    QudaInvertArgs_t inv_args,
    const void* milc_link) {
  qudamilc_called<true>(__func__);
  QudaGaugeParam gaugeParam = newQudaGaugeParam();
  setGaugeParams(gaugeParam, localDim,  inv_args, external_precision, quda_precision);

  loadGaugeQuda(const_cast<void*>(milc_link), &gaugeParam);
    qudamilc_called<false>(__func__);
} // qudaLoadGaugeField


void qudaFreeGaugeField() {
    qudamilc_called<true>(__func__);
  freeGaugeQuda();
    qudamilc_called<false>(__func__);
} // qudaFreeGaugeField


void qudaLoadCloverField(int external_precision,
    int quda_precision,
    QudaInvertArgs_t inv_args,
    void* milc_clover,
    void* milc_clover_inv,
    QudaSolutionType solution_type,
    QudaSolveType solve_type,
    double clover_coeff,
    int compute_trlog,
    double *trlog) {
  qudamilc_called<true>(__func__);
  QudaInvertParam invertParam = newQudaInvertParam();
  setInvertParam(invertParam, inv_args, external_precision, quda_precision, 0.0, 0.0);
  invertParam.solution_type = solution_type;
  invertParam.solve_type = solve_type;
  invertParam.matpc_type = QUDA_MATPC_EVEN_EVEN_ASYMMETRIC;
  invertParam.compute_clover_trlog = compute_trlog;
  invertParam.clover_coeff = clover_coeff;

  if(invertParam.dslash_type == QUDA_CLOVER_WILSON_DSLASH) {
    if (clover_alloc == 0) {
      loadCloverQuda(milc_clover, milc_clover_inv, &invertParam);
      clover_alloc = 1;
    } else {
      errorQuda("Clover term already allocated");
    }
  }

  if (compute_trlog) {
    trlog[0] = invertParam.trlogA[0];
    trlog[1] = invertParam.trlogA[1];
  }
  qudamilc_called<false>(__func__);
} // qudaLoadCoverField



void qudaFreeCloverField() {
  qudamilc_called<true>(__func__);
  if (clover_alloc==1) {
    freeCloverQuda();
    clover_alloc = 0;
  } else {
    errorQuda("Trying to free non-allocated clover term");
  }
  qudamilc_called<false>(__func__);
} // qudaFreeCloverField


void qudaCloverInvert(int external_precision,
    int quda_precision,
    double kappa,
    double clover_coeff,
    QudaInvertArgs_t inv_args,
    double target_residual,
    double target_fermilab_residual,
    const void* link,
    void* clover, // could be stored in Milc format
    void* cloverInverse,
    void* source,
    void* solution,
    double* const final_residual,
    double* const final_fermilab_residual,
    int* num_iters)
{
  qudamilc_called<true>(__func__);
  if(target_fermilab_residual == 0 && target_residual == 0){
    errorQuda("qudaCloverInvert: requesting zero residual\n");
    exit(1);
  }

  if (link) qudaLoadGaugeField(external_precision, quda_precision, inv_args, link);

  if (clover || cloverInverse) {
    qudaLoadCloverField(external_precision, quda_precision, inv_args, clover, cloverInverse,
      QUDA_MAT_SOLUTION, QUDA_DIRECT_PC_SOLVE, clover_coeff, 0, 0);
  }

  double reliable_delta = 1e-1;

  QudaInvertParam invertParam = newQudaInvertParam();
  setInvertParam(invertParam, inv_args, external_precision, quda_precision, kappa, reliable_delta);
  invertParam.residual_type = static_cast<QudaResidualType_s>(0);
  invertParam.residual_type = (target_residual != 0) ? static_cast<QudaResidualType_s> ( invertParam.residual_type | QUDA_L2_RELATIVE_RESIDUAL) : invertParam.residual_type;
  invertParam.residual_type = (target_fermilab_residual != 0) ? static_cast<QudaResidualType_s> (invertParam.residual_type | QUDA_HEAVY_QUARK_RESIDUAL) : invertParam.residual_type;

  invertParam.tol =  target_residual;
  invertParam.tol_hq = target_fermilab_residual;
  if (invertParam.residual_type == QUDA_HEAVY_QUARK_RESIDUAL) invertParam.heavy_quark_check = 1;
  invertParam.clover_coeff = clover_coeff;

  // solution types
  invertParam.solution_type      = QUDA_MAT_SOLUTION;
  invertParam.inv_type           = inv_args.solver_type == QUDA_CG_INVERTER ? QUDA_CG_INVERTER : QUDA_BICGSTAB_INVERTER;
  invertParam.solve_type         = invertParam.inv_type == QUDA_CG_INVERTER ? QUDA_NORMOP_PC_SOLVE : QUDA_DIRECT_PC_SOLVE;
  invertParam.matpc_type         = QUDA_MATPC_ODD_ODD;

  invertQuda(solution, source, &invertParam);

  *num_iters = invertParam.iter;
  *final_residual = invertParam.true_res;
  *final_fermilab_residual = invertParam.true_res_hq;

  if (clover || cloverInverse) qudaFreeCloverField();
  if (link) qudaFreeGaugeField();
  qudamilc_called<false>(__func__);
  return;
} // qudaCloverInvert


void qudaEigCGCloverInvert(int external_precision,
    int quda_precision,
    double kappa,
    double clover_coeff,
    QudaInvertArgs_t inv_args,
    double target_residual,
    double target_fermilab_residual,
    const void* link,
    void* clover, // could be stored in Milc format
    void* cloverInverse,
    void* source,//array of source vectors -> overwritten on exit!
    void* solution,//temporary
    QudaEigArgs_t eig_args,    
    const int rhs_idx,//current rhs
    const int last_rhs_flag,//is this the last rhs to solve?
    double* const final_residual,
    double* const final_fermilab_residual,
    int *num_iters)
{
#ifdef DEFLATEDSOLVER
  qudamilc_called<true>(__func__);
  if(target_fermilab_residual == 0 && target_residual == 0){
    errorQuda("qudaCloverInvert: requesting zero residual\n");
    exit(1);
  }

  if (link && (rhs_idx == 0)) qudaLoadGaugeField(external_precision, quda_precision, inv_args, link);

  if ( (clover || cloverInverse) && (rhs_idx == 0)) {
    qudaLoadCloverField(external_precision, quda_precision, inv_args, clover, cloverInverse,
			QUDA_MAT_SOLUTION, QUDA_DIRECT_PC_SOLVE, clover_coeff, 0, 0);
  }

  double reliable_delta = 1e-1;

  QudaInvertParam invertParam = newQudaInvertParam();
  setInvertParam(invertParam, inv_args, external_precision, quda_precision, kappa, reliable_delta);
  invertParam.residual_type = static_cast<QudaResidualType_s>(0);
  invertParam.residual_type = (target_residual != 0) ? static_cast<QudaResidualType_s> ( invertParam.residual_type | QUDA_L2_RELATIVE_RESIDUAL) : invertParam.residual_type;
  invertParam.residual_type = (target_fermilab_residual != 0) ? static_cast<QudaResidualType_s> (invertParam.residual_type | QUDA_HEAVY_QUARK_RESIDUAL) : invertParam.residual_type;

  invertParam.tol =  target_residual;
  invertParam.tol_hq = target_fermilab_residual;
  if (invertParam.residual_type == QUDA_HEAVY_QUARK_RESIDUAL) invertParam.heavy_quark_check = 1;
  invertParam.clover_coeff = clover_coeff;

  // solution types
  invertParam.solution_type      = QUDA_MAT_SOLUTION;
  invertParam.matpc_type         = QUDA_MATPC_ODD_ODD;

//!
  QudaEigParam  df_param = newQudaEigParam();
  df_param.invert_param = &invertParam;

  invertParam.solve_type = QUDA_NORMOP_PC_SOLVE;
  invertParam.nev                = eig_args.nev;
  invertParam.max_search_dim     = eig_args.max_search_dim;
  invertParam.deflation_grid     = eig_args.deflation_grid;
  invertParam.cuda_prec_ritz     = eig_args.prec_ritz;
  invertParam.tol_restart        = eig_args.tol_restart;
  invertParam.eigcg_max_restarts = eig_args.eigcg_max_restarts;
  invertParam.max_restart_num    = eig_args.max_restart_num;
  invertParam.inc_tol            = eig_args.inc_tol;
  invertParam.eigenval_tol       = eig_args.eigenval_tol;
  invertParam.rhs_idx            = rhs_idx;


  if((inv_args.solver_type != QUDA_INC_EIGCG_INVERTER) && (inv_args.solver_type != QUDA_EIGCG_INVERTER)) errorQuda("Incorrect inverter type.\n");
  invertParam.inv_type = inv_args.solver_type;

  if(inv_args.solver_type == QUDA_INC_EIGCG_INVERTER) invertParam.inv_type_precondition = QUDA_INVALID_INVERTER;

  setDeflationParam(eig_args.prec_ritz, eig_args.location_ritz, eig_args.mem_type_ritz, eig_args.deflation_ext_lib, eig_args.vec_infile, eig_args.vec_outfile, &df_param);

  if(rhs_idx == 0)  df_preconditioner = newDeflationQuda(&df_param);
  invertParam.deflation_op = df_preconditioner;

  invertQuda(solution, source, &invertParam);

  if(last_rhs_flag) destroyDeflationQuda(df_preconditioner);    

  *num_iters = invertParam.iter;
  *final_residual = invertParam.true_res;
  *final_fermilab_residual = invertParam.true_res_hq;

  if ( (clover || cloverInverse) && last_rhs_flag) qudaFreeCloverField();
  if (link && last_rhs_flag) qudaFreeGaugeField();
  qudamilc_called<false>(__func__);
#else
  errorQuda("Deflation solver was not built.");
#endif
  return;
} // qudaEigCGCloverInvert


void qudaCloverMultishiftInvert(int external_precision,
    int quda_precision,
    int num_offsets,
    double* const offset,
    double kappa,
    double clover_coeff,
    QudaInvertArgs_t inv_args,
    const double* target_residual_offset,
    const void* milc_link,
    void* milc_clover,
    void* milc_clover_inv,
    void* source,
    void** solutionArray,
    double* const final_residual,
    int* num_iters)
{

  static const QudaVerbosity verbosity = getVerbosity();
  qudamilc_called<true>(__func__, verbosity);

  for(int i=0; i<num_offsets; ++i){
    if(target_residual_offset[i] == 0){
      errorQuda("qudaCloverMultishiftInvert: target residual cannot be zero\n");
      exit(1);
    }
  }

  // if doing a pure double-precision multi-shift solve don't use reliable updates
  const bool use_mixed_precision = (((quda_precision==2) && inv_args.mixed_precision) ||
                                     ((quda_precision==1) && (inv_args.mixed_precision==2)) ) ? true : false;
  double reliable_delta = (use_mixed_precision) ? 1e-2 : 0.0;
  QudaInvertParam invertParam = newQudaInvertParam();
  setInvertParam(invertParam, inv_args, external_precision, quda_precision, kappa, reliable_delta);
  invertParam.residual_type = QUDA_L2_RELATIVE_RESIDUAL;
  invertParam.num_offset = num_offsets;
  for(int i=0; i<num_offsets; ++i){
    invertParam.offset[i] = offset[i];
    invertParam.tol_offset[i] = target_residual_offset[i];
  }
  invertParam.tol = target_residual_offset[0];
  invertParam.clover_coeff = clover_coeff;

  // solution types
  invertParam.solution_type      = QUDA_MATPCDAG_MATPC_SOLUTION;
  invertParam.solve_type         = QUDA_NORMOP_PC_SOLVE;
  invertParam.inv_type           = QUDA_CG_INVERTER;
  invertParam.matpc_type         = QUDA_MATPC_EVEN_EVEN_ASYMMETRIC;

  invertParam.verbosity = verbosity;
  invertParam.verbosity_precondition = QUDA_SILENT;

  invertParam.make_resident_solution = inv_args.make_resident_solution;
  invertParam.compute_true_res = 0;

  if (num_offsets==1 && offset[0] == 0) {
    // set the solver
    char *quda_solver = getenv("QUDA_MILC_CLOVER_SOLVER");

    // default is chronological CG
    if (!quda_solver || strcmp(quda_solver,"CHRONO_CG_SOLVER")==0) {
      // use CG with chronological forecasting
      invertParam.use_resident_chrono = 1;
      invertParam.make_resident_chrono = 1;
      invertParam.max_chrono_dim = 10;
    } else if (strcmp(quda_solver,"BICGSTAB_SOLVER")==0){
      // use two-step BiCGStab
      invertParam.inv_type = QUDA_BICGSTAB_INVERTER;
      invertParam.solve_type = QUDA_DIRECT_PC_SOLVE;
    } else if (strcmp(quda_solver,"CG_SOLVER")==0){
      // regular CG
      invertParam.use_resident_chrono = 0;
      invertParam.make_resident_chrono = 0;
    }

    invertQuda(solutionArray[0], source, &invertParam);
    *final_residual = invertParam.true_res;
  } else {
    invertMultiShiftQuda(solutionArray, source, &invertParam);
    for (int i=0; i<num_offsets; ++i) final_residual[i] = invertParam.true_res_offset[i];
  }

  // return the number of iterations taken by the inverter
  *num_iters = invertParam.iter;

  qudamilc_called<false>(__func__, verbosity);
  return;
} // qudaCloverMultishiftInvert


void qudaGaugeFixingOVR( int precision,
    unsigned int gauge_dir,
    int Nsteps,
    int verbose_interval,
    double relax_boost,
    double tolerance,
    unsigned int reunit_interval,
    unsigned int stopWtheta,
    void* milc_sitelink
    )
{


  QudaGaugeParam qudaGaugeParam = newMILCGaugeParam(localDim,
      (precision==1) ? QUDA_SINGLE_PRECISION : QUDA_DOUBLE_PRECISION,
      QUDA_SU3_LINKS);
  qudaGaugeParam.reconstruct = QUDA_RECONSTRUCT_NO;
  //qudaGaugeParam.reconstruct = QUDA_RECONSTRUCT_12;


  double timeinfo[3];
  computeGaugeFixingOVRQuda(milc_sitelink, gauge_dir, Nsteps, verbose_interval, relax_boost, tolerance, reunit_interval, stopWtheta, \
    &qudaGaugeParam, timeinfo);

  printfQuda("Time H2D: %lf\n", timeinfo[0]);
  printfQuda("Time to Compute: %lf\n", timeinfo[1]);
  printfQuda("Time D2H: %lf\n", timeinfo[2]);
  printfQuda("Time all: %lf\n", timeinfo[0]+timeinfo[1]+timeinfo[2]);

  return;
}

void qudaGaugeFixingFFT( int precision,
    unsigned int gauge_dir,
    int Nsteps,
    int verbose_interval,
    double alpha,
    unsigned int autotune,
    double tolerance,
    unsigned int stopWtheta,
    void* milc_sitelink
    )
{


  QudaGaugeParam qudaGaugeParam = newMILCGaugeParam(localDim,
      (precision==1) ? QUDA_SINGLE_PRECISION : QUDA_DOUBLE_PRECISION,
      QUDA_GENERAL_LINKS);
  qudaGaugeParam.reconstruct = QUDA_RECONSTRUCT_NO;
  //qudaGaugeParam.reconstruct = QUDA_RECONSTRUCT_12;


  double timeinfo[3];
  computeGaugeFixingFFTQuda(milc_sitelink, gauge_dir, Nsteps, verbose_interval, alpha, autotune, tolerance, stopWtheta, \
    &qudaGaugeParam, timeinfo);

  printfQuda("Time H2D: %lf\n", timeinfo[0]);
  printfQuda("Time to Compute: %lf\n", timeinfo[1]);
  printfQuda("Time D2H: %lf\n", timeinfo[2]);
  printfQuda("Time all: %lf\n", timeinfo[0]+timeinfo[1]+timeinfo[2]);

  return;
}

#endif // BUILD_MILC_INTERFACE<|MERGE_RESOLUTION|>--- conflicted
+++ resolved
@@ -488,18 +488,10 @@
 
 
 void qudaGaugeForce( int precision,
-<<<<<<< HEAD
-         int num_loop_types,
-         double milc_loop_coeff[3],
-         double eb3,
-         void* milc_sitelink,
-         void* milc_momentum )
-=======
 		     int num_loop_types,
 		     double milc_loop_coeff[3],
 		     double eb3,
 		     QudaMILCSiteArg_t *arg)
->>>>>>> 9e2bd882
 {
   qudamilc_called<true>(__func__);
 
@@ -575,13 +567,8 @@
 
   int max_length = 6;
 
-<<<<<<< HEAD
-  computeGaugeForceQuda(milc_momentum, milc_sitelink,  input_path_buf, length,
-      loop_coeff, numPaths, max_length, eb3, &qudaGaugeParam);
-=======
   computeGaugeForceQuda(mom, gauge, input_path_buf, length,
 			loop_coeff, numPaths, max_length, eb3, &qudaGaugeParam);
->>>>>>> 9e2bd882
 
   for(int dir=0; dir<4; ++dir){
     for(int i=0; i<numPaths; ++i) host_free(input_path_buf[dir][i]);
@@ -971,49 +958,12 @@
   QudaPrecision device_precision = (quda_precision == 2) ? QUDA_DOUBLE_PRECISION : QUDA_SINGLE_PRECISION;
   QudaPrecision device_precision_sloppy;
 
-<<<<<<< HEAD
-  char *quda_milc_sloppy = getenv("QUDA_MILC_SLOPPY");
-  if (quda_milc_sloppy == NULL) {
-    printfQuda("Environment variable QUDA_MILC_SLOPPY is not set\n");
-    if (inv_args.mixed_precision == 2) {
-      device_precision_sloppy = QUDA_HALF_PRECISION;
-    } else if (inv_args.mixed_precision == 1) {
-      device_precision_sloppy = QUDA_SINGLE_PRECISION;
-    } else {
-      device_precision_sloppy = device_precision;
-    }
-  } else {
-    int quda_milc_sloppy_int = atoi(quda_milc_sloppy);
-    if (quda_milc_sloppy_int < 0 || quda_milc_sloppy_int > 2) {
-      errorQuda("Environment variable QUDA_MILC_SLOPPY needs to be either 0, 1, 2 (sloppy=default,single,half)\n");
-    }
-    if (quda_milc_sloppy_int == 2) {
-      device_precision_sloppy = QUDA_HALF_PRECISION;
-      printfQuda("Setting QUDA sloopy precision to half.\n");
-    } else if (quda_milc_sloppy_int == 1) {
-      device_precision_sloppy = QUDA_SINGLE_PRECISION;
-      printfQuda("Setting QUDA sloopy precision to single.\n");
-    } else {
-      device_precision_sloppy = device_precision;
-    }
-  }
-
-  // Pass in an environment variable for the reliable updates delta.
-  double reliable_delta = 1e-1; // default reliable updates delta for msrc.
-  char *quda_milc_delta = getenv("QUDA_MILC_RELIABLE_DELTA");
-  if (quda_milc_delta != NULL) {
-    reliable_delta = atof(quda_milc_delta);
-  }
-
-
-=======
   switch(inv_args.mixed_precision) {
   case 2: device_precision_sloppy = QUDA_HALF_PRECISION; break;
   case 1: device_precision_sloppy = QUDA_SINGLE_PRECISION; break;
   default: device_precision_sloppy = device_precision;
   }
 
->>>>>>> 9e2bd882
   QudaPrecision device_precision_precondition = device_precision_sloppy;
   QudaGaugeParam gaugeParam = newQudaGaugeParam();
   // a basic set routine for the gauge parameters
@@ -1061,15 +1011,9 @@
 
   int quark_offset = getColorVectorOffset(local_parity, false, gaugeParam.X)*host_precision;
 
-<<<<<<< HEAD
-  invertQuda(((char*)solution + quark_offset*host_precision),
-       ((char*)source + quark_offset*host_precision),
-       &invertParam);
-=======
   invertQuda(static_cast<char*>(solution) + quark_offset,
 	     static_cast<char*>(source) + quark_offset,
 	     &invertParam);
->>>>>>> 9e2bd882
 
   // return the number of iterations taken by the inverter
   *num_iters = invertParam.iter;
@@ -1182,48 +1126,11 @@
   QudaPrecision device_precision = (quda_precision == 2) ? QUDA_DOUBLE_PRECISION : QUDA_SINGLE_PRECISION;
   QudaPrecision device_precision_sloppy;
 
-<<<<<<< HEAD
-  char *quda_milc_sloppy = getenv("QUDA_MILC_SLOPPY");
-  if (quda_milc_sloppy == NULL) {
-    printfQuda("Environment variable QUDA_MILC_SLOPPY is not set\n");
-    if (inv_args.mixed_precision == 2) {
-      device_precision_sloppy = QUDA_HALF_PRECISION;
-    } else if (inv_args.mixed_precision == 1) {
-      device_precision_sloppy = QUDA_SINGLE_PRECISION;
-    } else {
-      device_precision_sloppy = device_precision;
-    }
-  } else {
-    int quda_milc_sloppy_int = atoi(quda_milc_sloppy);
-    if (quda_milc_sloppy_int < 0 || quda_milc_sloppy_int > 2) {
-      errorQuda("Environment variable QUDA_MILC_SLOPPY needs to be either 0, 1, 2 (sloppy=default,single,half)\n");
-    }
-    if (quda_milc_sloppy_int == 2) {
-      device_precision_sloppy = QUDA_HALF_PRECISION;
-      printfQuda("Setting QUDA sloopy precision to half.\n");
-    } else if (quda_milc_sloppy_int == 1) {
-      device_precision_sloppy = QUDA_SINGLE_PRECISION;
-      printfQuda("Setting QUDA sloopy precision to single.\n");
-    } else {
-      device_precision_sloppy = device_precision;
-    }
-  }
-
-  // Pass in an environment variable for the reliable updates delta.
-  double reliable_delta = 1e-1; // default reliable updates delta for msrc.
-  char *quda_milc_delta = getenv("QUDA_MILC_RELIABLE_DELTA");
-  if (quda_milc_delta != NULL) {
-    reliable_delta = atof(quda_milc_delta);
-  }
-
-=======
   switch(inv_args.mixed_precision) {
   case 2: device_precision_sloppy = QUDA_HALF_PRECISION; break;
-  case 1: device_precision_sloppy = QUDA_SINGLE_PRECISION; break;
   default: device_precision_sloppy = device_precision;
   }
 
->>>>>>> 9e2bd882
   QudaPrecision device_precision_precondition = device_precision_sloppy;
   QudaGaugeParam gaugeParam = newQudaGaugeParam();
   // a basic set routine for the gauge parameters
@@ -1272,15 +1179,9 @@
     invalidate_quda_gauge = false;
   }
 
-<<<<<<< HEAD
-  void** sln_pointer = (void**)malloc(num_src*sizeof(void*));
-  void** src_pointer = (void**)malloc(num_src*sizeof(void*));
-  int quark_offset = getColorVectorOffset(local_parity, false, gaugeParam.X)*host_precision;
-=======
   int quark_offset = getColorVectorOffset(local_parity, false, gaugeParam.X)*host_precision;
   void** sln_pointer = (void**)malloc(num_src*sizeof(void*));
   void** src_pointer = (void**)malloc(num_src*sizeof(void*));
->>>>>>> 9e2bd882
 
   for(int i=0; i<num_src; ++i) sln_pointer[i] = static_cast<char*>(solutionArray[i]) + quark_offset;
   for(int i=0; i<num_src; ++i) src_pointer[i] = static_cast<char*>(sourceArray[i]) + quark_offset;
