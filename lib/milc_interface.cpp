--- conflicted
+++ resolved
@@ -149,19 +149,11 @@
 }
 
 void* qudaAllocatePinned(size_t bytes) {
-<<<<<<< HEAD
-  return LatticeField::allocatePinned(bytes);
-}
-
-void qudaFreePinned(void *ptr) {
-  LatticeField::freePinned(ptr);
-=======
   return pool_pinned_malloc(bytes);
 }
 
 void qudaFreePinned(void *ptr) {
   pool_pinned_free(ptr);
->>>>>>> a2d42dd2
 }
 
 void qudaHisqParamsInit(QudaHisqParams_t params)
