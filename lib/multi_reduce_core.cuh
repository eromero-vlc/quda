--- conflicted
+++ resolved
@@ -360,9 +360,6 @@
   coeff_array(const T *data, bool use_const) : data(data), use_const(use_const) { }
 };
 
-<<<<<<< HEAD
-
-
 template <typename doubleN, typename ReduceType, typename RegType, typename StoreType, typename yType,
 	  int M, int NXZ, template <int MXZ, typename ReducerType, typename Float, typename FloatN> class Reducer, typename write, typename T>
   void multiReduceCuda(doubleN result[], const reduce::coeff_array<T> &a, const reduce::coeff_array<T> &b, const reduce::coeff_array<T> &c,
@@ -370,17 +367,6 @@
 			  std::vector<ColorSpinorField*>& z, std::vector<ColorSpinorField*>& w,
 			  int length) {
 
-=======
-
-
-template <typename doubleN, typename ReduceType, typename RegType, typename StoreType,
-	  int M, int NXZ, template <int MXZ, typename ReducerType, typename Float, typename FloatN> class Reducer, typename write, typename T>
-  void multiReduceCuda(doubleN result[], const reduce::coeff_array<T> &a, const reduce::coeff_array<T> &b, const reduce::coeff_array<T> &c,
-			  std::vector<ColorSpinorField*>& x, std::vector<ColorSpinorField*>& y,
-			  std::vector<ColorSpinorField*>& z, std::vector<ColorSpinorField*>& w,
-			  int length) {
-
->>>>>>> 226a1b6c
   const int NYW = y.size();
 
   int nParity = x[0]->SiteSubset();
@@ -388,7 +374,6 @@
 
   const int N_MAX = NXZ > NYW ? NXZ : NYW;
   const int N_MIN = NXZ < NYW ? NXZ : NYW;
-<<<<<<< HEAD
 
   static_assert(MAX_MULTI_BLAS_N*MAX_MULTI_BLAS_N <= QUDA_MAX_MULTI_REDUCE, "MAX_MULTI_BLAS_N^2 exceeds maximum number of reductions");
   static_assert(MAX_MULTI_BLAS_N <= 16, "MAX_MULTI_BLAS_N exceeds maximum size 16");
@@ -397,16 +382,6 @@
   if (NXZ*NYW*sizeof(Complex) > MAX_MATRIX_SIZE)
     errorQuda("A matrix exceeds max size (%lu > %d)", NXZ*NYW*sizeof(Complex), MAX_MATRIX_SIZE);
 
-=======
-
-  static_assert(MAX_MULTI_BLAS_N*MAX_MULTI_BLAS_N <= QUDA_MAX_MULTI_REDUCE, "MAX_MULTI_BLAS_N^2 exceeds maximum number of reduction");
-  static_assert(MAX_MULTI_BLAS_N <= 16, "MAX_MULTI_BLAS_N exceeds maximum size 16");
-  if (N_MAX > MAX_MULTI_BLAS_N) errorQuda("Spinor vector length exceeds max size (%d > %d)", N_MAX, MAX_MULTI_BLAS_N);
-
-  if (NXZ*NYW*sizeof(Complex) > MAX_MATRIX_SIZE)
-    errorQuda("A matrix exceeds max size (%lu > %d)", NXZ*NYW*sizeof(Complex), MAX_MATRIX_SIZE);
-
->>>>>>> 226a1b6c
   for (int i=0; i<N_MIN; i++) {
     checkSpinor(*x[i],*y[i]); checkSpinor(*x[i],*z[i]); checkSpinor(*x[i],*w[i]); 
     if (!x[i]->isNative()) {
@@ -456,7 +431,7 @@
 
   blasStrings.vol_str = x[0]->VolString();
   strcpy(blasStrings.aux_tmp, x[0]->AuxString());
-<<<<<<< HEAD
+
   if (typeid(StoreType) != typeid(yType)) {
     strcat(blasStrings.aux_tmp, ",");
     strcat(blasStrings.aux_tmp, y[0]->AuxString());
@@ -464,11 +439,6 @@
 
   multi::SpinorTexture<RegType,StoreType,M,0> X[NXZ];
   multi::Spinor<RegType,yType,M,write::Y,1> Y[MAX_MULTI_BLAS_N];
-=======
-
-  multi::SpinorTexture<RegType,StoreType,M,0> X[NXZ];
-  multi::Spinor<RegType,StoreType,M,write::Y,1> Y[MAX_MULTI_BLAS_N];
->>>>>>> 226a1b6c
   multi::SpinorTexture<RegType,StoreType,M,2> Z[NXZ];
   multi::Spinor<RegType,StoreType,M,write::W,3> W[MAX_MULTI_BLAS_N];
 
@@ -498,11 +468,7 @@
 
   MultiReduceCuda<NXZ,doubleN,ReduceType,RegType,M,
 		  multi::SpinorTexture<RegType,StoreType,M,0>,
-<<<<<<< HEAD
 		  multi::Spinor<RegType,yType,M,write::Y,1>,
-=======
-		  multi::Spinor<RegType,StoreType,M,write::Y,1>,
->>>>>>> 226a1b6c
 		  multi::SpinorTexture<RegType,StoreType,M,2>,
 		  multi::Spinor<RegType,StoreType,M,write::W,3>,
 		  decltype(r) >
