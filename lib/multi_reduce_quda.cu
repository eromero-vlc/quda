#include <blas_quda.h>
#include <tune_quda.h>
#include <float_vector.h>
#include <color_spinor_field_order.h>
#include <uint_to_char.h>

#include <launch_kernel.cuh>
#include <jitify_helper.cuh>
#include <kernels/multi_reduce_core.cuh>

namespace quda {

  namespace blas {

    cudaStream_t* getStream();
    cudaEvent_t* getReduceEvent();
    bool getFastReduce();

    template <int writeX, int writeY, int writeZ, int writeW>
    struct write {
      static constexpr int X = writeX;
      static constexpr int Y = writeY;
      static constexpr int Z = writeZ;
      static constexpr int W = writeW;
    };

    template <typename doubleN, typename ReduceType, typename FloatN, int M, int NXZ, typename Arg>
    void multiReduceLaunch(doubleN result[], Arg &arg, const TuneParam &tp, const cudaStream_t &stream, Tunable &tunable)
    {

      if (tp.grid.x > (unsigned int)deviceProp.maxGridSize[0])
        errorQuda("Grid size %d greater than maximum %d\n", tp.grid.x, deviceProp.maxGridSize[0]);

      if (getFastReduce() && !commAsyncReduction()) {
        // initialize the reduction values in 32-bit increments to INT_MIN
        constexpr int32_t words = sizeof(ReduceType) / sizeof(int32_t);
        void *h_reduce = getHostReduceBuffer();
        for (unsigned int i = 0; i < tp.grid.z * NXZ * arg.NYW * words; i++) {
          reinterpret_cast<int32_t *>(h_reduce)[i] = std::numeric_limits<int32_t>::min();
        }
      }

#ifdef WARP_MULTI_REDUCE
#error "Untested - should be reverified"
      // multiReduceKernel<ReduceType,FloatN,M,NXZ><<<tp.grid,tp.block,tp.shared_bytes>>>(arg);
#else
#ifdef JITIFY
      using namespace jitify::reflection;
      tunable.jitifyError() = program->kernel("quda::blas::multiReduceKernel")
                                  .instantiate((int)tp.block.x, Type<ReduceType>(), Type<FloatN>(), M, NXZ, Type<Arg>())
                                  .configure(tp.grid, tp.block, tp.shared_bytes, stream)
                                  .launch(arg);
#else
#ifdef CONSTANT_ARG
      cudaMemcpyToSymbolAsync(arg_buffer, reinterpret_cast<char *>(&arg), sizeof(arg), 0, cudaMemcpyHostToDevice, stream);
      LAUNCH_KERNEL_REDUCE(multiReduceKernel, tp, stream,    , ReduceType, FloatN, M, NXZ, Arg);
#else
      LAUNCH_KERNEL_REDUCE(multiReduceKernel, tp, stream, arg, ReduceType, FloatN, M, NXZ, Arg);
#endif
#endif
#endif

      if (!commAsyncReduction()) {
#if (defined(_MSC_VER) && defined(_WIN64) || defined(__LP64__))
        if (deviceProp.canMapHostMemory) {
          if (getFastReduce()) {
            constexpr int32_t words = sizeof(ReduceType) / sizeof(int32_t);
            volatile int32_t *check = reinterpret_cast<int32_t *>(getHostReduceBuffer());
            int count = 0;
            for (unsigned int i = 0; i < tp.grid.z * NXZ * arg.NYW * words; i++) {
              // spin-wait until all values have been updated
              while (check[i] == std::numeric_limits<int32_t>::min()) {
                if (count++ % 10000 == 0) { // check error every 10000 iterations
                  // if there is an error in the kernel then we need to exit the spin-wait
                  if (cudaSuccess != cudaPeekAtLastError()) break;
                }
              }
            }
          } else {
            qudaEventRecord(*getReduceEvent(), stream);
            while (cudaSuccess != qudaEventQuery(*getReduceEvent())) {}
          }
        } else
#endif
        {
          qudaMemcpy(getHostReduceBuffer(), getMappedHostReduceBuffer(), tp.grid.z * sizeof(ReduceType) * NXZ * arg.NYW,
              cudaMemcpyDeviceToHost);
        }
      }

      // need to transpose for same order with vector thread reduction
      for (int i = 0; i < NXZ; i++) {
        for (int j = 0; j < arg.NYW; j++) {
          result[i * arg.NYW + j] = set(((ReduceType *)getHostReduceBuffer())[j * NXZ + i]);
          if (tp.grid.z == 2)
            sum(result[i * arg.NYW + j], ((ReduceType *)getHostReduceBuffer())[NXZ * arg.NYW + j * NXZ + i]);
        }
      }
    }

    template <int NXZ, typename doubleN, typename ReduceType, typename FloatN, int M, typename SpinorX,
        typename SpinorY, typename SpinorZ, typename SpinorW, typename Reducer>
    class MultiReduce : public Tunable
    {

  private:
      typedef typename scalar<FloatN>::type Float;
      typedef typename vector<Float, 2>::type Float2;
      static constexpr int NYW_max = max_YW_size<NXZ, typename SpinorX::StoreType, typename SpinorY::StoreType, Reducer>();
      const int NYW;
      int nParity;
      MultiReduceArg<NXZ, ReduceType, SpinorX, SpinorY, SpinorZ, SpinorW, Reducer> arg;
      doubleN *result;

      std::vector<ColorSpinorField *> &x, &y, &z, &w;

      // don't curry into the Spinors to minimize parameter size
      char *Y_h[NYW_max], *W_h[NYW_max], *Ynorm_h[NYW_max], *Wnorm_h[NYW_max];

      unsigned int sharedBytesPerThread() const { return 0; }
      unsigned int sharedBytesPerBlock(const TuneParam &param) const { return 0; }

      virtual bool advanceSharedBytes(TuneParam &param) const
      {
        TuneParam next(param);
        advanceBlockDim(next); // to get next blockDim
        int nthreads = next.block.x * next.block.y * next.block.z;
        param.shared_bytes = sharedBytesPerThread() * nthreads > sharedBytesPerBlock(param) ?
            sharedBytesPerThread() * nthreads :
            sharedBytesPerBlock(param);
        return false;
      }

      // we only launch thread blocks up to size 512 since the autotuner
      // tuner favours smaller blocks and this helps with compile time
      unsigned int maxBlockSize(const TuneParam &param) const { return 128; }//deviceProp.maxThreadsPerBlock / 2; }

  public:
      MultiReduce(doubleN result[], SpinorX X[], SpinorY Y[], SpinorZ Z[], SpinorW W[], Reducer &r,
          std::vector<ColorSpinorField *> &x, std::vector<ColorSpinorField *> &y, std::vector<ColorSpinorField *> &z,
          std::vector<ColorSpinorField *> &w, int NYW, int length) :
          NYW(NYW),
          nParity(x[0]->SiteSubset()),
          arg(X, Y, Z, W, r, NYW, length / nParity),
          x(x),
          y(y),
          z(z),
          w(w),
          result(result),
          Y_h(),
          W_h(),
          Ynorm_h(),
          Wnorm_h()
      {
        if (sizeof(arg) > MAX_MATRIX_SIZE) errorQuda("Kernel argument size %lu greater than maximum %d", sizeof(arg), MAX_MATRIX_SIZE);

        strcpy(aux, "policy_kernel,");
        strcat(aux, x[0]->AuxString());

        // since block dot product and block norm use the same functors, we need to distinguish them
        bool is_norm = false;
        if (NXZ == NYW) {
          is_norm = true;
          for (int i = 0; i < NXZ; i++) {
            if (x[i]->V() != y[i]->V() || x[i]->V() != z[i]->V() || x[i]->V() != w[i]->V()) {
              is_norm = false;
              break;
            }
          }
        }
        if (is_norm) strcat(aux, ",norm");

#ifdef JITIFY
        ::quda::create_jitify_program("kernels/multi_reduce_core.cuh");
#endif
      }

      inline TuneKey tuneKey() const
      {
        char name[TuneKey::name_n];
        strcpy(name, num_to_string<NXZ>::value);
        strcat(name, std::to_string(NYW).c_str());
        strcat(name, typeid(arg.r).name());
        return TuneKey(x[0]->VolString(), name, aux);
      }

      void apply(const cudaStream_t &stream)
      {
        TuneParam tp = tuneLaunch(*this, getTuning(), getVerbosity());
        multiReduceLaunch<doubleN, ReduceType, FloatN, M, NXZ>(result, arg, tp, stream, *this);
      }

      // Should these be NYW?
#ifdef WARP_MULTI_REDUCE
      /**
         @brief This is a specialized variant of the reducer that only
         assigns an individial warp within a thread block to a given row
         of the reduction.  It's typically slower than CTA-wide reductions
         and spreading the y dimension across blocks rather then within
         the blocks so left disabled.
      */
      bool advanceBlockDim(TuneParam &param) const
      {
        if (param.block.y < NYW) {
          param.block.y++;
          param.grid.y = (NYW + param.block.y - 1) / param.block.y;
          return true;
        } else {
          param.block.y = 1;
          param.grid.y = NYW;
          return false;
        }
      }
#endif

      bool advanceGridDim(TuneParam &param) const
      {
        bool rtn = Tunable::advanceGridDim(param);
        if (NYW > deviceProp.maxGridSize[1]) errorQuda("N=%d is greater than the maximum support grid size", NYW);
        return rtn;
      }

      void initTuneParam(TuneParam &param) const
      {
        Tunable::initTuneParam(param);
        param.block.y = 1;
        param.grid.y = NYW;
        param.grid.z = nParity;
      }

      void defaultTuneParam(TuneParam &param) const
      {
        Tunable::defaultTuneParam(param);
        param.block.y = 1;
        param.grid.y = NYW;
        param.grid.z = nParity;
      }

      void preTune()
      {
        for (int i = 0; i < NYW; ++i) {
          arg.Y[i].backup(&Y_h[i], &Ynorm_h[i], y[i]->Bytes(), y[i]->NormBytes());
          arg.W[i].backup(&W_h[i], &Wnorm_h[i], w[i]->Bytes(), w[i]->NormBytes());
        }
      }

      void postTune()
      {
        for (int i = 0; i < NYW; ++i) {
          arg.Y[i].restore(&Y_h[i], &Ynorm_h[i], y[i]->Bytes(), y[i]->NormBytes());
          arg.W[i].restore(&W_h[i], &Wnorm_h[i], w[i]->Bytes(), w[i]->NormBytes());
        }
      }

      long long flops() const
      {
        return NYW * NXZ * arg.r.flops() * vec_length<FloatN>::value * (long long)arg.length * nParity * M;
      }

      long long bytes() const
      {
        // this will be wrong when mixed precision is added
        return NYW * NXZ * arg.r.streams() * x[0]->Bytes();
      }

      int tuningIter() const { return 3; }
    };

    template <typename doubleN, typename ReduceType, typename RegType, typename StoreType, typename yType, int M, int NXZ,
        template <int MXZ, typename ReducerType, typename Float, typename FloatN> class Reducer, typename write, typename T>
    void multiReduce(doubleN result[], const coeff_array<T> &a, const coeff_array<T> &b, const coeff_array<T> &c,
        std::vector<ColorSpinorField *> &x, std::vector<ColorSpinorField *> &y, std::vector<ColorSpinorField *> &z,
        std::vector<ColorSpinorField *> &w, int length)
    {
      typedef typename scalar<RegType>::type Float;
      typedef typename vector<Float, 2>::type Float2;
      typedef vector<Float, 2> vec2;

      const int NYW = y.size();
      Reducer<NXZ, ReduceType, Float2, RegType> r(a, b, c, NYW);
      constexpr int NYW_max = max_YW_size<NXZ, StoreType, yType, decltype(r)>();

      memset(result, 0, NXZ * NYW * sizeof(doubleN));

      const int NYW_max_check = max_YW_size(x.size(), x[0]->Precision(), y[0]->Precision(), sizeof(Float2),
                                            r.use_z, r.use_w, true);

      if (!is_valid_NXZ(NXZ, true)) errorQuda("NXZ=%d is not a valid size ( MAX_MULTI_BLAS_N %d)", NXZ, MAX_MULTI_BLAS_N);
      if (NYW_max != NYW_max_check) errorQuda("Runtime %d and compile time %d limits disagree", NYW_max_check, NYW_max);
      if (NXZ * NYW > QUDA_MAX_MULTI_REDUCE) errorQuda("NXZ * NYW = %d exceeds maximum number of reductions %d", NXZ * NYW, QUDA_MAX_MULTI_REDUCE);
      if (NYW > NYW_max) errorQuda("NYW exceeds max size (%d > %d)", NYW, NYW_max);
      if (NXZ * NYW * sizeof(Float2) > MAX_MATRIX_SIZE)
        errorQuda("Coefficient matrix exceeds max size (%lu > %d)", NXZ * NYW * sizeof(Float2), MAX_MATRIX_SIZE);

      const int N_MIN = NXZ < NYW ? NXZ : NYW;
      for (int i = 0; i < N_MIN; i++) {
        checkSpinor(*x[i], *y[i]);
        checkSpinor(*x[i], *z[i]);
        checkSpinor(*x[i], *w[i]);
        if (!x[i]->isNative()) {
          warningQuda("Reductions on non-native fields are not supported\n");
          return;
        }
      }

#ifdef JITIFY
      // need to get constants pointer from jitify instance
      if (a.data || b.data || c.data) errorQuda("Constant memory buffer support not enabled with jitify yet");
#endif

      if (a.data) {
        Float2 A[MAX_MATRIX_SIZE / sizeof(Float2)];
        // since the kernel doesn't know the width of them matrix at compile
        // time we stride it and copy the padded matrix to GPU
        for (int i = 0; i < NXZ; i++)
          for (int j = 0; j < NYW; j++)
            A[NYW * i + j] = make_Float2<Float2>(Complex(a.data[NYW * i + j]));

        cudaMemcpyToSymbolAsync(Amatrix_d, A, NXZ*NYW*sizeof(decltype(A[0])), 0, cudaMemcpyHostToDevice, *getStream());
        Amatrix_h = reinterpret_cast<signed char *>(const_cast<T *>(a.data));
      }

      if (b.data) {
        Float2 B[MAX_MATRIX_SIZE / sizeof(Float2)];
        // since the kernel doesn't know the width of them matrix at compile
        // time we stride it and copy the padded matrix to GPU
        for (int i = 0; i < NXZ; i++)
          for (int j = 0; j < NYW; j++)
            B[NYW * i + j] = make_Float2<Float2>(Complex(b.data[NYW * i + j]));

        cudaMemcpyToSymbolAsync(Bmatrix_d, B, NXZ*NYW*sizeof(decltype(B[0])), 0, cudaMemcpyHostToDevice, *getStream());
        Bmatrix_h = reinterpret_cast<signed char *>(const_cast<T *>(b.data));
      }

      if (c.data) {
        Float2 C[MAX_MATRIX_SIZE / sizeof(Float2)];
        // since the kernel doesn't know the width of them matrix at compile
        // time we stride it and copy the padded matrix to GPU
        for (int i = 0; i < NXZ; i++)
          for (int j = 0; j < NYW; j++)
            C[NYW * i + j] = make_Float2<Float2>(Complex(c.data[NYW * i + j]));

        cudaMemcpyToSymbolAsync(Cmatrix_d, C, NXZ*NYW*sizeof(decltype(C[0])), 0, cudaMemcpyHostToDevice, *getStream());
        Cmatrix_h = reinterpret_cast<signed char *>(const_cast<T *>(c.data));
      }

      SpinorTexture<RegType, StoreType, M> X[NXZ];
      Spinor<RegType, yType, M, write::Y> Y[NYW_max];
      SpinorTexture<RegType, StoreType, M> Z[NXZ];
      Spinor<RegType, StoreType, M, write::W> W[NYW_max];

      for (int i = 0; i < NXZ; i++) {
        X[i].set(*dynamic_cast<cudaColorSpinorField *>(x[i]));
        Z[i].set(*dynamic_cast<cudaColorSpinorField *>(z[i]));
      }
      for (int i = 0; i < NYW; i++) {
        Y[i].set(*dynamic_cast<cudaColorSpinorField *>(y[i]));
        W[i].set(*dynamic_cast<cudaColorSpinorField *>(w[i]));
      }

      MultiReduce<NXZ, doubleN, ReduceType, RegType, M, SpinorTexture<RegType, StoreType, M>,
                  Spinor<RegType, yType, M, write::Y>, SpinorTexture<RegType, StoreType, M>,
                  Spinor<RegType, StoreType, M, write::W>, decltype(r)>
        reduce(result, X, Y, Z, W, r, x, y, z, w, NYW, length);
      reduce.apply(*blas::getStream());

      blas::bytes += reduce.bytes();
      blas::flops += reduce.flops();

      checkCudaError();
    }

    /**
       Driver for multi-reduce with up to four vectors
    */
    template <int NXZ, typename doubleN, typename ReduceType,
        template <int MXZ, typename ReducerType, typename Float, typename FloatN> class Reducer, typename write,
        bool siteUnroll, typename T>
    void uniMultiReduce(doubleN result[], const coeff_array<T> &a, const coeff_array<T> &b, const coeff_array<T> &c,
        CompositeColorSpinorField &x, CompositeColorSpinorField &y, CompositeColorSpinorField &z,
        CompositeColorSpinorField &w)
    {
      int reduce_length = siteUnroll ? x[0]->RealLength() : x[0]->Length();

      QudaPrecision precision = checkPrecision(*x[0], *y[0], *z[0], *w[0]);

      if (precision == QUDA_DOUBLE_PRECISION) {

#if QUDA_PRECISION & 8
        if (x[0]->Nspin() == 4 || x[0]->Nspin() == 2) { // wilson
#if defined(GPU_WILSON_DIRAC) || defined(GPU_DOMAIN_WALL_DIRAC) || defined(GPU_MULTIGRID)
          const int M = siteUnroll ? 12 : 1; // determines how much work per thread to do
          if (x[0]->Nspin() == 2 && siteUnroll) errorQuda("siteUnroll not supported for nSpin==2");
          multiReduce<doubleN, ReduceType, double2, double2, double2, M, NXZ, Reducer, write>(
              result, a, b, c, x, y, z, w, reduce_length / (2 * M));
#else
          errorQuda("blas has not been built for Nspin=%d fields", x[0]->Nspin());
#endif
        } else if (x[0]->Nspin() == 1) {
#ifdef GPU_STAGGERED_DIRAC
          const int M = siteUnroll ? 3 : 1; // determines how much work per thread to do
          multiReduce<doubleN, ReduceType, double2, double2, double2, M, NXZ, Reducer, write>(
              result, a, b, c, x, y, z, w, reduce_length / (2 * M));
#else
          errorQuda("blas has not been built for Nspin=%d field", x[0]->Nspin());
#endif
        } else {
          errorQuda("nSpin=%d is not supported\n", x[0]->Nspin());
        }
#else
        errorQuda("QUDA_PRECISION=%d does not enable precision %d", QUDA_PRECISION, precision);
#endif

      } else if (precision == QUDA_SINGLE_PRECISION) {

#if QUDA_PRECISION & 4
        if (x[0]->Nspin() == 4) { // wilson
#if defined(GPU_WILSON_DIRAC) || defined(GPU_DOMAIN_WALL_DIRAC)
          const int M = siteUnroll ? 6 : 1; // determines how much work per thread to do
          multiReduce<doubleN, ReduceType, float4, float4, float4, M, NXZ, Reducer, write>(
              result, a, b, c, x, y, z, w, reduce_length / (4 * M));
#else
          errorQuda("blas has not been built for Nspin=%d fields", x[0]->Nspin());
#endif
        } else if (x[0]->Nspin() == 1 || x[0]->Nspin() == 2) { // staggered
#if defined(GPU_STAGGERED_DIRAC) || defined(GPU_MULTIGRID)
          const int M = siteUnroll ? 3 : 1;
          if (x[0]->Nspin() == 2 && siteUnroll) errorQuda("siteUnroll not supported for nSpin==2");
          multiReduce<doubleN, ReduceType, float2, float2, float2, M, NXZ, Reducer, write>(
              result, a, b, c, x, y, z, w, reduce_length / (2 * M));
#else
          errorQuda("blas has not been built for Nspin=%d fields", x[0]->Nspin());
#endif
        } else {
          errorQuda("nSpin=%d is not supported\n", x[0]->Nspin());
        }
#else
        errorQuda("QUDA_PRECISION=%d does not enable precision %d", QUDA_PRECISION, precision);
#endif

      } else if (precision == QUDA_HALF_PRECISION) { // half precision

#if QUDA_PRECISION & 2
        if (x[0]->Nspin() == 4) { // wilson
#if defined(GPU_WILSON_DIRAC) || defined(GPU_DOMAIN_WALL_DIRAC)
          const int M = 6;
          multiReduce<doubleN, ReduceType, float4, short4, short4, M, NXZ, Reducer, write>(
              result, a, b, c, x, y, z, w, x[0]->Volume());
#else
          errorQuda("blas has not been built for Nspin=%d fields", x[0]->Nspin());
#endif
        } else if (x[0]->Nspin() == 1) { // staggered
#ifdef GPU_STAGGERED_DIRAC
          const int M = 3;
          multiReduce<doubleN, ReduceType, float2, short2, short2, M, NXZ, Reducer, write>(
              result, a, b, c, x, y, z, w, x[0]->Volume());
#else
          errorQuda("blas has not been built for Nspin=%d fields", x[0]->Nspin());
#endif
        } else {
          errorQuda("nSpin=%d is not supported\n", x[0]->Nspin());
        }
#else
        errorQuda("QUDA_PRECISION=%d does not enable precision %d", QUDA_PRECISION, precision);
#endif

      } else if (precision == QUDA_QUARTER_PRECISION) { // quarter precision

#if QUDA_PRECISION & 1
        if (x[0]->Nspin() == 4) { // wilson
#if defined(GPU_WILSON_DIRAC) || defined(GPU_DOMAIN_WALL_DIRAC)
          const int M = 6;
          multiReduce<doubleN, ReduceType, float4, char4, char4, M, NXZ, Reducer, write>(
              result, a, b, c, x, y, z, w, x[0]->Volume());
#else
          errorQuda("blas has not been built for Nspin=%d fields", x[0]->Nspin());
#endif
        } else if (x[0]->Nspin() == 1) { // staggered
#ifdef GPU_STAGGERED_DIRAC
          const int M = 3;
          multiReduce<doubleN, ReduceType, float2, char2, char2, M, NXZ, Reducer, write>(
              result, a, b, c, x, y, z, w, x[0]->Volume());
#else
          errorQuda("blas has not been built for Nspin=%d fields", x[0]->Nspin());
#endif
        } else {
          errorQuda("nSpin=%d is not supported\n", x[0]->Nspin());
        }
#else
        errorQuda("QUDA_PRECISION=%d does not enable precision %d", QUDA_PRECISION, precision);
#endif
      } else {
        errorQuda("Precision %d not supported\n", precision);
      }
    }

    /**
       Driver for multi-reduce with up to five vectors
    */
    template <int NXZ, typename doubleN, typename ReduceType,
        template <int MXZ, typename ReducerType, typename Float, typename FloatN> class Reducer, typename write,
        bool siteUnroll, typename T>
    void mixedMultiReduce(doubleN result[], const coeff_array<T> &a, const coeff_array<T> &b, const coeff_array<T> &c,
        CompositeColorSpinorField &x, CompositeColorSpinorField &y, CompositeColorSpinorField &z,
        CompositeColorSpinorField &w)
    {
      checkPrecision(*x[0], *z[0]);
      checkPrecision(*y[0], *w[0]);

      assert(siteUnroll == true);
      int reduce_length = siteUnroll ? x[0]->RealLength() : x[0]->Length();

      if (y[0]->Precision() == QUDA_DOUBLE_PRECISION && x[0]->Precision() == QUDA_SINGLE_PRECISION) {

        if (x[0]->Nspin() == 4) { // wilson
#if defined(GPU_WILSON_DIRAC) || defined(GPU_DOMAIN_WALL_DIRAC)
          const int M = 12; // determines how much work per thread to do
          multiReduce<doubleN, ReduceType, double2, float4, double2, M, NXZ, Reducer, write>(
              result, a, b, c, x, y, z, w, reduce_length / (2 * M));
#else
          errorQuda("blas has not been built for Nspin=%d fields", x[0]->Nspin());
#endif
        } else if (x[0]->Nspin() == 1) {
#ifdef GPU_STAGGERED_DIRAC
          const int M = 3; // determines how much work per thread to do
          multiReduce<doubleN, ReduceType, double2, float2, double2, M, NXZ, Reducer, write>(
              result, a, b, c, x, y, z, w, reduce_length / (2 * M));
#else
          errorQuda("blas has not been built for Nspin=%d field", x[0]->Nspin());
#endif
        } else {
          errorQuda("nSpin=%d is not supported\n", x[0]->Nspin());
        }

      } else if (y[0]->Precision() == QUDA_DOUBLE_PRECISION && x[0]->Precision() == QUDA_HALF_PRECISION) {

        if (x[0]->Nspin() == 4) { // wilson
#if defined(GPU_WILSON_DIRAC) || defined(GPU_DOMAIN_WALL_DIRAC)
          const int M = 6; // determines how much work per thread to do
          multiReduce<doubleN, ReduceType, double2, short4, double2, M, NXZ, Reducer, write>(
              result, a, b, c, x, y, z, w, reduce_length / (4 * M));
#else
          errorQuda("blas has not been built for Nspin=%d fields", x[0]->Nspin());
#endif
        } else if (x[0]->Nspin() == 1 || x[0]->Nspin() == 2) { // staggered
#if defined(GPU_STAGGERED_DIRAC)
          const int M = 3;
          multiReduce<doubleN, ReduceType, double2, short2, double2, M, NXZ, Reducer, write>(
              result, a, b, c, x, y, z, w, reduce_length / (2 * M));
#else
          errorQuda("blas has not been built for Nspin=%d fields", x[0]->Nspin());
#endif
        } else {
          errorQuda("nSpin=%d is not supported\n", x[0]->Nspin());
        }

      } else if (y[0]->Precision() == QUDA_SINGLE_PRECISION && x[0]->Precision() == QUDA_HALF_PRECISION) {

        if (x[0]->Nspin() == 4) { // wilson
#if defined(GPU_WILSON_DIRAC) || defined(GPU_DOMAIN_WALL_DIRAC)
          const int M = 6;
          multiReduce<doubleN, ReduceType, float4, short4, float4, M, NXZ, Reducer, write>(
              result, a, b, c, x, y, z, w, x[0]->Volume());
#else
          errorQuda("blas has not been built for Nspin=%d fields", x[0]->Nspin());
#endif
        } else if (x[0]->Nspin() == 1) { // staggered
#ifdef GPU_STAGGERED_DIRAC
          const int M = 3;
          multiReduce<doubleN, ReduceType, float2, short2, float2, M, NXZ, Reducer, write>(
              result, a, b, c, x, y, z, w, x[0]->Volume());
#else
          errorQuda("blas has not been built for Nspin=%d fields", x[0]->Nspin());
#endif
        } else {
          errorQuda("nSpin=%d is not supported\n", x[0]->Nspin());
        }

      } else {
        errorQuda("Precision combination x=%d y=%d not supported\n", x[0]->Precision(), y[0]->Precision());
      }
    }

    template <int NXZ, typename doubleN, typename ReduceType,
        template <int MXZ, typename ReducerType, typename Float, typename FloatN> class ReducerDiagonal, typename writeDiagonal,
        template <int MXZ, typename ReducerType, typename Float, typename FloatN> class ReducerOffDiagonal,
        typename writeOffDiagonal, bool siteUnroll, typename T>
    void multiReduce(doubleN result[], const coeff_array<T> &a, const coeff_array<T> &b, const coeff_array<T> &c,
        CompositeColorSpinorField &x, CompositeColorSpinorField &y, CompositeColorSpinorField &z,
        CompositeColorSpinorField &w, int i, int j)
    {

      if (x[0]->Precision() == y[0]->Precision()) {
        if (i == j) { // we are on the diagonal so invoke the diagonal reducer
          uniMultiReduce<NXZ, doubleN, ReduceType, ReducerDiagonal, writeDiagonal, siteUnroll, T>(
              result, a, b, c, x, y, z, w);
        } else { // we are on the diagonal so invoke the off-diagonal reducer
          uniMultiReduce<NXZ, doubleN, ReduceType, ReducerOffDiagonal, writeOffDiagonal, siteUnroll, T>(
              result, a, b, c, x, y, z, w);
        }
      } else {
        if (i == j) { // we are on the diagonal so invoke the diagonal reducer
          mixedMultiReduce<NXZ, doubleN, ReduceType, ReducerDiagonal, writeDiagonal, true, T>(
              result, a, b, c, x, y, z, w);
        } else { // we are on the diagonal so invoke the off-diagonal reducer
          mixedMultiReduce<NXZ, doubleN, ReduceType, ReducerOffDiagonal, writeOffDiagonal, true, T>(
              result, a, b, c, x, y, z, w);
        }
      }
    }

    inline void transfer(double &out, double &in)   { out = in; }
    inline void transfer(Complex &out, double2 &in) { out = Complex(in.x, in.y); }

    // This function does the outer product of dot products... in column major.
    // There's a function below called 'cDotProduct' that flips it to row major.
<<<<<<< HEAD
    template <template <int MXZ, typename ReducerType, typename Float, typename FloatN> class ReducerDiagonal, typename writeDiagonal,
	      template <int MXZ, typename ReducerType, typename Float, typename FloatN> class ReducerOffDiagonal, typename writeOffDiagonal>
    void multiReduce_recurse(Complex* result, std::vector<ColorSpinorField*>& x, std::vector<ColorSpinorField*>& y,
			     std::vector<ColorSpinorField*>&z, std::vector<ColorSpinorField*>&w, int i_idx, int j_idx, bool hermitian, uint2 tile_size) {
=======
    template <typename doubleN, typename ReduceType, template <int MXZ, typename ReducerType, typename Float, typename FloatN> class ReducerDiagonal, typename writeDiagonal,
	      template <int MXZ, typename ReducerType, typename Float, typename FloatN> class ReducerOffDiagonal, typename writeOffDiagonal, typename T>
    void multiReduce_recurse(T* result, std::vector<ColorSpinorField*>& x, std::vector<ColorSpinorField*>& y,
			     std::vector<ColorSpinorField*>&z, std::vector<ColorSpinorField*>&w, int i_idx, int j_idx, bool hermitian, unsigned int tile_size) {
>>>>>>> 612477e1

      if (y.size() > tile_size.y) // if greater than max single-kernel size, split and recurse
      {
        // Do the recurse first.
        T* result0 = &result[0];
        T* result1 = &result[x.size()*(y.size()/2)];
        std::vector<ColorSpinorField*> y0(y.begin(), y.begin() + y.size()/2);
        std::vector<ColorSpinorField*> y1(y.begin() + y.size()/2, y.end());
        std::vector<ColorSpinorField*> w0(w.begin(), w.begin() + w.size()/2);
        std::vector<ColorSpinorField*> w1(w.begin() + w.size()/2, w.end());
        multiReduce_recurse<doubleN,ReduceType,ReducerDiagonal,writeDiagonal,ReducerOffDiagonal,writeOffDiagonal>(result0, x, y0, z, w0, i_idx, 2*j_idx+0, hermitian, tile_size);
        multiReduce_recurse<doubleN,ReduceType,ReducerDiagonal,writeDiagonal,ReducerOffDiagonal,writeOffDiagonal>(result1, x, y1, z, w1, i_idx, 2*j_idx+1, hermitian, tile_size);
      }
      else
      {
        doubleN* tmp_dot = new doubleN[x.size()*y.size()];

	// if at bottom of recursion, return if on lower left
	if (x.size() <= tile_size.x && is_valid_NXZ(x.size(), true) &&
            hermitian) {
	  if (j_idx < i_idx) { return; }
	}

        coeff_array<Complex> a, b, c;

        if (x.size() <= tile_size.x && is_valid_NXZ(x.size(), true) ) {
        switch(x.size()){ // COMMENT HERE FOR COMPILE TIME
        case 1:
          multiReduce<1, doubleN, ReduceType, ReducerDiagonal, writeDiagonal, ReducerOffDiagonal, writeOffDiagonal, false>(
              tmp_dot, a, b, c, x, y, z, w, i_idx, j_idx);
          break;
        case 2:
          multiReduce<2, doubleN, ReduceType, ReducerDiagonal, writeDiagonal, ReducerOffDiagonal, writeOffDiagonal, false>(
              tmp_dot, a, b, c, x, y, z, w, i_idx, j_idx);
          break;
        case 4:
          multiReduce<4, double2, QudaSumFloat2, ReducerDiagonal, writeDiagonal, ReducerOffDiagonal, writeOffDiagonal, false>(
              cdot, a, b, c, x, y, z, w, i_idx, j_idx);
          break;
        case 8:
          multiReduce<8, double2, QudaSumFloat2, ReducerDiagonal, writeDiagonal, ReducerOffDiagonal, writeOffDiagonal, false>(
              cdot, a, b, c, x, y, z, w, i_idx, j_idx);
          break;
        case 16:
          multiReduce<16, double2, QudaSumFloat2, ReducerDiagonal, writeDiagonal, ReducerOffDiagonal, writeOffDiagonal, false>(
              cdot, a, b, c, x, y, z, w, i_idx, j_idx);
          break;
#if MAX_MULTI_BLAS_N >= 3
        case 3:
          multiReduce<3, doubleN, ReduceType, ReducerDiagonal, writeDiagonal, ReducerOffDiagonal, writeOffDiagonal, false>(
              tmp_dot, a, b, c, x, y, z, w, i_idx, j_idx);
          break;
<<<<<<< HEAD
=======
#if MAX_MULTI_BLAS_N >= 4
        case 4:
          multiReduce<4, doubleN, ReduceType, ReducerDiagonal, writeDiagonal, ReducerOffDiagonal, writeOffDiagonal, false>(
              tmp_dot, a, b, c, x, y, z, w, i_idx, j_idx);
          break;
>>>>>>> 612477e1
#if MAX_MULTI_BLAS_N >= 5
        case 5:
          multiReduce<5, doubleN, ReduceType, ReducerDiagonal, writeDiagonal, ReducerOffDiagonal, writeOffDiagonal, false>(
              tmp_dot, a, b, c, x, y, z, w, i_idx, j_idx);
          break;
#if MAX_MULTI_BLAS_N >= 6
        case 6:
          multiReduce<6, doubleN, ReduceType, ReducerDiagonal, writeDiagonal, ReducerOffDiagonal, writeOffDiagonal, false>(
              tmp_dot, a, b, c, x, y, z, w, i_idx, j_idx);
          break;
#if MAX_MULTI_BLAS_N >= 7
        case 7:
          multiReduce<7, doubleN, ReduceType, ReducerDiagonal, writeDiagonal, ReducerOffDiagonal, writeOffDiagonal, false>(
              tmp_dot, a, b, c, x, y, z, w, i_idx, j_idx);
          break;
<<<<<<< HEAD
=======
#if MAX_MULTI_BLAS_N >= 8
        case 8:
          multiReduce<8, doubleN, ReduceType, ReducerDiagonal, writeDiagonal, ReducerOffDiagonal, writeOffDiagonal, false>(
              tmp_dot, a, b, c, x, y, z, w, i_idx, j_idx);
          break;
>>>>>>> 612477e1
#if MAX_MULTI_BLAS_N >= 9
	case 9:
          multiReduce<9, doubleN, ReduceType, ReducerDiagonal, writeDiagonal, ReducerOffDiagonal, writeOffDiagonal, false>(
              tmp_dot, a, b, c, x, y, z, w, i_idx, j_idx);
          break;
#if MAX_MULTI_BLAS_N >= 10
        case 10:
          multiReduce<10, doubleN, ReduceType, ReducerDiagonal, writeDiagonal, ReducerOffDiagonal, writeOffDiagonal, false>(
              tmp_dot, a, b, c, x, y, z, w, i_idx, j_idx);
          break;
#if MAX_MULTI_BLAS_N >= 11
        case 11:
          multiReduce<11, doubleN, ReduceType, ReducerDiagonal, writeDiagonal, ReducerOffDiagonal, writeOffDiagonal, false>(
              tmp_dot, a, b, c, x, y, z, w, i_idx, j_idx);
          break;
#if MAX_MULTI_BLAS_N >= 12
        case 12:
          multiReduce<12, doubleN, ReduceType, ReducerDiagonal, writeDiagonal, ReducerOffDiagonal, writeOffDiagonal, false>(
              tmp_dot, a, b, c, x, y, z, w, i_idx, j_idx);
          break;
#if MAX_MULTI_BLAS_N >= 13
        case 13:
          multiReduce<13, doubleN, ReduceType, ReducerDiagonal, writeDiagonal, ReducerOffDiagonal, writeOffDiagonal, false>(
              tmp_dot, a, b, c, x, y, z, w, i_idx, j_idx);
          break;
#if MAX_MULTI_BLAS_N >= 14
        case 14:
          multiReduce<14, doubleN, ReduceType, ReducerDiagonal, writeDiagonal, ReducerOffDiagonal, writeOffDiagonal, false>(
              tmp_dot, a, b, c, x, y, z, w, i_idx, j_idx);
          break;
#if MAX_MULTI_BLAS_N >= 15
        case 15:
          multiReduce<15, doubleN, ReduceType, ReducerDiagonal, writeDiagonal, ReducerOffDiagonal, writeOffDiagonal, false>(
              tmp_dot, a, b, c, x, y, z, w, i_idx, j_idx);
          break;
<<<<<<< HEAD
#if MAX_MULTI_BLAS_N >= 17
        case 17:
          multiReduce<17, double2, QudaSumFloat2, ReducerDiagonal, writeDiagonal, ReducerOffDiagonal, writeOffDiagonal, false>(
              cdot, a, b, c, x, y, z, w, i_idx, j_idx);
          break;
#if MAX_MULTI_BLAS_N >= 18
        case 18:
          multiReduce<18, double2, QudaSumFloat2, ReducerDiagonal, writeDiagonal, ReducerOffDiagonal, writeOffDiagonal, false>(
              cdot, a, b, c, x, y, z, w, i_idx, j_idx);
          break;
#if MAX_MULTI_BLAS_N >= 19
	case 19:
          multiReduce<19, double2, QudaSumFloat2, ReducerDiagonal, writeDiagonal, ReducerOffDiagonal, writeOffDiagonal, false>(
              cdot, a, b, c, x, y, z, w, i_idx, j_idx);
          break;
#if MAX_MULTI_BLAS_N >= 20
        case 20:
          multiReduce<20, double2, QudaSumFloat2, ReducerDiagonal, writeDiagonal, ReducerOffDiagonal, writeOffDiagonal, false>(
              cdot, a, b, c, x, y, z, w, i_idx, j_idx);
          break;
#if MAX_MULTI_BLAS_N >= 21
        case 21:
          multiReduce<21, double2, QudaSumFloat2, ReducerDiagonal, writeDiagonal, ReducerOffDiagonal, writeOffDiagonal, false>(
              cdot, a, b, c, x, y, z, w, i_idx, j_idx);
          break;
#if MAX_MULTI_BLAS_N >= 22
        case 22:
          multiReduce<22, double2, QudaSumFloat2, ReducerDiagonal, writeDiagonal, ReducerOffDiagonal, writeOffDiagonal, false>(
              cdot, a, b, c, x, y, z, w, i_idx, j_idx);
          break;
#if MAX_MULTI_BLAS_N >= 23
        case 23:
          multiReduce<23, double2, QudaSumFloat2, ReducerDiagonal, writeDiagonal, ReducerOffDiagonal, writeOffDiagonal, false>(
              cdot, a, b, c, x, y, z, w, i_idx, j_idx);
          break;
#if MAX_MULTI_BLAS_N >= 24
        case 24:
          multiReduce<24, double2, QudaSumFloat2, ReducerDiagonal, writeDiagonal, ReducerOffDiagonal, writeOffDiagonal, false>(
              cdot, a, b, c, x, y, z, w, i_idx, j_idx);
          break;
#if MAX_MULTI_BLAS_N >= 25
        case 25:
          multiReduce<25, double2, QudaSumFloat2, ReducerDiagonal, writeDiagonal, ReducerOffDiagonal, writeOffDiagonal, false>(
              cdot, a, b, c, x, y, z, w, i_idx, j_idx);
          break;
#if MAX_MULTI_BLAS_N >= 26
        case 26:
          multiReduce<26, double2, QudaSumFloat2, ReducerDiagonal, writeDiagonal, ReducerOffDiagonal, writeOffDiagonal, false>(
              cdot, a, b, c, x, y, z, w, i_idx, j_idx);
          break;
#if MAX_MULTI_BLAS_N >= 27
        case 27:
          multiReduce<27, double2, QudaSumFloat2, ReducerDiagonal, writeDiagonal, ReducerOffDiagonal, writeOffDiagonal, false>(
              cdot, a, b, c, x, y, z, w, i_idx, j_idx);
          break;
#if MAX_MULTI_BLAS_N >= 28
        case 28:
          multiReduce<28, double2, QudaSumFloat2, ReducerDiagonal, writeDiagonal, ReducerOffDiagonal, writeOffDiagonal, false>(
              cdot, a, b, c, x, y, z, w, i_idx, j_idx);
          break;
#if MAX_MULTI_BLAS_N >= 29
        case 29:
          multiReduce<29, double2, QudaSumFloat2, ReducerDiagonal, writeDiagonal, ReducerOffDiagonal, writeOffDiagonal, false>(
              cdot, a, b, c, x, y, z, w, i_idx, j_idx);
          break;
#if MAX_MULTI_BLAS_N >= 30
        case 30:
          multiReduce<30, double2, QudaSumFloat2, ReducerDiagonal, writeDiagonal, ReducerOffDiagonal, writeOffDiagonal, false>(
              cdot, a, b, c, x, y, z, w, i_idx, j_idx);
=======
#if MAX_MULTI_BLAS_N >= 16
        case 16:
          multiReduce<16, doubleN, ReduceType, ReducerDiagonal, writeDiagonal, ReducerOffDiagonal, writeOffDiagonal, false>(
              tmp_dot, a, b, c, x, y, z, w, i_idx, j_idx);
>>>>>>> 612477e1
          break;
#if MAX_MULTI_BLAS_N >= 31
        case 31:
          multiReduce<31, double2, QudaSumFloat2, ReducerDiagonal, writeDiagonal, ReducerOffDiagonal, writeOffDiagonal, false>(
              cdot, a, b, c, x, y, z, w, i_idx, j_idx);
          break;
#if MAX_MULTI_BLAS_N >= 32
        case 32:
          multiReduce<32, double2, QudaSumFloat2, ReducerDiagonal, writeDiagonal, ReducerOffDiagonal, writeOffDiagonal, false>(
              cdot, a, b, c, x, y, z, w, i_idx, j_idx);
          break;
#endif //32
#endif //31
#endif //30
#endif //29
#endif //28
#endif //27
#endif //26
#endif //25
#endif //24
#endif //23
#endif //22
#endif //21
#endif //20
#endif //19
#endif //18
#endif //17
#endif //15
#endif //14
#endif //13
#endif //12
#endif //11
#endif //10
#endif // 9
#endif // 7
#endif // 6
#endif // 5
#endif // 3
        default:
          errorQuda("x.size %lu invalid (MAX_MULTI_BLAS_N = %d)", x.size(), MAX_MULTI_BLAS_N);
	}
	} else {
          // split the problem and recurse. Splitting in x requires
          // memory reshuffling (unless y = 1).
          // Use a few temporary variables.

          T* tmpmajor = new T[x.size()*y.size()];
          T* result0 = &tmpmajor[0];
          T* result1 = &tmpmajor[(x.size()/2)*y.size()];
          std::vector<ColorSpinorField*> x0(x.begin(), x.begin() + x.size()/2);
          std::vector<ColorSpinorField*> x1(x.begin() + x.size()/2, x.end());
          std::vector<ColorSpinorField*> z0(z.begin(), z.begin() + z.size()/2);
          std::vector<ColorSpinorField*> z1(z.begin() + z.size()/2, z.end());

          multiReduce_recurse<doubleN,ReduceType,ReducerDiagonal,writeDiagonal,ReducerOffDiagonal,writeOffDiagonal>(result0, x0, y, z0, w, 2*i_idx+0, j_idx, hermitian, tile_size);
          multiReduce_recurse<doubleN,ReduceType,ReducerDiagonal,writeDiagonal,ReducerOffDiagonal,writeOffDiagonal>(result1, x1, y, z1, w, 2*i_idx+1, j_idx, hermitian, tile_size);

          const unsigned int xlen0 = x.size()/2;
          const unsigned int xlen1 = x.size() - xlen0;
          const unsigned int ylen = y.size();

          // Copy back into result.
          int count = 0, count0 = 0, count1 = 0;
          for (unsigned int i = 0; i < ylen; i++)
          {
            for (unsigned int j = 0; j < xlen0; j++)
              result[count++] = result0[count0++];
            for (unsigned int j = 0; j < xlen1; j++)
              result[count++] = result1[count1++];
          }

          delete[] tmpmajor;
        }

	// we are at the leaf of the binary tree (e.g., we ran the kernel): perform the row-to-column-major transpose here.
        if (x.size() <= tile_size.x && is_valid_NXZ(x.size(), true))
        {
          const unsigned int xlen = x.size();
          const unsigned int ylen = y.size();
          for (unsigned int j = 0; j < xlen; j++)
            for (unsigned int i = 0; i < ylen; i++)
              transfer(result[i*xlen+j], tmp_dot[j*ylen + i]);
              //result[i*xlen+j] = Complex(tmp_dot[j*ylen + i].x, tmp_dot[j*ylen+i].y);
        }
        delete[] tmp_dot;
      }
    }


    template <typename doubleN,typename ReduceType,template <int MXZ, typename ReducerType, typename Float, typename FloatN> class ReducerDiagonal,
	      typename writeDiagonal,
	      template <int MXZ, typename ReducerType, typename Float, typename FloatN> class ReducerOffDiagonal,
	      typename writeOffDiagonal, typename T>
    class TileSizeTune : public Tunable {
      typedef std::vector<ColorSpinorField*> vec;
      T *result;
      vec &x, &y, &z, &w;
      bool hermitian;
      bool Anorm;

      unsigned int sharedBytesPerThread() const { return 0; }
      unsigned int sharedBytesPerBlock(const TuneParam &param) const { return 0; }

      int NYW_max;
      uint2 max_tile_size;

    public:
<<<<<<< HEAD
      TileSizeTune(Complex *result, vec &x, vec &y, vec &z, vec &w, bool hermitian, bool Anorm = false,
                   bool nested_policy = false)
	: result(result), x(x), y(y), z(z), w(w), hermitian(hermitian), Anorm(Anorm)
=======
      TileSizeTune(T *result, vec &x, vec &y, vec &z, vec &w, bool hermitian, bool Anorm = false)
	: result(result), x(x), y(y), z(z), w(w), hermitian(hermitian), Anorm(Anorm), max_tile_size(1)
>>>>>>> 612477e1
      {
        NYW_max = max_YW_size(x.size(), x[0]->Precision(), y[0]->Precision(), 2*y[0]->Precision(), false, false, true);
        max_tile_size = make_uint2(1,1);

        strcpy(aux, nested_policy ? "nested_policy," : "policy,");
      	strcat(aux, x[0]->AuxString());
      	strcat(aux, ",");
      	strcat(aux, y[0]->AuxString());
        if (hermitian) strcat(aux, ",hermitian");
        if (Anorm) strcat(aux, ",Anorm");
	strcat(aux,",n=");
	char size[8];
	u64toa(size, x.size());
	strcat(aux,size);
	strcat(aux,",m=");
	u64toa(size, y.size());
	strcat(aux,size);
        u64toa(size, MAX_MULTI_BLAS_N);
        strcat(aux, ",multi-blas-n=");
        strcat(aux, size);

        // before we do policy tuning we must ensure the kernel
        // constituents have been tuned since we can't do nested tuning
        // FIXME this will break if the kernels are destructive - which they aren't here
        if (!tuned()) {
          if (!nested_policy) disableProfileCount(); // purely for profiling reasons, don't want to profile tunings.

          if (x.size() == 1) { // 1-d reduction

            max_tile_size = make_uint2(1, std::min(NYW_max, (int)y.size()));
            multiReduce_recurse<ReducerDiagonal,writeDiagonal,ReducerOffDiagonal,writeOffDiagonal>
              (result, x, y, z, w, 0, 0, hermitian, max_tile_size);

<<<<<<< HEAD
          } else if (y.size() == 1) { // 1-d reduction

            max_tile_size = make_uint2(std::min((size_t)max_NXZ_power2(true), x.size()), 1);
            multiReduce_recurse<ReducerDiagonal,writeDiagonal,ReducerOffDiagonal,writeOffDiagonal>
              (result, x, y, z, w, 0, 0, hermitian, max_tile_size);
=======
            // Make sure constituents are tuned.
	    for ( unsigned int tile_size=1; tile_size <= max_tile_size; tile_size++) {
	      multiReduce_recurse<doubleN, ReduceType,ReducerDiagonal,writeDiagonal,ReducerOffDiagonal,writeOffDiagonal>
		(result, x, y, z, w, 0, 0, hermitian, tile_size);
	    }
>>>>>>> 612477e1

          } else { // 2-d reduction

            // max_tile_size should be set to the largest power of 2,
            // since we have a requirement that the tile size is a
            // power of 2.
            // FIXME - we only do simple square tiling here
            max_tile_size = make_uint2(max_NXZ_power2(true), max_NXZ_power2(true));

	    // Make sure constituents are tuned.
	    for ( unsigned int tile_size=1; tile_size <= max_tile_size.x && tile_size <= x.size() &&
		    (tile_size <= y.size() || y.size()==1) ; tile_size*=2) {
<<<<<<< HEAD
	      multiReduce_recurse<ReducerDiagonal,writeDiagonal,ReducerOffDiagonal,writeOffDiagonal>
		(result, x, y, z, w, 0, 0, hermitian, make_uint2(tile_size, tile_size));
	    }

            // also test case using a single kernel if both dimensions are less than max
            if ( is_valid_NXZ(x.size(), true) && y.size() <= (unsigned int)NYW_max) {
	      multiReduce_recurse<ReducerDiagonal,writeDiagonal,ReducerOffDiagonal,writeOffDiagonal>
		(result, x, y, z, w, 0, 0, hermitian, make_uint2(x.size(), y.size()));
=======
	      multiReduce_recurse<doubleN, ReduceType,ReducerDiagonal,writeDiagonal,ReducerOffDiagonal,writeOffDiagonal>
		(result, x, y, z, w, 0, 0, hermitian, tile_size);
	    }

            // also test case using a single kernel if both dimensions
            // are less than MAX_MULTI_BLAS_N
            if (x.size() <= MAX_MULTI_BLAS_N && y.size() <= MAX_MULTI_BLAS_N) {
	      multiReduce_recurse<doubleN, ReduceType,ReducerDiagonal,writeDiagonal,ReducerOffDiagonal,writeOffDiagonal>
		(result, x, y, z, w, 0, 0, hermitian, MAX_MULTI_BLAS_N);
>>>>>>> 612477e1
            }
          }

          if (!nested_policy) enableProfileCount();
          setPolicyTuning(true);
        }
      }

      virtual ~TileSizeTune() { setPolicyTuning(false); }

      void apply(const cudaStream_t &stream) {
        TuneParam tp = tuneLaunch(*this, getTuning(), getVerbosity());

        // tp.aux.x is where the tile size is stored. "tp" is the tuning struct.
        // it contains blocksize, grid size, etc. Since we're only tuning
        // a policy, we don't care about those sizes. That's why we only
        // tune "aux.x", which is the tile size.
<<<<<<< HEAD
        multiReduce_recurse<ReducerDiagonal,writeDiagonal,ReducerOffDiagonal,writeOffDiagonal>
          (result, x, y, z, w, 0, 0, hermitian, make_uint2(tp.aux.x, tp.aux.y));
=======
        multiReduce_recurse<doubleN, ReduceType,ReducerDiagonal,writeDiagonal,ReducerOffDiagonal,writeOffDiagonal>
          (result, x, y, z, w, 0, 0, hermitian, tp.aux.x);
>>>>>>> 612477e1
      }

      // aux.x is the tile size
      bool advanceAux(TuneParam &param) const
      {
        // for 1-d reductions we don't do any tuning and just use the largest tile
        if (x.size()==1 || y.size()==1) {
          return false;
	} else { // 2-d reduction

	  if ( (unsigned int)(2*param.aux.x) <= max_tile_size.x &&
               (unsigned int)(2*param.aux.y) <= max_tile_size.y &&
               (unsigned int)(2*param.aux.x) <= x.size() &&
	       (unsigned int)(2*param.aux.y) <= y.size() ) {
            // only tune powers of two
            param.aux.x *= 2;
            param.aux.y *= 2;
	    return true;
	  } else if ( is_valid_NXZ(x.size(), true) && y.size() <= (size_t)NYW_max &&
                      ((size_t)param.aux.x != x.size() || (size_t)param.aux.y != y.size()) ) {
            // we've run out of power of two tiles to try, but before
            // we finish, try a single kernel if it fits
            param.aux.x = x.size();
            param.aux.y = y.size();
            return true;
          } else {
            // reset to the beginning (which we'd need for multi-dimensional tuning)
            param.aux.x = 1;
            param.aux.y = 1;
	    return false;
	  }
	}
      }

      bool advanceTuneParam(TuneParam &param) const { return advanceAux(param); }

      void initTuneParam(TuneParam &param) const  {
        Tunable::initTuneParam(param);
        if (x.size() == 1 || y.size() == 1) {
          param.aux.x = max_tile_size.x;
          param.aux.y = max_tile_size.y;
        } else { // only do non-trivial tuning for 2-d reductions
          param.aux.x = 1;
          param.aux.y = 1;
        }
        param.aux.z = 0;
        param.aux.w = 0;
      }

      void defaultTuneParam(TuneParam &param) const  {
        Tunable::defaultTuneParam(param); // default is max tile size
        param.aux.x = max_tile_size.x;
        param.aux.y = max_tile_size.y;
        param.aux.z = 0;
        param.aux.w = 0;
      }

      TuneKey tuneKey() const {
        return TuneKey(x[0]->VolString(), typeid(*this).name(), aux);
      }

      long long flops() const { return 0; } // FIXME
      long long bytes() const { return 0; } // FIXME

      void preTune() { } // FIXME - use write to determine what needs to be saved
      void postTune() { } // FIXME - use write to determine what needs to be saved
    };

    template <template <int MXZ, typename ReducerType, typename Float, typename FloatN> class ReducerDiagonal,
	      typename writeDiagonal,
	      template <int MXZ, typename ReducerType, typename Float, typename FloatN> class ReducerOffDiagonal,
	      typename writeOffDiagonal>
    class TransposeTune : public Tunable {
      using TileTuner = TileSizeTune<ReducerDiagonal, writeDiagonal, ReducerOffDiagonal, writeOffDiagonal>;
      typedef std::vector<ColorSpinorField*> vec;
      Complex *result;
      vec &x, &y, &z, &w;
      bool hermitian;
      bool Anorm;

      unsigned int sharedBytesPerThread() const { return 0; }
      unsigned int sharedBytesPerBlock(const TuneParam &param) const { return 0; }

    public:
      TransposeTune(Complex *result, vec &x, vec &y, vec &z, vec &w, bool hermitian, bool Anorm = false)
	: result(result), x(x), y(y), z(z), w(w), hermitian(hermitian), Anorm(Anorm)
      {
        strcpy(aux, "policy,");
        strcat(aux, x[0]->AuxString());
        strcat(aux, ",");
        strcat(aux, y[0]->AuxString());
        if (hermitian) strcat(aux, ",hermitian");
        if (Anorm) strcat(aux, ",Anorm");
	strcat(aux,",n=");
	char size[8];
	u64toa(size, x.size());
	strcat(aux,size);
	strcat(aux,",m=");
	u64toa(size, y.size());
	strcat(aux,size);
        u64toa(size, MAX_MULTI_BLAS_N);
        strcat(aux, ",multi-blas-n=");
        strcat(aux, size);

        // before we do policy tuning we must ensure the kernel
        // constituents have been tuned since we can't do nested tuning
        if (!tuned()) {
          disableProfileCount(); // purely for profiling reasons, don't want to profile tunings.

          { // tune regular inner product
            TileTuner tile(result, x, y, z, w, hermitian, Anorm, true);
            tile.apply(0);
          }

          { // tune transpose inner product
            TileTuner tile(result, y, z, w, z, hermitian, Anorm, true);
            tile.apply(0);
          }

          enableProfileCount();
          setPolicyTuning(true);
        }
      }

      virtual ~TransposeTune() { setPolicyTuning(false); }

      void apply(const cudaStream_t &stream) {
        TuneParam tp = tuneLaunch(*this, getTuning(), getVerbosity());

        if (tp.aux.x == 0) {
          TileTuner tile(result, x, y, z, w, hermitian, Anorm, true);
          tile.apply(stream);
        } else if (tp.aux.x == 1){
          Complex *result_trans = new Complex[x.size()*y.size()];

          // swap (x<->y and w<-z> when doing transpose calculation)
          TileTuner tile(result_trans, y, x, w, z, hermitian, Anorm, true);
          tile.apply(stream);

          // tranpose the result if we are doing the transpose calculation
          const auto xlen = x.size();
          const auto ylen = y.size();
          for (unsigned int j = 0; j < xlen; j++)
            for (unsigned int i = 0; i < ylen; i++)
              result[i*xlen+j] = conj(result_trans[j*ylen+i]);

          delete []result_trans;
        } else {
          errorQuda("Unexpected transpose parameter %d", tp.aux.x);
        }
      }

      // aux.x is the tile size
      bool advanceAux(TuneParam &param) const
      {
        if (param.aux.x == 0) {
          param.aux.x = 1;
          return true;
        } else {
          param.aux.x = 0;
          return false;
        }
      }

      bool advanceTuneParam(TuneParam &param) const { return advanceAux(param); }

      void initTuneParam(TuneParam &param) const  {
        Tunable::initTuneParam(param);
        param.aux = make_int4(0, 0, 0, 0);
      }

      void defaultTuneParam(TuneParam &param) const  {
        Tunable::defaultTuneParam(param);
        param.aux = make_int4(0, 0, 0, 0); // default is not to transpose
      }

      TuneKey tuneKey() const {
        return TuneKey(x[0]->VolString(), typeid(*this).name(), aux);
      }

      long long flops() const { return 0; } // FIXME
      long long bytes() const { return 0; } // FIXME

      void preTune() { } // FIXME - use write to determine what needs to be saved
      void postTune() { } // FIXME - use write to determine what needs to be saved
    };

    void cDotProduct(Complex* result, std::vector<ColorSpinorField*>& x, std::vector<ColorSpinorField*>& y){
      if (x.size() == 0 || y.size() == 0) errorQuda("vector.size() == 0");
      Complex* result_tmp = new Complex[x.size()*y.size()];
      for (unsigned int i = 0; i < x.size()*y.size(); i++) result_tmp[i] = 0.0;

      // cDotProduct_recurse returns a column-major matrix.
      // To be consistent with the multi-blas functions, we should
      // switch this to row-major.
<<<<<<< HEAD
      TransposeTune<Cdot,write<0,0,0,0>,Cdot,write<0,0,0,0> > trans(result_tmp, x, y, x, y, false);
      trans.apply(0);
=======
      TileSizeTune<double2,QudaSumFloat2, Cdot,write<0,0,0,0>,Cdot,write<0,0,0,0>, Complex > tile(result_tmp, x, y, x, y, false);
      tile.apply(0);
>>>>>>> 612477e1

      // do a single multi-node reduction only once we have computed all local dot products
      const int Nreduce = 2*x.size()*y.size();
      reduceDoubleArray((double*)result_tmp, Nreduce);

      // Switch from col-major to row-major
      const unsigned int xlen = x.size();
      const unsigned int ylen = y.size();
      for (unsigned int j = 0; j < xlen; j++)
        for (unsigned int i = 0; i < ylen; i++)
          result[j*ylen+i] = result_tmp[i*xlen + j];

      delete[] result_tmp;
    }

    void hDotProduct(Complex* result, std::vector<ColorSpinorField*>& x, std::vector<ColorSpinorField*>& y){
      if (x.size() == 0 || y.size() == 0) errorQuda("vector.size() == 0");
      if (x.size() != y.size()) errorQuda("Cannot call Hermitian block dot product on non-square inputs");

      Complex* result_tmp = new Complex[x.size()*y.size()];
      for (unsigned int i = 0; i < x.size()*y.size(); i++) result_tmp[i] = 0.0;

      TileSizeTune<double2,QudaSumFloat2, Cdot,write<0,0,0,0>,Cdot,write<0,0,0,0>, Complex> tile(result_tmp, x, y, x, y, true, false); // last false is b/c L2 norm
      tile.apply(0);

      // do a single multi-node reduction only once we have computed all local dot products
      const int Nreduce = 2*x.size()*y.size();
      reduceDoubleArray((double*)result_tmp, Nreduce); // FIXME - could optimize this for Hermiticity as well

      // Switch from col-major to row-major
      const unsigned int xlen = x.size();
      const unsigned int ylen = y.size();
      for (unsigned int j = 0; j < xlen; j++)
        for (unsigned int i = j; i < ylen; i++) {
          result[j*ylen+i] = result_tmp[i*xlen + j];
          result[i*ylen+j] = conj(result_tmp[i*xlen + j]);
	}

      delete[] result_tmp;
    }

    // for (p, Ap) norms in CG which are Hermitian.
    void hDotProduct_Anorm(Complex* result, std::vector<ColorSpinorField*>& x, std::vector<ColorSpinorField*>& y){
      if (x.size() == 0 || y.size() == 0) errorQuda("vector.size() == 0");
      if (x.size() != y.size()) errorQuda("Cannot call Hermitian block A-norm dot product on non-square inputs");

      Complex* result_tmp = new Complex[x.size()*y.size()];
      for (unsigned int i = 0; i < x.size()*y.size(); i++) result_tmp[i] = 0.0;

      TileSizeTune<double2,QudaSumFloat2, Cdot,write<0,0,0,0>,Cdot,write<0,0,0,0>, Complex > tile(result_tmp, x, y, x, y, true, true); // last true is b/c A norm
      tile.apply(0);

      // do a single multi-node reduction only once we have computed all local dot products
      const int Nreduce = 2*x.size()*y.size();
      reduceDoubleArray((double*)result_tmp, Nreduce); // FIXME - could optimize this for Hermiticity as well

      // Switch from col-major to row-major
      const unsigned int xlen = x.size();
      const unsigned int ylen = y.size();
      for (unsigned int j = 0; j < xlen; j++)
        for (unsigned int i = j; i < ylen; i++) {
          result[j*ylen+i] = result_tmp[i*xlen + j];
          result[i*ylen+j] = conj(result_tmp[i*xlen + j]);
  }

      delete[] result_tmp;
    }

    // takes the outer product of inner products between and y and copies y into z
    void cDotProductCopy(Complex* result, std::vector<ColorSpinorField*>& x, std::vector<ColorSpinorField*>& y,
			 std::vector<ColorSpinorField*>&z){

#if 0
      // FIXME - if this is enabled we need to ensure that use_w is enabled above
      if (x.size() == 0 || y.size() == 0) errorQuda("vector.size() == 0");
      if (y.size() != z.size()) errorQuda("Cannot copy input y of size %lu into z of size %lu\n", y.size(), z.size());

      Complex* result_tmp = new Complex[x.size()*y.size()];
      for (unsigned int i = 0; i < x.size()*y.size(); i++) result_tmp[i] = 0.0;

      // When recursing, only the diagonal tiles will do the copy, the rest just do the outer product
      TileSizeTune<double2,QudaSumFloat2, CdotCopy,write<0,0,0,1>,Cdot,write<0,0,0,0>, Complex > tile(result_tmp, x, y, x, y, true);
      tile.apply(0);

      // do a single multi-node reduction only once we have computed all local dot products
      const int Nreduce = 2*x.size()*y.size();
      reduceDoubleArray((double*)result_tmp, Nreduce);

      // Switch from col-major to row-major.
      const unsigned int xlen = x.size();
      const unsigned int ylen = y.size();
      for (unsigned int j = 0; j < xlen; j++)
        for (unsigned int i = 0; i < ylen; i++)
          result[j*ylen+i] = result_tmp[i*xlen + j];

      delete[] result_tmp;
#else
      errorQuda("cDotProductCopy not enabled");
#endif
    }

    void reDotProduct(double* result, std::vector<ColorSpinorField*>& x, std::vector<ColorSpinorField*>& y){
      if (x.size() == 0 || y.size() == 0) errorQuda("vector.size() == 0");
      double* result_tmp = new double[x.size()*y.size()];
      for (unsigned int i = 0; i < x.size()*y.size(); i++) result_tmp[i] = 0.0;

      // cDotProduct_recurse returns a column-major matrix.
      // To be consistent with the multi-blas functions, we should
      // switch this to row-major.
      TileSizeTune<double,QudaSumFloat,Dot,write<0,0,0,0>,Dot,write<0,0,0,0>, double > tile(result_tmp, x, y, x, y, false);
      //tile.apply(0);//
      tile.apply(*(blas::getStream()));

      // do a single multi-node reduction only once we have computed all local dot products
      const int Nreduce = x.size()*y.size();
      reduceDoubleArray(result_tmp, Nreduce);

      // Switch from col-major to row-major
      const unsigned int xlen = x.size();
      const unsigned int ylen = y.size();
      for (unsigned int j = 0; j < xlen; j++)
        for (unsigned int i = 0; i < ylen; i++)
          result[j*ylen+i] = result_tmp[i*xlen + j];

      delete[] result_tmp;
    }

   } // namespace blas

} // namespace quda<|MERGE_RESOLUTION|>--- conflicted
+++ resolved
@@ -614,20 +614,12 @@
 
     // This function does the outer product of dot products... in column major.
     // There's a function below called 'cDotProduct' that flips it to row major.
-<<<<<<< HEAD
-    template <template <int MXZ, typename ReducerType, typename Float, typename FloatN> class ReducerDiagonal, typename writeDiagonal,
-	      template <int MXZ, typename ReducerType, typename Float, typename FloatN> class ReducerOffDiagonal, typename writeOffDiagonal>
-    void multiReduce_recurse(Complex* result, std::vector<ColorSpinorField*>& x, std::vector<ColorSpinorField*>& y,
-			     std::vector<ColorSpinorField*>&z, std::vector<ColorSpinorField*>&w, int i_idx, int j_idx, bool hermitian, uint2 tile_size) {
-=======
-    template <typename doubleN, typename ReduceType, template <int MXZ, typename ReducerType, typename Float, typename FloatN> class ReducerDiagonal, typename writeDiagonal,
+template <typename doubleN, typename ReduceType, template <int MXZ, typename ReducerType, typename Float, typename FloatN> class ReducerDiagonal, typename writeDiagonal,
 	      template <int MXZ, typename ReducerType, typename Float, typename FloatN> class ReducerOffDiagonal, typename writeOffDiagonal, typename T>
     void multiReduce_recurse(T* result, std::vector<ColorSpinorField*>& x, std::vector<ColorSpinorField*>& y,
-			     std::vector<ColorSpinorField*>&z, std::vector<ColorSpinorField*>&w, int i_idx, int j_idx, bool hermitian, unsigned int tile_size) {
->>>>>>> 612477e1
-
-      if (y.size() > tile_size.y) // if greater than max single-kernel size, split and recurse
-      {
+			     std::vector<ColorSpinorField*>&z, std::vector<ColorSpinorField*>&w, int i_idx, int j_idx, bool hermitian, uint2 tile_size) {
+
+      if (y.size() > tile_size.y) { // if greater than max single-kernel size, split and recurse
         // Do the recurse first.
         T* result0 = &result[0];
         T* result1 = &result[x.size()*(y.size()/2)];
@@ -637,9 +629,7 @@
         std::vector<ColorSpinorField*> w1(w.begin() + w.size()/2, w.end());
         multiReduce_recurse<doubleN,ReduceType,ReducerDiagonal,writeDiagonal,ReducerOffDiagonal,writeOffDiagonal>(result0, x, y0, z, w0, i_idx, 2*j_idx+0, hermitian, tile_size);
         multiReduce_recurse<doubleN,ReduceType,ReducerDiagonal,writeDiagonal,ReducerOffDiagonal,writeOffDiagonal>(result1, x, y1, z, w1, i_idx, 2*j_idx+1, hermitian, tile_size);
-      }
-      else
-      {
+      } else {
         doubleN* tmp_dot = new doubleN[x.size()*y.size()];
 
 	// if at bottom of recursion, return if on lower left
@@ -661,30 +651,22 @@
               tmp_dot, a, b, c, x, y, z, w, i_idx, j_idx);
           break;
         case 4:
-          multiReduce<4, double2, QudaSumFloat2, ReducerDiagonal, writeDiagonal, ReducerOffDiagonal, writeOffDiagonal, false>(
-              cdot, a, b, c, x, y, z, w, i_idx, j_idx);
+          multiReduce<4, doubleN, ReduceType, ReducerDiagonal, writeDiagonal, ReducerOffDiagonal, writeOffDiagonal, false>(
+              tmp_dot, a, b, c, x, y, z, w, i_idx, j_idx);
           break;
         case 8:
-          multiReduce<8, double2, QudaSumFloat2, ReducerDiagonal, writeDiagonal, ReducerOffDiagonal, writeOffDiagonal, false>(
-              cdot, a, b, c, x, y, z, w, i_idx, j_idx);
+          multiReduce<8, doubleN, ReduceType, ReducerDiagonal, writeDiagonal, ReducerOffDiagonal, writeOffDiagonal, false>(
+              tmp_dot, a, b, c, x, y, z, w, i_idx, j_idx);
           break;
         case 16:
-          multiReduce<16, double2, QudaSumFloat2, ReducerDiagonal, writeDiagonal, ReducerOffDiagonal, writeOffDiagonal, false>(
-              cdot, a, b, c, x, y, z, w, i_idx, j_idx);
+          multiReduce<16, doubleN, ReduceType, ReducerDiagonal, writeDiagonal, ReducerOffDiagonal, writeOffDiagonal, false>(
+              tmp_dot, a, b, c, x, y, z, w, i_idx, j_idx);
           break;
 #if MAX_MULTI_BLAS_N >= 3
         case 3:
           multiReduce<3, doubleN, ReduceType, ReducerDiagonal, writeDiagonal, ReducerOffDiagonal, writeOffDiagonal, false>(
               tmp_dot, a, b, c, x, y, z, w, i_idx, j_idx);
           break;
-<<<<<<< HEAD
-=======
-#if MAX_MULTI_BLAS_N >= 4
-        case 4:
-          multiReduce<4, doubleN, ReduceType, ReducerDiagonal, writeDiagonal, ReducerOffDiagonal, writeOffDiagonal, false>(
-              tmp_dot, a, b, c, x, y, z, w, i_idx, j_idx);
-          break;
->>>>>>> 612477e1
 #if MAX_MULTI_BLAS_N >= 5
         case 5:
           multiReduce<5, doubleN, ReduceType, ReducerDiagonal, writeDiagonal, ReducerOffDiagonal, writeOffDiagonal, false>(
@@ -700,14 +682,6 @@
           multiReduce<7, doubleN, ReduceType, ReducerDiagonal, writeDiagonal, ReducerOffDiagonal, writeOffDiagonal, false>(
               tmp_dot, a, b, c, x, y, z, w, i_idx, j_idx);
           break;
-<<<<<<< HEAD
-=======
-#if MAX_MULTI_BLAS_N >= 8
-        case 8:
-          multiReduce<8, doubleN, ReduceType, ReducerDiagonal, writeDiagonal, ReducerOffDiagonal, writeOffDiagonal, false>(
-              tmp_dot, a, b, c, x, y, z, w, i_idx, j_idx);
-          break;
->>>>>>> 612477e1
 #if MAX_MULTI_BLAS_N >= 9
 	case 9:
           multiReduce<9, doubleN, ReduceType, ReducerDiagonal, writeDiagonal, ReducerOffDiagonal, writeOffDiagonal, false>(
@@ -743,92 +717,85 @@
           multiReduce<15, doubleN, ReduceType, ReducerDiagonal, writeDiagonal, ReducerOffDiagonal, writeOffDiagonal, false>(
               tmp_dot, a, b, c, x, y, z, w, i_idx, j_idx);
           break;
-<<<<<<< HEAD
 #if MAX_MULTI_BLAS_N >= 17
         case 17:
-          multiReduce<17, double2, QudaSumFloat2, ReducerDiagonal, writeDiagonal, ReducerOffDiagonal, writeOffDiagonal, false>(
-              cdot, a, b, c, x, y, z, w, i_idx, j_idx);
+          multiReduce<17, doubleN, ReduceType, ReducerDiagonal, writeDiagonal, ReducerOffDiagonal, writeOffDiagonal, false>(
+              tmp_dot, a, b, c, x, y, z, w, i_idx, j_idx);
           break;
 #if MAX_MULTI_BLAS_N >= 18
         case 18:
-          multiReduce<18, double2, QudaSumFloat2, ReducerDiagonal, writeDiagonal, ReducerOffDiagonal, writeOffDiagonal, false>(
-              cdot, a, b, c, x, y, z, w, i_idx, j_idx);
+          multiReduce<18, doubleN, ReduceType, ReducerDiagonal, writeDiagonal, ReducerOffDiagonal, writeOffDiagonal, false>(
+              tmp_dot, a, b, c, x, y, z, w, i_idx, j_idx);
           break;
 #if MAX_MULTI_BLAS_N >= 19
 	case 19:
-          multiReduce<19, double2, QudaSumFloat2, ReducerDiagonal, writeDiagonal, ReducerOffDiagonal, writeOffDiagonal, false>(
-              cdot, a, b, c, x, y, z, w, i_idx, j_idx);
+          multiReduce<19, doubleN, ReduceType, ReducerDiagonal, writeDiagonal, ReducerOffDiagonal, writeOffDiagonal, false>(
+              tmp_dot, a, b, c, x, y, z, w, i_idx, j_idx);
           break;
 #if MAX_MULTI_BLAS_N >= 20
         case 20:
-          multiReduce<20, double2, QudaSumFloat2, ReducerDiagonal, writeDiagonal, ReducerOffDiagonal, writeOffDiagonal, false>(
-              cdot, a, b, c, x, y, z, w, i_idx, j_idx);
+          multiReduce<20, doubleN, ReduceType, ReducerDiagonal, writeDiagonal, ReducerOffDiagonal, writeOffDiagonal, false>(
+              tmp_dot, a, b, c, x, y, z, w, i_idx, j_idx);
           break;
 #if MAX_MULTI_BLAS_N >= 21
         case 21:
-          multiReduce<21, double2, QudaSumFloat2, ReducerDiagonal, writeDiagonal, ReducerOffDiagonal, writeOffDiagonal, false>(
-              cdot, a, b, c, x, y, z, w, i_idx, j_idx);
+          multiReduce<21, doubleN, ReduceType, ReducerDiagonal, writeDiagonal, ReducerOffDiagonal, writeOffDiagonal, false>(
+              tmp_dot, a, b, c, x, y, z, w, i_idx, j_idx);
           break;
 #if MAX_MULTI_BLAS_N >= 22
         case 22:
-          multiReduce<22, double2, QudaSumFloat2, ReducerDiagonal, writeDiagonal, ReducerOffDiagonal, writeOffDiagonal, false>(
-              cdot, a, b, c, x, y, z, w, i_idx, j_idx);
+          multiReduce<22, doubleN, ReduceType, ReducerDiagonal, writeDiagonal, ReducerOffDiagonal, writeOffDiagonal, false>(
+              tmp_dot, a, b, c, x, y, z, w, i_idx, j_idx);
           break;
 #if MAX_MULTI_BLAS_N >= 23
         case 23:
-          multiReduce<23, double2, QudaSumFloat2, ReducerDiagonal, writeDiagonal, ReducerOffDiagonal, writeOffDiagonal, false>(
-              cdot, a, b, c, x, y, z, w, i_idx, j_idx);
+          multiReduce<23, doubleN, ReduceType, ReducerDiagonal, writeDiagonal, ReducerOffDiagonal, writeOffDiagonal, false>(
+              tmp_dot, a, b, c, x, y, z, w, i_idx, j_idx);
           break;
 #if MAX_MULTI_BLAS_N >= 24
         case 24:
-          multiReduce<24, double2, QudaSumFloat2, ReducerDiagonal, writeDiagonal, ReducerOffDiagonal, writeOffDiagonal, false>(
-              cdot, a, b, c, x, y, z, w, i_idx, j_idx);
+          multiReduce<24, doubleN, ReduceType, ReducerDiagonal, writeDiagonal, ReducerOffDiagonal, writeOffDiagonal, false>(
+              tmp_dot, a, b, c, x, y, z, w, i_idx, j_idx);
           break;
 #if MAX_MULTI_BLAS_N >= 25
         case 25:
-          multiReduce<25, double2, QudaSumFloat2, ReducerDiagonal, writeDiagonal, ReducerOffDiagonal, writeOffDiagonal, false>(
-              cdot, a, b, c, x, y, z, w, i_idx, j_idx);
+          multiReduce<25, doubleN, ReduceType, ReducerDiagonal, writeDiagonal, ReducerOffDiagonal, writeOffDiagonal, false>(
+              tmp_dot, a, b, c, x, y, z, w, i_idx, j_idx);
           break;
 #if MAX_MULTI_BLAS_N >= 26
         case 26:
-          multiReduce<26, double2, QudaSumFloat2, ReducerDiagonal, writeDiagonal, ReducerOffDiagonal, writeOffDiagonal, false>(
-              cdot, a, b, c, x, y, z, w, i_idx, j_idx);
+          multiReduce<26, doubleN, ReduceType, ReducerDiagonal, writeDiagonal, ReducerOffDiagonal, writeOffDiagonal, false>(
+              tmp_dot, a, b, c, x, y, z, w, i_idx, j_idx);
           break;
 #if MAX_MULTI_BLAS_N >= 27
         case 27:
-          multiReduce<27, double2, QudaSumFloat2, ReducerDiagonal, writeDiagonal, ReducerOffDiagonal, writeOffDiagonal, false>(
-              cdot, a, b, c, x, y, z, w, i_idx, j_idx);
+          multiReduce<27, doubleN, ReduceType, ReducerDiagonal, writeDiagonal, ReducerOffDiagonal, writeOffDiagonal, false>(
+              tmp_dot, a, b, c, x, y, z, w, i_idx, j_idx);
           break;
 #if MAX_MULTI_BLAS_N >= 28
         case 28:
-          multiReduce<28, double2, QudaSumFloat2, ReducerDiagonal, writeDiagonal, ReducerOffDiagonal, writeOffDiagonal, false>(
-              cdot, a, b, c, x, y, z, w, i_idx, j_idx);
+          multiReduce<28, doubleN, ReduceType, ReducerDiagonal, writeDiagonal, ReducerOffDiagonal, writeOffDiagonal, false>(
+              tmp_dot, a, b, c, x, y, z, w, i_idx, j_idx);
           break;
 #if MAX_MULTI_BLAS_N >= 29
         case 29:
-          multiReduce<29, double2, QudaSumFloat2, ReducerDiagonal, writeDiagonal, ReducerOffDiagonal, writeOffDiagonal, false>(
-              cdot, a, b, c, x, y, z, w, i_idx, j_idx);
+          multiReduce<29, doubleN, ReduceType, ReducerDiagonal, writeDiagonal, ReducerOffDiagonal, writeOffDiagonal, false>(
+              tmp_dot, a, b, c, x, y, z, w, i_idx, j_idx);
           break;
 #if MAX_MULTI_BLAS_N >= 30
         case 30:
-          multiReduce<30, double2, QudaSumFloat2, ReducerDiagonal, writeDiagonal, ReducerOffDiagonal, writeOffDiagonal, false>(
-              cdot, a, b, c, x, y, z, w, i_idx, j_idx);
-=======
-#if MAX_MULTI_BLAS_N >= 16
-        case 16:
-          multiReduce<16, doubleN, ReduceType, ReducerDiagonal, writeDiagonal, ReducerOffDiagonal, writeOffDiagonal, false>(
-              tmp_dot, a, b, c, x, y, z, w, i_idx, j_idx);
->>>>>>> 612477e1
+          multiReduce<30, doubleN, ReduceType, ReducerDiagonal, writeDiagonal, ReducerOffDiagonal, writeOffDiagonal, false>(
+              tmp_dot, a, b, c, x, y, z, w, i_idx, j_idx);
           break;
 #if MAX_MULTI_BLAS_N >= 31
         case 31:
-          multiReduce<31, double2, QudaSumFloat2, ReducerDiagonal, writeDiagonal, ReducerOffDiagonal, writeOffDiagonal, false>(
-              cdot, a, b, c, x, y, z, w, i_idx, j_idx);
+          multiReduce<31, doubleN, ReduceType, ReducerDiagonal, writeDiagonal, ReducerOffDiagonal, writeOffDiagonal, false>(
+              tmp_dot, a, b, c, x, y, z, w, i_idx, j_idx);
           break;
 #if MAX_MULTI_BLAS_N >= 32
         case 32:
-          multiReduce<32, double2, QudaSumFloat2, ReducerDiagonal, writeDiagonal, ReducerOffDiagonal, writeOffDiagonal, false>(
-              cdot, a, b, c, x, y, z, w, i_idx, j_idx);
+          multiReduce<32, doubleN, ReduceType, ReducerDiagonal, writeDiagonal, ReducerOffDiagonal, writeOffDiagonal, false>(
+              tmp_dot, a, b, c, x, y, z, w, i_idx, j_idx);
           break;
 #endif //32
 #endif //31
@@ -901,14 +868,12 @@
           for (unsigned int j = 0; j < xlen; j++)
             for (unsigned int i = 0; i < ylen; i++)
               transfer(result[i*xlen+j], tmp_dot[j*ylen + i]);
-              //result[i*xlen+j] = Complex(tmp_dot[j*ylen + i].x, tmp_dot[j*ylen+i].y);
         }
         delete[] tmp_dot;
       }
     }
 
-
-    template <typename doubleN,typename ReduceType,template <int MXZ, typename ReducerType, typename Float, typename FloatN> class ReducerDiagonal,
+    template <typename doubleN, typename ReduceType, template <int MXZ, typename ReducerType, typename Float, typename FloatN> class ReducerDiagonal,
 	      typename writeDiagonal,
 	      template <int MXZ, typename ReducerType, typename Float, typename FloatN> class ReducerOffDiagonal,
 	      typename writeOffDiagonal, typename T>
@@ -926,14 +891,9 @@
       uint2 max_tile_size;
 
     public:
-<<<<<<< HEAD
-      TileSizeTune(Complex *result, vec &x, vec &y, vec &z, vec &w, bool hermitian, bool Anorm = false,
+      TileSizeTune(T *result, vec &x, vec &y, vec &z, vec &w, bool hermitian, bool Anorm = false,
                    bool nested_policy = false)
 	: result(result), x(x), y(y), z(z), w(w), hermitian(hermitian), Anorm(Anorm)
-=======
-      TileSizeTune(T *result, vec &x, vec &y, vec &z, vec &w, bool hermitian, bool Anorm = false)
-	: result(result), x(x), y(y), z(z), w(w), hermitian(hermitian), Anorm(Anorm), max_tile_size(1)
->>>>>>> 612477e1
       {
         NYW_max = max_YW_size(x.size(), x[0]->Precision(), y[0]->Precision(), 2*y[0]->Precision(), false, false, true);
         max_tile_size = make_uint2(1,1);
@@ -964,22 +924,14 @@
           if (x.size() == 1) { // 1-d reduction
 
             max_tile_size = make_uint2(1, std::min(NYW_max, (int)y.size()));
-            multiReduce_recurse<ReducerDiagonal,writeDiagonal,ReducerOffDiagonal,writeOffDiagonal>
+            multiReduce_recurse<doubleN,ReduceType,ReducerDiagonal,writeDiagonal,ReducerOffDiagonal,writeOffDiagonal>
               (result, x, y, z, w, 0, 0, hermitian, max_tile_size);
 
-<<<<<<< HEAD
           } else if (y.size() == 1) { // 1-d reduction
 
             max_tile_size = make_uint2(std::min((size_t)max_NXZ_power2(true), x.size()), 1);
-            multiReduce_recurse<ReducerDiagonal,writeDiagonal,ReducerOffDiagonal,writeOffDiagonal>
+            multiReduce_recurse<doubleN,ReduceType,ReducerDiagonal,writeDiagonal,ReducerOffDiagonal,writeOffDiagonal>
               (result, x, y, z, w, 0, 0, hermitian, max_tile_size);
-=======
-            // Make sure constituents are tuned.
-	    for ( unsigned int tile_size=1; tile_size <= max_tile_size; tile_size++) {
-	      multiReduce_recurse<doubleN, ReduceType,ReducerDiagonal,writeDiagonal,ReducerOffDiagonal,writeOffDiagonal>
-		(result, x, y, z, w, 0, 0, hermitian, tile_size);
-	    }
->>>>>>> 612477e1
 
           } else { // 2-d reduction
 
@@ -992,26 +944,14 @@
 	    // Make sure constituents are tuned.
 	    for ( unsigned int tile_size=1; tile_size <= max_tile_size.x && tile_size <= x.size() &&
 		    (tile_size <= y.size() || y.size()==1) ; tile_size*=2) {
-<<<<<<< HEAD
-	      multiReduce_recurse<ReducerDiagonal,writeDiagonal,ReducerOffDiagonal,writeOffDiagonal>
+              multiReduce_recurse<doubleN,ReduceType,ReducerDiagonal,writeDiagonal,ReducerOffDiagonal,writeOffDiagonal>
 		(result, x, y, z, w, 0, 0, hermitian, make_uint2(tile_size, tile_size));
 	    }
 
             // also test case using a single kernel if both dimensions are less than max
             if ( is_valid_NXZ(x.size(), true) && y.size() <= (unsigned int)NYW_max) {
-	      multiReduce_recurse<ReducerDiagonal,writeDiagonal,ReducerOffDiagonal,writeOffDiagonal>
+	      multiReduce_recurse<doubleN,ReduceType,ReducerDiagonal,writeDiagonal,ReducerOffDiagonal,writeOffDiagonal>
 		(result, x, y, z, w, 0, 0, hermitian, make_uint2(x.size(), y.size()));
-=======
-	      multiReduce_recurse<doubleN, ReduceType,ReducerDiagonal,writeDiagonal,ReducerOffDiagonal,writeOffDiagonal>
-		(result, x, y, z, w, 0, 0, hermitian, tile_size);
-	    }
-
-            // also test case using a single kernel if both dimensions
-            // are less than MAX_MULTI_BLAS_N
-            if (x.size() <= MAX_MULTI_BLAS_N && y.size() <= MAX_MULTI_BLAS_N) {
-	      multiReduce_recurse<doubleN, ReduceType,ReducerDiagonal,writeDiagonal,ReducerOffDiagonal,writeOffDiagonal>
-		(result, x, y, z, w, 0, 0, hermitian, MAX_MULTI_BLAS_N);
->>>>>>> 612477e1
             }
           }
 
@@ -1029,13 +969,8 @@
         // it contains blocksize, grid size, etc. Since we're only tuning
         // a policy, we don't care about those sizes. That's why we only
         // tune "aux.x", which is the tile size.
-<<<<<<< HEAD
-        multiReduce_recurse<ReducerDiagonal,writeDiagonal,ReducerOffDiagonal,writeOffDiagonal>
+        multiReduce_recurse<doubleN, ReduceType, ReducerDiagonal,writeDiagonal,ReducerOffDiagonal,writeOffDiagonal>
           (result, x, y, z, w, 0, 0, hermitian, make_uint2(tp.aux.x, tp.aux.y));
-=======
-        multiReduce_recurse<doubleN, ReduceType,ReducerDiagonal,writeDiagonal,ReducerOffDiagonal,writeOffDiagonal>
-          (result, x, y, z, w, 0, 0, hermitian, tp.aux.x);
->>>>>>> 612477e1
       }
 
       // aux.x is the tile size
@@ -1104,14 +1039,14 @@
       void postTune() { } // FIXME - use write to determine what needs to be saved
     };
 
-    template <template <int MXZ, typename ReducerType, typename Float, typename FloatN> class ReducerDiagonal,
+    template <typename doubleN, typename ReduceType, template <int MXZ, typename ReducerType, typename Float, typename FloatN> class ReducerDiagonal,
 	      typename writeDiagonal,
 	      template <int MXZ, typename ReducerType, typename Float, typename FloatN> class ReducerOffDiagonal,
-	      typename writeOffDiagonal>
+	      typename writeOffDiagonal, typename T>
     class TransposeTune : public Tunable {
-      using TileTuner = TileSizeTune<ReducerDiagonal, writeDiagonal, ReducerOffDiagonal, writeOffDiagonal>;
+      using TileTuner = TileSizeTune<doubleN, ReduceType, ReducerDiagonal, writeDiagonal, ReducerOffDiagonal, writeOffDiagonal, T>;
       typedef std::vector<ColorSpinorField*> vec;
-      Complex *result;
+      T *result;
       vec &x, &y, &z, &w;
       bool hermitian;
       bool Anorm;
@@ -1120,7 +1055,7 @@
       unsigned int sharedBytesPerBlock(const TuneParam &param) const { return 0; }
 
     public:
-      TransposeTune(Complex *result, vec &x, vec &y, vec &z, vec &w, bool hermitian, bool Anorm = false)
+      TransposeTune(T *result, vec &x, vec &y, vec &z, vec &w, bool hermitian, bool Anorm = false)
 	: result(result), x(x), y(y), z(z), w(w), hermitian(hermitian), Anorm(Anorm)
       {
         strcpy(aux, "policy,");
@@ -1231,13 +1166,8 @@
       // cDotProduct_recurse returns a column-major matrix.
       // To be consistent with the multi-blas functions, we should
       // switch this to row-major.
-<<<<<<< HEAD
-      TransposeTune<Cdot,write<0,0,0,0>,Cdot,write<0,0,0,0> > trans(result_tmp, x, y, x, y, false);
+      TransposeTune<double2,QudaSumFloat2,Cdot,write<0,0,0,0>,Cdot,write<0,0,0,0>,Complex> trans(result_tmp, x, y, x, y, false);
       trans.apply(0);
-=======
-      TileSizeTune<double2,QudaSumFloat2, Cdot,write<0,0,0,0>,Cdot,write<0,0,0,0>, Complex > tile(result_tmp, x, y, x, y, false);
-      tile.apply(0);
->>>>>>> 612477e1
 
       // do a single multi-node reduction only once we have computed all local dot products
       const int Nreduce = 2*x.size()*y.size();
