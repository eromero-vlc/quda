--- conflicted
+++ resolved
@@ -62,7 +62,6 @@
     if (param.level < param.Nlevel-1) {
       if (param.mg_global.compute_null_vector == QUDA_COMPUTE_NULL_VECTOR_YES) {
         if (param.mg_global.generate_all_levels == QUDA_BOOLEAN_YES || param.level == 0) {
-<<<<<<< HEAD
 	  
 	  if (param.B[0]->Location() == QUDA_CUDA_FIELD_LOCATION) {
 	    rng = new RNG(param.B[0]->Volume(), 1234, param.B[0]->X());
@@ -89,23 +88,7 @@
 	    generateNullVectors(param.B);
 	  }
 	}
-=======
-
-          if (param.B[0]->Location() == QUDA_CUDA_FIELD_LOCATION) {
-            rng = new RNG(param.B[0]->Volume(), 1234, param.B[0]->X());
-            rng->Init();
-          }
-
-          // Initializing to random vectors
-          for(int i=0; i<(int)param.B.size(); i++) {
-            if (param.B[i]->Location() == QUDA_CPU_FIELD_LOCATION) r->Source(QUDA_RANDOM_SOURCE);
-            else spinorNoise(*r, *rng, QUDA_NOISE_UNIFORM);
-            *param.B[i] = *r;
-          }
-
-        }
-        if ( param.mg_global.num_setup_iter[param.level] > 0 ) generateNullVectors(param.B);
->>>>>>> 02fd8dc2
+
       } else if (strcmp(param.mg_global.vec_infile,"")!=0) { // only load if infile is defined and not computing
 	loadVectors(param.B);
       } else { // generate free field vectors
@@ -551,13 +534,7 @@
 
     for (int i=0; i<param.Nvec; i++) {
       // as well as copying to the correct location this also changes basis if necessary
-<<<<<<< HEAD
       *tmp1 = *param.B[i]; 
-      
-=======
-      *tmp1 = *param.B[i];
-
->>>>>>> 02fd8dc2
       transfer->R(*r_coarse, *tmp1);
       transfer->P(*tmp2, *r_coarse);
 
@@ -609,16 +586,12 @@
     if (getVerbosity() >= QUDA_VERBOSE)
       printfQuda("L2 relative deviation = %e\n", deviation);
     if (deviation > tol ) errorQuda("L2 relative deviation = %e > %e failed", deviation, tol);
-<<<<<<< HEAD
+
     if (getVerbosity() >= QUDA_SUMMARIZE)
       printfQuda("Checking 0 = (D_c - P^dagDP) (native coarse operator to emulated operator)\n");
     
     ColorSpinorField *tmp_coarse = param.B[0]->CreateCoarse(param.geoBlockSize, param.spinBlockSize, param.Nvec, param.mg_global.location[param.level+1]);
-=======
-    if (getVerbosity() >= QUDA_SUMMARIZE) printfQuda("Checking 0 = (D_c - P^\\dagger D P) (native coarse operator to emulated operator)\n");
-
-    ColorSpinorField *tmp_coarse = param.B[0]->CreateCoarse(param.geoBlockSize, param.spinBlockSize, param.Nvec, r->Precision(), param.mg_global.location[param.level+1]);
->>>>>>> 02fd8dc2
+
     zero(*tmp_coarse);
     zero(*r_coarse);
     
@@ -703,7 +676,6 @@
       sprintf(prefix,"MG level %d (%s): eigenvector Overlap : ", param.level+1, param.location == QUDA_CUDA_FIELD_LOCATION ? "GPU" : "CPU" );
       setOutputPrefix(prefix);
 
-<<<<<<< HEAD
       //Reuse the space for the Null vectors. By this point,
       //the coarse grid has already been constructed.
       generateEigenVectors(param.B);
@@ -742,39 +714,7 @@
 	    printfQuda("L2 relative deviation = %e\n", sqrt(xmyNorm(*param.B[i], *tmp1) / norm2(*param.B[i])) );
 	  }
 	}
-=======
-    if(param.smoother_solve_type == QUDA_DIRECT_PC_SOLVE) { 
-      cpuParam.x[0] /= 2; 
-      cpuParam.siteSubset = QUDA_PARITY_SITE_SUBSET; 
-    }
-
-    std::vector<ColorSpinorField*> evecsBuffer;
-    evecsBuffer.reserve(nmodes);
-
-    for (int i = 0; i < nmodes; i++) evecsBuffer.push_back( new cpuColorSpinorField(cpuParam) );
-
-    QudaPrecision matPrecision = QUDA_SINGLE_PRECISION;//manually ajusted?
-    QudaPrecision arpPrecision = QUDA_DOUBLE_PRECISION;//precision used in ARPACK routines, may not coincide with matvec precision
-    
-    void *evalsBuffer =  arpPrecision == QUDA_DOUBLE_PRECISION ? static_cast<void*>(new std::complex<double>[nmodes+1]) : static_cast<void*>( new std::complex<float>[nmodes+1]);
-    //
-    arpackSolve( evecsBuffer, evalsBuffer, *param.matSmooth,  matPrecision,  arpPrecision, arpack_tol, nmodes, ncv,  which);
-
-    for (int i=0; i<nmodes; i++) {
-      // as well as copying to the correct location this also changes basis if necessary
-      *tmp1 = *evecsBuffer[i];
-
-      transfer->R(*r_coarse, *tmp1);
-      transfer->P(*tmp2, *r_coarse);
-
-      printfQuda("Vector %d: norms v_k = %e P^\\dagger v_k = %e P P^\\dagger v_k = %e\n",
-		 i, norm2(*tmp1), norm2(*r_coarse), norm2(*tmp2));
-
-      deviation = sqrt( xmyNorm(*tmp1, *tmp2) / norm2(*tmp1) );
-      printfQuda("L2 relative deviation = %e\n", deviation);
-    }
->>>>>>> 02fd8dc2
-
+	
 	sprintf(prefix,"MG level %d (%s): ", param.level+1, param.location == QUDA_CUDA_FIELD_LOCATION ? "GPU" : "CPU" );
 	setOutputPrefix(prefix);
 
@@ -915,7 +855,6 @@
   //supports seperate reading or single file read
   void MG::loadVectors(std::vector<ColorSpinorField*> &B) {
 
-<<<<<<< HEAD
     std::vector<ColorSpinorField*> B_cpu;
     bool device = false;
     if (B[0]->Location() == QUDA_CUDA_FIELD_LOCATION) {
@@ -935,8 +874,6 @@
       device = true;
     }    
 
-=======
->>>>>>> 02fd8dc2
     profile_global.TPSTOP(QUDA_PROFILE_INIT);
     profile_global.TPSTART(QUDA_PROFILE_IO);
 
@@ -947,7 +884,6 @@
     const int Nvec = B.size();
     if (getVerbosity() >= QUDA_VERBOSE) printfQuda("Start loading %d vectors from %s\n", Nvec, vec_infile.c_str());
 
-<<<<<<< HEAD
     void **V = new void*[Nvec];
     for (int i=0; i<Nvec; i++) { 
       if(device) V[i] = B_cpu[i]->V();
@@ -965,41 +901,6 @@
       else
 	read_spinor_field(vec_infile.c_str(), &V[0], B[0]->Precision(), B[0]->X(),
 			  B[0]->Ncolor(), B[0]->Nspin(), Nvec, 0,  (char**)0);
-=======
-    if (strcmp(vec_infile.c_str(),"")!=0) {
-#ifdef HAVE_QIO
-      std::vector<ColorSpinorField*> B_;
-      if (B[0]->Location() == QUDA_CUDA_FIELD_LOCATION) {
-        ColorSpinorParam csParam(*B[0]);
-        csParam.fieldOrder = QUDA_SPACE_SPIN_COLOR_FIELD_ORDER;
-        csParam.setPrecision(B[0]->Precision() < QUDA_SINGLE_PRECISION ? QUDA_SINGLE_PRECISION : B[0]->Precision());
-        csParam.location = QUDA_CPU_FIELD_LOCATION;
-        csParam.create = QUDA_NULL_FIELD_CREATE;
-        for (int i=0; i<Nvec; i++) {
-          B_.push_back(ColorSpinorField::Create(csParam));
-        }
-      } else {
-        for (int i=0; i<Nvec; i++) {
-          B_.push_back(B[i]);
-        }
-      }
-
-      void **V = static_cast<void**>(safe_malloc(Nvec*sizeof(void*)));
-      for (int i=0; i<Nvec; i++) V[i] = B_[i]->V();
-
-      read_spinor_field(vec_infile.c_str(), &V[0], B[0]->Precision(), B[0]->X(),
-			B[0]->Ncolor(), B[0]->Nspin(), Nvec, 0,  (char**)0);
-
-      host_free(V);
-
-      if (B[0]->Location() == QUDA_CUDA_FIELD_LOCATION) {
-        for (int i=0; i<Nvec; i++) {
-          *B[i] = *B_[i];
-          delete B_[i];
-        }
-      }
-
->>>>>>> 02fd8dc2
 #else
       errorQuda("\nQIO library was not built.\n");      
 #endif
@@ -1039,7 +940,6 @@
 
   void MG::saveVectors(std::vector<ColorSpinorField*> &B) {
 #ifdef HAVE_QIO
-<<<<<<< HEAD
     
     bool device = false;
     std::vector<ColorSpinorField*> B_cpu;
@@ -1058,9 +958,6 @@
       for (int i=0; i<param.Nvec; i++) *B_cpu[i] = *B[i];
     }
     
-=======
-
->>>>>>> 02fd8dc2
     profile_global.TPSTOP(QUDA_PROFILE_INIT);
     profile_global.TPSTART(QUDA_PROFILE_IO);
 
@@ -1090,7 +987,6 @@
       if (getVerbosity() >= QUDA_VERBOSE) printfQuda("Start saving %d vectors to %s\n", Nvec, vec_outfile.c_str());
 
       void **V = static_cast<void**>(safe_malloc(Nvec*sizeof(void*)));
-<<<<<<< HEAD
       for (int i=0; i<Nvec; i++) {	  
 	if (device) {
 	  V[i] = B_cpu[i]->V();
@@ -1109,13 +1005,7 @@
       	write_spinor_field(vec_outfile.c_str(), &V[0], B[0]->Precision(), B[0]->X(),
 			   B[0]->Ncolor(), B[0]->Nspin(), Nvec, 0,  (char**)0);
       
-=======
-      for (int i=0; i<Nvec; i++) V[i] = B_[i]->V();
-
-      write_spinor_field(vec_outfile.c_str(), &V[0], B[0]->Precision(), B[0]->X(),
-			 B[0]->Ncolor(), B[0]->Nspin(), Nvec, 0,  (char**)0);
-
->>>>>>> 02fd8dc2
+      
       host_free(V);
 
       //Clean up.
@@ -1123,15 +1013,6 @@
       
       if (getVerbosity() >= QUDA_VERBOSE) printfQuda("Done saving vectors\n");
     }
-<<<<<<< HEAD
-    
-=======
-
-    if (B[0]->Location() == QUDA_CUDA_FIELD_LOCATION) {
-      for (int i=0; i<Nvec; i++) delete B_[i];
-    }
-
->>>>>>> 02fd8dc2
     profile_global.TPSTOP(QUDA_PROFILE_IO);
     profile_global.TPSTART(QUDA_PROFILE_INIT);
 #else
