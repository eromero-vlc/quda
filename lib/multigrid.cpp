--- conflicted
+++ resolved
@@ -486,26 +486,6 @@
 
     for (int i = 0; i < nmodes; i++) evecsBuffer.push_back( new cpuColorSpinorField(cpuParam) );
     
-<<<<<<< HEAD
-    Complex *evalsBuffer = new Complex[nmodes+1];
-    //
-    QudaPrecision matPrecision = QUDA_SINGLE_PRECISION;//manually ajusted?
-    ArpackArgs args(param.matResidual, matPrecision, nmodes, ncv, which);    
-    if(param.mg_global._2d_u1_emulation) 
-    {
-      args.Set2D();
-      args.SetReducedColors(1);
-      args.SetTol(1e-7);
-    }
-    //
-    args(evecsBuffer, evalsBuffer);
-
-    for (int i=0; i<nmodes; i++) {
-      // as well as copying to the correct location this also changes basis if necessary
-      printfQuda("\nNorm : %le\n", blas::norm2(*evecsBuffer[i]));
-      *tmp5 = *evecsBuffer[i]; 
-      *tmp1 = *tmp5;
-=======
 #ifdef ARPACK_LIB
     printfQuda("\n");
     printfQuda("Check eigenvector overlap for level %d\n", param.level );
@@ -542,7 +522,6 @@
     for (int i=0; i<nmodes; i++) {
       // as well as copying to the correct location this also changes basis if necessary
       *tmp1 = *evecsBuffer[i]; 
->>>>>>> 4c629b7f
 
       transfer->R(*r_coarse, *tmp1);
       transfer->P(*tmp2, *r_coarse);
@@ -555,11 +534,6 @@
     }
 
     for (unsigned int i = 0; i < evecsBuffer.size(); i++) delete evecsBuffer[i];
-<<<<<<< HEAD
-    delete [] evalsBuffer;
-
-    free(which);
-=======
 
     if( arpPrecision == QUDA_DOUBLE_PRECISION )  delete static_cast<std::complex<double>* >(evalsBuffer);
     else                                         delete static_cast<std::complex<float>* > (evalsBuffer);
@@ -567,7 +541,6 @@
     free(which);
 #else
     warningQuda("\nThis test requires ARPACK.\n");
->>>>>>> 4c629b7f
 #endif
 
     delete tmp1;
@@ -740,21 +713,6 @@
 	printfQuda("Could not allocate V[%d]\n", i);
       }
     }
-<<<<<<< HEAD
-    
-    if (strcmp(vec_infile,"")!=0) {
-#if 1
-      read_spinor_field(vec_infile, &V[0], B[0]->Precision(), B[0]->X(), 
-			B[0]->Ncolor(), B[0]->Nspin(), Nvec, 0,  (char**)0);
-#else 
-      for (int i=0; i<Nvec; i++) {
-	char filename[256];
-	sprintf(filename, "%s.%d", vec_infile, i);
-	printfQuda("Reading vector %d from file %s\n", i, filename);
-	read_spinor_field(filename, &V[i], B[i]->Precision(), B[i]->X(), 
-			  B[i]->Ncolor(), B[i]->Nspin(), 1, 0,  (char**)0);
-      }
-=======
 
     if (strcmp(vec_infile.c_str(),"")!=0) {
 #ifdef HAVE_QIO
@@ -762,7 +720,6 @@
 			B[0]->Ncolor(), B[0]->Nspin(), Nvec, 0,  (char**)0);
 #else
       errorQuda("\nQIO library was not built.\n");      
->>>>>>> 4c629b7f
 #endif
     } else {
       printfQuda("Using %d constant nullvectors\n", Nvec);
