--- conflicted
+++ resolved
@@ -24,7 +24,7 @@
     const int nParity; // number of parities of input fine field
 
     ProlongateArg(Out &out, const In &in, const Rotator &V, 
-		  const int *geo_map, const ColorSpinorField &meta) :
+		  const int *geo_map, const int parity, const ColorSpinorField &meta) :
       out(out), in(in), V(V), geo_map(geo_map), spin_map(),
       parity(parity), nParity(meta.SiteSubset())
     { }
@@ -73,17 +73,18 @@
   */
   template <typename Float, int coarseSpin, int fineColor, int coarseColor, int fine_colors_per_thread, class FineColor, class Rotator>
   __device__ __host__ inline void rotateFineColorTopLevelStaggered(FineColor &out, const complex<Float> in[coarseSpin*coarseColor],
-						  const Rotator &V, int parity, int x_cb, int fine_color_block) {
+						  const Rotator &V, int parity, int nParity, int x_cb, int fine_color_block) {
      for (int fine_color_local=0; fine_color_local<fine_colors_per_thread; fine_color_local++) 
        out(parity, x_cb, 0, fine_color_block+fine_color_local) = 0.0;
 
-    int staggered_coarse_spin = parity;
+    const int staggered_coarse_spin = parity;
+    const int fine_spinor_parity = (nParity == 2) ? parity : 0;
 
     for (int fine_color_local=0; fine_color_local<fine_colors_per_thread; fine_color_local++) {
       int i = fine_color_block + fine_color_local; // global fine color index
       for (int j=0; j<coarseColor; j++) { 
 	// V is a ColorMatrixField with internal dimensions Ns * Nc * Nvec
- 	out(parity, x_cb, 0, i) += V(parity, x_cb, 0, i, j) * in[staggered_coarse_spin*coarseColor + j];
+ 	out(fine_spinor_parity, x_cb, 0, i) += V(parity, x_cb, 0, i, j) * in[staggered_coarse_spin*coarseColor + j];
       }
     }
   }
@@ -115,7 +116,6 @@
       parity = (arg.nParity == 2) ? parity : arg.parity;
 
       for (int x_cb=0; x_cb<arg.out.VolumeCB(); x_cb++) {
-<<<<<<< HEAD
 
         int x = parity*arg.out.VolumeCB() + x_cb;
         int x_coarse = arg.geo_map[x];
@@ -128,7 +128,7 @@
           complex<Float> tmp[coarseSpin*coarseColor];
 	  prolongate2TopLevelStaggered<Float,coarseSpin,coarseColor>(tmp, arg.in, parity_coarse, x_coarse_cb);
           for (int fine_color_block=0; fine_color_block<fineColor; fine_color_block+=fine_colors_per_thread) {
-	    rotateFineColorTopLevelStaggered<Float,coarseSpin,fineColor,coarseColor,fine_colors_per_thread>(arg.out, tmp, arg.V, parity, x_cb, fine_color_block);
+	    rotateFineColorTopLevelStaggered<Float,coarseSpin,fineColor,coarseColor,fine_colors_per_thread>(arg.out, tmp, arg.V, parity, arg.nParity, x_cb, fine_color_block);
           }
         }
         else//also for staggered if the fine grid is NOT a top level grid.
@@ -136,17 +136,9 @@
           complex<Float> tmp[fineSpin*coarseColor];
 	  prolongate<Float,fineSpin,coarseColor>(tmp, arg.in, parity_coarse, x_coarse_cb, arg.spin_map);
           for (int fine_color_block=0; fine_color_block<fineColor; fine_color_block+=fine_colors_per_thread) {
-	    rotateFineColor<Float,fineSpin,fineColor,coarseColor,fine_colors_per_thread>(arg.out, tmp, arg.V, parity, x_cb, fine_color_block);
+	    rotateFineColor<Float,fineSpin,fineColor,coarseColor,fine_colors_per_thread>(arg.out, tmp, arg.V, parity, arg.nParity, x_cb, fine_color_block);
           }
         }
-=======
-	complex<Float> tmp[fineSpin*coarseColor];
-	prolongate<Float,fineSpin,coarseColor>(tmp, arg.in, parity, x_cb, arg.geo_map, arg.spin_map, arg.out.Volume());
-	for (int fine_color_block=0; fine_color_block<fineColor; fine_color_block+=fine_colors_per_thread) {
-	  rotateFineColor<Float,fineSpin,fineColor,coarseColor,fine_colors_per_thread>
-	    (arg.out, tmp, arg.V, parity, arg.nParity, x_cb, fine_color_block);
-	}
->>>>>>> 2ea01277
       }
     }
   }
@@ -161,7 +153,6 @@
     int fine_color_block = (blockDim.z*blockIdx.z + threadIdx.z) * fine_colors_per_thread;
     if (fine_color_block >= fineColor) return;
 
-<<<<<<< HEAD
     int x = parity*arg.out.Volume()/2 + x_cb;
     int x_coarse = arg.geo_map[x];
     int parity_coarse = (x_coarse >= arg.in.Volume()/2) ? 1 : 0;
@@ -171,20 +162,14 @@
     {
       complex<Float> tmp[2*coarseColor];
       prolongate2TopLevelStaggered<Float,coarseSpin,coarseColor>(tmp, arg.in, parity_coarse, x_coarse_cb);
-      rotateFineColorTopLevelStaggered<Float,coarseSpin,fineColor,coarseColor,fine_colors_per_thread>(arg.out, tmp, arg.V, parity, x_cb, fine_color_block);
+      rotateFineColorTopLevelStaggered<Float,coarseSpin,fineColor,coarseColor,fine_colors_per_thread>(arg.out, tmp, arg.V, parity, arg.nParity, x_cb, fine_color_block);
     }
     else
     {
       complex<Float> tmp[fineSpin*coarseColor];
       prolongate<Float,fineSpin,coarseColor>(tmp, arg.in, parity_coarse, x_coarse_cb, arg.spin_map);
-      rotateFineColor<Float,fineSpin,fineColor,coarseColor,fine_colors_per_thread>(arg.out, tmp, arg.V, parity, x_cb, fine_color_block);
-    }
-=======
-    complex<Float> tmp[fineSpin*coarseColor];
-    prolongate<Float,fineSpin,coarseColor>(tmp, arg.in, parity, x_cb, arg.geo_map, arg.spin_map, arg.out.Volume());
-    rotateFineColor<Float,fineSpin,fineColor,coarseColor,fine_colors_per_thread>
-      (arg.out, tmp, arg.V, parity, arg.nParity, x_cb, fine_color_block);
->>>>>>> 2ea01277
+      rotateFineColor<Float,fineSpin,fineColor,coarseColor,fine_colors_per_thread>(arg.out, tmp, arg.V, parity, arg.nParity, x_cb, fine_color_block);
+    }
   }
   
   template <typename Float, int fineSpin, int fineColor, int coarseSpin, int coarseColor, int fine_colors_per_thread, typename Arg>
@@ -305,7 +290,7 @@
     // for fine grid we keep 3 colors per thread else use fine grained
     constexpr int fine_colors_per_thread = fineColor == 3 ? fineColor : 1;
 
-    Arg arg(Out, In, V, fine_to_coarse, out);
+    Arg arg(Out, In, V, fine_to_coarse, parity, out);
     ProlongateLaunch<Float, fineSpin, fineColor, coarseSpin, coarseColor, fine_colors_per_thread, Arg>
       prolongator(arg, out, in, Location(out, in, v));
     prolongator.apply(0);
@@ -316,8 +301,7 @@
 
   template <typename Float, int fineSpin, int fineColor, int coarseSpin, QudaFieldOrder order>
   void Prolongate(ColorSpinorField &out, const ColorSpinorField &in, const ColorSpinorField &v,
-<<<<<<< HEAD
-		  int nVec, const int *fine_to_coarse, const int *spin_map) {
+		  int nVec, const int *fine_to_coarse, const int *spin_map, int parity) {
     // first check that the spin_map matches the spin_mapper  
     if(spin_map != NULL)
     {
@@ -325,14 +309,6 @@
       for (int s=0; s<fineSpin; s++) 
         if (mapper(s) != spin_map[s]) errorQuda("Spin map does not match spin_mapper");
     }
-=======
-		  int nVec, const int *fine_to_coarse, const int *spin_map, int parity) {
-
-    // first check that the spin_map matches the spin_mapper
-    spin_mapper<fineSpin,coarseSpin> mapper;
-    for (int s=0; s<fineSpin; s++) 
-      if (mapper(s) != spin_map[s]) errorQuda("Spin map does not match spin_mapper");
->>>>>>> 2ea01277
 
     if (nVec == 2) {
       Prolongate<Float,fineSpin,fineColor,coarseSpin,2,order>(out, in, v, fine_to_coarse, parity);
@@ -349,13 +325,9 @@
     } else if (nVec == 24) {
       Prolongate<Float,fineSpin,fineColor,coarseSpin,24,order>(out, in, v, fine_to_coarse, parity);
     } else if (nVec == 48) {
-<<<<<<< HEAD
-      Prolongate<Float,fineSpin,fineColor,coarseSpin,48,order>(out, in, v, fine_to_coarse);
+      Prolongate<Float,fineSpin,fineColor,coarseSpin,48,order>(out, in, v, fine_to_coarse, parity);
     } else if (nVec == 96) {
-      Prolongate<Float,fineSpin,fineColor,coarseSpin,96,order>(out, in, v, fine_to_coarse);
-=======
-      Prolongate<Float,fineSpin,fineColor,coarseSpin,48,order>(out, in, v, fine_to_coarse, parity);
->>>>>>> 2ea01277
+      Prolongate<Float,fineSpin,fineColor,coarseSpin,96,order>(out, in, v, fine_to_coarse, parity);
     } else {
       errorQuda("Unsupported nVec %d", nVec);
     }
