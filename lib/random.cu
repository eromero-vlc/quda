--- conflicted
+++ resolved
@@ -1,7 +1,3 @@
-<<<<<<< HEAD
-=======
-
->>>>>>> 53d4c712
 #include <stdio.h>
 #include <string.h>
 #include <iostream>
@@ -12,7 +8,6 @@
 #include <comm_quda.h>
 #include <index_helper.cuh>
 
-<<<<<<< HEAD
 #define BLOCKSDIVUP(a, b)  (((a)+(b)-1)/(b))
 #define CUDA_SAFE_CALL_NO_SYNC( call) {                                 \
     cudaError err = call;                                               \
@@ -77,116 +72,16 @@
     dim3 nblocks = GetBlockDim(nthreads.x, rng_size);
     rngArg arg(X);
     kernel_random<<<nblocks,nthreads>>>(state, seed, rng_size, arg);
-    cudaDeviceSynchronize();
+    qudaDeviceSynchronize();
   }
 
   RNG::RNG(int rng_sizes, int seedin, const int XX[4]) {
-=======
-
-namespace quda {
-
-#define BLOCKSDIVUP(a, b)  (((a)+(b)-1)/(b))
-
-
-dim3 GetBlockDim(size_t threads, size_t size){
-    int blockx = BLOCKSDIVUP(size, threads);
-    dim3 blocks(blockx,1,1);
-    return blocks;
-}
-
-
-
-
-#  define CUDA_SAFE_CALL_NO_SYNC( call) {                               \
-        cudaError err = call;                                           \
-        if( cudaSuccess != err) {                                       \
-            fprintf(stderr, "Cuda error in file '%s' in line %i : %s.\n", \
-                    __FILE__, __LINE__, cudaGetErrorString( err) );     \
-            exit(EXIT_FAILURE);                                         \
-        } }
-
-#  define CUDA_SAFE_CALL( call)     CUDA_SAFE_CALL_NO_SYNC(call);
-
-/**
-    @brief CUDA kernel to initialize CURAND RNG states
-    @param state CURAND RNG state array
-    @param seed initial seed for RNG
-    @param rng_size size of the CURAND RNG state array
-    @param node_offset this parameter is used to skip ahead the index in the sequence, usefull for multigpu.
-*/
-__global__ void
-kernel_random(cuRNGState *state, int seed, int rng_size, int node_offset ){
-    int id = blockIdx.x * blockDim.x + threadIdx.x;
-    if(id < rng_size){
-        /* Each thread gets same seed, a different sequence number, no offset */
-        curand_init(seed, id + node_offset, 0, &state[id]);
-    }
-}
-
-struct rngArg{
-    int comm_dim[4];
-    int comm_coord[4];
-    int X[4];
-};
-
-
-__global__ void
-kernel_random(cuRNGState *state, int seed, int rng_size, int node_offset, rngArg arg ){
-    int id = blockIdx.x * blockDim.x + threadIdx.x;
-    if(id < rng_size){
-        /* Each thread gets same seed, a different sequence number, no offset */
-    #ifndef MULTI_GPU
-        curand_init(seed, id + node_offset, 0, &state[id]);
-    #else
-
-    int x[4];
-    getCoords(x, id, arg.X, 0);
-    for(int i=0; i<4;i++) x[i] += arg.comm_coord[i] * arg.X[i];
-    int idd = ((((x[3] * arg.comm_dim[2] * arg.X[2] + x[2]) * arg.comm_dim[1] * arg.X[1]) + x[1] ) * arg.comm_dim[0] * arg.X[0] + x[0]) >> 1 ;
-    curand_init(seed, idd, 0, &state[id]);
-    #endif
-    }
-}
-
-/**
-    @brief Call CUDA kernel to initialize CURAND RNG states
-    @param state CURAND RNG state array
-    @param seed initial seed for RNG
-    @param rng_size size of the CURAND RNG state array
-    @param node_offset this parameter is used to skip ahead the index in the sequence, usefull for multigpu.
-*/
-void launch_kernel_random(cuRNGState *state, int seed, int rng_size, int node_offset, int X[4]){
-    dim3 nthreads(128,1,1);
-    dim3 nblocks = GetBlockDim(nthreads.x, rng_size);
-    //CUDA_SAFE_CALL(cudaFuncSetCacheConfig( kernel_random,	cudaFuncCachePreferL1));
-    #ifndef MULTI_GPU
-    kernel_random<<<nblocks,nthreads>>>(state, seed, rng_size, node_offset);
-    #else
-    rngArg arg;
-    for(int i=0; i < 4; i++){
-        arg.comm_dim[i] = comm_dim(i);
-        arg.comm_coord[i] = comm_coord(i);
-        arg.X[i] = X[i];
-    }
-    kernel_random<<<nblocks,nthreads>>>(state, seed, rng_size, 0, arg);
-    #endif
-    qudaDeviceSynchronize();
-}
-
-RNG::RNG(int rng_sizes, int seedin){
->>>>>>> 53d4c712
     rng_size = rng_sizes;
     seed = seedin;
     state = NULL;
     node_offset = 0;
-<<<<<<< HEAD
     for(int i=0; i<4;i++) X[i]=XX[i];
     node_offset = comm_rank() * rng_sizes;
-=======
-    #ifdef MULTI_GPU
-    for(int i=0; i<4;i++) X[i]=0;
-    node_offset = comm_rank() * rng_sizes;
-    #endif
 #if defined(XORWOW)
     printfQuda("Using curandStateXORWOW\n");
 #elif defined(RG32k3a)
@@ -194,27 +89,6 @@
 #else
     printfQuda("Using curandStateMRG32k3a\n");
 #endif
-}
-
-
-RNG::RNG(int rng_sizes, int seedin, const int XX[4]){
-    rng_size = rng_sizes;
-    seed = seedin;
-    state = NULL;
-    node_offset = 0;
-    #ifdef MULTI_GPU
-    for(int i=0; i<4;i++) X[i]=XX[i];
-    node_offset = comm_rank() * rng_sizes;
-    #endif
->>>>>>> 53d4c712
-#if defined(XORWOW)
-    printfQuda("Using curandStateXORWOW\n");
-#elif defined(RG32k3a)
-    printfQuda("Using curandStateMRG32k3a\n");
-#else
-    printfQuda("Using curandStateMRG32k3a\n");
-#endif
-<<<<<<< HEAD
   }
 
   /**
@@ -272,69 +146,4 @@
     }
   }
 
-} // namespace quda
-=======
-}
-
-
-
-
-/**
-    @brief Initialize CURAND RNG states
-*/
-void RNG::Init(){
-	AllocateRNG();
-	launch_kernel_random(state, seed, rng_size, node_offset, X);
-}
-
-
-/**
-    @brief Allocate Device memory for CURAND RNG states
-*/
-void RNG::AllocateRNG(){
-    if(rng_size>0 && state == NULL){
-        state = (cuRNGState*)device_malloc(rng_size * sizeof(cuRNGState));
-        CUDA_SAFE_CALL(cudaMemset( state , 0 , rng_size * sizeof(cuRNGState) ));
-        printfQuda("Allocated array of random numbers with rng_size: %.2f MB\n", rng_size * sizeof(cuRNGState)/(float)(1048576));
-    }
-    else{
-        errorQuda("Array of random numbers not allocated, array size: %d !\nExiting...\n",rng_size);
-    }
-}
-/**
-    @brief Release Device memory for CURAND RNG states
-*/
-void RNG::Release(){
-    if(rng_size>0 && state != NULL){
-        device_free(state);
-        printfQuda("Free array of random numbers with rng_size: %.2f MB\n", rng_size * sizeof(cuRNGState)/(float)(1048576));
-        rng_size = 0;
-        state = NULL;
-    }
-}
-
-
-/*! @brief Restore CURAND array states initialization */
-void RNG::restore(){
-  cudaError_t err = cudaMemcpy(state, backup_state, rng_size * sizeof(cuRNGState), cudaMemcpyHostToDevice);
-  if (err != cudaSuccess) {
-    host_free(backup_state);
-    printfQuda("ERROR: Failed to restore curand rng states array\n");
-    errorQuda("Aborting");
-  }
-  host_free(backup_state);
-}
-/*! @brief Backup CURAND array states initialization */
-void RNG::backup(){
-  backup_state = (cuRNGState*) safe_malloc(rng_size * sizeof(cuRNGState));
-  cudaError_t err = cudaMemcpy(backup_state, state, rng_size * sizeof(cuRNGState), cudaMemcpyDeviceToHost);
-  if (err != cudaSuccess) {
-    host_free(backup_state);
-    printfQuda("ERROR: Failed to backup curand rng states array\n");
-    errorQuda("Aborting");
-  }
-}
-
-
-}
->>>>>>> 53d4c712
+} // namespace quda