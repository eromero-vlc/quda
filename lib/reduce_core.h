<<<<<<< HEAD
__host__ __device__ void zero(double &x) { x = 0.0; }
__host__ __device__ void zero(double2 &x) { x.x = 0.0; x.y = 0.0; }
__host__ __device__ void zero(double3 &x) { x.x = 0.0; x.y = 0.0; x.z = 0.0; }
__device__ void copytoshared(double *s, const int i, const double x, const int block) { s[i] = x; }
__device__ void copytoshared(double *s, const int i, const double2 x, const int block) 
{ s[i] = x.x; s[i+block] = x.y; }
__device__ void copytoshared(double *s, const int i, const double3 x, const int block) 
{ s[i] = x.x; s[i+block] = x.y; s[i+2*block] = x.z; }
__device__ void copytoshared(volatile double *s, const int i, const double x, const int block) { s[i] = x; }
__device__ void copytoshared(volatile double *s, const int i, const double2 x, const int block) 
{ s[i] = x.x; s[i+block] = x.y; }
__device__ void copytoshared(volatile double *s, const int i, const double3 x, const int block) 
{ s[i] = x.x; s[i+block] = x.y; s[i+2*block] = x.z; }
__device__ void copyfromshared(double &x, const double *s, const int i, const int block) { x = s[i]; }
__device__ void copyfromshared(double2 &x, const double *s, const int i, const int block) 
{ x.x = s[i]; x.y = s[i+block]; }
__device__ void copyfromshared(double3 &x, const double *s, const int i, const int block) 
{ x.x = s[i]; x.y = s[i+block]; x.z = s[i+2*block]; }

template<typename ReduceType, typename ReduceSimpleType> 
__device__ void add(ReduceType &sum, ReduceSimpleType *s, const int i, const int block) { }
template<> __device__ void add<double,double>(double &sum, double *s, const int i, const int block) 
{ sum += s[i]; }
template<> __device__ void add<double2,double>(double2 &sum, double *s, const int i, const int block) 
{ sum.x += s[i]; sum.y += s[i+block]; }
template<> __device__ void add<double3,double>(double3 &sum, double *s, const int i, const int block) 
{ sum.x += s[i]; sum.y += s[i+block]; sum.z += s[i+2*block]; }

template<typename ReduceType, typename ReduceSimpleType> 
__device__ void add(ReduceSimpleType *s, const int i, const int j, const int block) { }
template<typename ReduceType, typename ReduceSimpleType> 
__device__ void add(volatile ReduceSimpleType *s, const int i, const int j, const int block) { }

template<> __device__ void add<double,double>(double *s, const int i, const int j, const int block) 
{ s[i] += s[j]; }
template<> __device__ void add<double,double>(volatile double *s, const int i, const int j, const int block) 
{ s[i] += s[j]; }

template<> __device__ void add<double2,double>(double *s, const int i, const int j, const int block) 
{ s[i] += s[j]; s[i+block] += s[j+block];}
template<> __device__ void add<double2,double>(volatile double *s, const int i, const int j, const int block) 
{ s[i] += s[j]; s[i+block] += s[j+block];}

template<> __device__ void add<double3,double>(double *s, const int i, const int j, const int block) 
{ s[i] += s[j]; s[i+block] += s[j+block]; s[i+2*block] += s[j+2*block];}
template<> __device__ void add<double3,double>(volatile double *s, const int i, const int j, const int block) 
{ s[i] += s[j]; s[i+block] += s[j+block]; s[i+2*block] += s[j+2*block];}


template<int block_size, typename ReduceType, typename ReduceSimpleType>
__device__ void warpReduce(ReduceSimpleType* s, ReduceType& sum){
  
  volatile ReduceSimpleType *sv = s;
  copytoshared(sv, 0, sum, block_size);

  if(block_size >= 32) { add<ReduceType>(sv, 0, 16, block_size); }
  if(block_size >= 16) { add<ReduceType>(sv, 0, 8, block_size); }
  if(block_size >= 8) { add<ReduceType>(sv, 0, 4, block_size); }
  if(block_size >= 4) { add<ReduceType>(sv, 0, 2, block_size); }
  if(block_size >= 2) { add<ReduceType>(sv, 0, 1, block_size); }
}


#include <launch_kernel.cuh>

__device__ unsigned int count = 0;
__shared__ bool isLastBlockDone;

template <typename ReduceType, typename SpinorX, typename SpinorY, 
  typename SpinorZ, typename SpinorW, typename SpinorV, typename Reducer>
struct ReduceArg {
  SpinorX X;
  SpinorY Y;
  SpinorZ Z;
  SpinorW W;
  SpinorV V;
  Reducer r;
  ReduceType *partial;
  ReduceType *complete;
  const int length;
  ReduceArg(SpinorX X, SpinorY Y, SpinorZ Z, SpinorW W, SpinorV V, Reducer r, 
	    ReduceType *partial, ReduceType *complete, int length) 
  : X(X), Y(Y), Z(Z), W(W), V(V), r(r), partial(partial), complete(complete), length(length) { ; }
};

/**
   Generic reduction kernel with up to four loads and three saves.
 */
template <int block_size, typename ReduceType, typename ReduceSimpleType, 
  typename FloatN, int M, typename SpinorX, typename SpinorY, 
  typename SpinorZ, typename SpinorW, typename SpinorV, typename Reducer>
  __global__ void reduceKernel(ReduceArg<ReduceType,SpinorX,SpinorY,SpinorZ,SpinorW,SpinorV,Reducer> arg) {
  unsigned int tid = threadIdx.x;
  unsigned int i = blockIdx.x*(blockDim.x) + threadIdx.x;
  unsigned int gridSize = gridDim.x*blockDim.x;

  ReduceType sum;
  zero(sum); 
  while (i < arg.length) {
    FloatN x[M], y[M], z[M], w[M], v[M];
    arg.X.load(x, i);
    arg.Y.load(y, i);
    arg.Z.load(z, i);
    arg.W.load(w, i);
    arg.V.load(v, i);

    arg.r.pre();

#pragma unroll
    for (int j=0; j<M; j++) arg.r(sum, x[j], y[j], z[j], w[j], v[j]);

    arg.r.post(sum);

    arg.X.save(x, i);
    arg.Y.save(y, i);
    arg.Z.save(z, i);
    arg.W.save(w, i);
    arg.V.save(v, i);

    i += gridSize;
  }

  extern __shared__ ReduceSimpleType sdata[];
  ReduceSimpleType *s = sdata + tid;  
  if (tid >= warpSize) copytoshared(s, 0, sum, block_size);
  __syncthreads();
  
  // now reduce using the first warp only
  if (tid<warpSize) {
    // Warp raking
#pragma unroll
    for (int i=warpSize; i<block_size; i+=warpSize) { add<ReduceType>(sum, s, i, block_size); }

    warpReduce<block_size>(s, sum);
  }

  // write result for this block to global mem 
  if (tid == 0) {    
    ReduceType tmp;
    copyfromshared(tmp, s, 0, block_size);
    arg.partial[blockIdx.x] = tmp;
    
    __threadfence(); // flush result
    
    // increment global block counter
    unsigned int value = atomicInc(&count, gridDim.x);
    
    // Determine if this block is the last block to be done
    isLastBlockDone = (value == (gridDim.x-1));
  }

  __syncthreads();

  // Finish the reduction if last block
  if (isLastBlockDone) {
    unsigned int i = threadIdx.x;

    ReduceType sum;
    zero(sum); 
    while (i < gridDim.x) {
      sum += arg.partial[i];
      i += block_size;
    }
    
    extern __shared__ ReduceSimpleType sdata[];
    ReduceSimpleType *s = sdata + tid;  
    if (tid >= warpSize) copytoshared(s, 0, sum, block_size);
    __syncthreads();
   
    // now reduce using the first warp only
    if (tid<warpSize) {
      // Warp raking
#pragma unroll
      for (int i=warpSize; i<block_size; i+=warpSize) { add<ReduceType>(sum, s, i, block_size); }
    
      warpReduce<block_size>(s, sum);
    }
 
    // write out the final reduced value
    if (threadIdx.x == 0) {
      ReduceType tmp;
      copyfromshared(tmp, s, 0, block_size);
      arg.complete[0] = tmp;
      count = 0;
    }
  }

}
/**
   Generic reduction kernel launcher
*/
template <typename doubleN, typename ReduceType, typename ReduceSimpleType, typename FloatN, 
  int M, typename SpinorX, typename SpinorY, typename SpinorZ,  
  typename SpinorW, typename SpinorV, typename Reducer>
doubleN reduceLaunch(ReduceArg<ReduceType,SpinorX,SpinorY,SpinorZ,SpinorW,SpinorV,Reducer> &arg, 
		     const TuneParam &tp, const cudaStream_t &stream) {
  if (tp.grid.x > REDUCE_MAX_BLOCKS) 
    errorQuda("Grid size %d greater than maximum %d\n", tp.grid.x, REDUCE_MAX_BLOCKS);

  LAUNCH_KERNEL(reduceKernel,tp,stream,arg,ReduceType,ReduceSimpleType,FloatN,M);

#if (defined(_MSC_VER) && defined(_WIN64)) || defined(__LP64__)
  if(deviceProp.canMapHostMemory) {
    cudaEventRecord(reduceEnd, stream);
    while (cudaSuccess != cudaEventQuery(reduceEnd)) { ; }
  } else 
#endif
    { cudaMemcpy(h_reduce, hd_reduce, sizeof(ReduceType), cudaMemcpyDeviceToHost); }

  doubleN cpu_sum;
  zero(cpu_sum);
  cpu_sum += ((ReduceType*)h_reduce)[0];

  return cpu_sum;
}


template <typename doubleN, typename ReduceType, typename ReduceSimpleType, typename FloatN, 
  int M, typename SpinorX, typename SpinorY, typename SpinorZ,  
  typename SpinorW, typename SpinorV, typename Reducer>
class ReduceCuda : public Tunable {

private:
  mutable ReduceArg<ReduceType,SpinorX,SpinorY,SpinorZ,SpinorW,SpinorV,Reducer> arg;
  doubleN &result;

  // host pointers used for backing up fields when tuning
  // these can't be curried into the Spinors because of Tesla argument length restriction
  char *X_h, *Y_h, *Z_h, *W_h, *V_h;
  char *Xnorm_h, *Ynorm_h, *Znorm_h, *Wnorm_h, *Vnorm_h;
  const size_t *bytes_;
  const size_t *norm_bytes_;

  unsigned int sharedBytesPerThread() const { return sizeof(ReduceType); }

  // when there is only one warp per block, we need to allocate two warps 
  // worth of shared memory so that we don't index shared memory out of bounds
  unsigned int sharedBytesPerBlock(const TuneParam &param) const { 
    int warpSize = 32; // FIXME - use device property query
    return 2*warpSize*sizeof(ReduceType); 
  }

  virtual bool advanceSharedBytes(TuneParam &param) const
  {
    TuneParam next(param);
    advanceBlockDim(next); // to get next blockDim
    int nthreads = next.block.x * next.block.y * next.block.z;
    param.shared_bytes = sharedBytesPerThread()*nthreads > sharedBytesPerBlock(param) ?
      sharedBytesPerThread()*nthreads : sharedBytesPerBlock(param);
    return false;
  }

public:
  ReduceCuda(doubleN &result, SpinorX &X, SpinorY &Y, SpinorZ &Z, 
	     SpinorW &W, SpinorV &V, Reducer &r, int length,
	     const size_t *bytes, const size_t *norm_bytes) :
  arg(X, Y, Z, W, V, r, (ReduceType*)d_reduce, (ReduceType*)hd_reduce, length),
    result(result), X_h(0), Y_h(0), Z_h(0), W_h(0), V_h(0), 
    Xnorm_h(0), Ynorm_h(0), Znorm_h(0), Wnorm_h(0), Vnorm_h(0),
    bytes_(bytes), norm_bytes_(norm_bytes) { }
  virtual ~ReduceCuda() { }

  inline TuneKey tuneKey() const { 
    return TuneKey(blasStrings.vol_str, typeid(arg.r).name(), blasStrings.aux_str);
  }

  void apply(const cudaStream_t &stream) {
    TuneParam tp = tuneLaunch(*this, getTuning(), getVerbosity());
    result = reduceLaunch<doubleN,ReduceType,ReduceSimpleType,FloatN,M>(arg, tp, stream);
  }

  void preTune() {
    arg.X.save(&X_h, &Xnorm_h, bytes_[0], norm_bytes_[0]);
    arg.Y.save(&Y_h, &Ynorm_h, bytes_[1], norm_bytes_[1]);
    arg.Z.save(&Z_h, &Znorm_h, bytes_[2], norm_bytes_[2]);
    arg.W.save(&W_h, &Wnorm_h, bytes_[3], norm_bytes_[3]);
    arg.V.save(&V_h, &Vnorm_h, bytes_[4], norm_bytes_[4]);
  }

  void postTune() {
    arg.X.load(&X_h, &Xnorm_h, bytes_[0], norm_bytes_[0]);
    arg.Y.load(&Y_h, &Ynorm_h, bytes_[1], norm_bytes_[1]);
    arg.Z.load(&Z_h, &Znorm_h, bytes_[2], norm_bytes_[2]);
    arg.W.load(&W_h, &Wnorm_h, bytes_[3], norm_bytes_[3]);
    arg.V.load(&V_h, &Vnorm_h, bytes_[4], norm_bytes_[4]);
  }

  long long flops() const { return arg.r.flops()*(sizeof(FloatN)/sizeof(((FloatN*)0)->x))*arg.length*M; }
  long long bytes() const { 
    size_t bytes = arg.X.Precision()*(sizeof(FloatN)/sizeof(((FloatN*)0)->x))*M;
    if (arg.X.Precision() == QUDA_HALF_PRECISION) bytes += sizeof(float);
    return arg.r.streams()*bytes*arg.length; }
  int tuningIter() const { return 3; }
};

double2 make_Float2(double x, double y) {
  return make_double2( x, y );
}

float2 make_Float2(float x, float y) {
  return make_float2( x, y );
}

double2 make_Float2(const std::complex<double> &a) {
  return make_double2( real(a), imag(a) );
}

float2 make_Float2(const std::complex<float> &a) {
  return make_float2( real(a), imag(a) );
}

std::complex<double> make_Complex(const double2 &a) {
  return std::complex<double>(a.x, a.y);
}

std::complex<float> make_Complex(const float2 &a) {
  return std::complex<float>(a.x, a.y);
}


/**
   Generic reduce kernel with four loads and up to four stores.

   FIXME - this is hacky due to the lack of std::complex support in
   CUDA.  The functors are defined in terms of FloatN vectors, whereas
   the operator() accessor returns std::complex<Float>
  */
template <typename ReduceType, typename Float2, int writeX, int writeY, int writeZ, 
  int writeW, int writeV, typename SpinorX, typename SpinorY, typename SpinorZ, 
  typename SpinorW, typename SpinorV, typename Reducer>
ReduceType genericReduce(SpinorX &X, SpinorY &Y, SpinorZ &Z, SpinorW &W, SpinorV &V, Reducer r) {

  ReduceType sum;
  zero(sum); 

  for (int parity=0; parity<X.Nparity(); parity++) {
    for (int x=0; x<X.VolumeCB(); x++) {
      r.pre();
      for (int s=0; s<X.Nspin(); s++) {
	for (int c=0; c<X.Ncolor(); c++) {
	  Float2 X2 = make_Float2( X(parity, x, s, c) );
	  Float2 Y2 = make_Float2( Y(parity, x, s, c) );
	  Float2 Z2 = make_Float2( Z(parity, x, s, c) );
	  Float2 W2 = make_Float2( W(parity, x, s, c) );
	  Float2 V2 = make_Float2( V(parity, x, s, c) );
	  r(sum, X2, Y2, Z2, W2, V2);
	  if (writeX) X(parity, x, s, c) = make_Complex(X2);
	  if (writeY) Y(parity, x, s, c) = make_Complex(Y2);
	  if (writeZ) Z(parity, x, s, c) = make_Complex(Z2);
	  if (writeW) W(parity, x, s, c) = make_Complex(W2);
	  if (writeV) V(parity, x, s, c) = make_Complex(V2);
	}
      }
      r.post(sum);
    }
  }

  return sum;
}

template<typename, int N> struct vector { };
template<> struct vector<double, 2> { typedef double2 type; };
template<> struct vector<float, 2> { typedef float2 type; };

template <typename ReduceType, typename Float, int nSpin, int nColor, QudaFieldOrder order, 
  int writeX, int writeY, int writeZ, int writeW, int writeV, typename R>
  ReduceType genericReduce(ColorSpinorField &x, ColorSpinorField &y, ColorSpinorField &z, 
			   ColorSpinorField &w, ColorSpinorField &v, R r) {
  colorspinor::FieldOrderCB<Float,nSpin,nColor,1,order> X(x), Y(y), Z(z), W(w), V(v);
  typedef typename vector<Float,2>::type Float2;
  return genericReduce<ReduceType,Float2,writeX,writeY,writeZ,writeW,writeV>(X, Y, Z, W, V, r);
}

template <typename ReduceType, typename Float, int nSpin, QudaFieldOrder order, 
  int writeX, int writeY, int writeZ, int writeW, int writeV, typename R>
  ReduceType genericReduce(ColorSpinorField &x, ColorSpinorField &y, ColorSpinorField &z, 
			   ColorSpinorField &w, ColorSpinorField &v, R r) {
  ReduceType value;
  if (x.Ncolor() == 2) {
    value = genericReduce<ReduceType,Float,nSpin,2,order,writeX,writeY,writeZ,writeW,writeV,R>(x, y, z, w, v, r);
  } else if (x.Ncolor() == 3) {
    value = genericReduce<ReduceType,Float,nSpin,3,order,writeX,writeY,writeZ,writeW,writeV,R>(x, y, z, w, v, r);
  } else if (x.Ncolor() == 4) {
    value = genericReduce<ReduceType,Float,nSpin,4,order,writeX,writeY,writeZ,writeW,writeV,R>(x, y, z, w, v, r);
  } else if (x.Ncolor() == 6) {
    value = genericReduce<ReduceType,Float,nSpin,6,order,writeX,writeY,writeZ,writeW,writeV,R>(x, y, z, w, v, r);
  } else if (x.Ncolor() == 8) {
    value = genericReduce<ReduceType,Float,nSpin,8,order,writeX,writeY,writeZ,writeW,writeV,R>(x, y, z, w, v, r);
  } else if (x.Ncolor() == 12) {
    value = genericReduce<ReduceType,Float,nSpin,12,order,writeX,writeY,writeZ,writeW,writeV,R>(x, y, z, w, v, r);
  } else if (x.Ncolor() == 16) {
    value = genericReduce<ReduceType,Float,nSpin,16,order,writeX,writeY,writeZ,writeW,writeV,R>(x, y, z, w, v, r);
  } else if (x.Ncolor() == 20) {
    value = genericReduce<ReduceType,Float,nSpin,20,order,writeX,writeY,writeZ,writeW,writeV,R>(x, y, z, w, v, r);
  } else if (x.Ncolor() == 24) {
    value = genericReduce<ReduceType,Float,nSpin,24,order,writeX,writeY,writeZ,writeW,writeV,R>(x, y, z, w, v, r);
  } else if (x.Ncolor() == 32) {
    value = genericReduce<ReduceType,Float,nSpin,32,order,writeX,writeY,writeZ,writeW,writeV,R>(x, y, z, w, v, r);
  } else if (x.Ncolor() == 72) {
    value = genericReduce<ReduceType,Float,nSpin,72,order,writeX,writeY,writeZ,writeW,writeV,R>(x, y, z, w, v, r);
  } else if (x.Ncolor() == 576) {
    value = genericReduce<ReduceType,Float,nSpin,576,order,writeX,writeY,writeZ,writeW,writeV,R>(x, y, z, w, v, r);    
  } else {
    zero(value);
    errorQuda("nColor = %d not implemeneted",x.Ncolor());
  }
  return value;
}

template <typename ReduceType, typename Float, QudaFieldOrder order, 
  int writeX, int writeY, int writeZ, int writeW, int writeV, typename R>
  ReduceType genericReduce(ColorSpinorField &x, ColorSpinorField &y, ColorSpinorField &z, ColorSpinorField &w, ColorSpinorField &v, R r) {
  ReduceType value;
  zero(value);
  if (x.Nspin() == 4) {
    value = genericReduce<ReduceType,Float,4,order,writeX,writeY,writeZ,writeW,writeV,R>(x, y, z, w, v, r);
  } else if (x.Nspin() == 2) {
    value = genericReduce<ReduceType,Float,2,order,writeX,writeY,writeZ,writeW,writeV,R>(x, y, z, w, v, r);
#ifdef GPU_STAGGERED_DIRAC
  } else if (x.Nspin() == 1) {
    value = genericReduce<ReduceType,Float,1,order,writeX,writeY,writeZ,writeW,writeV,R>(x, y, z, w, v, r);
#endif
  } else {
    errorQuda("nSpin = %d not implemeneted",x.Nspin());
  }
  return value;
}

template <typename ReduceType, typename Float,
  int writeX, int writeY, int writeZ, int writeW, int writeV, typename R>
  ReduceType genericReduce(ColorSpinorField &x, ColorSpinorField &y, ColorSpinorField &z, 
			   ColorSpinorField &w, ColorSpinorField &v, R r) {
  ReduceType value;
  zero(value);
  if (x.FieldOrder() == QUDA_SPACE_SPIN_COLOR_FIELD_ORDER) {
    value = genericReduce<ReduceType,Float,QUDA_SPACE_SPIN_COLOR_FIELD_ORDER,writeX,writeY,writeZ,writeW,writeV,R>
      (x, y, z, w, v, r);
  } else {
    errorQuda("Not implemeneted");
  }
  return value;
}


=======
#include <reduce_core.cuh>
>>>>>>> 1afef0d1

/*
  Wilson
  double double2 M = 1/12
  single float4  M = 1/6
  half   short4  M = 6/6

  Staggered 
  double double2 M = 1/3
  single float2  M = 1/3
  half   short2  M = 3/3
 */

/**
   Driver for generic reduction routine with five loads.
   @param ReduceType 
   @param siteUnroll - if this is true, then one site corresponds to exactly one thread
 */
template <typename doubleN, typename ReduceType, typename ReduceSimpleType,
	  template <typename ReducerType, typename Float, typename FloatN> class Reducer,
  int writeX, int writeY, int writeZ, int writeW, int writeV, bool siteUnroll>
doubleN reduceCuda(const double2 &a, const double2 &b, ColorSpinorField &x, 
		   ColorSpinorField &y, ColorSpinorField &z, ColorSpinorField &w,
		   ColorSpinorField &v) {
  checkSpinor(x, y);
  checkSpinor(x, z);
  checkSpinor(x, w);
  checkSpinor(x, v);

  doubleN value;
  if (Location(x, y, z, w, v) == QUDA_CUDA_FIELD_LOCATION) {

    if (!x.isNative()) {
      warningQuda("Device reductions on non-native fields is not supported\n");
      doubleN value;
      ::quda::zero(value);
      return value;
    }

    blasStrings.vol_str = x.VolString();
    strcpy(blasStrings.aux_tmp, x.AuxString());

    // FIXME this condition should be outside of the Location test but
    // Even and Odd must be implemented for cpu fields first
    if (x.SiteSubset() == QUDA_FULL_SITE_SUBSET) {
      doubleN even =
	reduceCuda<doubleN,ReduceType,ReduceSimpleType,Reducer,writeX,
	writeY,writeZ,writeW,writeV,siteUnroll>
	(a, b, x.Even(), y.Even(), z.Even(), w.Even(), v.Even());
      doubleN odd = 
	reduceCuda<doubleN,ReduceType,ReduceSimpleType,Reducer,writeX,
	writeY,writeZ,writeW,writeV,siteUnroll>
	(a, b, x.Odd(), y.Odd(), z.Odd(), w.Odd(), v.Odd());
      return even + odd;
    }

    int reduce_length = siteUnroll ? x.RealLength() : x.Length();

    // cannot do site unrolling for arbitrary color (needs JIT)
    if (siteUnroll && x.Ncolor()!=3) errorQuda("Not supported");
    
    // FIXME: use traits to encapsulate register type for shorts -
    // will reduce template type parameters from 3 to 2
    
    size_t bytes[] = {x.Bytes(), y.Bytes(), z.Bytes(), w.Bytes(), v.Bytes()};
    size_t norm_bytes[] = {x.NormBytes(), y.NormBytes(), z.NormBytes(), w.NormBytes(), v.NormBytes()};

    if (x.Precision() == QUDA_DOUBLE_PRECISION) {
      if (x.Nspin() == 4 || x.Nspin() == 2){ //wilson
#if defined(GPU_WILSON_DIRAC) || defined(GPU_DOMAIN_WALL_DIRAC) || defined(GPU_MULTIGRID)
	const int M = siteUnroll ? 12 : 1; // determines how much work per thread to do
	if (x.Nspin() == 2 && siteUnroll) errorQuda("siteUnroll not supported for nSpin==2");
	Spinor<double2,double2,double2,M,writeX> X(x);
	Spinor<double2,double2,double2,M,writeY> Y(y);
	Spinor<double2,double2,double2,M,writeZ> Z(z);
	Spinor<double2,double2,double2,M,writeW> W(w);
	Spinor<double2,double2,double2,M,writeV> V(v);
	Reducer<ReduceType, double2, double2> r(a,b);
	ReduceCuda<doubleN,ReduceType,ReduceSimpleType,double2,M,
	  Spinor<double2,double2,double2,M,writeX>, Spinor<double2,double2,double2,M,writeY>,
	  Spinor<double2,double2,double2,M,writeZ>, Spinor<double2,double2,double2,M,writeW>,
	  Spinor<double2,double2,double2,M,writeV>, Reducer<ReduceType, double2, double2> >
	  reduce(value, X, Y, Z, W, V, r, reduce_length/(2*M), bytes, norm_bytes);
	reduce.apply(*blas::getStream());
#else
	errorQuda("blas has not been built for Nspin=%d fields", x.Nspin());
#endif
      } else if (x.Nspin() == 1){ //staggered
#ifdef GPU_STAGGERED_DIRAC
	const int M = siteUnroll ? 3 : 1; // determines how much work per thread to do
	Spinor<double2,double2,double2,M,writeX> X(x);
	Spinor<double2,double2,double2,M,writeY> Y(y);
	Spinor<double2,double2,double2,M,writeZ> Z(z);
	Spinor<double2,double2,double2,M,writeW> W(w);
	Spinor<double2,double2,double2,M,writeV> V(v);
	Reducer<ReduceType, double2, double2> r(a,b);
	ReduceCuda<doubleN,ReduceType,ReduceSimpleType,double2,M,
	  Spinor<double2,double2,double2,M,writeX>, Spinor<double2,double2,double2,M,writeY>,
	  Spinor<double2,double2,double2,M,writeZ>, Spinor<double2,double2,double2,M,writeW>,
	  Spinor<double2,double2,double2,M,writeV>, Reducer<ReduceType, double2, double2> >
	  reduce(value, X, Y, Z, W, V, r, reduce_length/(2*M), bytes, norm_bytes);
	reduce.apply(*blas::getStream());
#else
	errorQuda("blas has not been built for Nspin=%d fields", x.Nspin());
#endif
      } else { errorQuda("ERROR: nSpin=%d is not supported\n", x.Nspin()); }
    } else if (x.Precision() == QUDA_SINGLE_PRECISION) {
      if (x.Nspin() == 4){ //wilson
#if defined(GPU_WILSON_DIRAC) || defined(GPU_DOMAIN_WALL_DIRAC)
	const int M = siteUnroll ? 6 : 1; // determines how much work per thread to do
	Spinor<float4,float4,float4,M,writeX,0> X(x);
	Spinor<float4,float4,float4,M,writeY,1> Y(y);
	Spinor<float4,float4,float4,M,writeZ,2> Z(z);
	Spinor<float4,float4,float4,M,writeW,3> W(w);
	Spinor<float4,float4,float4,M,writeV,4> V(v);
	Reducer<ReduceType, float2, float4> r(make_float2(a.x, a.y), make_float2(b.x, b.y));
	ReduceCuda<doubleN,ReduceType,ReduceSimpleType,float4,M,
	  Spinor<float4,float4,float4,M,writeX,0>, Spinor<float4,float4,float4,M,writeY,1>,
	  Spinor<float4,float4,float4,M,writeZ,2>, Spinor<float4,float4,float4,M,writeW,3>,
	  Spinor<float4,float4,float4,M,writeV,4>, Reducer<ReduceType, float2, float4> >
	  reduce(value, X, Y, Z, W, V, r, reduce_length/(4*M), bytes, norm_bytes);
	reduce.apply(*blas::getStream());
#else
	errorQuda("blas has not been built for Nspin=%d fields", x.Nspin());
#endif
      } else if (x.Nspin() == 1 || x.Nspin() == 2) {
#if defined(GPU_STAGGERED_DIRAC) || defined(GPU_MULTIGRID)
	const int M = siteUnroll ? 3 : 1; // determines how much work per thread to do
	if (x.Nspin() == 2 && siteUnroll) errorQuda("siteUnroll not supported for nSpin==2");
	Spinor<float2,float2,float2,M,writeX,0> X(x);
	Spinor<float2,float2,float2,M,writeY,1> Y(y);
	Spinor<float2,float2,float2,M,writeZ,2> Z(z);
	Spinor<float2,float2,float2,M,writeW,3> W(w);
	Spinor<float2,float2,float2,M,writeV,4> V(v);
	Reducer<ReduceType, float2, float2> r(make_float2(a.x, a.y), make_float2(b.x, b.y));
	ReduceCuda<doubleN,ReduceType,ReduceSimpleType,float2,M,
	  Spinor<float2,float2,float2,M,writeX,0>, Spinor<float2,float2,float2,M,writeY,1>,
	  Spinor<float2,float2,float2,M,writeZ,2>, Spinor<float2,float2,float2,M,writeW,3>,
	  Spinor<float2,float2,float2,M,writeV,4>, Reducer<ReduceType, float2, float2> >
	  reduce(value, X, Y, Z, W, V, r, reduce_length/(2*M), bytes, norm_bytes);
	reduce.apply(*blas::getStream());
#else
	errorQuda("blas has not been built for Nspin=%d fields", x.Nspin());
#endif
      } else { errorQuda("ERROR: nSpin=%d is not supported\n", x.Nspin()); }
    } else { // half precision
      if (x.Nspin() == 4){ //wilson
#if defined(GPU_WILSON_DIRAC) || defined(GPU_DOMAIN_WALL_DIRAC)
	Spinor<float4,float4,short4,6,writeX,0> X(x);
	Spinor<float4,float4,short4,6,writeY,1> Y(y);
	Spinor<float4,float4,short4,6,writeZ,2> Z(z);
	Spinor<float4,float4,short4,6,writeW,3> W(w);
	Spinor<float4,float4,short4,6,writeV,4> V(v);
	Reducer<ReduceType, float2, float4> r(make_float2(a.x, a.y), make_float2(b.x, b.y));
	ReduceCuda<doubleN,ReduceType,ReduceSimpleType,float4,6,
	  Spinor<float4,float4,short4,6,writeX,0>, Spinor<float4,float4,short4,6,writeY,1>,
	  Spinor<float4,float4,short4,6,writeZ,2>, Spinor<float4,float4,short4,6,writeW,3>,
	  Spinor<float4,float4,short4,6,writeV,4>, Reducer<ReduceType, float2, float4> >
	  reduce(value, X, Y, Z, W, V, r, y.Volume(), bytes, norm_bytes);
	reduce.apply(*blas::getStream());
#else
	errorQuda("blas has not been built for Nspin=%d fields", x.Nspin());
#endif
      } else if (x.Nspin() == 1) {//staggered
#ifdef GPU_STAGGERED_DIRAC
	Spinor<float2,float2,short2,3,writeX,0> X(x);
	Spinor<float2,float2,short2,3,writeY,1> Y(y);
	Spinor<float2,float2,short2,3,writeZ,2> Z(z);
	Spinor<float2,float2,short2,3,writeW,3> W(w);
	Spinor<float2,float2,short2,3,writeV,4> V(v);
	Reducer<ReduceType, float2, float2> r(make_float2(a.x, a.y), make_float2(b.x, b.y));
	ReduceCuda<doubleN,ReduceType,ReduceSimpleType,float2,3,
	  Spinor<float2,float2,short2,3,writeX,0>, Spinor<float2,float2,short2,3,writeY,1>,
	  Spinor<float2,float2,short2,3,writeZ,2>, Spinor<float2,float2,short2,3,writeW,3>,
	  Spinor<float2,float2,short2,3,writeV,4>, Reducer<ReduceType, float2, float2> >
	  reduce(value, X, Y, Z, W, V, r, y.Volume(), bytes, norm_bytes );
	reduce.apply(*blas::getStream());
#else
	errorQuda("blas has not been built for Nspin=%d fields", x.Nspin());
#endif
      } else { errorQuda("ERROR: nSpin=%d is not supported\n", x.Nspin()); }
      blas::bytes += Reducer<ReduceType,double2,double2>::streams()*(unsigned long long)x.Volume()*sizeof(float);
    }
  } else { // fields are on the CPU
    // we don't have quad precision support on the GPU so use doubleN instead of ReduceType
    if (x.Precision() == QUDA_DOUBLE_PRECISION) {
      Reducer<doubleN, double2, double2> r(a, b);
      value = genericReduce<doubleN,doubleN,double,writeX,writeY,writeZ,writeW,writeV,Reducer<doubleN,double2,double2> >(x,y,z,w,v,r);
    } else if (x.Precision() == QUDA_SINGLE_PRECISION) {
      Reducer<doubleN, float2, float2> r(make_float2(a.x, a.y), make_float2(b.x, b.y));
      value = genericReduce<doubleN,doubleN,float,writeX,writeY,writeZ,writeW,writeV,Reducer<doubleN,float2,float2> >(x,y,z,w,v,r);
    } else {
      errorQuda("Precision %d not implemented", x.Precision());
    }
  }

  blas::bytes += Reducer<ReduceType,double2,double2>::streams()*(unsigned long long)x.RealLength()*x.Precision();
  blas::flops += Reducer<ReduceType,double2,double2>::flops()*(unsigned long long)x.RealLength();
    
  checkCudaError();

  const int Nreduce = sizeof(doubleN) / sizeof(double);
  reduceDoubleArray((double*)&value, Nreduce);

  return value;
}

#include "multi_reduce_core.h"<|MERGE_RESOLUTION|>--- conflicted
+++ resolved
@@ -1,451 +1,4 @@
-<<<<<<< HEAD
-__host__ __device__ void zero(double &x) { x = 0.0; }
-__host__ __device__ void zero(double2 &x) { x.x = 0.0; x.y = 0.0; }
-__host__ __device__ void zero(double3 &x) { x.x = 0.0; x.y = 0.0; x.z = 0.0; }
-__device__ void copytoshared(double *s, const int i, const double x, const int block) { s[i] = x; }
-__device__ void copytoshared(double *s, const int i, const double2 x, const int block) 
-{ s[i] = x.x; s[i+block] = x.y; }
-__device__ void copytoshared(double *s, const int i, const double3 x, const int block) 
-{ s[i] = x.x; s[i+block] = x.y; s[i+2*block] = x.z; }
-__device__ void copytoshared(volatile double *s, const int i, const double x, const int block) { s[i] = x; }
-__device__ void copytoshared(volatile double *s, const int i, const double2 x, const int block) 
-{ s[i] = x.x; s[i+block] = x.y; }
-__device__ void copytoshared(volatile double *s, const int i, const double3 x, const int block) 
-{ s[i] = x.x; s[i+block] = x.y; s[i+2*block] = x.z; }
-__device__ void copyfromshared(double &x, const double *s, const int i, const int block) { x = s[i]; }
-__device__ void copyfromshared(double2 &x, const double *s, const int i, const int block) 
-{ x.x = s[i]; x.y = s[i+block]; }
-__device__ void copyfromshared(double3 &x, const double *s, const int i, const int block) 
-{ x.x = s[i]; x.y = s[i+block]; x.z = s[i+2*block]; }
-
-template<typename ReduceType, typename ReduceSimpleType> 
-__device__ void add(ReduceType &sum, ReduceSimpleType *s, const int i, const int block) { }
-template<> __device__ void add<double,double>(double &sum, double *s, const int i, const int block) 
-{ sum += s[i]; }
-template<> __device__ void add<double2,double>(double2 &sum, double *s, const int i, const int block) 
-{ sum.x += s[i]; sum.y += s[i+block]; }
-template<> __device__ void add<double3,double>(double3 &sum, double *s, const int i, const int block) 
-{ sum.x += s[i]; sum.y += s[i+block]; sum.z += s[i+2*block]; }
-
-template<typename ReduceType, typename ReduceSimpleType> 
-__device__ void add(ReduceSimpleType *s, const int i, const int j, const int block) { }
-template<typename ReduceType, typename ReduceSimpleType> 
-__device__ void add(volatile ReduceSimpleType *s, const int i, const int j, const int block) { }
-
-template<> __device__ void add<double,double>(double *s, const int i, const int j, const int block) 
-{ s[i] += s[j]; }
-template<> __device__ void add<double,double>(volatile double *s, const int i, const int j, const int block) 
-{ s[i] += s[j]; }
-
-template<> __device__ void add<double2,double>(double *s, const int i, const int j, const int block) 
-{ s[i] += s[j]; s[i+block] += s[j+block];}
-template<> __device__ void add<double2,double>(volatile double *s, const int i, const int j, const int block) 
-{ s[i] += s[j]; s[i+block] += s[j+block];}
-
-template<> __device__ void add<double3,double>(double *s, const int i, const int j, const int block) 
-{ s[i] += s[j]; s[i+block] += s[j+block]; s[i+2*block] += s[j+2*block];}
-template<> __device__ void add<double3,double>(volatile double *s, const int i, const int j, const int block) 
-{ s[i] += s[j]; s[i+block] += s[j+block]; s[i+2*block] += s[j+2*block];}
-
-
-template<int block_size, typename ReduceType, typename ReduceSimpleType>
-__device__ void warpReduce(ReduceSimpleType* s, ReduceType& sum){
-  
-  volatile ReduceSimpleType *sv = s;
-  copytoshared(sv, 0, sum, block_size);
-
-  if(block_size >= 32) { add<ReduceType>(sv, 0, 16, block_size); }
-  if(block_size >= 16) { add<ReduceType>(sv, 0, 8, block_size); }
-  if(block_size >= 8) { add<ReduceType>(sv, 0, 4, block_size); }
-  if(block_size >= 4) { add<ReduceType>(sv, 0, 2, block_size); }
-  if(block_size >= 2) { add<ReduceType>(sv, 0, 1, block_size); }
-}
-
-
-#include <launch_kernel.cuh>
-
-__device__ unsigned int count = 0;
-__shared__ bool isLastBlockDone;
-
-template <typename ReduceType, typename SpinorX, typename SpinorY, 
-  typename SpinorZ, typename SpinorW, typename SpinorV, typename Reducer>
-struct ReduceArg {
-  SpinorX X;
-  SpinorY Y;
-  SpinorZ Z;
-  SpinorW W;
-  SpinorV V;
-  Reducer r;
-  ReduceType *partial;
-  ReduceType *complete;
-  const int length;
-  ReduceArg(SpinorX X, SpinorY Y, SpinorZ Z, SpinorW W, SpinorV V, Reducer r, 
-	    ReduceType *partial, ReduceType *complete, int length) 
-  : X(X), Y(Y), Z(Z), W(W), V(V), r(r), partial(partial), complete(complete), length(length) { ; }
-};
-
-/**
-   Generic reduction kernel with up to four loads and three saves.
- */
-template <int block_size, typename ReduceType, typename ReduceSimpleType, 
-  typename FloatN, int M, typename SpinorX, typename SpinorY, 
-  typename SpinorZ, typename SpinorW, typename SpinorV, typename Reducer>
-  __global__ void reduceKernel(ReduceArg<ReduceType,SpinorX,SpinorY,SpinorZ,SpinorW,SpinorV,Reducer> arg) {
-  unsigned int tid = threadIdx.x;
-  unsigned int i = blockIdx.x*(blockDim.x) + threadIdx.x;
-  unsigned int gridSize = gridDim.x*blockDim.x;
-
-  ReduceType sum;
-  zero(sum); 
-  while (i < arg.length) {
-    FloatN x[M], y[M], z[M], w[M], v[M];
-    arg.X.load(x, i);
-    arg.Y.load(y, i);
-    arg.Z.load(z, i);
-    arg.W.load(w, i);
-    arg.V.load(v, i);
-
-    arg.r.pre();
-
-#pragma unroll
-    for (int j=0; j<M; j++) arg.r(sum, x[j], y[j], z[j], w[j], v[j]);
-
-    arg.r.post(sum);
-
-    arg.X.save(x, i);
-    arg.Y.save(y, i);
-    arg.Z.save(z, i);
-    arg.W.save(w, i);
-    arg.V.save(v, i);
-
-    i += gridSize;
-  }
-
-  extern __shared__ ReduceSimpleType sdata[];
-  ReduceSimpleType *s = sdata + tid;  
-  if (tid >= warpSize) copytoshared(s, 0, sum, block_size);
-  __syncthreads();
-  
-  // now reduce using the first warp only
-  if (tid<warpSize) {
-    // Warp raking
-#pragma unroll
-    for (int i=warpSize; i<block_size; i+=warpSize) { add<ReduceType>(sum, s, i, block_size); }
-
-    warpReduce<block_size>(s, sum);
-  }
-
-  // write result for this block to global mem 
-  if (tid == 0) {    
-    ReduceType tmp;
-    copyfromshared(tmp, s, 0, block_size);
-    arg.partial[blockIdx.x] = tmp;
-    
-    __threadfence(); // flush result
-    
-    // increment global block counter
-    unsigned int value = atomicInc(&count, gridDim.x);
-    
-    // Determine if this block is the last block to be done
-    isLastBlockDone = (value == (gridDim.x-1));
-  }
-
-  __syncthreads();
-
-  // Finish the reduction if last block
-  if (isLastBlockDone) {
-    unsigned int i = threadIdx.x;
-
-    ReduceType sum;
-    zero(sum); 
-    while (i < gridDim.x) {
-      sum += arg.partial[i];
-      i += block_size;
-    }
-    
-    extern __shared__ ReduceSimpleType sdata[];
-    ReduceSimpleType *s = sdata + tid;  
-    if (tid >= warpSize) copytoshared(s, 0, sum, block_size);
-    __syncthreads();
-   
-    // now reduce using the first warp only
-    if (tid<warpSize) {
-      // Warp raking
-#pragma unroll
-      for (int i=warpSize; i<block_size; i+=warpSize) { add<ReduceType>(sum, s, i, block_size); }
-    
-      warpReduce<block_size>(s, sum);
-    }
- 
-    // write out the final reduced value
-    if (threadIdx.x == 0) {
-      ReduceType tmp;
-      copyfromshared(tmp, s, 0, block_size);
-      arg.complete[0] = tmp;
-      count = 0;
-    }
-  }
-
-}
-/**
-   Generic reduction kernel launcher
-*/
-template <typename doubleN, typename ReduceType, typename ReduceSimpleType, typename FloatN, 
-  int M, typename SpinorX, typename SpinorY, typename SpinorZ,  
-  typename SpinorW, typename SpinorV, typename Reducer>
-doubleN reduceLaunch(ReduceArg<ReduceType,SpinorX,SpinorY,SpinorZ,SpinorW,SpinorV,Reducer> &arg, 
-		     const TuneParam &tp, const cudaStream_t &stream) {
-  if (tp.grid.x > REDUCE_MAX_BLOCKS) 
-    errorQuda("Grid size %d greater than maximum %d\n", tp.grid.x, REDUCE_MAX_BLOCKS);
-
-  LAUNCH_KERNEL(reduceKernel,tp,stream,arg,ReduceType,ReduceSimpleType,FloatN,M);
-
-#if (defined(_MSC_VER) && defined(_WIN64)) || defined(__LP64__)
-  if(deviceProp.canMapHostMemory) {
-    cudaEventRecord(reduceEnd, stream);
-    while (cudaSuccess != cudaEventQuery(reduceEnd)) { ; }
-  } else 
-#endif
-    { cudaMemcpy(h_reduce, hd_reduce, sizeof(ReduceType), cudaMemcpyDeviceToHost); }
-
-  doubleN cpu_sum;
-  zero(cpu_sum);
-  cpu_sum += ((ReduceType*)h_reduce)[0];
-
-  return cpu_sum;
-}
-
-
-template <typename doubleN, typename ReduceType, typename ReduceSimpleType, typename FloatN, 
-  int M, typename SpinorX, typename SpinorY, typename SpinorZ,  
-  typename SpinorW, typename SpinorV, typename Reducer>
-class ReduceCuda : public Tunable {
-
-private:
-  mutable ReduceArg<ReduceType,SpinorX,SpinorY,SpinorZ,SpinorW,SpinorV,Reducer> arg;
-  doubleN &result;
-
-  // host pointers used for backing up fields when tuning
-  // these can't be curried into the Spinors because of Tesla argument length restriction
-  char *X_h, *Y_h, *Z_h, *W_h, *V_h;
-  char *Xnorm_h, *Ynorm_h, *Znorm_h, *Wnorm_h, *Vnorm_h;
-  const size_t *bytes_;
-  const size_t *norm_bytes_;
-
-  unsigned int sharedBytesPerThread() const { return sizeof(ReduceType); }
-
-  // when there is only one warp per block, we need to allocate two warps 
-  // worth of shared memory so that we don't index shared memory out of bounds
-  unsigned int sharedBytesPerBlock(const TuneParam &param) const { 
-    int warpSize = 32; // FIXME - use device property query
-    return 2*warpSize*sizeof(ReduceType); 
-  }
-
-  virtual bool advanceSharedBytes(TuneParam &param) const
-  {
-    TuneParam next(param);
-    advanceBlockDim(next); // to get next blockDim
-    int nthreads = next.block.x * next.block.y * next.block.z;
-    param.shared_bytes = sharedBytesPerThread()*nthreads > sharedBytesPerBlock(param) ?
-      sharedBytesPerThread()*nthreads : sharedBytesPerBlock(param);
-    return false;
-  }
-
-public:
-  ReduceCuda(doubleN &result, SpinorX &X, SpinorY &Y, SpinorZ &Z, 
-	     SpinorW &W, SpinorV &V, Reducer &r, int length,
-	     const size_t *bytes, const size_t *norm_bytes) :
-  arg(X, Y, Z, W, V, r, (ReduceType*)d_reduce, (ReduceType*)hd_reduce, length),
-    result(result), X_h(0), Y_h(0), Z_h(0), W_h(0), V_h(0), 
-    Xnorm_h(0), Ynorm_h(0), Znorm_h(0), Wnorm_h(0), Vnorm_h(0),
-    bytes_(bytes), norm_bytes_(norm_bytes) { }
-  virtual ~ReduceCuda() { }
-
-  inline TuneKey tuneKey() const { 
-    return TuneKey(blasStrings.vol_str, typeid(arg.r).name(), blasStrings.aux_str);
-  }
-
-  void apply(const cudaStream_t &stream) {
-    TuneParam tp = tuneLaunch(*this, getTuning(), getVerbosity());
-    result = reduceLaunch<doubleN,ReduceType,ReduceSimpleType,FloatN,M>(arg, tp, stream);
-  }
-
-  void preTune() {
-    arg.X.save(&X_h, &Xnorm_h, bytes_[0], norm_bytes_[0]);
-    arg.Y.save(&Y_h, &Ynorm_h, bytes_[1], norm_bytes_[1]);
-    arg.Z.save(&Z_h, &Znorm_h, bytes_[2], norm_bytes_[2]);
-    arg.W.save(&W_h, &Wnorm_h, bytes_[3], norm_bytes_[3]);
-    arg.V.save(&V_h, &Vnorm_h, bytes_[4], norm_bytes_[4]);
-  }
-
-  void postTune() {
-    arg.X.load(&X_h, &Xnorm_h, bytes_[0], norm_bytes_[0]);
-    arg.Y.load(&Y_h, &Ynorm_h, bytes_[1], norm_bytes_[1]);
-    arg.Z.load(&Z_h, &Znorm_h, bytes_[2], norm_bytes_[2]);
-    arg.W.load(&W_h, &Wnorm_h, bytes_[3], norm_bytes_[3]);
-    arg.V.load(&V_h, &Vnorm_h, bytes_[4], norm_bytes_[4]);
-  }
-
-  long long flops() const { return arg.r.flops()*(sizeof(FloatN)/sizeof(((FloatN*)0)->x))*arg.length*M; }
-  long long bytes() const { 
-    size_t bytes = arg.X.Precision()*(sizeof(FloatN)/sizeof(((FloatN*)0)->x))*M;
-    if (arg.X.Precision() == QUDA_HALF_PRECISION) bytes += sizeof(float);
-    return arg.r.streams()*bytes*arg.length; }
-  int tuningIter() const { return 3; }
-};
-
-double2 make_Float2(double x, double y) {
-  return make_double2( x, y );
-}
-
-float2 make_Float2(float x, float y) {
-  return make_float2( x, y );
-}
-
-double2 make_Float2(const std::complex<double> &a) {
-  return make_double2( real(a), imag(a) );
-}
-
-float2 make_Float2(const std::complex<float> &a) {
-  return make_float2( real(a), imag(a) );
-}
-
-std::complex<double> make_Complex(const double2 &a) {
-  return std::complex<double>(a.x, a.y);
-}
-
-std::complex<float> make_Complex(const float2 &a) {
-  return std::complex<float>(a.x, a.y);
-}
-
-
-/**
-   Generic reduce kernel with four loads and up to four stores.
-
-   FIXME - this is hacky due to the lack of std::complex support in
-   CUDA.  The functors are defined in terms of FloatN vectors, whereas
-   the operator() accessor returns std::complex<Float>
-  */
-template <typename ReduceType, typename Float2, int writeX, int writeY, int writeZ, 
-  int writeW, int writeV, typename SpinorX, typename SpinorY, typename SpinorZ, 
-  typename SpinorW, typename SpinorV, typename Reducer>
-ReduceType genericReduce(SpinorX &X, SpinorY &Y, SpinorZ &Z, SpinorW &W, SpinorV &V, Reducer r) {
-
-  ReduceType sum;
-  zero(sum); 
-
-  for (int parity=0; parity<X.Nparity(); parity++) {
-    for (int x=0; x<X.VolumeCB(); x++) {
-      r.pre();
-      for (int s=0; s<X.Nspin(); s++) {
-	for (int c=0; c<X.Ncolor(); c++) {
-	  Float2 X2 = make_Float2( X(parity, x, s, c) );
-	  Float2 Y2 = make_Float2( Y(parity, x, s, c) );
-	  Float2 Z2 = make_Float2( Z(parity, x, s, c) );
-	  Float2 W2 = make_Float2( W(parity, x, s, c) );
-	  Float2 V2 = make_Float2( V(parity, x, s, c) );
-	  r(sum, X2, Y2, Z2, W2, V2);
-	  if (writeX) X(parity, x, s, c) = make_Complex(X2);
-	  if (writeY) Y(parity, x, s, c) = make_Complex(Y2);
-	  if (writeZ) Z(parity, x, s, c) = make_Complex(Z2);
-	  if (writeW) W(parity, x, s, c) = make_Complex(W2);
-	  if (writeV) V(parity, x, s, c) = make_Complex(V2);
-	}
-      }
-      r.post(sum);
-    }
-  }
-
-  return sum;
-}
-
-template<typename, int N> struct vector { };
-template<> struct vector<double, 2> { typedef double2 type; };
-template<> struct vector<float, 2> { typedef float2 type; };
-
-template <typename ReduceType, typename Float, int nSpin, int nColor, QudaFieldOrder order, 
-  int writeX, int writeY, int writeZ, int writeW, int writeV, typename R>
-  ReduceType genericReduce(ColorSpinorField &x, ColorSpinorField &y, ColorSpinorField &z, 
-			   ColorSpinorField &w, ColorSpinorField &v, R r) {
-  colorspinor::FieldOrderCB<Float,nSpin,nColor,1,order> X(x), Y(y), Z(z), W(w), V(v);
-  typedef typename vector<Float,2>::type Float2;
-  return genericReduce<ReduceType,Float2,writeX,writeY,writeZ,writeW,writeV>(X, Y, Z, W, V, r);
-}
-
-template <typename ReduceType, typename Float, int nSpin, QudaFieldOrder order, 
-  int writeX, int writeY, int writeZ, int writeW, int writeV, typename R>
-  ReduceType genericReduce(ColorSpinorField &x, ColorSpinorField &y, ColorSpinorField &z, 
-			   ColorSpinorField &w, ColorSpinorField &v, R r) {
-  ReduceType value;
-  if (x.Ncolor() == 2) {
-    value = genericReduce<ReduceType,Float,nSpin,2,order,writeX,writeY,writeZ,writeW,writeV,R>(x, y, z, w, v, r);
-  } else if (x.Ncolor() == 3) {
-    value = genericReduce<ReduceType,Float,nSpin,3,order,writeX,writeY,writeZ,writeW,writeV,R>(x, y, z, w, v, r);
-  } else if (x.Ncolor() == 4) {
-    value = genericReduce<ReduceType,Float,nSpin,4,order,writeX,writeY,writeZ,writeW,writeV,R>(x, y, z, w, v, r);
-  } else if (x.Ncolor() == 6) {
-    value = genericReduce<ReduceType,Float,nSpin,6,order,writeX,writeY,writeZ,writeW,writeV,R>(x, y, z, w, v, r);
-  } else if (x.Ncolor() == 8) {
-    value = genericReduce<ReduceType,Float,nSpin,8,order,writeX,writeY,writeZ,writeW,writeV,R>(x, y, z, w, v, r);
-  } else if (x.Ncolor() == 12) {
-    value = genericReduce<ReduceType,Float,nSpin,12,order,writeX,writeY,writeZ,writeW,writeV,R>(x, y, z, w, v, r);
-  } else if (x.Ncolor() == 16) {
-    value = genericReduce<ReduceType,Float,nSpin,16,order,writeX,writeY,writeZ,writeW,writeV,R>(x, y, z, w, v, r);
-  } else if (x.Ncolor() == 20) {
-    value = genericReduce<ReduceType,Float,nSpin,20,order,writeX,writeY,writeZ,writeW,writeV,R>(x, y, z, w, v, r);
-  } else if (x.Ncolor() == 24) {
-    value = genericReduce<ReduceType,Float,nSpin,24,order,writeX,writeY,writeZ,writeW,writeV,R>(x, y, z, w, v, r);
-  } else if (x.Ncolor() == 32) {
-    value = genericReduce<ReduceType,Float,nSpin,32,order,writeX,writeY,writeZ,writeW,writeV,R>(x, y, z, w, v, r);
-  } else if (x.Ncolor() == 72) {
-    value = genericReduce<ReduceType,Float,nSpin,72,order,writeX,writeY,writeZ,writeW,writeV,R>(x, y, z, w, v, r);
-  } else if (x.Ncolor() == 576) {
-    value = genericReduce<ReduceType,Float,nSpin,576,order,writeX,writeY,writeZ,writeW,writeV,R>(x, y, z, w, v, r);    
-  } else {
-    zero(value);
-    errorQuda("nColor = %d not implemeneted",x.Ncolor());
-  }
-  return value;
-}
-
-template <typename ReduceType, typename Float, QudaFieldOrder order, 
-  int writeX, int writeY, int writeZ, int writeW, int writeV, typename R>
-  ReduceType genericReduce(ColorSpinorField &x, ColorSpinorField &y, ColorSpinorField &z, ColorSpinorField &w, ColorSpinorField &v, R r) {
-  ReduceType value;
-  zero(value);
-  if (x.Nspin() == 4) {
-    value = genericReduce<ReduceType,Float,4,order,writeX,writeY,writeZ,writeW,writeV,R>(x, y, z, w, v, r);
-  } else if (x.Nspin() == 2) {
-    value = genericReduce<ReduceType,Float,2,order,writeX,writeY,writeZ,writeW,writeV,R>(x, y, z, w, v, r);
-#ifdef GPU_STAGGERED_DIRAC
-  } else if (x.Nspin() == 1) {
-    value = genericReduce<ReduceType,Float,1,order,writeX,writeY,writeZ,writeW,writeV,R>(x, y, z, w, v, r);
-#endif
-  } else {
-    errorQuda("nSpin = %d not implemeneted",x.Nspin());
-  }
-  return value;
-}
-
-template <typename ReduceType, typename Float,
-  int writeX, int writeY, int writeZ, int writeW, int writeV, typename R>
-  ReduceType genericReduce(ColorSpinorField &x, ColorSpinorField &y, ColorSpinorField &z, 
-			   ColorSpinorField &w, ColorSpinorField &v, R r) {
-  ReduceType value;
-  zero(value);
-  if (x.FieldOrder() == QUDA_SPACE_SPIN_COLOR_FIELD_ORDER) {
-    value = genericReduce<ReduceType,Float,QUDA_SPACE_SPIN_COLOR_FIELD_ORDER,writeX,writeY,writeZ,writeW,writeV,R>
-      (x, y, z, w, v, r);
-  } else {
-    errorQuda("Not implemeneted");
-  }
-  return value;
-}
-
-
-=======
 #include <reduce_core.cuh>
->>>>>>> 1afef0d1
 
 /*
   Wilson
