#include <blas_quda.h>
#include <tune_quda.h>
#include <float_vector.h>
#include <color_spinor_field_order.h>

//#define QUAD_SUM
#ifdef QUAD_SUM
#include <dbldbl.h>
#endif

#include <cub_helper.cuh>

template<typename> struct ScalarType { };
template<> struct ScalarType<double> { typedef double type; };
template<> struct ScalarType<double2> { typedef double type; };
template<> struct ScalarType<double3> { typedef double type; };
template<> struct ScalarType<double4> { typedef double type; };

template<typename> struct Vec2Type { };
template<> struct Vec2Type<double> { typedef double2 type; };

#ifdef QUAD_SUM
#define QudaSumFloat doubledouble
#define QudaSumFloat2 doubledouble2
#define QudaSumFloat3 doubledouble3
template<> struct ScalarType<doubledouble> { typedef doubledouble type; };
template<> struct ScalarType<doubledouble2> { typedef doubledouble type; };
template<> struct ScalarType<doubledouble3> { typedef doubledouble type; };
template<> struct ScalarType<doubledouble4> { typedef doubledouble type; };
template<> struct Vec2Type<doubledouble> { typedef doubledouble2 type; };
#else
#define QudaSumFloat double
#define QudaSumFloat2 double2
#define QudaSumFloat3 double3
#define QudaSumFloat4 double4
#endif


void checkSpinor(const ColorSpinorField &a, const ColorSpinorField &b) {
  if (a.Precision() != b.Precision())
    errorQuda("precisions do not match: %d %d", a.Precision(), b.Precision());
  if (a.Length() != b.Length())
    errorQuda("lengths do not match: %lu %lu", a.Length(), b.Length());
  if (a.Stride() != b.Stride())
    errorQuda("strides do not match: %d %d", a.Stride(), b.Stride());
}

void checkLength(const ColorSpinorField &a, ColorSpinorField &b) {									\
  if (a.Length() != b.Length())
    errorQuda("lengths do not match: %lu %lu", a.Length(), b.Length());
  if (a.Stride() != b.Stride())
    errorQuda("strides do not match: %d %d", a.Stride(), b.Stride());
}

static struct {
  const char *vol_str;
  const char *aux_str;
  char aux_tmp[quda::TuneKey::aux_n];
} blasStrings;

// These are used for reduction kernels
static QudaSumFloat *d_reduce=0;
static QudaSumFloat *h_reduce=0;
static QudaSumFloat *hd_reduce=0;
static cudaEvent_t reduceEnd;
static bool fast_reduce_enabled = false;

namespace quda {
  namespace blas {

    cudaStream_t* getStream();

    void* getDeviceReduceBuffer() { return d_reduce; }
    void* getMappedHostReduceBuffer() { return hd_reduce; }
    void* getHostReduceBuffer() { return h_reduce; }
    cudaEvent_t* getReduceEvent() { return &reduceEnd; }
    bool getFastReduce() { return fast_reduce_enabled; }

    void initReduce()
    {
      /* we have these different reductions to cater for:

	 - regular reductions (reduce_quda.cu) where are reducing to a
           single vector type (max length 4 presently), with possibly
           parity dimension, and a grid-stride loop with max number of
           blocks = 2 x SM count
A.S. edit: extended to 16 for CA solvers 
	 - multi-reductions where we are reducing to a matrix of size
	   of size MAX_MULTI_BLAS_N^2 of vectors (max length 4), with
	   possible parity dimension, and a grid-stride loop with
	   maximum number of blocks = 2 x SM count

	- inline reductions in kernels where we cannot assume a grid
           stride loop - hence max blocks is given by the architecture
           limit

      */

      const int max_reduce_blocks = 2*deviceProp.multiProcessorCount; // FIXME - should set this according to what's used in tune_quda.h

      //const int max_reduce = 2 * max_reduce_blocks * 4 * sizeof(QudaSumFloat);
      const int max_reduce = 2 * max_reduce_blocks * 16 * sizeof(QudaSumFloat);//A.S. extended to 16 for CA solvers
      const int max_multi_reduce = 2 * MAX_MULTI_BLAS_N * MAX_MULTI_BLAS_N * max_reduce_blocks * 4 * sizeof(QudaSumFloat);

      const int max_generic_blocks = 65336; // FIXME - this isn't quite right
      const int max_generic_reduce = 2 * MAX_MULTI_BLAS_N * max_generic_blocks * 4 * sizeof(QudaSumFloat);

      // reduction buffer size
      size_t bytes = max_reduce > max_multi_reduce ? max_reduce : max_multi_reduce;
      bytes = bytes > max_generic_reduce ? bytes : max_generic_reduce;

      if (!d_reduce) d_reduce = (QudaSumFloat *) device_malloc(bytes);

      // these arrays are actually oversized currently (only needs to be QudaSumFloat3)

      // if the device supports host-mapped memory then use a host-mapped array for the reduction
      if (!h_reduce) {
	// only use zero copy reductions when using 64-bit
#if (defined(_MSC_VER) && defined(_WIN64)) || defined(__LP64__)
	if(deviceProp.canMapHostMemory) {
	  h_reduce = (QudaSumFloat *) mapped_malloc(bytes);
	  cudaHostGetDevicePointer(&hd_reduce, h_reduce, 0); // set the matching device pointer
	} else
#endif
	  {
	    h_reduce = (QudaSumFloat *) pinned_malloc(bytes);
	    hd_reduce = d_reduce;
	  }
	memset(h_reduce, 0, bytes); // added to ensure that valgrind doesn't report h_reduce is unitialised
      }

      cudaEventCreateWithFlags(&reduceEnd, cudaEventDisableTiming);

      // enable fast reductions with CPU spin waiting as opposed to using CUDA events
      char *fast_reduce_env = getenv("QUDA_ENABLE_FAST_REDUCE");
      if (fast_reduce_env && strcmp(fast_reduce_env,"1") == 0) {
        warningQuda("Experimental fast reductions enabled");
        fast_reduce_enabled = true;
      }

      checkCudaError();
    }

    void endReduce(void)
    {
      if (d_reduce) {
	device_free(d_reduce);
	d_reduce = 0;
      }
      if (h_reduce) {
	host_free(h_reduce);
	h_reduce = 0;
      }
      hd_reduce = 0;

      cudaEventDestroy(reduceEnd);
    }

    namespace reduce {

#include <texture.h>
#include <reduce_core.cuh>
#include <reduce_core.h>
#include <reduce_mixed_core.h>
#include <exp_reduce_core.h>

    } // namespace reduce

    /**
       Base class from which all reduction functors should derive.
    */
    template <typename ReduceType, typename Float2, typename FloatN>
    struct ReduceFunctor {

      //! pre-computation routine called before the "M-loop"
      virtual __device__ __host__ void pre() { ; }

      //! where the reduction is usually computed and any auxiliary operations
      virtual __device__ __host__ void operator()(ReduceType &sum, FloatN &x, FloatN &y,
							   FloatN &z, FloatN &w, FloatN &v) = 0;

      //! post-computation routine called after the "M-loop"
      virtual __device__ __host__ void post(ReduceType &sum) { ; }

    };

    /**
       Return the L1 norm of x
    */
    template<typename ReduceType> __device__ __host__ ReduceType norm1_(const double2 &a) {
      return (ReduceType)fabs(a.x) + (ReduceType)fabs(a.y);
    }

    template<typename ReduceType> __device__ __host__ ReduceType norm1_(const float2 &a) {
      return (ReduceType)fabs(a.x) + (ReduceType)fabs(a.y);
    }

    template<typename ReduceType> __device__ __host__ ReduceType norm1_(const float4 &a) {
      return (ReduceType)fabs(a.x) + (ReduceType)fabs(a.y) + (ReduceType)fabs(a.z) + (ReduceType)fabs(a.w);
    }

    template <typename ReduceType, typename Float2, typename FloatN>
    struct Norm1 : public ReduceFunctor<ReduceType, Float2, FloatN> {
      Norm1(const Float2 &a, const Float2 &b) { ; }
      __device__ __host__ void operator()(ReduceType &sum, FloatN &x, FloatN &y, FloatN &z,FloatN  &w, FloatN &v)
      { sum += norm1_<ReduceType>(x); }
      static int streams() { return 1; } //! total number of input and output streams
      static int flops() { return 2; } //! flops per element
    };

    double norm1(const ColorSpinorField &x) {
#ifdef HOST_DEBUG
      ColorSpinorField &y = const_cast<ColorSpinorField&>(x); // FIXME
      return reduce::reduceCuda<double,QudaSumFloat,Norm1,0,0,0,0,0,false>
	(make_double2(0.0, 0.0), make_double2(0.0, 0.0), y, y, y, y, y);
#else
	errorQuda("L1 norm kernel only built when HOST_DEBUG is enabled");
      return 0.0;
#endif
    }

    /**
       Return the L2 norm of x
    */
    template<typename ReduceType> __device__ __host__ void norm2_(ReduceType &sum, const double2 &a) {
      sum += (ReduceType)a.x*(ReduceType)a.x;
      sum += (ReduceType)a.y*(ReduceType)a.y;
    }

    template<typename ReduceType> __device__ __host__ void norm2_(ReduceType &sum, const float2 &a) {
      sum += (ReduceType)a.x*(ReduceType)a.x;
      sum += (ReduceType)a.y*(ReduceType)a.y;
    }

    template<typename ReduceType> __device__ __host__ void norm2_(ReduceType &sum, const float4 &a) {
      sum += (ReduceType)a.x*(ReduceType)a.x;
      sum += (ReduceType)a.y*(ReduceType)a.y;
      sum += (ReduceType)a.z*(ReduceType)a.z;
      sum += (ReduceType)a.w*(ReduceType)a.w;
    }


    template <typename ReduceType, typename Float2, typename FloatN>
      struct Norm2 : public ReduceFunctor<ReduceType, Float2, FloatN> {
      Norm2(const Float2 &a, const Float2 &b) { ; }
      __device__ __host__ void operator()(ReduceType &sum, FloatN &x, FloatN &y, FloatN &z,FloatN  &w, FloatN &v)
      { norm2_<ReduceType>(sum,x); }
      static int streams() { return 1; } //! total number of input and output streams
      static int flops() { return 2; } //! flops per element
    };

    double norm2(const ColorSpinorField &x) {
      ColorSpinorField &y = const_cast<ColorSpinorField&>(x);
      return reduce::reduceCuda<double,QudaSumFloat,Norm2,0,0,0,0,0,false>
	(make_double2(0.0, 0.0), make_double2(0.0, 0.0), y, y, y, y, y);
    }


    /**
       Return the real dot product of x and y
    */
    template<typename ReduceType> __device__ __host__ void dot_(ReduceType &sum, const double2 &a, const double2 &b) {
      sum += (ReduceType)a.x*(ReduceType)b.x;
      sum += (ReduceType)a.y*(ReduceType)b.y;
    }

    template<typename ReduceType> __device__ __host__ void dot_(ReduceType &sum, const float2 &a, const float2 &b) {
      sum += (ReduceType)a.x*(ReduceType)b.x;
      sum += (ReduceType)a.y*(ReduceType)b.y;
    }

    template<typename ReduceType> __device__ __host__ void dot_(ReduceType &sum, const float4 &a, const float4 &b) {
      sum += (ReduceType)a.x*(ReduceType)b.x;
      sum += (ReduceType)a.y*(ReduceType)b.y;
      sum += (ReduceType)a.z*(ReduceType)b.z;
      sum += (ReduceType)a.w*(ReduceType)b.w;
    }

   template <typename ReduceType, typename Float2, typename FloatN>
    struct Dot : public ReduceFunctor<ReduceType, Float2, FloatN> {
      Dot(const Float2 &a, const Float2 &b) { ; }
      __device__ __host__ void operator()(ReduceType &sum, FloatN &x, FloatN &y, FloatN &z, FloatN &w, FloatN &v)
     { dot_<ReduceType>(sum,x,y); }
      static int streams() { return 2; } //! total number of input and output streams
      static int flops() { return 2; } //! flops per element
    };

    double reDotProduct(ColorSpinorField &x, ColorSpinorField &y) {
      return reduce::reduceCuda<double,QudaSumFloat,Dot,0,0,0,0,0,false>
	(make_double2(0.0, 0.0), make_double2(0.0, 0.0), x, y, x, x, x);
    }


    /**
     * Returns the real component of the dot product of a and b and
     * the norm of a
    */
    template<typename ReduceType, typename InputType>
    __device__ __host__ ReduceType dotNormA_(const InputType &a, const InputType &b) {
      typedef typename ScalarType<ReduceType>::type scalar;
      ReduceType c;
      dot_<scalar>(c.x,a,b);
      norm2_<scalar>(c.y,a);
      return c;
    }

    template <typename ReduceType, typename Float2, typename FloatN>
    struct DotNormA : public ReduceFunctor<ReduceType, Float2, FloatN> {
      DotNormA(const Float2 &a, const Float2 &b){}
      __device__ __host__ void operator()(ReduceType &sum, FloatN &x, FloatN &y, FloatN &z,  FloatN &w, FloatN &v)
      {sum += dotNormA_<ReduceType,FloatN>(x,y);}
      static int streams() { return 2; }
      static int flops() { return 4; }
    };

    double2 reDotProductNormA(ColorSpinorField &x,ColorSpinorField &y){
      return reduce::reduceCuda<double2,QudaSumFloat2,DotNormA,0,0,0,0,0,false>
	(make_double2(0.0, 0.0), make_double2(0.0, 0.0), x, y, x, x, x);
    }


    /**
       First performs the operation y[i] += a*x[i]
       Return the norm of y
    */
    template <typename ReduceType, typename Float2, typename FloatN>
    struct axpyNorm2 : public ReduceFunctor<ReduceType, Float2, FloatN> {
      Float2 a;
      axpyNorm2(const Float2 &a, const Float2 &b) : a(a) { ; }
      __device__ __host__ void operator()(ReduceType &sum, FloatN &x, FloatN &y, FloatN &z, FloatN &w, FloatN &v) {
	y += a.x*x; norm2_<ReduceType>(sum,y); }
      static int streams() { return 3; } //! total number of input and output streams
      static int flops() { return 4; } //! flops per element
    };

    double axpyNorm(const double &a, ColorSpinorField &x, ColorSpinorField &y) {
      return reduce::reduceCuda<double,QudaSumFloat,axpyNorm2,0,1,0,0,0,false>
	(make_double2(a, 0.0), make_double2(0.0, 0.0), x, y, x, x, x);
    }


    /**
       First performs the operation y[i] += a*x[i]
       Return real dot product (x,y)
    */
    template <typename ReduceType, typename Float2, typename FloatN>
    struct AxpyReDot : public ReduceFunctor<ReduceType, Float2, FloatN> {
      Float2 a;
      AxpyReDot(const Float2 &a, const Float2 &b) : a(a) { ; }
      __device__ __host__ void operator()(ReduceType &sum, FloatN &x, FloatN &y, FloatN &z, FloatN &w, FloatN &v) {
	y += a.x*x; dot_<ReduceType>(sum,x,y); }
      static int streams() { return 3; } //! total number of input and output streams
      static int flops() { return 4; } //! flops per element
    };

    double axpyReDot(const double &a, ColorSpinorField &x, ColorSpinorField &y) {
      return reduce::reduceCuda<double,QudaSumFloat,AxpyReDot,0,1,0,0,0,false>
	(make_double2(a, 0.0), make_double2(0.0, 0.0), x, y, x, x, x);
    }


    /**
       First performs the operation y[i] = x[i] - y[i]
       Second returns the norm of y
    */
    template <typename ReduceType, typename Float2, typename FloatN>
    struct xmyNorm2 : public ReduceFunctor<ReduceType, Float2, FloatN> {
      xmyNorm2(const Float2 &a, const Float2 &b) { ; }
      __device__ __host__ void operator()(ReduceType &sum, FloatN &x, FloatN &y, FloatN &z, FloatN &w, FloatN &v) {
	y = x - y; norm2_<ReduceType>(sum,y); }
      static int streams() { return 3; } //! total number of input and output streams
      static int flops() { return 3; } //! flops per element
    };

    double xmyNorm(ColorSpinorField &x, ColorSpinorField &y) {
      return reduce::reduceCuda<double,QudaSumFloat,xmyNorm2,0,1,0,0,0,false>
	(make_double2(0.0, 0.0), make_double2(0.0, 0.0), x, y, x, x, x);
    }


    /**
       Functor to perform the operation y += a * x  (complex-valued)
    */
    __device__ __host__ void Caxpy_(const double2 &a, const double2 &x, double2 &y) {
      y.x += a.x*x.x; y.x -= a.y*x.y;
      y.y += a.y*x.x; y.y += a.x*x.y;
    }
    __device__ __host__ void Caxpy_(const float2 &a, const float2 &x, float2 &y) {
      y.x += a.x*x.x; y.x -= a.y*x.y;
      y.y += a.y*x.x; y.y += a.x*x.y;
    }
    __device__ __host__ void Caxpy_(const float2 &a, const float4 &x, float4 &y) {
      y.x += a.x*x.x; y.x -= a.y*x.y;
      y.y += a.y*x.x; y.y += a.x*x.y;
      y.z += a.x*x.z; y.z -= a.y*x.w;
      y.w += a.y*x.z; y.w += a.x*x.w;
    }

    /**
       First performs the operation y[i] = a*x[i] + y[i] (complex-valued)
       Second returns the norm of y
    */
    template <typename ReduceType, typename Float2, typename FloatN>
    struct caxpyNorm2 : public ReduceFunctor<ReduceType, Float2, FloatN> {
      Float2 a;
      caxpyNorm2(const Float2 &a, const Float2 &b) : a(a) { ; }
      __device__ __host__ void operator()(ReduceType &sum, FloatN &x, FloatN &y, FloatN &z, FloatN &w, FloatN &v) {
	Caxpy_(a, x, y); norm2_<ReduceType>(sum,y); }
      static int streams() { return 3; } //! total number of input and output streams
      static int flops() { return 6; } //! flops per element
    };

    double caxpyNorm(const Complex &a, ColorSpinorField &x, ColorSpinorField &y) {
      return reduce::reduceCuda<double,QudaSumFloat,caxpyNorm2,0,1,0,0,0,false>
	(make_double2(REAL(a), IMAG(a)), make_double2(0.0, 0.0), x, y, x, x, x);
    }


    /**
       double caxpyXmayNormCuda(float a, float *x, float *y, n){}
       First performs the operation y[i] = a*x[i] + y[i]
       Second performs the operator x[i] -= a*z[i]
       Third returns the norm of x
    */
    template <typename ReduceType, typename Float2, typename FloatN>
    struct caxpyxmaznormx : public ReduceFunctor<ReduceType, Float2, FloatN> {
      Float2 a;
      caxpyxmaznormx(const Float2 &a, const Float2 &b) : a(a) { ; }
      __device__ __host__ void operator()(ReduceType &sum, FloatN &x, FloatN &y, FloatN &z, FloatN &w, FloatN &v)
      { Caxpy_(a, x, y); Caxpy_(-a,z,x); norm2_<ReduceType>(sum,x); }
      static int streams() { return 5; } //! total number of input and output streams
      static int flops() { return 10; } //! flops per element
    };

    double caxpyXmazNormX(const Complex &a, ColorSpinorField &x,
			  ColorSpinorField &y, ColorSpinorField &z) {
      return reduce::reduceCuda<double,QudaSumFloat,caxpyxmaznormx,1,1,0,0,0,false>
	(make_double2(REAL(a), IMAG(a)), make_double2(0.0, 0.0), x, y, z, x, x);
    }


    /**
       double cabxpyzAxNorm(float a, complex b, float *x, float *y, float *z){}
       First performs the operation z[i] = y[i] + a*b*x[i]
       Second performs x[i] *= a
       Third returns the norm of x
    */
    template <typename ReduceType, typename Float2, typename FloatN>
    struct cabxpyzaxnorm : public ReduceFunctor<ReduceType, Float2, FloatN> {
      Float2 a;
      Float2 b;
      cabxpyzaxnorm(const Float2 &a, const Float2 &b) : a(a), b(b) { ; }
      __device__ __host__ void operator()(ReduceType &sum, FloatN &x, FloatN &y, FloatN &z, FloatN &w, FloatN &v)
      { x *= a.x; Caxpy_(b, x, y); z = y; norm2_<ReduceType>(sum,z); }
      static int streams() { return 4; } //! total number of input and output streams
      static int flops() { return 10; } //! flops per element
    };


    double cabxpyzAxNorm(const double &a, const Complex &b,
			ColorSpinorField &x, ColorSpinorField &y, ColorSpinorField &z) {
      return reduce::reduceCuda<double,QudaSumFloat,cabxpyzaxnorm,1,0,1,0,0,false>
	(make_double2(a, 0.0), make_double2(REAL(b), IMAG(b)), x, y, z, x, x);
    }


    /**
       Returns complex-valued dot product of x and y
    */
    template<typename ReduceType>
    __device__ __host__ void cdot_(ReduceType &sum, const double2 &a, const double2 &b) {
      typedef typename ScalarType<ReduceType>::type scalar;
      sum.x += (scalar)a.x*(scalar)b.x;
      sum.x += (scalar)a.y*(scalar)b.y;
      sum.y += (scalar)a.x*(scalar)b.y;
      sum.y -= (scalar)a.y*(scalar)b.x;
    }

    template<typename ReduceType>
    __device__ __host__ void cdot_(ReduceType &sum, const float2 &a, const float2 &b) {
      typedef typename ScalarType<ReduceType>::type scalar;
      sum.x += (scalar)a.x*(scalar)b.x;
      sum.x += (scalar)a.y*(scalar)b.y;
      sum.y += (scalar)a.x*(scalar)b.y;
      sum.y -= (scalar)a.y*(scalar)b.x;
    }

    template<typename ReduceType>
    __device__ __host__ void cdot_(ReduceType &sum, const float4 &a, const float4 &b) {
      typedef typename ScalarType<ReduceType>::type scalar;
      sum.x += (scalar)a.x*(scalar)b.x;
      sum.x += (scalar)a.y*(scalar)b.y;
      sum.x += (scalar)a.z*(scalar)b.z;
      sum.x += (scalar)a.w*(scalar)b.w;
      sum.y += (scalar)a.x*(scalar)b.y;
      sum.y -= (scalar)a.y*(scalar)b.x;
      sum.y += (scalar)a.z*(scalar)b.w;
      sum.y -= (scalar)a.w*(scalar)b.z;
    }

    template <typename ReduceType, typename Float2, typename FloatN>
    struct Cdot : public ReduceFunctor<ReduceType, Float2, FloatN> {
      Cdot(const Float2 &a, const Float2 &b) { ; }
      __device__ __host__ void operator()(ReduceType &sum, FloatN &x, FloatN &y, FloatN &z, FloatN &w, FloatN &v)
      { cdot_<ReduceType>(sum,x,y); }
      static int streams() { return 2; } //! total number of input and output streams
      static int flops() { return 4; } //! flops per element
    };


    Complex cDotProduct(ColorSpinorField &x, ColorSpinorField &y) {
      double2 cdot = reduce::reduceCuda<double2,QudaSumFloat2,Cdot,0,0,0,0,0,false>
	(make_double2(0.0, 0.0), make_double2(0.0, 0.0), x, y, x, x, x);
      return Complex(cdot.x, cdot.y);
    }

    /**
       double2 xpaycDotzyCuda(float2 *x, float a, float2 *y, float2 *z, int n) {}
       First performs the operation y = x + a*y
       Second returns cdot product (z,y)
    */
    template <typename ReduceType, typename Float2, typename FloatN>
    struct xpaycdotzy : public ReduceFunctor<ReduceType, Float2, FloatN> {
      Float2 a;
      xpaycdotzy(const Float2 &a, const Float2 &b) : a(a) { ; }
      __device__ __host__ void operator()(ReduceType &sum, FloatN &x, FloatN &y, FloatN &z, FloatN &w, FloatN &v)
      { y = x + a.x*y; cdot_<ReduceType>(sum,z,y); }
      static int streams() { return 4; } //! total number of input and output streams
      static int flops() { return 6; } //! flops per element
    };

    Complex xpaycDotzy(ColorSpinorField &x, const double &a, ColorSpinorField &y, ColorSpinorField &z) {
      double2 cdot = reduce::reduceCuda<double2,QudaSumFloat2,xpaycdotzy,0,1,0,0,0,false>
	(make_double2(a, 0.0), make_double2(0.0, 0.0), x, y, z, x, x);
      return Complex(cdot.x, cdot.y);
    }


    /**
       double caxpyDotzyCuda(float a, float *x, float *y, float *z, n){}
       First performs the operation y[i] = a*x[i] + y[i]
       Second returns the dot product (z,y)
    */
    template <typename ReduceType, typename Float2, typename FloatN>
    struct caxpydotzy : public ReduceFunctor<ReduceType, Float2, FloatN> {
      Float2 a;
      caxpydotzy(const Float2 &a, const Float2 &b) : a(a) { ; }
      __device__ __host__ void operator()(ReduceType &sum, FloatN &x, FloatN &y, FloatN &z, FloatN &w, FloatN &v)
      { Caxpy_(a, x, y); cdot_<ReduceType>(sum,z,y); }
      static int streams() { return 4; } //! total number of input and output streams
      static int flops() { return 8; } //! flops per element
    };


    Complex caxpyDotzy(const Complex &a, ColorSpinorField &x, ColorSpinorField &y, ColorSpinorField &z) {
      double2 cdot = reduce::reduceCuda<double2,QudaSumFloat2,caxpydotzy,0,1,0,0,0,false>
	(make_double2(REAL(a), IMAG(a)), make_double2(0.0, 0.0), x, y, z, x, x);
      return Complex(cdot.x, cdot.y);
    }


    /**
       First returns the dot product (x,y)
       Returns the norm of x
    */
    template<typename ReduceType, typename InputType>
    __device__ __host__ void cdotNormA_(ReduceType &sum, const InputType &a, const InputType &b) {
      typedef typename ScalarType<ReduceType>::type scalar;
      typedef typename Vec2Type<scalar>::type vec2;
      cdot_<ReduceType>(sum,a,b);
      norm2_<scalar>(sum.z,a);
    }

    template <typename ReduceType, typename Float2, typename FloatN>
    struct CdotNormA : public ReduceFunctor<ReduceType, Float2, FloatN> {
      CdotNormA(const Float2 &a, const Float2 &b) { ; }
      __device__ __host__ void operator()(ReduceType &sum, FloatN &x, FloatN &y, FloatN &z, FloatN &w, FloatN &v)
      { cdotNormA_<ReduceType>(sum,x,y); }
      static int streams() { return 2; } //! total number of input and output streams
      static int flops() { return 6; } //! flops per element
    };

    double3 cDotProductNormA(ColorSpinorField &x, ColorSpinorField &y) {
      return reduce::reduceCuda<double3,QudaSumFloat3,CdotNormA,0,0,0,0,0,false>
	(make_double2(0.0, 0.0), make_double2(0.0, 0.0), x, y, x, x, x);
    }


    /**
       First returns the dot product (x,y)
       Returns the norm of y
    */
    template<typename ReduceType, typename InputType>
    __device__ __host__ void cdotNormB_(ReduceType &sum, const InputType &a, const InputType &b) {
      typedef typename ScalarType<ReduceType>::type scalar;
      typedef typename Vec2Type<scalar>::type vec2;
      cdot_<ReduceType>(sum,a,b);
      norm2_<scalar>(sum.z,b);
    }

    template <typename ReduceType, typename Float2, typename FloatN>
    struct CdotNormB : public ReduceFunctor<ReduceType, Float2, FloatN> {
      CdotNormB(const Float2 &a, const Float2 &b) { ; }
      __device__ __host__ void operator()(ReduceType &sum, FloatN &x, FloatN &y, FloatN &z, FloatN &w, FloatN &v)
      { cdotNormB_<ReduceType>(sum,x,y); }
      static int streams() { return 2; } //! total number of input and output streams
      static int flops() { return 6; } //! flops per element
    };

    double3 cDotProductNormB(ColorSpinorField &x, ColorSpinorField &y) {
      return reduce::reduceCuda<double3,QudaSumFloat3,CdotNormB,0,0,0,0,0,false>
	(make_double2(0.0, 0.0), make_double2(0.0, 0.0), x, y, x, x, x);
    }


    /**
       This convoluted kernel does the following:
       z += a*x + b*y, y -= b*w, norm = (y,y), dot = (u, y)
    */
    template <typename ReduceType, typename Float2, typename FloatN>
    struct caxpbypzYmbwcDotProductUYNormY_ : public ReduceFunctor<ReduceType, Float2, FloatN> {
      Float2 a;
      Float2 b;
      caxpbypzYmbwcDotProductUYNormY_(const Float2 &a, const Float2 &b) : a(a), b(b) { ; }
      __device__ __host__ void operator()(ReduceType &sum, FloatN &x, FloatN &y, FloatN &z, FloatN &w, FloatN &v) { Caxpy_(a, x, z); Caxpy_(b, y, z); Caxpy_(-b, w, y); cdotNormB_<ReduceType>(sum,v,y); }
      static int streams() { return 7; } //! total number of input and output streams
      static int flops() { return 18; } //! flops per element
    };

    double3 caxpbypzYmbwcDotProductUYNormY(const Complex &a, ColorSpinorField &x,
					   const Complex &b, ColorSpinorField &y,
					   ColorSpinorField &z, ColorSpinorField &w,
					   ColorSpinorField &u) {
      if (x.Precision() != z.Precision()) {
	return reduce::mixed::reduceCuda<double3,QudaSumFloat3,caxpbypzYmbwcDotProductUYNormY_,0,1,1,0,0,false>
	  (make_double2(REAL(a), IMAG(a)), make_double2(REAL(b), IMAG(b)), x, y, z, w, u);
      } else {
	return reduce::reduceCuda<double3,QudaSumFloat3,caxpbypzYmbwcDotProductUYNormY_,0,1,1,0,0,false>
	  (make_double2(REAL(a), IMAG(a)), make_double2(REAL(b), IMAG(b)), x, y, z, w, u);
      }
    }


    /**
       Specialized kernel for the modified CG norm computation for
       computing beta.  Computes y = y + a*x and returns norm(y) and
       dot(y, delta(y)) where delta(y) is the difference between the
       input and out y vector.
    */
    template <typename ReduceType, typename Float2, typename FloatN>
    struct axpyCGNorm2 : public ReduceFunctor<ReduceType, Float2, FloatN> {
      Float2 a;
      axpyCGNorm2(const Float2 &a, const Float2 &b) : a(a) { ; }
      __device__ __host__ void operator()(ReduceType &sum, FloatN &x, FloatN &y, FloatN &z, FloatN &w, FloatN &v) {
	typedef typename ScalarType<ReduceType>::type scalar;
	FloatN z_new = z + a.x*x;
	norm2_<scalar>(sum.x,z_new);
	dot_<scalar>(sum.y,z_new,z_new-z);
	z = z_new;
      }
      static int streams() { return 3; } //! total number of input and output streams
      static int flops() { return 6; } //! flops per real element
    };

    Complex axpyCGNorm(const double &a, ColorSpinorField &x, ColorSpinorField &y) {
      // swizzle since mixed is on z
      double2 cg_norm ;
      if (x.Precision() != y.Precision()) {
	cg_norm = reduce::mixed::reduceCuda<double2,QudaSumFloat2,axpyCGNorm2,0,0,1,0,0,false>
	  (make_double2(a, 0.0), make_double2(0.0, 0.0), x, x, y, x, x);
      } else {
	cg_norm = reduce::reduceCuda<double2,QudaSumFloat2,axpyCGNorm2,0,0,1,0,0,false>
	  (make_double2(a, 0.0), make_double2(0.0, 0.0), x, x, y, x, x);
      }
      return Complex(cg_norm.x, cg_norm.y);
    }


    /**
       This kernel returns (x, x) and (r,r) and also returns the so-called
       heavy quark norm as used by MILC: 1 / N * \sum_i (r, r)_i / (x, x)_i, where
       i is site index and N is the number of sites.
       When this kernel is launched, we must enforce that the parameter M
       in the launcher corresponds to the number of FloatN fields used to
       represent the spinor, e.g., M=6 for Wilson and M=3 for staggered.
       This is only the case for half-precision kernels by default.  To
       enable this, the siteUnroll template parameter must be set true
       when reduceCuda is instantiated.
    */
    template <typename ReduceType, typename Float2, typename FloatN>
    struct HeavyQuarkResidualNorm_ : public ReduceFunctor<ReduceType, Float2, FloatN> {
      typedef typename scalar<ReduceType>::type real;
      Float2 a;
      Float2 b;
      ReduceType aux;
      HeavyQuarkResidualNorm_(const Float2 &a, const Float2 &b) : a(a), b(b), aux{ } { ; }

      __device__ __host__ void pre() { aux.x = 0; aux.y = 0; }

      __device__ __host__ void operator()(ReduceType &sum, FloatN &x, FloatN &y, FloatN &z, FloatN &w, FloatN &v) {
	norm2_<real>(aux.x,x); norm2_<real>(aux.y,y);
      }

      //! sum the solution and residual norms, and compute the heavy-quark norm
      __device__ __host__ void post(ReduceType &sum)
      {
	sum.x += aux.x; sum.y += aux.y; sum.z += (aux.x > 0.0) ? (aux.y / aux.x) : static_cast<real>(1.0);
      }

      static int streams() { return 2; } //! total number of input and output streams
      static int flops() { return 4; } //! undercounts since it excludes the per-site division
    };

    double3 HeavyQuarkResidualNorm(ColorSpinorField &x, ColorSpinorField &r) {
      // in case of x.Ncolor()!=3 (MG mainly) reduce_core do not support this function.
      if (x.Ncolor()!=3) return make_double3(0.0, 0.0, 0.0);
      double3 rtn = reduce::reduceCuda<double3,QudaSumFloat3,HeavyQuarkResidualNorm_,0,0,0,0,0,true>
	(make_double2(0.0, 0.0), make_double2(0.0, 0.0), x, r, r, r, r);
      rtn.z /= (x.Volume()*comm_size());
      return rtn;
    }


    /**
      Variant of the HeavyQuarkResidualNorm kernel: this takes three
      arguments, the first two are summed together to form the
      solution, with the third being the residual vector.  This removes
      the need an additional xpy call in the solvers, impriving
      performance.
    */
    template <typename ReduceType, typename Float2, typename FloatN>
    struct xpyHeavyQuarkResidualNorm_ : public ReduceFunctor<ReduceType, Float2, FloatN> {
	typedef typename scalar<ReduceType>::type real;
      Float2 a;
      Float2 b;
      ReduceType aux;
      xpyHeavyQuarkResidualNorm_(const Float2 &a, const Float2 &b) : a(a), b(b), aux{ } { ; }

      __device__ __host__ void pre() { aux.x = 0; aux.y = 0; }

      __device__ __host__ void operator()(ReduceType &sum, FloatN &x, FloatN &y, FloatN &z, FloatN &w, FloatN &v) {
	norm2_<real>(aux.x,x + y); norm2_<real>(aux.y,z);
      }

      //! sum the solution and residual norms, and compute the heavy-quark norm
      __device__ __host__ void post(ReduceType &sum)
      {
	sum.x += aux.x; sum.y += aux.y; sum.z += (aux.x > 0.0) ? (aux.y / aux.x) : static_cast<real>(1.0);
      }

      static int streams() { return 3; } //! total number of input and output streams
      static int flops() { return 5; }
    };

    double3 xpyHeavyQuarkResidualNorm(ColorSpinorField &x, ColorSpinorField &y,
				      ColorSpinorField &r) {
      // in case of x.Ncolor()!=3 (MG mainly) reduce_core do not support this function.
      if (x.Ncolor()!=3) return make_double3(0.0, 0.0, 0.0);
      double3 rtn = reduce::reduceCuda<double3,QudaSumFloat3,xpyHeavyQuarkResidualNorm_,0,0,0,0,0,true>
	(make_double2(0.0, 0.0), make_double2(0.0, 0.0), x, y, r, r, r);
      rtn.z /= (x.Volume()*comm_size());
      return rtn;
    }

    /**
       double3 tripleCGReduction(V x, V y, V z){}
       First performs the operation norm2(x)
       Second performs the operatio norm2(y)
       Third performs the operation dotPropduct(y,z)
    */
    template <typename ReduceType, typename Float2, typename FloatN>
    struct tripleCGReduction_ : public ReduceFunctor<ReduceType, Float2, FloatN> {
      tripleCGReduction_(const Float2 &a, const Float2 &b) { ; }
      __device__ __host__ void operator()(ReduceType &sum, FloatN &x, FloatN &y, FloatN &z, FloatN &w, FloatN &v) {
	typedef typename ScalarType<ReduceType>::type scalar;
	norm2_<scalar>(sum.x,x); norm2_<scalar>(sum.y,y); dot_<scalar>(sum.z,y,z);
      }
      static int streams() { return 3; } //! total number of input and output streams
      static int flops() { return 6; } //! flops per element
    };

    double3 tripleCGReduction(ColorSpinorField &x, ColorSpinorField &y, ColorSpinorField &z) {
      return reduce::reduceCuda<double3,QudaSumFloat3,tripleCGReduction_,0,0,0,0,0,false>
	(make_double2(0.0, 0.0), make_double2(0.0, 0.0), x, y, z, x, x);
    }

    /**
       double4 quadrupleCGReduction(V x, V y, V z){}
       First performs the operation norm2(x)
       Second performs the operatio norm2(y)
       Third performs the operation dotPropduct(y,z)
       Fourth performs the operation norm(z)
    */
    template <typename ReduceType, typename Float2, typename FloatN>
    struct quadrupleCGReduction_ : public ReduceFunctor<ReduceType, Float2, FloatN> {
      quadrupleCGReduction_(const Float2 &a, const Float2 &b) { ; }
      __device__ __host__ void operator()(ReduceType &sum, FloatN &x, FloatN &y, FloatN &z, FloatN &w, FloatN &v) {
        typedef typename ScalarType<ReduceType>::type scalar;
        norm2_<scalar>(sum.x,x); norm2_<scalar>(sum.y,y); dot_<scalar>(sum.z,y,z); norm2_<scalar>(sum.w,w);
      }
      static int streams() { return 3; } //! total number of input and output streams
      static int flops() { return 8; } //! flops per element
    };

    double4 quadrupleCGReduction(ColorSpinorField &x, ColorSpinorField &y, ColorSpinorField &z) {
      return reduce::reduceCuda<double4,QudaSumFloat4,quadrupleCGReduction_,0,0,0,0,0,false>
        (make_double2(0.0, 0.0), make_double2(0.0, 0.0), x, y, z, x, x);
    }

<<<<<<< HEAD
#endif
=======
>>>>>>> 1713bb7f
    /**
       double quadrupleCG3InitNorm(d a, d b, V x, V y, V z, V w, V v){}
        z = x;
        w = y;
        x += a*y;
        y -= a*v;
        norm2(y);
    */
    template <typename ReduceType, typename Float2, typename FloatN>
    struct quadrupleCG3InitNorm_ : public ReduceFunctor<ReduceType, Float2, FloatN> {
      Float2 a;
      quadrupleCG3InitNorm_(const Float2 &a, const Float2 &b) : a(a) { ; }
      __device__ __host__ void operator()(ReduceType &sum, FloatN &x, FloatN &y, FloatN &z, FloatN &w, FloatN &v) {
        z = x;
        w = y;
        x += a.x*y;
        y -= a.x*v;
        norm2_<ReduceType>(sum,y);
      }
      static int streams() { return 6; } //! total number of input and output streams
      static int flops() { return 6; } //! flops per element check if it's right
    };

    double quadrupleCG3InitNorm(double a, ColorSpinorField &x, ColorSpinorField &y, ColorSpinorField &z, ColorSpinorField &w, ColorSpinorField &v) {
      return reduce::reduceCuda<double,QudaSumFloat,quadrupleCG3InitNorm_,1,1,1,1,0,false>
	(make_double2(a, 0.0), make_double2(0.0, 0.0), x, y, z, w, v);
    }


    /**
       double quadrupleCG3UpdateNorm(d gamma, d rho, V x, V y, V z, V w, V v){}
        tmpx = x;
        tmpy = y;
        x = b*(x + a*y) + (1-b)*z;
        y = b*(y + a*v) + (1-b)*w;
        z = tmpx;
        w = tmpy;
        norm2(y);
    */
    template <typename ReduceType, typename Float2, typename FloatN>
    struct quadrupleCG3UpdateNorm_ : public ReduceFunctor<ReduceType, Float2, FloatN> {
      Float2 a,b;
      quadrupleCG3UpdateNorm_(const Float2 &a, const Float2 &b) : a(a), b(b) { ; }
      FloatN tmpx{}, tmpy{};
      __device__ __host__ void operator()(ReduceType &sum, FloatN &x, FloatN &y, FloatN &z, FloatN &w, FloatN &v) {
        tmpx = x;
        tmpy = y;
        x = b.x*(x + a.x*y) + b.y*z;
        y = b.x*(y - a.x*v) + b.y*w;
        z = tmpx;
        w = tmpy;
        norm2_<ReduceType>(sum,y);
      }
      static int streams() { return 7; } //! total number of input and output streams
      static int flops() { return 16; } //! flops per element check if it's right
    };

    double quadrupleCG3UpdateNorm(double a, double b, ColorSpinorField &x, ColorSpinorField &y, ColorSpinorField &z, ColorSpinorField &w, ColorSpinorField &v) {
      return reduce::reduceCuda<double,QudaSumFloat,quadrupleCG3UpdateNorm_,1,1,1,1,0,false>
	(make_double2(a, 0.0), make_double2(b, 1.-b), x, y, z, w, v);
    }

    /**
       void doubleCG3InitNorm(d a, V x, V y, V z){}
        y = x;
        x -= a*z;
        norm2(x);
    */
    template <typename ReduceType, typename Float2, typename FloatN>
    struct doubleCG3InitNorm_ : public ReduceFunctor<ReduceType, Float2, FloatN> {
      Float2 a;
      doubleCG3InitNorm_(const Float2 &a, const Float2 &b) : a(a) { ; }
      __device__ __host__ void operator()(ReduceType &sum, FloatN &x, FloatN &y, FloatN &z, FloatN &w, FloatN &v) {
        y = x;
        x -= a.x*z;
        norm2_<ReduceType>(sum,x);
      }
      static int streams() { return 3; } //! total number of input and output streams
      static int flops() { return 5; } //! flops per element
    };

    double doubleCG3InitNorm(double a, ColorSpinorField &x, ColorSpinorField &y, ColorSpinorField &z) {
      return reduce::reduceCuda<double,QudaSumFloat,doubleCG3InitNorm_,1,1,0,0,0,false>
        (make_double2(a, 0.0), make_double2(0.0, 0.0), x, y, z, z, z);
    }

    /**
       void doubleCG3UpdateNorm(d a, d b, V x, V y, V z){}
        tmp = x;
        x = b*(x-a*z) + (1-b)*y;
        y = tmp;
        norm2(x);
    */
    template <typename ReduceType, typename Float2, typename FloatN>
    struct doubleCG3UpdateNorm_ : public ReduceFunctor<ReduceType, Float2, FloatN> {
      Float2 a, b;
      doubleCG3UpdateNorm_(const Float2 &a, const Float2 &b) : a(a), b(b) { ; }
      FloatN tmp{};
      __device__ __host__ void operator()(ReduceType &sum,FloatN &x, FloatN &y, FloatN &z, FloatN &w, FloatN &v) { 
        tmp = x;
        x = b.x*(x-a.x*z) + b.y*y;
        y = tmp;
        norm2_<ReduceType>(sum,x);
      }
      static int streams() { return 4; } //! total number of input and output streams
      static int flops() { return 9; } //! flops per element
    };

    double doubleCG3UpdateNorm(double a, double b, ColorSpinorField &x, ColorSpinorField &y, ColorSpinorField &z) {
      return reduce::reduceCuda<double,QudaSumFloat,doubleCG3UpdateNorm_,1,1,0,0,0,false>
        (make_double2(a, 0.0), make_double2(b, 1.0-b), x, y, z, z, z);
    }


/*
    Reduction routines for a number of pipelined methods
*/


    template<typename ReduceType>
    __device__ __host__ void hp_axpby_reduce(ReduceType &sum, const double &a, const double &b, double2 &x, double2 &p, double2 &u, double2 &r, double2 &s, double2 &m, double2 &q, double2 &w, double2 &n, double2 &z){

#if defined( __CUDA_ARCH__)

      //the first component
      //z = n + b*z;    
      z.x  = __fma_rn (b, z.x, n.x);
      //s = w + b*s;
      s.x  = __fma_rn (b, s.x, w.x);
      //q = m + b*q;
      //q.x  = __fma_rn (b, q.x, m.x);
      q.x = s.x;
      //p = u/r + b*p;
      p.x  = __fma_rn (b, p.x, u.x);

      //x = x + a*p;
      x.x  = __fma_rn (a, p.x, x.x);
      //r = r - a*s;
      r.x  = __fma_rn (-a, s.x, r.x);        
      //u = u - a*q;
      //u.x  = __fma_rn (-a, q.x, u.x);
      u.x  = r.x;         
      //w = w - a*z;
      w.x  = __fma_rn (-a, z.x, w.x);
   
      //the second component:
      //z = n + b*z;    
      z.y  = __fma_rn (b, z.y, n.y);
      //s = w + b*s;
      s.y  = __fma_rn (b, s.y, w.y);
      //q = m + b*q;
      //q.y  = __fma_rn (b, q.y, m.y);
      q.y = s.y;
      //p = u/r + b*p;
      p.y  = __fma_rn (b, p.y, u.y);

      //x = x + a*p;
      x.y  = __fma_rn (a, p.y, x.y);
      //r = r - a*s;
      r.y  = __fma_rn (-a, s.y, r.y);        
      //u = u - a*q;
      //u.y  = __fma_rn (-a, q.y, u.y);
      u.y  = r.y;         
      //w = w - a*z;
      w.y  = __fma_rn (-a, z.y, w.y);        

      double sum_0_x = (double) sum.x;
      double sum_0_y = (double) sum.y;
      double sum_0_z = (double) sum.z;

      sum_0_x  = __fma_rn (r.x, u.x, sum_0_x);
      sum_0_x  = __fma_rn (r.y, u.y, sum_0_x);

      sum_0_y  = __fma_rn (w.x, u.x, sum_0_y);
      sum_0_y  = __fma_rn (w.y, u.y, sum_0_y);

      sum_0_z  = __fma_rn (r.x, r.x, sum_0_z);
      sum_0_z  = __fma_rn (r.y, r.y, sum_0_z);

      sum.x = sum_0_x;
      sum.y = sum_0_y;
      sum.z = sum_0_z;
      sum.w = 0.0;
#else
//cpu code
#endif

      return; 
    }


    template<typename ReduceType>
    __device__ __host__  void hp_axpby_reduce(ReduceType &sum, const double &a, const double &b, float2 &x, float2 &p, float2 &u, float2 &r, float2 &s, float2 &m, float2 &q, float2 &w, float2 &n, float2 &z){
#if defined( __CUDA_ARCH__)      
      double s_, p_, z_, r_x, r_y, x_, w_x, w_y, q_, u_x, u_y, m_, n_;
      //the first component
      //z = n + b*z;
      z_ = z.x, n_ = n.x;     
      z_ = __fma_rn (b, z_, n_);
      z.x= z_;
      //s = w + b*s;
      s_ = s.x, w_x = w.x;     
      s_ = __fma_rn (b, s_, w_x);
      s.x= s_;
      //q = m + b*q;
      //q_ = q.x, m_ = m.x;
      //q_ = __fma_rn (b, q_, m_);
      //q.x = q_;
      q.x = s.x;
      //p = u/r + b*p;
      p_ = p.x, u_x = u.x;     
      p_ = __fma_rn (b, p_, u_x);
      p.x = p_;

      //x = x + a*p;
      x_ = x.x;     
      x_ = __fma_rn (a, p_, x_);
      x.x = x_;
      //r = r - a*s;
      r_x = r.x;
      r_x = __fma_rn (-a, s_, r_x);        
      r.x = r_x;  
      //u = u - a*q;
      //u_x = __fma_rn (-a, q_, u_x);
      //u.x = u_x;
      u_x = r_x; 
      u.x = r.x;         
      //w = w - a*z;
      w_x = __fma_rn (-a, z_, w_x);
      w.x = w_x;
   
      //the second component:
      //z = n + b*z;
      z_ = z.y, n_ = n.y;     
      z_ = __fma_rn (b, z_, n_);
      z.y= z_;
      //s = w + b*s;
      s_ = s.y, w_y = w.y;     
      s_ = __fma_rn (b, s_, w_y);
      s.y= s_;
      //q = m + b*q;
      //q_ = q.y, m_ = m.y;
      //q_ = __fma_rn (b, q_, m_);
      //q.y = q_;
      q.y = s.y;
      //p = u/r + b*p;
      p_ = p.y, u_y = u.y;     
      p_ = __fma_rn (b, p_, u_x);
      p.y = p_;

      //x = x + a*p;
      x_ = x.y;     
      x_ = __fma_rn (a, p_, x_);
      x.y = x_;
      //r = r - a*s;
      r_y = r.y;
      r_y = __fma_rn (-a, s_, r_y);        
      r.y = r_y;  
      //u = u - a*q;
      //u_y = __fma_rn (-a, q_, u_y);
      //u.y = u_y;
      u_y = r_y;
      u.y  = r.y; 
      //w = w - a*z;
      w_y = __fma_rn (-a, z_, w_y);
      w.y = w_y;

      double sum_0_x = (double) sum.x;
      double sum_0_y = (double) sum.y;
      double sum_0_z = (double) sum.z;

      sum_0_x  = __fma_rn (r_x, u_x, sum_0_x);
      sum_0_x  = __fma_rn (r_y, u_y, sum_0_x);

      sum_0_y  = __fma_rn (w_x, u_x, sum_0_y);
      sum_0_y  = __fma_rn (w_y, u_y, sum_0_y);

      sum_0_z  = __fma_rn (r_x, r_x, sum_0_z);
      sum_0_z  = __fma_rn (r_y, r_y, sum_0_z);

      sum.x = sum_0_x;
      sum.y = sum_0_y;
      sum.z = sum_0_z;
      sum.w = 0.0;
#else
//cpu code
#endif

      return; 
    }

    template<typename ReduceType>
    __device__ __host__ void hp_axpby_reduce(ReduceType &sum, const double &a, const double &b, float4 &x, float4 &p, float4 &u, float4 &r, float4 &s, float4 &m, float4 &q, float4 &w, float4 &n, float4 &z){
#if defined( __CUDA_ARCH__)      
      double s_, p_, z_, r_x, r_y, r_z, r_w, x_, w_x, w_y, w_z, w_w, q_, u_x, u_y, u_z, u_w, m_, n_;
      //the first component
      //z = n + b*z;
      z_ = z.x, n_ = n.x;     
      z_ = __fma_rn (b, z_, n_);
      z.x= z_;
      //s = w + b*s;
      s_ = s.x, w_x = w.x;     
      s_ = __fma_rn (b, s_, w_x);
      s.x= s_;
      //q = m + b*q;
      //q_ = q.x, m_ = m.x;
      //q_ = __fma_rn (b, q_, m_);
      //q.x = q_;
      q.x = s.x;
      //p = u/r + b*p;
      p_ = p.x, u_x = u.x;     
      p_ = __fma_rn (b, p_, u_x);
      p.x = p_;

      //x = x + a*p;
      x_ = x.x;     
      x_ = __fma_rn (a, p_, x_);
      x.x = x_;
      //r = r - a*s;
      r_x = r.x;
      r_x = __fma_rn (-a, s_, r_x);        
      r.x = r_x;  
      //u = u - a*q;
      //u_x = __fma_rn (-a, q_, u_x);
      //u.x = u_x;
      u_x = r_x; 
      u.x = r.x;         
      //w = w - a*z;
      w_x = __fma_rn (-a, z_, w_x);
      w.x = w_x;
   
      //the second component:
      //z = n + b*z;
      z_ = z.y, n_ = n.y;     
      z_ = __fma_rn (b, z_, n_);
      z.y= z_;
      //s = w + b*s;
      s_ = s.y, w_y = w.y;     
      s_ = __fma_rn (b, s_, w_y);
      s.y= s_;
      //q = m + b*q;
      //q_ = q.y, m_ = m.y;
      //q_ = __fma_rn (b, q_, m_);
      //q.y = q_;
      q.y = s.y;
      //p = u/r + b*p;
      p_ = p.y, u_y = u.y;     
      p_ = __fma_rn (b, p_, u_x);
      p.y = p_;

      //x = x + a*p;
      x_ = x.y;     
      x_ = __fma_rn (a, p_, x_);
      x.y = x_;
      //r = r - a*s;
      r_y = r.y;
      r_y = __fma_rn (-a, s_, r_y);        
      r.y = r_y;  
      //u = u - a*q;
      //u_y = __fma_rn (-a, q_, u_y);
      //u.y = u_y;
      u_y = r_y;
      u.y  = r.y; 
      //w = w - a*z;
      w_y = __fma_rn (-a, z_, w_y);
      w.y = w_y;

      //the third component:
      //z = n + b*z;
      z_ = z.z, n_ = n.z;     
      z_ = __fma_rn (b, z_, n_);
      z.z= z_;
      //s = w + b*s;
      s_ = s.z, w_z = w.z;     
      s_ = __fma_rn (b, s_, w_z);
      s.z= s_;
      //q = m + b*q;
      //q_ = q.z, m_ = m.z;
      //q_ = __fma_rn (b, q_, m_);
      //q.z = q_;
      q.z = s.z;
      //p = u/r + b*p;
      p_ = p.z, u_z = u.z;     
      p_ = __fma_rn (b, p_, u_z);
      p.z = p_;

      //x = x + a*p;
      x_ = x.z;     
      x_ = __fma_rn (a, p_, x_);
      x.z = x_;
      //r = r - a*s;
      r_z = r.z;
      r_z = __fma_rn (-a, s_, r_z);        
      r.z = r_z;  
      //u = u - a*q;
      //u_z = __fma_rn (-a, q_, u_z);
      //u.z = u_z;
      u_z = r_z;
      u.z  = r.z; 
      //w = w - a*z;
      w_z = __fma_rn (-a, z_, w_z);
      w.z = w_z;

      //the fourth component:
      //z = n + b*z;
      z_ = z.w, n_ = n.w;     
      z_ = __fma_rn (b, z_, n_);
      z.w= z_;
      //s = w + b*s;
      s_ = s.w, w_w = w.w;     
      s_ = __fma_rn (b, s_, w_w);
      s.w= s_;
      //q = m + b*q;
      //q_ = q.w, m_ = m.w;
      //q_ = __fma_rn (b, q_, m_);
      //q.w = q_;
      q.w = s.w;
      //p = u/r + b*p;
      p_ = p.w, u_w = u.w;     
      p_ = __fma_rn (b, p_, u_w);
      p.w = p_;

      //x = x + a*p;
      x_ = x.w;     
      x_ = __fma_rn (a, p_, x_);
      x.w = x_;
      //r = r - a*s;
      r_w = r.w;
      r_w = __fma_rn (-a, s_, r_w);        
      r.w = r_w;  
      //u = u - a*q;
      //u_w = __fma_rn (-a, q_, u_w);
      //u.w = u_w;
      u_w = r_w;
      u.w  = r.w; 
      //w = w - a*z;
      w_w = __fma_rn (-a, z_, w_w);
      w.w = w_w;



      double sum_0_x = (double) sum.x;
      double sum_0_y = (double) sum.y;
      double sum_0_z = (double) sum.z;

      sum_0_x  = __fma_rn (r_x, u_x, sum_0_x);
      sum_0_x  = __fma_rn (r_y, u_y, sum_0_x);
      sum_0_x  = __fma_rn (r_z, u_z, sum_0_x);
      sum_0_x  = __fma_rn (r_w, u_w, sum_0_x);

      sum_0_y  = __fma_rn (w_x, u_x, sum_0_y);
      sum_0_y  = __fma_rn (w_y, u_y, sum_0_y);
      sum_0_y  = __fma_rn (w_z, u_z, sum_0_y);
      sum_0_y  = __fma_rn (w_w, u_w, sum_0_y);

      sum_0_z  = __fma_rn (r_x, r_x, sum_0_z);
      sum_0_z  = __fma_rn (r_y, r_y, sum_0_z);
      sum_0_z  = __fma_rn (r_z, r_z, sum_0_z);
      sum_0_z  = __fma_rn (r_w, r_w, sum_0_z);

      sum.x = sum_0_x;
      sum.y = sum_0_y;
      sum.z = sum_0_z;
      sum.w = 0.0;
#else
//cpu code
#endif

      return; 
    }

///for the preconditioned system:
//     y = x + a*y;
//     z = z + b*y;


    __device__ __host__ void hp_xpaybz(const double &a, const double2 &x, double2 &y, const double &b, double2 &z){

      _fma2(a, y, x);
      _fma3(b, y, z);

    }

    __device__ __host__ void hp_xpaybz(const double &a, const float2 &x, float2 &y, const double &b, float2 &z){

      double2 x_ = make_FloatN(x);
      double2 y_ = make_FloatN(y);
      double2 z_ = make_FloatN(z);

      _fma2(a, y_, x_);
      _fma3(b, y_, z_);

      y = make_FloatN(y_);
      z = make_FloatN(z_);

    }


    __device__ __host__ void hp_xpaybz(const double &a, const float4 &x, float4 &y, const double &b, float4 &z){

      double4 x_ = make_FloatN(x);
      double4 y_ = make_FloatN(y);
      double4 z_ = make_FloatN(z);

      _fma2(a, y_, x_);
      _fma3(b, y_, z_);

      y = make_FloatN(y_);
      z = make_FloatN(z_);

    }


//q = m + a*q;
//u = u + b*q;

//(r,u)
 
//s = w + a*s;
//r = r + b*s;

//z = n + a*z;
//w = w + b*z;

// (r, u);
// (w, u);
// norm2_(r);

    __device__ __host__ void dot_fma(double &sum, const double2 &a, const double2 &b) {
#if defined( __CUDA_ARCH__)
      sum  = __fma_rn (a.x, b.x, sum);
      sum  = __fma_rn (a.y, b.y, sum);
#else
      sum += a.x*b.x;
      sum += a.y*b.y;
#endif
    }

    __device__ __host__ void dot_fma(double &sum, const double4 &a, const double4 &b) {
#if defined( __CUDA_ARCH__)
      sum  = __fma_rn (a.x, b.x, sum);
      sum  = __fma_rn (a.y, b.y, sum);
      sum  = __fma_rn (a.z, b.z, sum);
      sum  = __fma_rn (a.w, b.w, sum);
#else
      sum += a.x*b.x;
      sum += a.y*b.y;
      sum += a.z*b.z;
      sum += a.w*b.w;
#endif
    }


    template<typename ReduceType>
    __device__ __host__ void hp_xpaybz_combo_reduce(ReduceType &sum, const double &a, const double2 &m, double2 &q, const double &b, double2 &u, double2 &w, double2 &s, double2 &r, const double2 &n, double2 &z){

      _fma2(a, q, m);
      _fma3(b, q, u);

      double& sum_w = static_cast<double&> (sum.w);

      dot_fma (sum_w, r, u);

      _fma2(a, s, w);
      _fma3(b, s, r);

      double& sum_x = static_cast<double&> (sum.x);
      dot_fma ( sum_x, r, u);
      double& sum_z = static_cast<double&> (sum.z);
      dot_fma (sum_z, r, r);

      _fma2(a, z, n);
      _fma3(b, z, w);
      double& sum_y = static_cast<double&> (sum.y);
      dot_fma (sum_y, w, u);
    }

    template<typename ReduceType>
    __device__ __host__ void hp_xpaybz_combo_reduce(ReduceType &sum, const double &a, const float2 &m, float2 &q, const double &b, float2 &u, float2 &w, float2 &s, float2 &r, const float2 &n, float2 &z){

      double2 x_ = make_FloatN(q);
      double2 y_ = make_FloatN(m);
      double2 u_ = make_FloatN(u);
      double2 w_ = make_FloatN(w);

      _fma2(a, x_, y_);
      _fma3(b, x_, u_);

      q = make_FloatN(x_);
      u = make_FloatN(u_);

      x_ = make_FloatN(s);
      y_ = make_FloatN(r);

      double& sum_w = static_cast<double&> (sum.w);
      dot_fma (sum_w, y_, u_);

      _fma2(a, x_, w_);
      _fma3(b, x_, y_);

      s = make_FloatN(x_);
      r = make_FloatN(y_);

      double& sum_x = static_cast<double&> (sum.x);
      dot_fma ( sum_x, y_, u_);
      double& sum_z = static_cast<double&> (sum.z);
      dot_fma (sum_z, y_, y_);

      x_ = make_FloatN(n);
      y_ = make_FloatN(z);

      _fma2(a, y_, x_);
      _fma3(b, y_, w_);

      z = make_FloatN(y_);
      w = make_FloatN(w_);

      double& sum_y = static_cast<double&> (sum.y);
      dot_fma (sum_y, w_, u_);

    }


    template<typename ReduceType>
    __device__ __host__ void hp_xpaybz_combo_reduce(ReduceType &sum, const double &a, const float4 &m, float4 &q, const double &b, float4 &u, float4 &w, float4 &s, float4 &r, const float4 &n, float4 &z){

      double4 x_ = make_FloatN(q);
      double4 y_ = make_FloatN(m);
      double4 u_ = make_FloatN(u);
      double4 w_ = make_FloatN(w);

      _fma2(a, x_, y_);
      _fma3(b, x_, u_);

      q = make_FloatN(x_);
      u = make_FloatN(u_);

      x_ = make_FloatN(s);
      y_ = make_FloatN(r);

      double& sum_w = static_cast<double&> (sum.w);
      dot_fma (sum_w, y_, u_);

      _fma2(a, x_, w_);
      _fma3(b, x_, y_);

      s = make_FloatN(x_);
      r = make_FloatN(y_);

      double& sum_x = static_cast<double&> (sum.x);
      dot_fma ( sum_x, y_, u_);
      double& sum_z = static_cast<double&> (sum.z);
      dot_fma (sum_z, y_, y_);

      x_ = make_FloatN(n);
      y_ = make_FloatN(z);

      _fma2(a, y_, x_);
      _fma3(b, y_, w_);

      z = make_FloatN(y_);
      w = make_FloatN(w_);

      double& sum_y = static_cast<double&> (sum.y);
      dot_fma (sum_y, w_, u_);

    }



//////////////////////////////////////////////////////////////////////////////////////////
//#define ERROR_CONTROL

    template <int Nreduce, typename ReduceType, typename Float2, typename FloatN>
    struct ReduceFunctorExp {

      //! pre-computation routine called before the "M-loop"
      virtual __device__ __host__ void pre() { ; }

      //! where the reduction is usually computed and any auxiliary operations
      virtual __device__ __host__ void operator()(ReduceType sum[Nreduce], FloatN &x, FloatN &p, FloatN &u,FloatN &r,
						  FloatN &s, FloatN &m, FloatN &q, FloatN &w, FloatN &n, FloatN &z) = 0;

      //! where the reduction is usually computed and any auxiliary operations
      virtual __device__ __host__ void operator()(ReduceType sum[Nreduce], FloatN &x1, FloatN &r1, FloatN &w1,FloatN &q1,
						  FloatN &d1, FloatN &h1, FloatN &z1, FloatN &p1, FloatN &u1, FloatN &g1,
                                                  FloatN &x2, FloatN &r2, FloatN &w2,FloatN &q2, FloatN &d2, FloatN &h2, 
                                                  FloatN &z2, FloatN &p2, FloatN &u2, FloatN &g2) = 0;

      //! post-computation routine called after the "M-loop"
      virtual __device__ __host__ void post(ReduceType sum[Nreduce]) { ; }

    };
    /**
       This convoluted kernel does the following:
//Gr1
       x += a*p,
       p = u + a*p,
       r -= a*s,
//Gr2
       u -= a*q, 
       q = m + b*q, 
//Gr3
       s = w + b*s, 
       w -= a*z,
       z = n + b*z, 
//Gr4       
       norm = (u,u), 
       rdot = (w,u),
       rdot = (r,u),
    */
    template <int Nreduce, typename ReduceType, typename Float2, typename FloatN>
    struct pipePCGRRMergedOp_ : public ReduceFunctorExp<Nreduce, ReduceType, Float2, FloatN> {
      Float2 a;
      Float2 b;
      pipePCGRRMergedOp_(const Float2 &a, const Float2 &b) : a(a), b(b) { ; }
      __device__ __host__ void operator()(ReduceType sum[Nreduce], FloatN &x, FloatN &p, FloatN &u, FloatN &r, FloatN &s, FloatN &m, FloatN &q, FloatN &w, FloatN &n, FloatN &z) { 
	typedef typename ScalarType<ReduceType>::type scalar;
#ifndef ERROR_CONTROL
         norm2_<scalar> (sum[1].x, p);
         norm2_<scalar> (sum[1].y, s);
         norm2_<scalar> (sum[1].z, q);
         norm2_<scalar> (sum[1].w, z);

         z = n + b.x*z;
         q = m + b.x*q;
         s = w + b.x*s;
         p = u + b.x*p;

         norm2_<scalar> (sum[1].x, p);
         norm2_<scalar> (sum[1].y, s);
         norm2_<scalar> (sum[1].z, q);
         norm2_<scalar> (sum[1].w, z);

         norm2_<scalar> (sum[2].x, x);
         norm2_<scalar> (sum[2].y, u);
         norm2_<scalar> (sum[2].z, w);
         norm2_<scalar> (sum[2].w, m);

         x = x + a.x*p;
         u = u - a.x*q;

         sum[0].w = 0.0;

         r = r - a.x*s;
         w = w - a.x*z;

         dot_<scalar>   (sum[0].x, r, u);
         dot_<scalar>   (sum[0].y, w, u);
         norm2_<scalar> (sum[0].z, r);
#else
         double a_ = a.x;
         double b_ = b.x;

         hp_axpby_reduce<ReduceType>(sum[0], a_, b_, x, p, u, r, s, m, q, w, n, z);
#endif
      }

     __device__ __host__ void operator()(ReduceType sum[Nreduce], FloatN &x1, FloatN &r1, FloatN &w1,FloatN &q1,
						  FloatN &d1, FloatN &h1, FloatN &z1, FloatN &p1, FloatN &u1, FloatN &g1,
                                                  FloatN &x2, FloatN &r2, FloatN &w2,FloatN &q2, FloatN &d2, FloatN &h2, 
                                                  FloatN &z2, FloatN &p2, FloatN &u2, FloatN &g2) {}

      static int streams() { return 18; } //! total number of input and output streams
      static int flops() { return (16+6); } //! flops per real element
    };

    void pipePCGRRMergedOp(double4 *buffer, const int buffer_size, ColorSpinorField &x, const double &a, ColorSpinorField &p, ColorSpinorField &u, ColorSpinorField &r, ColorSpinorField &s,  
                                ColorSpinorField &m, const double &b, ColorSpinorField &q,   
			        ColorSpinorField &w, ColorSpinorField &n, ColorSpinorField &z) {
      if (x.Precision() != p.Precision()) {
         errorQuda("\nMixed blas is not implemented.\n");
      } 
      if(buffer_size != 3) errorQuda("Incorrect buffer size. \n");

      reduce::reduceCudaExp<3, double4, QudaSumFloat4,pipePCGRRMergedOp_,1,1,1,1,1,0,1,1,0,1,false>
	  (buffer, make_double2(a, 0.0), make_double2(b, 0.0), x, p, u, r, s, m, q, w, n, z);
      return;
    }

    template <int Nreduce, typename ReduceType, typename Float2, typename FloatN>
    struct pipePCGRRFletcherReevesMergedOp_ : public ReduceFunctorExp<Nreduce, ReduceType, Float2, FloatN> {
      Float2 a;
      Float2 b;
      pipePCGRRFletcherReevesMergedOp_(const Float2 &a, const Float2 &b) : a(a), b(b) { ; }
      __device__ __host__ void operator()(ReduceType sum[Nreduce], FloatN &x, FloatN &p, FloatN &u, FloatN &r, FloatN &s, FloatN &m, FloatN &q, FloatN &w, FloatN &n, FloatN &z) { 
	 typedef typename ScalarType<ReduceType>::type scalar;
#ifndef ERROR_CONTROL

         if(Nreduce == 3) {
           norm2_<scalar> (sum[2].x, x);
           norm2_<scalar> (sum[2].y, u);
           norm2_<scalar> (sum[2].z, w);
           norm2_<scalar> (sum[2].w, m);
         }

//         z = n + b.x*z;
         _fma2(b.x, z, n);
//         q = m + b.x*q;
         _fma2(b.x, q, m);
//         s = w + b.x*s;
         _fma2(b.x, s, w);
//         p = u + b.x*p;
         _fma2(b.x, p, u);

//         x = x + a.x*p;
         _fma3(+a.x, p, x);
//         u = u - a.x*q;
         _fma3(-a.x, q, u);

         dot_<scalar>   (sum[0].w, r, u);

//         r = r - a.x*s;
         _fma3(-a.x, s, r);
//         w = w - a.x*z;
         _fma3(-a.x, z, w);

         dot_<scalar>   (sum[0].x, r, u);
         dot_<scalar>   (sum[0].y, w, u);
         dot_<scalar>   (sum[0].z, r, r);

         if(Nreduce == 3) {
           norm2_<scalar> (sum[1].x, p);
           norm2_<scalar> (sum[1].y, s);
           norm2_<scalar> (sum[1].z, q);
           norm2_<scalar> (sum[1].w, z);
         }

#else
         if(Nreduce == 3) {
           norm2_<scalar> (sum[2].x, x);
           norm2_<scalar> (sum[2].y, u);
           norm2_<scalar> (sum[2].z, w);
           norm2_<scalar> (sum[2].w, m);
         }

         //p = u + b.x*p;
         //x = x + a.x*p;
         hp_xpaybz(b.x, u, p, a.x, x);

         //q = m + b.x*q;
         //u = u - a.x*q;
         //<r,u> 
         //s = w + b.x*s;
         //r = r - a.x*s;
         //z = n + b.x*z;
         //w = w - a.x*z;
         //<r,u>
         //<w,u>
         //<r,r>
         hp_xpaybz_combo_reduce<ReduceType>(sum[0], b.x, m, q, -a.x, u, w, s, r, n, z);

         if(Nreduce == 3) {
           norm2_<scalar> (sum[1].x, p);
           norm2_<scalar> (sum[1].y, s);
           norm2_<scalar> (sum[1].z, q);
           norm2_<scalar> (sum[1].w, z);
         }
#endif
      }

      __device__ __host__ void operator()(ReduceType sum[Nreduce], FloatN &x1, FloatN &r1, FloatN &w1,FloatN &q1,
						  FloatN &d1, FloatN &h1, FloatN &z1, FloatN &p1, FloatN &u1, FloatN &g1,
                                                  FloatN &x2, FloatN &r2, FloatN &w2,FloatN &q2, FloatN &d2, FloatN &h2, 
                                                  FloatN &z2, FloatN &p2, FloatN &u2, FloatN &g2) {}
      static int streams() { return 18; } //! total number of input and output streams
      static int flops() { return (16+6); } //! flops per real element
    };


    void pipePCGRRFletcherReevesMergedOp(double4 *buffer, const int buffer_size,  ColorSpinorField &x, const double &a, ColorSpinorField &p, ColorSpinorField &u, 
                                ColorSpinorField &r, ColorSpinorField &s,  
                                ColorSpinorField &m, const double &b, ColorSpinorField &q,   
			        ColorSpinorField &w, ColorSpinorField &n, ColorSpinorField &z) {
      if (x.Precision() != p.Precision()) {
         errorQuda("\nMixed blas is not implemented.\n");
      }
      if( buffer_size == 3 ) {
         reduce::reduceCudaExp<3, double4, QudaSumFloat4,pipePCGRRFletcherReevesMergedOp_,1,1,1,1,1,0,1,1,0,1,false>
	  (buffer, make_double2(a, 0.0), make_double2(b, 0.0), x, p, u, r, s, m, q, w, n, z);
      } else if ( buffer_size == 1 ) {
         reduce::reduceCudaExp<1, double4, QudaSumFloat4,pipePCGRRFletcherReevesMergedOp_,1,1,1,1,1,0,1,1,0,1,false>
          (buffer, make_double2(a, 0.0), make_double2(b, 0.0), x, p, u, r, s, m, q, w, n, z);
      } else {
         errorQuda("Buffer size is not implemented. \n");
      } 

      return;
    }

    template <int Nreduce, typename ReduceType, typename Float2, typename FloatN>
    struct pipe2PCGMergedOp_ : public ReduceFunctorExp<Nreduce, ReduceType, Float2, FloatN> {
      Float2 a;
      Float2 b;
      Float2 c;

      Float2 a2;
      Float2 b2;
      Float2 c2;

      pipe2PCGMergedOp_(const Float2 &a, const Float2 &b, const Float2 &c, const Float2 &a2, const Float2 &b2, const Float2 &c2) : a(a), b(b), c(c), a2(a2), b2(b2), c2(c2) { ; }
      __device__ __host__ void operator()(ReduceType sum[Nreduce],FloatN &x1, FloatN &r1, FloatN &w1,FloatN &q1,FloatN &d1, FloatN &h1, FloatN &z1, FloatN &p1, FloatN &u1, FloatN &g1,
                                          FloatN &x2, FloatN &r2, FloatN &w2,FloatN &q2, FloatN &d2, FloatN &h2,FloatN &z2, FloatN &p2, FloatN &u2, FloatN &g2) { 
	 typedef typename ScalarType<ReduceType>::type scalar;

         x2 = a.x*x1 + b.x*z1 + c.x*x2;
         r2 = a.x*r1 - b.x*w1 + c.x*r2;
         w2 = a.x*w1 - b.x*q1 + c.x*w2;
         q2 = a.x*q1 - b.x*d1 + c.x*q2;
         d2 = a.x*d1 - b.x*h1 + c.x*d2;
         z2 = a.x*z1 - b.x*p1 + c.x*z2;
         p2 = a.x*p1 - b.x*u1 + c.x*p2;
         u2 = a.x*u1 - b.x*g1 + c.x*u2;

         x1 = a2.x*x2 + b2.x*z2 + c2.x*x1;
         r1 = a2.x*r2 - b2.x*w2 + c2.x*r1;
         w1 = a2.x*w2 - b2.x*q2 + c2.x*w1;
         q1 = a2.x*q2 - b2.x*d2 + c2.x*q1;
         z1 = a2.x*z2 - b2.x*p2 + c2.x*z1;
         p1 = a2.x*p2 - b2.x*d2 + c2.x*p1;

         dot_<scalar> (sum[0].x, z1, w1);//l0
         dot_<scalar> (sum[0].y, z1, q1);//l1
         dot_<scalar> (sum[0].w, z1, w2);//l2
         dot_<scalar> (sum[0].z, p1, q1);//l3

         dot_<scalar> (sum[1].x, p1, w2);//l4
         dot_<scalar> (sum[1].y, z2, w2);//l5
         dot_<scalar> (sum[1].w, z1, r1);//l6
         dot_<scalar> (sum[1].z, z1, r2);//l7

         dot_<scalar>   (sum[2].x, z2, r2);//l8
         norm2_<scalar> (sum[2].y, z1);//l9

         sum[2].w = 0.0;
         sum[2].z = 0.0;

      }

      __device__ __host__ void operator()(ReduceType sum[Nreduce], FloatN &x, FloatN &p, FloatN &u,FloatN &r,
						  FloatN &s, FloatN &m, FloatN &q, FloatN &w, FloatN &n, FloatN &z) {}

      static int streams() { return 18; } //! total number of input and output streams
      static int flops() { return (16+6); } //! flops per real element
    };

    void pipe2PCGMergedOp(double4 *buffer, const double &a, const double &b, const double &c, const double &a2, const double &b2, const double &c2, 
                                ColorSpinorField &x1, ColorSpinorField &r1, ColorSpinorField &w1, 
                                ColorSpinorField &q1, ColorSpinorField &d1, ColorSpinorField &h1, ColorSpinorField &z1,   
                                ColorSpinorField &p1, ColorSpinorField &u1, ColorSpinorField &g1,
                                ColorSpinorField &x2, ColorSpinorField &r2, ColorSpinorField &w2, 
                                ColorSpinorField &q2, ColorSpinorField &d2, ColorSpinorField &h2, ColorSpinorField &z2,   
			        ColorSpinorField &p2, ColorSpinorField &u2, ColorSpinorField &g2) {

      if (x1.Precision() != p1.Precision()) {
         errorQuda("\nMixed blas is not implemented.\n");
      } 
      reduce::reduceComponentwiseCudaExp<3, double4, QudaSumFloat4,pipe2PCGMergedOp_,1,1,1,1,1,0,1,1,1,0,false>
	  (buffer, make_double2(a, 0.0), make_double2(b, 0.0), make_double2(c, 0.0), make_double2(a2, 0.0), make_double2(b2, 0.0), make_double2(c2, 0.0),  x1, r1, w1, q1, d1, h1, z1, p1, u1, g1, x2, r2, w2, q2, d2, h2, z2, p2, u2, g2);

       return;
    }

    template <int Nreduce, typename ReduceType, typename Float2, typename FloatN>
    struct pipe2CGMergedOp_ : public ReduceFunctorExp<Nreduce, ReduceType, Float2, FloatN> {
      Float2 a;
      Float2 b;
      Float2 c;

      Float2 a2;
      Float2 b2;
      Float2 c2;

      pipe2CGMergedOp_(const Float2 &a, const Float2 &b, const Float2 &c, const Float2 &a2, const Float2 &b2, const Float2 &c2) : a(a), b(b), c(c), a2(a2), b2(b2), c2(c2) { ; }
      __device__ __host__ void operator()(ReduceType sum[Nreduce],FloatN &x1, FloatN &r1, FloatN &w1,FloatN &q1,FloatN &d1, FloatN &h1, FloatN &z1, FloatN &p1, FloatN &u1, FloatN &g1,
                                          FloatN &x2, FloatN &r2, FloatN &w2,FloatN &q2, FloatN &d2, FloatN &h2,FloatN &z2, FloatN &p2, FloatN &u2, FloatN &g2) { 
	 typedef typename ScalarType<ReduceType>::type scalar;

         x2 = a.x*x1 + b.x*r1 + c.x*x2;
         r2 = a.x*r1 - b.x*w1 + c.x*r2;
         w2 = a.x*w1 - b.x*q1 + c.x*w2;
         q2 = a.x*q1 - b.x*d1 + c.x*q2;
         d2 = a.x*d1 - b.x*h1 + c.x*d2;

         x1 = a2.x*x2 + b2.x*r2 + c2.x*x1;
         r1 = a2.x*r2 - b2.x*w2 + c2.x*r1;
         w1 = a2.x*w2 - b2.x*q2 + c2.x*w1;
         q1 = a2.x*q2 - b2.x*d2 + c2.x*q1;

         dot_<scalar> (sum[0].x, r1, w1);//l0
         dot_<scalar> (sum[0].y, r1, q1);//l1
         dot_<scalar> (sum[0].w, r1, w2);//l2
         dot_<scalar> (sum[0].z, w1, q1);//l3

         dot_<scalar> (sum[1].x, w1, w2);//l4
         dot_<scalar> (sum[1].y, r2, w2);//l5
         norm2_<scalar> (sum[1].w, r1);
         dot_<scalar> (sum[1].z, r1, r2);//l7
         norm2_<scalar> (sum[2].x, r2);


         sum[2].y = sum[1].w;
         sum[2].w = 0.0;
         sum[2].z = 0.0;
      }

      __device__ __host__ void operator()(ReduceType sum[Nreduce], FloatN &x, FloatN &p, FloatN &u,FloatN &r,
						  FloatN &s, FloatN &m, FloatN &q, FloatN &w, FloatN &n, FloatN &z) {}

      static int streams() { return 18; } //! total number of input and output streams
      static int flops() { return (16+6); } //! flops per real element
    };

    void pipe2CGMergedOp(double4 *buffer, const double &a, const double &b, const double &c, const double &a2, const double &b2, const double &c2, 
                                ColorSpinorField &x1, ColorSpinorField &r1, ColorSpinorField &w1, 
                                ColorSpinorField &q1, ColorSpinorField &d1, ColorSpinorField &h1, ColorSpinorField &z1,   
                                ColorSpinorField &p1, ColorSpinorField &u1, ColorSpinorField &g1,
                                ColorSpinorField &x2, ColorSpinorField &r2, ColorSpinorField &w2, 
                                ColorSpinorField &q2, ColorSpinorField &d2, ColorSpinorField &h2, ColorSpinorField &z2,   
			        ColorSpinorField &p2, ColorSpinorField &u2, ColorSpinorField &g2) {

      if (x1.Precision() != p1.Precision()) {
         errorQuda("\nMixed blas is not implemented.\n");
      } 
      reduce::reduceComponentwiseCudaExp<3, double4, QudaSumFloat4,pipe2CGMergedOp_,1,1,1,1,1,0,0,0,0,0,false>
	  (buffer, make_double2(a, 0.0), make_double2(b, 0.0), make_double2(c, 0.0), make_double2(a2, 0.0), make_double2(b2, 0.0), make_double2(c2, 0.0),  x1, r1, w1, q1, d1, h1, z1, p1, u1, g1, x2, r2, w2, q2, d2, h2, z2, p2, u2, g2);

       return;
    }

  } // namespace blas

} // namespace quda<|MERGE_RESOLUTION|>--- conflicted
+++ resolved
@@ -807,10 +807,6 @@
         (make_double2(0.0, 0.0), make_double2(0.0, 0.0), x, y, z, x, x);
     }
 
-<<<<<<< HEAD
-#endif
-=======
->>>>>>> 1713bb7f
     /**
        double quadrupleCG3InitNorm(d a, d b, V x, V y, V z, V w, V v){}
         z = x;
