--- conflicted
+++ resolved
@@ -3,24 +3,33 @@
 #include <float_vector.h>
 #include <color_spinor_field_order.h>
 
-<<<<<<< HEAD
-#include <cub/cub.cuh>
-
-#define QUAD_SUM
+//#define QUAD_SUM
+#ifdef QUAD_SUM
 #include <dbldbl.h>
+#endif
+
+#include <cub_helper.cuh>
+
+template<typename> struct ScalarType { };
+template<> struct ScalarType<double> { typedef double type; };
+template<> struct ScalarType<double2> { typedef double type; };
+template<> struct ScalarType<double3> { typedef double type; };
+
+template<typename> struct Vec2Type { };
+template<> struct Vec2Type<double> { typedef double2 type; };
 
 #ifdef QUAD_SUM
 #define QudaSumFloat doubledouble
 #define QudaSumFloat2 doubledouble2
 #define QudaSumFloat3 doubledouble3
+template<> struct ScalarType<doubledouble> { typedef doubledouble type; };
+template<> struct ScalarType<doubledouble2> { typedef doubledouble type; };
+template<> struct ScalarType<doubledouble3> { typedef doubledouble type; };
+template<> struct Vec2Type<doubledouble> { typedef doubledouble2 type; };
 #else
-#if (__COMPUTE_CAPABILITY__ >= 130)
-=======
->>>>>>> caa992f3
 #define QudaSumFloat double
 #define QudaSumFloat2 double2
 #define QudaSumFloat3 double3
-
 #endif
 
 
@@ -115,14 +124,9 @@
     namespace reduce {
 
 #include <texture.h>
-    //#include <reduce_core.h>
+#include <reduce_core.h>
+//#include <reduce_core_cub.h>
 #include <reduce_mixed_core.h>
-<<<<<<< HEAD
-#include <reduce_core_cub.h>
-
-  } // namespace reduce
-=======
->>>>>>> caa992f3
 
     } // namespace reduce
 
@@ -131,148 +135,76 @@
     */
     template <typename ReduceType, typename Float2, typename FloatN>
     struct ReduceFunctor {
-
+      
       //! pre-computation routine called before the "M-loop"
       virtual __device__ __host__ void pre() { ; }
-
+      
       //! where the reduction is usually computed and any auxiliary operations
       virtual __device__ __host__ __host__ void operator()(ReduceType &sum, FloatN &x, FloatN &y,
-						  FloatN &z, FloatN &w, FloatN &v) = 0;
-
+							   FloatN &z, FloatN &w, FloatN &v) = 0;
+      
       //! post-computation routine called after the "M-loop"
       virtual __device__ __host__ void post(ReduceType &sum) { ; }
-
-    };
-
-  /**
-     Return the L1 norm of x
-  */
-<<<<<<< HEAD
-  template<typename ReduceType>
-  __device__ ReduceType norm2_(const double2 &a) {
-#ifdef QUAD_SUM
-    return mul_double_to_doubledouble(a.x,a.x) + mul_double_to_doubledouble(a.y,a.y);
+      
+    };
+    
+    /**
+       Return the L1 norm of x
+    */
+    template<typename ReduceType> __device__ __host__ ReduceType norm1_(const double2 &a) {
+      return (ReduceType)fabs(a.x) + (ReduceType)fabs(a.y);
+    }
+    
+    template<typename ReduceType> __device__ __host__ ReduceType norm1_(const float2 &a) {
+      return (ReduceType)fabs(a.x) + (ReduceType)fabs(a.y);
+    }
+    
+    template<typename ReduceType> __device__ __host__ ReduceType norm1_(const float4 &a) {
+      return (ReduceType)fabs(a.x) + (ReduceType)fabs(a.y) + (ReduceType)fabs(a.z) + (ReduceType)fabs(a.w);
+    }
+  
+    template <typename ReduceType, typename Float2, typename FloatN>
+    struct Norm1 : public ReduceFunctor<ReduceType, Float2, FloatN> {
+      Norm1(const Float2 &a, const Float2 &b) { ; }
+      __device__ __host__ void operator()(ReduceType &sum, FloatN &x, FloatN &y, FloatN &z,FloatN  &w, FloatN &v)
+      { sum += norm1_<ReduceType>(x); }
+      static int streams() { return 1; } //! total number of input and output streams
+      static int flops() { return 2; } //! flops per element
+    };
+    
+    double norm1(const ColorSpinorField &x) {
+#ifdef HOST_DEBUG
+      ColorSpinorField &y = const_cast<ColorSpinorField&>(x); // FIXME
+      return reduce::reduceCuda<double,QudaSumFloat,QudaSumFloat,Norm1,0,0,0,0,0,false>
+	(make_double2(0.0, 0.0), make_double2(0.0, 0.0), y, y, y, y, y);	
 #else
-    return (ReduceType)a.x*(ReduceType)a.x + (ReduceType)a.y*(ReduceType)a.y;
+	errorQuda("L1 norm kernel only built when HOST_DEBUG is enabled");
+      return 0.0;
 #endif
-  }
-
-  template<typename ReduceType>
-  __device__ ReduceType norm2_(const float2 &a) {
-#ifdef QUAD_SUM
-    return mul_double_to_doubledouble(a.x,a.x) + mul_double_to_doubledouble(a.y,a.y);
-#else
-    return (ReduceType)a.x*(ReduceType)a.x + (ReduceType)a.y*(ReduceType)a.y;
-#endif
-  }
-
-  template<typename ReduceType>
-  __device__ ReduceType norm2_(const float4 &a) {
-#ifdef QUAD_SUM
-    return mul_double_to_doubledouble(a.x,a.x) + mul_double_to_doubledouble(a.y,a.y) +
-      mul_double_to_doubledouble(a.z,a.z) + mul_double_to_doubledouble(a.w,a.w);
-#else
-    return (ReduceType)a.x*(ReduceType)a.x + (ReduceType)a.y*(ReduceType)a.y + (ReduceType)a.z*(ReduceType)a.z + (ReduceType)a.w*(ReduceType)a.w;
-#endif
-  }
-
-  template <typename ReduceType, typename Float2, typename FloatN>
-#if (__COMPUTE_CAPABILITY__ >= 200)
-  struct Norm2 : public ReduceFunctor<ReduceType, Float2, FloatN> {
-#else
-  struct Norm2 {
-#endif
-    Norm2(const Float2 &a, const Float2 &b) { ; }
-    __device__ void operator()(ReduceType &sum, FloatN &x, FloatN &y, FloatN &z,FloatN  &w, FloatN &v) { sum += norm2_<ReduceType>(x); }
-=======
-  __device__ double norm1_(const double2 &a) { return fabs(a.x) + fabs(a.y); }
-  __device__ double norm1_(const float2 &a) { return (double)fabs(a.x) + (double)fabs(a.y); }
-  __device__ double norm1_(const float4 &a) { return (double)fabs(a.x) + (double)fabs(a.y) + (double)fabs(a.z) + (double)fabs(a.w); }
-
-  template <typename ReduceType, typename Float2, typename FloatN>
-  struct Norm1 : public ReduceFunctor<ReduceType, Float2, FloatN> {
-    Norm1(const Float2 &a, const Float2 &b) { ; }
-    __device__ __host__ void operator()(ReduceType &sum, FloatN &x, FloatN &y, FloatN &z,FloatN  &w, FloatN &v) { sum += norm1_(x); }
->>>>>>> caa992f3
-    static int streams() { return 1; } //! total number of input and output streams
-    static int flops() { return 2; } //! flops per element
-  };
-
-<<<<<<< HEAD
-  double normCuda(const cudaColorSpinorField &x) {
-    cudaColorSpinorField &y = (cudaColorSpinorField&)x; // FIXME
-      
-    return reduce::reduceCuda<double,QudaSumFloat,QudaSumFloat,Norm2,0,0,0,0,0,false>
-=======
-  double norm1(const ColorSpinorField &x) {
-#ifdef HOST_DEBUG
-    ColorSpinorField &y = const_cast<ColorSpinorField&>(x); // FIXME
-    return reduce::reduceCuda<double,QudaSumFloat,QudaSumFloat,Norm1,0,0,0,0,0,false>
->>>>>>> caa992f3
-      (make_double2(0.0, 0.0), make_double2(0.0, 0.0), y, y, y, y, y);
-#else
-    errorQuda("L1 norm kernel only built when HOST_DEBUG is enabled");
-    return 0.0;
-#endif
-  }
-
-<<<<<<< HEAD
-    /**
-       Return the real dot product of x and y
-    */
-    template<typename ReduceType>
-    __device__ ReduceType dot_(const double2 &a, const double2 &b) {
-#ifdef QUAD_SUM
-      return mul_double_to_doubledouble(a.x,b.x) + mul_double_to_doubledouble(a.y,b.y);
-#else
-      return (ReduceType)a.x*(ReduceType)b.x + (ReduceType)a.y*(ReduceType)b.y;
-#endif
-    }
-
-    template<typename ReduceType>
-    __device__ ReduceType dot_(const float2 &a, const float2 &b) {
-#ifdef QUAD_SUM
-    return mul_double_to_doubledouble(a.x,b.x) + mul_double_to_doubledouble(a.y,b.y);
-#else
-    return (ReduceType)a.x*(ReduceType)b.x + (ReduceType)a.y*(ReduceType)b.y;
-#endif
-    }
-
-    template<typename ReduceType>
-  __device__ ReduceType dot_(const float4 &a, const float4 &b) {
-#ifdef QUAD_SUM
-      return mul_double_to_doubledouble(a.x,b.x) + mul_double_to_doubledouble(a.y,b.y) +
-	mul_double_to_doubledouble(a.z,b.z) + mul_double_to_doubledouble(a.w,b.w);
-#else
-      return (ReduceType)a.x*(ReduceType)b.x + (ReduceType)a.y*(ReduceType)b.y +
-	(ReduceType)a.z*(ReduceType)b.z + (ReduceType)a.w*(ReduceType)b.w;
-#endif
-    }
-
-  template <typename ReduceType, typename Float2, typename FloatN>
-#if (__COMPUTE_CAPABILITY__ >= 200)
-  struct Dot : public ReduceFunctor<ReduceType, Float2, FloatN> {
-#else
-  struct Dot {
-#endif
-    Dot(const Float2 &a, const Float2 &b) { ; }
-    __device__ void operator()(ReduceType &sum, FloatN &x, FloatN &y, FloatN &z, FloatN &w, FloatN &v) { sum += dot_<ReduceType>(x,y); }
-    static int streams() { return 2; } //! total number of input and output streams
-    static int flops() { return 2; } //! flops per element
-  };
-=======
-  /**
-     Return the L2 norm of x
-  */
-  __device__ __host__ double norm2_(const double2 &a) { return a.x*a.x + a.y*a.y; }
-  __device__ __host__ double norm2_(const float2 &a) { return (double)a.x*(double)a.x + (double)a.y*(double)a.y; }
-  __device__ __host__ double norm2_(const float4 &a) { return (double)a.x*(double)a.x + (double)a.y*(double)a.y +
-      (double)a.z*(double)a.z + (double)a.w*(double)a.w; }
-
-  template <typename ReduceType, typename Float2, typename FloatN>
-    struct Norm2 : public ReduceFunctor<ReduceType, Float2, FloatN> {
+    }
+
+    /**
+       Return the L2 norm of x
+    */
+    template<typename ReduceType> __device__ __host__ ReduceType norm2_(const double2 &a) {
+      return (ReduceType)a.x*(ReduceType)a.x + (ReduceType)a.y*(ReduceType)a.y;
+    }
+      
+    template<typename ReduceType> __device__ __host__ ReduceType norm2_(const float2 &a) {
+      return (ReduceType)a.x*(ReduceType)a.x + (ReduceType)a.y*(ReduceType)a.y;
+    }
+
+    template<typename ReduceType> __device__ __host__ ReduceType norm2_(const float4 &a) {
+      return (ReduceType)a.x*(ReduceType)a.x + (ReduceType)a.y*(ReduceType)a.y +
+	(ReduceType)a.z*(ReduceType)a.z + (ReduceType)a.w*(ReduceType)a.w;
+    }
+
+
+    template <typename ReduceType, typename Float2, typename FloatN>
+      struct Norm2 : public ReduceFunctor<ReduceType, Float2, FloatN> {
       Norm2(const Float2 &a, const Float2 &b) { ; }
-      __device__ __host__ void operator()(ReduceType &sum, FloatN &x, FloatN &y, FloatN &z,FloatN  &w, FloatN &v) { sum += norm2_(x); }
+      __device__ __host__ void operator()(ReduceType &sum, FloatN &x, FloatN &y, FloatN &z,FloatN  &w, FloatN &v)
+      { sum += norm2_<ReduceType>(x); }
       static int streams() { return 1; } //! total number of input and output streams
       static int flops() { return 2; } //! flops per element
     };
@@ -282,20 +214,29 @@
       return reduce::reduceCuda<double,QudaSumFloat,QudaSumFloat,Norm2,0,0,0,0,0,false>
 	(make_double2(0.0, 0.0), make_double2(0.0, 0.0), y, y, y, y, y);
     }
->>>>>>> caa992f3
-
-  /**
-     Return the real dot product of x and y
-  */
-    __device__ __host__ double dot_(const double2 &a, const double2 &b) { return a.x*b.x + a.y*b.y; }
-    __device__ __host__ double dot_(const float2 &a, const float2 &b) { return (double)a.x*(double)b.x + (double)a.y*(double)b.y; }
-    __device__ __host__ double dot_(const float4 &a, const float4 &b) { return (double)a.x*(double)b.x + (double)a.y*(double)b.y + (double)a.z*(double)b.z + (double)a.w*(double)b.w; }
-
-    template <typename ReduceType, typename Float2, typename FloatN>
+    
+
+    /**
+       Return the real dot product of x and y
+    */
+    template<typename ReduceType> __device__ __host__ ReduceType dot_(const double2 &a, const double2 &b) {
+      return (ReduceType)a.x*(ReduceType)b.x + (ReduceType)a.y*(ReduceType)b.y;
+    }
+
+    template<typename ReduceType> __device__ __host__ ReduceType dot_(const float2 &a, const float2 &b) {
+      return (ReduceType)a.x*(ReduceType)b.x + (ReduceType)a.y*(ReduceType)b.y;
+    }
+
+    template<typename ReduceType> __device__ __host__ ReduceType dot_(const float4 &a, const float4 &b) {
+      return (ReduceType)a.x*(ReduceType)b.x + (ReduceType)a.y*(ReduceType)b.y +
+	(ReduceType)a.z*(ReduceType)b.z + (ReduceType)a.w*(ReduceType)b.w;
+    }
+
+   template <typename ReduceType, typename Float2, typename FloatN>
     struct Dot : public ReduceFunctor<ReduceType, Float2, FloatN> {
       Dot(const Float2 &a, const Float2 &b) { ; }
       __device__ __host__ void operator()(ReduceType &sum, FloatN &x, FloatN &y, FloatN &z, FloatN &w, FloatN &v)
-      { sum += dot_(x,y); }
+     { sum += dot_<ReduceType>(x,y); }
       static int streams() { return 2; } //! total number of input and output streams
       static int flops() { return 2; } //! flops per element
     };
@@ -382,13 +323,12 @@
   }
 
 
-<<<<<<< HEAD
-  /** 
-     returns the real component of the dot product of a and b 
-     and the norm of a
-  */
+    /** 
+     * Returns the real component of the dot product of a and b and
+     * the norm of a
+    */
     template<typename ReduceType, typename InputType>
-    __device__ ReduceType dotNormA_(const InputType &a, const InputType &b) {
+    __device__ __host__ ReduceType dotNormA_(const InputType &a, const InputType &b) {
       typedef typename ScalarType<ReduceType>::type scalar;
       ReduceType c;
       c.x = dot_<scalar>(a,b);
@@ -396,115 +336,40 @@
       return c;
     }
       
-=======
-    /*
-      returns the real component of the dot product of a and b
-      and the norm of a
-    */
-  __device__ __host__ double2 dotNormA_(const double2 &a, const double2 &b)
-  { return make_double2(a.x*b.x + a.y*b.y, a.x*a.x + a.y*a.y); }
-
-  __device__ __host__ double2 dotNormA_(const float2 &a, const float2 &b)
-    { return make_double2((double)a.x*(double)b.x + (double)a.y*(double)b.y, (double)a.x*(double)a.x + (double)a.y*(double)a.y); }
-
-
-  __device__ __host__ double2 dotNormA_(const float4 &a, const float4 & b)
-    { return make_double2((double)a.x*(double)b.x + (double)a.y*(double)b.y + (double)a.z*(double)b.z + (double)a.w*(double)b.w,
-			  (double)a.x*(double)a.x + (double)a.y*(double)a.y + (double)a.z*(double)a.z + (double)a.w*(double)a.w); }
-
-
-
->>>>>>> caa992f3
-  template <typename ReduceType, typename Float2, typename FloatN>
-  struct DotNormA : public ReduceFunctor<ReduceType, Float2, FloatN> {
-    DotNormA(const Float2 &a, const Float2 &b){}
-<<<<<<< HEAD
-    __device__ void operator()(ReduceType &sum, FloatN &x, FloatN &y, FloatN &z,  FloatN &w, FloatN &v){sum += dotNormA_<ReduceType,FloatN>(x,y);}
-=======
-    __device__ __host__ void operator()(ReduceType &sum, FloatN &x, FloatN &y, FloatN &z,  FloatN &w, FloatN &v){sum += dotNormA_(x,y);}
->>>>>>> caa992f3
-    static int streams() { return 2; }
-    static int flops() { return 4; }
-  };
-
-  double2 reDotProductNormA(ColorSpinorField &x,ColorSpinorField &y){
-    return reduce::reduceCuda<double2,QudaSumFloat2,QudaSumFloat,DotNormA,0,0,0,0,0,false>
-      (make_double2(0.0, 0.0), make_double2(0.0, 0.0), x, y, x, x, x);
-  }
-
-
-  /**
-     First performs the operation y[i] = a*x[i]
-     Return the norm of y
-  */
-  template <typename ReduceType, typename Float2, typename FloatN>
-<<<<<<< HEAD
-#if (__COMPUTE_CAPABILITY__ >= 200)
-  struct axpyNorm2 : public ReduceFunctor<ReduceType, Float2, FloatN> {
-#else
-  struct axpyNorm2 {
-#endif
-    Float2 a;
-    axpyNorm2(const Float2 &a, const Float2 &b) : a(a) { ; }
-    __device__ void operator()(ReduceType &sum, FloatN &x, FloatN &y, FloatN &z, FloatN &w, FloatN &v) { 
-      y += a.x*x; sum += norm2_<ReduceType>(y); }
-    static int streams() { return 3; } //! total number of input and output streams
-    static int flops() { return 4; } //! flops per element
-  };
-
-  double axpyNormCuda(const double &a, cudaColorSpinorField &x, cudaColorSpinorField &y) {
-    return reduce::reduceCuda<double,QudaSumFloat,QudaSumFloat,axpyNorm2,0,1,0,0,0,false>
-      (make_double2(a, 0.0), make_double2(0.0, 0.0), x, y, x, x, x);
-  }
-
-  /**
-     First performs the operation y[i] = x[i] - y[i]
-     Second returns the norm of y
-  */
-  template <typename ReduceType, typename Float2, typename FloatN>
-#if (__COMPUTE_CAPABILITY__ >= 200)
-  struct xmyNorm2 : public ReduceFunctor<ReduceType, Float2, FloatN> {
-#else
-  struct xmyNorm2 {
-#endif
-    xmyNorm2(const Float2 &a, const Float2 &b) { ; }
-    __device__ void operator()(ReduceType &sum, FloatN &x, FloatN &y, FloatN &z, FloatN &w, FloatN &v) { 
-      y = x - y; sum += norm2_<ReduceType>(y); }
-    static int streams() { return 3; } //! total number of input and output streams
-    static int flops() { return 3; } //! flops per element
-  };
-
-  double xmyNormCuda(cudaColorSpinorField &x, cudaColorSpinorField &y) {
-    return reduce::reduceCuda<double,QudaSumFloat,QudaSumFloat,xmyNorm2,0,1,0,0,0,false>
-      (make_double2(0.0, 0.0), make_double2(0.0, 0.0), x, y, x, x, x);
-  }
-
-
-  /**
-     Functor to perform the operation y += a * x  (complex-valued)
-  */
-
-  __device__ void Caxpy_(const float2 &a, const float4 &x, float4 &y) {
-    y.x += a.x*x.x; y.x -= a.y*x.y;
-    y.y += a.y*x.x; y.y += a.x*x.y;
-    y.z += a.x*x.z; y.z -= a.y*x.w;
-    y.w += a.y*x.z; y.w += a.x*x.w;
-  }
-=======
+    template <typename ReduceType, typename Float2, typename FloatN>
+    struct DotNormA : public ReduceFunctor<ReduceType, Float2, FloatN> {
+      DotNormA(const Float2 &a, const Float2 &b){}
+      __device__ __host__ void operator()(ReduceType &sum, FloatN &x, FloatN &y, FloatN &z,  FloatN &w, FloatN &v)
+      {sum += dotNormA_<ReduceType,FloatN>(x,y);}
+      static int streams() { return 2; }
+      static int flops() { return 4; }
+    };
+
+    double2 reDotProductNormA(ColorSpinorField &x,ColorSpinorField &y){
+      return reduce::reduceCuda<double2,QudaSumFloat2,QudaSumFloat,DotNormA,0,0,0,0,0,false>
+	(make_double2(0.0, 0.0), make_double2(0.0, 0.0), x, y, x, x, x);
+    }
+
+
+    /**
+       First performs the operation y[i] = a*x[i]
+       Return the norm of y
+    */
+    template <typename ReduceType, typename Float2, typename FloatN>
     struct axpyNorm2 : public ReduceFunctor<ReduceType, Float2, FloatN> {
       Float2 a;
       axpyNorm2(const Float2 &a, const Float2 &b) : a(a) { ; }
-      __device__ __host__ void operator()(ReduceType &sum, FloatN &x, FloatN &y, FloatN &z, FloatN &w, FloatN &v) {
-	y += a.x*x; sum += norm2_(y); }
+      __device__ __host__ void operator()(ReduceType &sum, FloatN &x, FloatN &y, FloatN &z, FloatN &w, FloatN &v) { 
+	y += a.x*x; sum += norm2_<ReduceType>(y); }
       static int streams() { return 3; } //! total number of input and output streams
       static int flops() { return 4; } //! flops per element
     };
-
+    
     double axpyNorm(const double &a, ColorSpinorField &x, ColorSpinorField &y) {
       return reduce::reduceCuda<double,QudaSumFloat,QudaSumFloat,axpyNorm2,0,1,0,0,0,false>
 	(make_double2(a, 0.0), make_double2(0.0, 0.0), x, y, x, x, x);
     }
->>>>>>> caa992f3
+
 
     /**
        First performs the operation y[i] = x[i] - y[i]
@@ -514,7 +379,7 @@
     struct xmyNorm2 : public ReduceFunctor<ReduceType, Float2, FloatN> {
       xmyNorm2(const Float2 &a, const Float2 &b) { ; }
       __device__ __host__ void operator()(ReduceType &sum, FloatN &x, FloatN &y, FloatN &z, FloatN &w, FloatN &v) {
-	y = x - y; sum += norm2_(y); }
+      y = x - y; sum += norm2_<ReduceType>(y); }
       static int streams() { return 3; } //! total number of input and output streams
       static int flops() { return 3; } //! flops per element
     };
@@ -525,30 +390,17 @@
     }
 
 
-<<<<<<< HEAD
-  /**
-     First performs the operation y[i] = a*x[i] + y[i] (complex-valued)
-     Second returns the norm of y
-  */
-  template <typename ReduceType, typename Float2, typename FloatN>
-#if (__COMPUTE_CAPABILITY__ >= 200)
-  struct caxpyNorm2 : public ReduceFunctor<ReduceType, Float2, FloatN> {
-#else
-  struct caxpyNorm2 {
-#endif
-    Float2 a;
-    caxpyNorm2(const Float2 &a, const Float2 &b) : a(a) { ; }
-    __device__ void operator()(ReduceType &sum, FloatN &x, FloatN &y, FloatN &z, FloatN &w, FloatN &v) { 
-      Caxpy_(a, x, y); sum += norm2_<ReduceType>(y); }
-    static int streams() { return 3; } //! total number of input and output streams
-    static int flops() { return 6; } //! flops per element
-  };
-=======
     /**
        Functor to perform the operation y += a * x  (complex-valued)
     */
->>>>>>> caa992f3
-
+    __device__ __host__ void Caxpy_(const double2 &a, const double2 &x, double2 &y) {
+      y.x += a.x*x.x; y.x -= a.y*x.y;
+      y.y += a.y*x.x; y.y += a.x*x.y;
+    }
+    __device__ __host__ void Caxpy_(const float2 &a, const float2 &x, float2 &y) {
+      y.x += a.x*x.x; y.x -= a.y*x.y;
+      y.y += a.y*x.x; y.y += a.x*x.y;
+    }
     __device__ __host__ void Caxpy_(const float2 &a, const float4 &x, float4 &y) {
       y.x += a.x*x.x; y.x -= a.y*x.y;
       y.y += a.y*x.x; y.y += a.x*x.y;
@@ -556,62 +408,16 @@
       y.w += a.y*x.z; y.w += a.x*x.w;
     }
 
-<<<<<<< HEAD
-  /**
-     double caxpyXmayNormCuda(float a, float *x, float *y, n){}
-   
-     First performs the operation y[i] = a*x[i] + y[i]
-     Second performs the operator x[i] -= a*z[i]
-     Third returns the norm of x
-  */
-  template <typename ReduceType, typename Float2, typename FloatN>
-#if (__COMPUTE_CAPABILITY__ >= 200)
-  struct caxpyxmaznormx : public ReduceFunctor<ReduceType, Float2, FloatN> {
-#else
-  struct caxpyxmaznormx {
-#endif
-    Float2 a;
-    caxpyxmaznormx(const Float2 &a, const Float2 &b) : a(a) { ; }
-    __device__ void operator()(ReduceType &sum, FloatN &x, FloatN &y, FloatN &z, FloatN &w, FloatN &v) { Caxpy_(a, x, y); x-= a.x*z; sum += norm2_<ReduceType>(x); }
-    static int streams() { return 5; } //! total number of input and output streams
-    static int flops() { return 10; } //! flops per element
-  };
-=======
-    __device__ __host__ void Caxpy_(const float2 &a, const float2 &x, float2 &y) {
-      y.x += a.x*x.x; y.x -= a.y*x.y;
-      y.y += a.y*x.x; y.y += a.x*x.y;
-    }
->>>>>>> caa992f3
-
-    __device__ __host__ void Caxpy_(const double2 &a, const double2 &x, double2 &y) {
-      y.x += a.x*x.x; y.x -= a.y*x.y;
-      y.y += a.y*x.x; y.y += a.x*x.y;
-    }
-
     /**
        First performs the operation y[i] = a*x[i] + y[i] (complex-valued)
        Second returns the norm of y
     */
     template <typename ReduceType, typename Float2, typename FloatN>
-<<<<<<< HEAD
-#if (__COMPUTE_CAPABILITY__ >= 200)
-    struct cabxpyaxnorm : public ReduceFunctor<ReduceType, Float2, FloatN> {
-#else
-    struct cabxpyaxnorm {
-#endif
-    Float2 a;
-    Float2 b;
-    cabxpyaxnorm(const Float2 &a, const Float2 &b) : a(a), b(b) { ; }
-      __device__ void operator()(ReduceType &sum, FloatN &x, FloatN &y, FloatN &z, FloatN &w, FloatN &v) { x *= a.x; Caxpy_(b, x, y); sum += norm2_<ReduceType>(y); }
-    static int streams() { return 4; } //! total number of input and output streams
-    static int flops() { return 10; } //! flops per element
-  };
-=======
     struct caxpyNorm2 : public ReduceFunctor<ReduceType, Float2, FloatN> {
       Float2 a;
       caxpyNorm2(const Float2 &a, const Float2 &b) : a(a) { ; }
-      __device__ __host__ void operator()(ReduceType &sum, FloatN &x, FloatN &y, FloatN &z, FloatN &w, FloatN &v) {
-	Caxpy_(a, x, y); sum += norm2_(y); }
+      __device__ __host__ void operator()(ReduceType &sum, FloatN &x, FloatN &y, FloatN &z, FloatN &w, FloatN &v) { 
+	Caxpy_(a, x, y); sum += norm2_<ReduceType>(y); }
       static int streams() { return 3; } //! total number of input and output streams
       static int flops() { return 6; } //! flops per element
     };
@@ -620,712 +426,411 @@
       return reduce::reduceCuda<double,QudaSumFloat,QudaSumFloat,caxpyNorm2,0,1,0,0,0,false>
 	(make_double2(REAL(a), IMAG(a)), make_double2(0.0, 0.0), x, y, x, x, x);
     }
->>>>>>> caa992f3
-
-
-<<<<<<< HEAD
-  /**
-     Returns complex-valued dot product of x and y
-  */
-  template<typename ReduceType>
-  __device__ ReduceType cdot_(const double2 &a, const double2 &b) {
-    ReduceType c;
-#ifdef QUAD_SUM
-    c.x = mul_double_to_doubledouble(a.x,b.x) + mul_double_to_doubledouble(a.y,b.y);
-    c.y = mul_double_to_doubledouble(a.x,b.y) - mul_double_to_doubledouble(a.y,b.x);
-#else
-    typedef typename ScalarType<ReduceType>::type scalar;
-    c.x = (scalar)a.x*(scalar)b.x + (scalar)a.y*(scalar)b.y;
-    c.y = (scalar)a.x*(scalar)b.y - (scalar)a.y*(scalar)b.x;
-#endif
-    return c;
-  }
-
-  template<typename ReduceType>
-  __device__ ReduceType cdot_(const float2 &a, const float2 &b) {
-    ReduceType c;
-#ifdef QUAD_SUM
-    c.x = mul_double_to_doubledouble(a.x,b.x) + mul_double_to_doubledouble(a.y,b.y);
-    c.y = mul_double_to_doubledouble(a.x,b.y) - mul_double_to_doubledouble(a.y,b.x);
-#else
-    typedef typename ScalarType<ReduceType>::type scalar;
-    c.x = (scalar)a.x*(scalar)b.x + (scalar)a.y*(scalar)b.y;
-    c.y = (scalar)a.x*(scalar)b.y - (scalar)a.y*(scalar)b.x;
-#endif
-    return c;
-  }
-
-  template<typename ReduceType>
-  __device__ ReduceType cdot_(const float4 &a, const float4 &b) {
-    ReduceType c;
-#ifdef QUAD_SUM
-    c.x = mul_double_to_doubledouble(a.x,b.x) + mul_double_to_doubledouble(a.y,b.y) +
-      mul_double_to_doubledouble(a.z,b.z) + mul_double_to_doubledouble(a.w,b.w);
-    c.y = mul_double_to_doubledouble(a.x,b.y) - mul_double_to_doubledouble(a.y,b.x) +
-      mul_double_to_doubledouble(a.z,b.w) - mul_double_to_doubledouble(a.w,b.z);
-#else
-    typedef typename ScalarType<ReduceType>::type scalar;
-    c.x = (scalar)a.x*(scalar)b.x + (scalar)a.y*(scalar)b.y +
-      (scalar)a.z*(scalar)b.z + (scalar)a.w*(scalar)b.w;
-    c.y = (scalar)a.x*(scalar)b.y - (scalar)a.y*(scalar)b.x +
-      (scalar)a.z*(scalar)b.w - (scalar)a.w*(scalar)b.z;
-#endif
-    return c;
-  }
-
-  template <typename ReduceType, typename Float2, typename FloatN>
-#if (__COMPUTE_CAPABILITY__ >= 200)
-  struct Cdot : public ReduceFunctor<ReduceType, Float2, FloatN> {
-#else
-  struct Cdot {
-#endif
-    Cdot(const Float2 &a, const Float2 &b) { ; }
-    __device__ void operator()(ReduceType &sum, FloatN &x, FloatN &y, FloatN &z, FloatN &w, FloatN &v)
-    { sum += cdot_<ReduceType>(x,y); }
-    static int streams() { return 2; } //! total number of input and output streams
-    static int flops() { return 4; } //! flops per element
-  };
-=======
-    /**
-       double caxpyXmayNorm(float a, float *x, float *y, n){}
-
+
+
+    /**
+       double caxpyXmayNormCuda(float a, float *x, float *y, n){}
+       
        First performs the operation y[i] = a*x[i] + y[i]
        Second performs the operator x[i] -= a*z[i]
        Third returns the norm of x
     */
-      template <typename ReduceType, typename Float2, typename FloatN>
-      struct caxpyxmaznormx : public ReduceFunctor<ReduceType, Float2, FloatN> {
-	Float2 a;
-	caxpyxmaznormx(const Float2 &a, const Float2 &b) : a(a) { ; }
-	__device__ __host__ void operator()(ReduceType &sum, FloatN &x, FloatN &y, FloatN &z, FloatN &w, FloatN &v) { Caxpy_(a, x, y); Caxpy_(-a, z, x); sum += norm2_(x); }
-	static int streams() { return 5; } //! total number of input and output streams
-	static int flops() { return 10; } //! flops per element
-      };
-
-      double caxpyXmazNormX(const Complex &a, ColorSpinorField &x,
-			    ColorSpinorField &y, ColorSpinorField &z) {
-	return reduce::reduceCuda<double,QudaSumFloat,QudaSumFloat,caxpyxmaznormx,1,1,0,0,0,false>
-	  (make_double2(REAL(a), IMAG(a)), make_double2(0.0, 0.0), x, y, z, x, x);
-      }
->>>>>>> caa992f3
-
-      /**
-	 double cabxpyAxNorm(float a, complex b, float *x, float *y, n){}
-
-	 First performs the operation y[i] += a*b*x[i]
-	 Second performs x[i] *= a
-	 Third returns the norm of x
-      */
-      template <typename ReduceType, typename Float2, typename FloatN>
-      struct cabxpyaxnorm : public ReduceFunctor<ReduceType, Float2, FloatN> {
-	Float2 a;
-	Float2 b;
-	cabxpyaxnorm(const Float2 &a, const Float2 &b) : a(a), b(b) { ; }
-	__device__ __host__ void operator()(ReduceType &sum, FloatN &x, FloatN &y, FloatN &z, FloatN &w, FloatN &v) { x *= a.x; Caxpy_(b, x, y); sum += norm2_(y); }
-	static int streams() { return 4; } //! total number of input and output streams
-	static int flops() { return 10; } //! flops per element
-      };
-
-      double cabxpyAxNorm(const double &a, const Complex &b,
-			  ColorSpinorField &x, ColorSpinorField &y) {
-	return reduce::reduceCuda<double,QudaSumFloat,QudaSumFloat,cabxpyaxnorm,1,1,0,0,0,false>
-	  (make_double2(a, 0.0), make_double2(REAL(b), IMAG(b)), x, y, x, x, x);
-      }
-
-      /**
-	 Returns complex-valued dot product of x and y
-      */
-      __device__ __host__ double2 cdot_(const double2 &a, const double2 &b)
-	{ return make_double2(a.x*b.x + a.y*b.y, a.x*b.y - a.y*b.x); }
-      __device__ __host__ double2 cdot_(const float2 &a, const float2 &b)
-	{ return make_double2((double)a.x*(double)b.x + (double)a.y*(double)b.y,
-			      (double)a.x*(double)b.y - (double)a.y*(double)b.x); }
-      __device__ __host__ double2 cdot_(const float4 &a, const float4 &b)
-	{ return make_double2((double)a.x*(double)b.x + (double)a.y*(double)b.y +
-			      (double)a.z*(double)b.z + (double)a.w*(double)b.w,
-			      (double)a.x*(double)b.y - (double)a.y*(double)b.x +
-			      (double)a.z*(double)b.w - (double)a.w*(double)b.z); }
-
-      template <typename ReduceType, typename Float2, typename FloatN>
-      struct Cdot : public ReduceFunctor<ReduceType, Float2, FloatN> {
-	Cdot(const Float2 &a, const Float2 &b) { ; }
-	__device__ __host__ void operator()(ReduceType &sum, FloatN &x, FloatN &y, FloatN &z, FloatN &w, FloatN &v) { sum += cdot_(x,y); }
-	static int streams() { return 2; } //! total number of input and output streams
-	static int flops() { return 4; } //! flops per element
-      };
-
-      Complex cDotProduct(ColorSpinorField &x, ColorSpinorField &y) {
-	double2 cdot = reduce::reduceCuda<double2,QudaSumFloat2,QudaSumFloat,Cdot,0,0,0,0,0,false>
-	  (make_double2(0.0, 0.0), make_double2(0.0, 0.0), x, y, x, x, x);
-	return Complex(cdot.x, cdot.y);
-      }
-
-  void cDotProduct(Complex* result, std::vector<cudaColorSpinorField*>& x, std::vector<cudaColorSpinorField*>& y){
-    double2* cdot = new double2[x.size()];
-
-    switch(x.size()){
+    template <typename ReduceType, typename Float2, typename FloatN>
+    struct caxpyxmaznormx : public ReduceFunctor<ReduceType, Float2, FloatN> {
+      Float2 a;
+      caxpyxmaznormx(const Float2 &a, const Float2 &b) : a(a) { ; }
+      __device__ __host__ void operator()(ReduceType &sum, FloatN &x, FloatN &y, FloatN &z, FloatN &w, FloatN &v)
+      { Caxpy_(a, x, y); Caxpy_(-a,z,x); sum += norm2_<ReduceType>(x); }
+      static int streams() { return 5; } //! total number of input and output streams
+      static int flops() { return 10; } //! flops per element
+    };
+
+    double caxpyXmazNormX(const Complex &a, ColorSpinorField &x,
+			  ColorSpinorField &y, ColorSpinorField &z) {
+      return reduce::reduceCuda<double,QudaSumFloat,QudaSumFloat,caxpyxmaznormx,1,1,0,0,0,false>
+	(make_double2(REAL(a), IMAG(a)), make_double2(0.0, 0.0), x, y, z, x, x);
+    }
+
+
+    /**
+       double cabxpyAxNorm(float a, complex b, float *x, float *y, n){}
+       
+       First performs the operation y[i] += a*b*x[i]
+       Second performs x[i] *= a
+       Third returns the norm of x
+    */
+    template <typename ReduceType, typename Float2, typename FloatN>
+    struct cabxpyaxnorm : public ReduceFunctor<ReduceType, Float2, FloatN> {
+      Float2 a;
+      Float2 b;
+      cabxpyaxnorm(const Float2 &a, const Float2 &b) : a(a), b(b) { ; }
+      __device__ __host__ void operator()(ReduceType &sum, FloatN &x, FloatN &y, FloatN &z, FloatN &w, FloatN &v)
+      { x *= a.x; Caxpy_(b, x, y); sum += norm2_<ReduceType>(y); }
+      static int streams() { return 4; } //! total number of input and output streams
+      static int flops() { return 10; } //! flops per element
+    };
+
+
+    double cabxpyAxNorm(const double &a, const Complex &b,
+			ColorSpinorField &x, ColorSpinorField &y) {
+      return reduce::reduceCuda<double,QudaSumFloat,QudaSumFloat,cabxpyaxnorm,1,1,0,0,0,false>
+	(make_double2(a, 0.0), make_double2(REAL(b), IMAG(b)), x, y, x, x, x);
+    }
+
+
+    /**
+       Returns complex-valued dot product of x and y
+    */
+    template<typename ReduceType>
+    __device__ __host__ ReduceType cdot_(const double2 &a, const double2 &b) {
+      ReduceType c;
+      typedef typename ScalarType<ReduceType>::type scalar;
+      c.x = (scalar)a.x*(scalar)b.x + (scalar)a.y*(scalar)b.y;
+      c.y = (scalar)a.x*(scalar)b.y - (scalar)a.y*(scalar)b.x;
+      return c;
+    }
+
+    template<typename ReduceType>
+    __device__ __host__ ReduceType cdot_(const float2 &a, const float2 &b) {
+      ReduceType c;
+      typedef typename ScalarType<ReduceType>::type scalar;
+      c.x = (scalar)a.x*(scalar)b.x + (scalar)a.y*(scalar)b.y;
+      c.y = (scalar)a.x*(scalar)b.y - (scalar)a.y*(scalar)b.x;
+      return c;
+    }
+
+    template<typename ReduceType>
+    __device__ __host__ ReduceType cdot_(const float4 &a, const float4 &b) {
+      ReduceType c;
+      typedef typename ScalarType<ReduceType>::type scalar;
+      c.x = (scalar)a.x*(scalar)b.x + (scalar)a.y*(scalar)b.y +
+	(scalar)a.z*(scalar)b.z + (scalar)a.w*(scalar)b.w;
+      c.y = (scalar)a.x*(scalar)b.y - (scalar)a.y*(scalar)b.x +
+	(scalar)a.z*(scalar)b.w - (scalar)a.w*(scalar)b.z;
+      return c;
+    }
+
+    template <typename ReduceType, typename Float2, typename FloatN>
+    struct Cdot : public ReduceFunctor<ReduceType, Float2, FloatN> {
+      Cdot(const Float2 &a, const Float2 &b) { ; }
+      __device__ __host__ void operator()(ReduceType &sum, FloatN &x, FloatN &y, FloatN &z, FloatN &w, FloatN &v)
+      { sum += cdot_<ReduceType>(x,y); }
+      static int streams() { return 2; } //! total number of input and output streams
+      static int flops() { return 4; } //! flops per element
+    };
+
+
+    Complex cDotProduct(ColorSpinorField &x, ColorSpinorField &y) {
+      double2 cdot = reduce::reduceCuda<double2,QudaSumFloat2,QudaSumFloat,Cdot,0,0,0,0,0,false>
+	(make_double2(0.0, 0.0), make_double2(0.0, 0.0), x, y, x, x, x);
+      return Complex(cdot.x, cdot.y);
+    }
+
+    void cDotProduct(Complex* result, std::vector<cudaColorSpinorField*>& x, std::vector<cudaColorSpinorField*>& y){
+      double2* cdot = new double2[x.size()];
+
+      switch(x.size()){
       case 1:
         reduce::multiReduceCuda<1,double2,QudaSumFloat2,QudaSumFloat,Cdot,0,0,0,0,0,false>
-        (cdot, make_double2(0.0, 0.0), make_double2(0.0, 0.0), x, y, x, x, x);
+	  (cdot, make_double2(0.0, 0.0), make_double2(0.0, 0.0), x, y, x, x, x);
         break;
       case 2:
         reduce::multiReduceCuda<2,double2,QudaSumFloat2,QudaSumFloat,Cdot,0,0,0,0,0,false>
-        (cdot, make_double2(0.0, 0.0), make_double2(0.0, 0.0), x, y, x, x, x);
+	  (cdot, make_double2(0.0, 0.0), make_double2(0.0, 0.0), x, y, x, x, x);
         break;
       case 3:
         reduce::multiReduceCuda<3,double2,QudaSumFloat2,QudaSumFloat,Cdot,0,0,0,0,0,false>
-        (cdot, make_double2(0.0, 0.0), make_double2(0.0, 0.0), x, y, x, x, x);
+	  (cdot, make_double2(0.0, 0.0), make_double2(0.0, 0.0), x, y, x, x, x);
         break;
 #ifdef SSTEP
       case 6:
         reduce::multiReduceCuda<6,double2,QudaSumFloat2,QudaSumFloat,Cdot,0,0,0,0,0,false>
-        (cdot, make_double2(0.0, 0.0), make_double2(0.0, 0.0), x, y, x, x, x);
+	  (cdot, make_double2(0.0, 0.0), make_double2(0.0, 0.0), x, y, x, x, x);
         break;
       case 10:
         reduce::multiReduceCuda<10,double2,QudaSumFloat2,QudaSumFloat,Cdot,0,0,0,0,0,false>
-        (cdot, make_double2(0.0, 0.0), make_double2(0.0, 0.0), x, y, x, x, x);
+	  (cdot, make_double2(0.0, 0.0), make_double2(0.0, 0.0), x, y, x, x, x);
         break;
       case 14:
         reduce::multiReduceCuda<14,double2,QudaSumFloat2,QudaSumFloat,Cdot,0,0,0,0,0,false>
-        (cdot, make_double2(0.0, 0.0), make_double2(0.0, 0.0), x, y, x, x, x);
+	  (cdot, make_double2(0.0, 0.0), make_double2(0.0, 0.0), x, y, x, x, x);
         break;
 #endif // SSTEP
-    default:
+      default:
         errorQuda("Unsupported vector size\n");
         break;
-    }
-
-    for (unsigned int i=0; i<x.size(); ++i) result[i] = Complex(cdot[i].x,cdot[i].y);
-    delete[] cdot;
-  }
-
-  /**
-     double2 xpaycDotzyCuda(float2 *x, float a, float2 *y, float2 *z, int n) {}
-
-     First performs the operation y = x + a*y
-     Second returns cdot product (z,y)
-  */
-  template <typename ReduceType, typename Float2, typename FloatN>
-<<<<<<< HEAD
-#if (__COMPUTE_CAPABILITY__ >= 200)
-  struct xpaycdotzy : public ReduceFunctor<ReduceType, Float2, FloatN> {
-#else
-  struct xpaycdotzy {
-#endif
-    Float2 a;
-    xpaycdotzy(const Float2 &a, const Float2 &b) : a(a) { ; }
-    __device__ void operator()(ReduceType &sum, FloatN &x, FloatN &y, FloatN &z, FloatN &w, FloatN &v)
-    { y = x + a.x*y; sum += cdot_<ReduceType>(z,y); }
-    static int streams() { return 4; } //! total number of input and output streams
-    static int flops() { return 6; } //! flops per element
-  };
-
-  Complex xpaycDotzyCuda(cudaColorSpinorField &x, const double &a, cudaColorSpinorField &y, cudaColorSpinorField &z) {
-    double2 cdot = reduce::reduceCuda<double2,QudaSumFloat2,QudaSumFloat,xpaycdotzy,0,1,0,0,0,false>
-      (make_double2(a, 0.0), make_double2(0.0, 0.0), x, y, z, x, x);
-    return Complex(cdot.x, cdot.y);
-  }
-
-  /**
-     double caxpyDotzyCuda(float a, float *x, float *y, float *z, n){}
-   
-     First performs the operation y[i] = a*x[i] + y[i]
-     Second returns the dot product (z,y)
-  */
-  template <typename ReduceType, typename Float2, typename FloatN>
-#if (__COMPUTE_CAPABILITY__ >= 200)
-  struct caxpydotzy : public ReduceFunctor<ReduceType, Float2, FloatN> {
-#else
-  struct caxpydotzy {
-#endif
-    Float2 a;
-    caxpydotzy(const Float2 &a, const Float2 &b) : a(a) { ; }
-    __device__ void operator()(ReduceType &sum, FloatN &x, FloatN &y, FloatN &z, FloatN &w, FloatN &v)
-    { Caxpy_(a, x, y); sum += cdot_<ReduceType>(z,y); }
-    static int streams() { return 4; } //! total number of input and output streams
-    static int flops() { return 8; } //! flops per element
-  };
-
-  Complex caxpyDotzyCuda(const Complex &a, cudaColorSpinorField &x, cudaColorSpinorField &y,
-			 cudaColorSpinorField &z) {
-    double2 cdot = reduce::reduceCuda<double2,QudaSumFloat2,QudaSumFloat,caxpydotzy,0,1,0,0,0,false>
-      (make_double2(REAL(a), IMAG(a)), make_double2(0.0, 0.0), x, y, z, x, x);
-    return Complex(cdot.x, cdot.y);
-  }
-
-  /**
-     First returns the dot product (x,y)
-     Returns the norm of x
-  */
+      }
+      
+      for (unsigned int i=0; i<x.size(); ++i) result[i] = Complex(cdot[i].x,cdot[i].y);
+      delete[] cdot;
+    }
+
+    /**
+       double2 xpaycDotzyCuda(float2 *x, float a, float2 *y, float2 *z, int n) {}
+
+       First performs the operation y = x + a*y
+       Second returns cdot product (z,y)
+    */
+    template <typename ReduceType, typename Float2, typename FloatN>
+    struct xpaycdotzy : public ReduceFunctor<ReduceType, Float2, FloatN> {
+      Float2 a;
+      xpaycdotzy(const Float2 &a, const Float2 &b) : a(a) { ; }
+      __device__ __host__ void operator()(ReduceType &sum, FloatN &x, FloatN &y, FloatN &z, FloatN &w, FloatN &v)
+      { y = x + a.x*y; sum += cdot_<ReduceType>(z,y); }
+      static int streams() { return 4; } //! total number of input and output streams
+      static int flops() { return 6; } //! flops per element
+    };
+
+    Complex xpaycDotzy(ColorSpinorField &x, const double &a, ColorSpinorField &y, ColorSpinorField &z) {
+      double2 cdot = reduce::reduceCuda<double2,QudaSumFloat2,QudaSumFloat,xpaycdotzy,0,1,0,0,0,false>
+	(make_double2(a, 0.0), make_double2(0.0, 0.0), x, y, z, x, x);
+      return Complex(cdot.x, cdot.y);
+    }
+
+
+    /**
+       double caxpyDotzyCuda(float a, float *x, float *y, float *z, n){}
+       
+       First performs the operation y[i] = a*x[i] + y[i]
+       Second returns the dot product (z,y)
+    */
+    template <typename ReduceType, typename Float2, typename FloatN>
+    struct caxpydotzy : public ReduceFunctor<ReduceType, Float2, FloatN> {
+      Float2 a;
+      caxpydotzy(const Float2 &a, const Float2 &b) : a(a) { ; }
+      __device__ __host__ void operator()(ReduceType &sum, FloatN &x, FloatN &y, FloatN &z, FloatN &w, FloatN &v)
+      { Caxpy_(a, x, y); sum += cdot_<ReduceType>(z,y); }
+      static int streams() { return 4; } //! total number of input and output streams
+      static int flops() { return 8; } //! flops per element
+    };
+
+
+    Complex caxpyDotzy(const Complex &a, ColorSpinorField &x, ColorSpinorField &y, ColorSpinorField &z) {
+      double2 cdot = reduce::reduceCuda<double2,QudaSumFloat2,QudaSumFloat,caxpydotzy,0,1,0,0,0,false>
+	(make_double2(REAL(a), IMAG(a)), make_double2(0.0, 0.0), x, y, z, x, x);
+      return Complex(cdot.x, cdot.y);
+    }
+
+
+    /**
+       First returns the dot product (x,y)
+       Returns the norm of x
+    */
     template<typename ReduceType, typename InputType>
-  __device__ ReduceType cdotNormA_(const InputType &a, const InputType &b) {
-    typedef typename ScalarType<ReduceType>::type scalar;
-    typedef typename Vec2Type<scalar>::type vec2;
-    vec2 cdot = cdot_<vec2>(a,b);
-    ReduceType c;
-    c.x = cdot.x; c.y = cdot.y; c.z = norm2_<scalar>(a);
-    return c;
-  }
-
-  template <typename ReduceType, typename Float2, typename FloatN>
-#if (__COMPUTE_CAPABILITY__ >= 200)
-  struct CdotNormA : public ReduceFunctor<ReduceType, Float2, FloatN> {
-#else
-  struct CdotNormA {
-#endif
-    CdotNormA(const Float2 &a, const Float2 &b) { ; }
-    __device__ void operator()(ReduceType &sum, FloatN &x, FloatN &y, FloatN &z, FloatN &w, FloatN &v)
-    { sum += cdotNormA_<ReduceType>(x,y); }
-    static int streams() { return 2; } //! total number of input and output streams
-    static int flops() { return 6; } //! flops per element
-  };
-
-  double3 cDotProductNormACuda(cudaColorSpinorField &x, cudaColorSpinorField &y) {
-    return reduce::reduceCuda<double3,QudaSumFloat3,QudaSumFloat,CdotNormA,0,0,0,0,0,false>
-      (make_double2(0.0, 0.0), make_double2(0.0, 0.0), x, y, x, x, x);
-  }
-
-  /**
-     First returns the dot product (x,y)
-     Returns the norm of y
-  */
+    __device__ __host__ ReduceType cdotNormA_(const InputType &a, const InputType &b) {
+      typedef typename ScalarType<ReduceType>::type scalar;
+      typedef typename Vec2Type<scalar>::type vec2;
+      vec2 cdot = cdot_<vec2>(a,b);
+      ReduceType c;
+      c.x = cdot.x; c.y = cdot.y; c.z = norm2_<scalar>(a);
+      return c;
+    }
+
+    template <typename ReduceType, typename Float2, typename FloatN>
+    struct CdotNormA : public ReduceFunctor<ReduceType, Float2, FloatN> {
+      CdotNormA(const Float2 &a, const Float2 &b) { ; }
+      __device__ __host__ void operator()(ReduceType &sum, FloatN &x, FloatN &y, FloatN &z, FloatN &w, FloatN &v)
+      { sum += cdotNormA_<ReduceType>(x,y); }
+      static int streams() { return 2; } //! total number of input and output streams
+      static int flops() { return 6; } //! flops per element
+    };
+
+    double3 cDotProductNormA(ColorSpinorField &x, ColorSpinorField &y) {
+      return reduce::reduceCuda<double3,QudaSumFloat3,QudaSumFloat,CdotNormA,0,0,0,0,0,false>
+	(make_double2(0.0, 0.0), make_double2(0.0, 0.0), x, y, x, x, x);
+    }
+
+
+    /**
+       First returns the dot product (x,y)
+       Returns the norm of y
+    */
     template<typename ReduceType, typename InputType>
-  __device__ ReduceType cdotNormB_(const InputType &a, const InputType &b) {
-    typedef typename ScalarType<ReduceType>::type scalar;
-    typedef typename Vec2Type<scalar>::type vec2;
-    vec2 cdot = cdot_<vec2>(a,b);
-    ReduceType c;
-    c.x = cdot.x; c.y = cdot.y; c.z = norm2_<scalar>(b);
-    return c;
-  }
-
-  template <typename ReduceType, typename Float2, typename FloatN>
-#if (__COMPUTE_CAPABILITY__ >= 200)
-  struct CdotNormB : public ReduceFunctor<ReduceType, Float2, FloatN> {
-#else
-  struct CdotNormB {
-#endif
-    CdotNormB(const Float2 &a, const Float2 &b) { ; }
-    __device__ void operator()(ReduceType &sum, FloatN &x, FloatN &y, FloatN &z, FloatN &w, FloatN &v)
-    { sum += cdotNormB_<ReduceType>(x,y); }
-    static int streams() { return 2; } //! total number of input and output streams
-    static int flops() { return 6; } //! flops per element
-  };
-
-  double3 cDotProductNormBCuda(cudaColorSpinorField &x, cudaColorSpinorField &y) {
-    return reduce::reduceCuda<double3,QudaSumFloat3,QudaSumFloat,CdotNormB,0,0,0,0,0,false>
-      (make_double2(0.0, 0.0), make_double2(0.0, 0.0), x, y, x, x, x);
-  }
-
-  /**
-     This convoluted kernel does the following: 
-     z += a*x + b*y, y -= b*w, norm = (y,y), dot = (u, y)
-  */
-  template <typename ReduceType, typename Float2, typename FloatN>
-#if (__COMPUTE_CAPABILITY__ >= 200)
-  struct caxpbypzYmbwcDotProductUYNormY : public ReduceFunctor<ReduceType, Float2, FloatN> {
-#else
-  struct caxpbypzYmbwcDotProductUYNormY {
-#endif
-    Float2 a;
-    Float2 b;
-    caxpbypzYmbwcDotProductUYNormY(const Float2 &a, const Float2 &b) : a(a), b(b) { ; }
-    __device__ void operator()(ReduceType &sum, FloatN &x, FloatN &y, FloatN &z, FloatN &w, FloatN &v) { Caxpy_(a, x, z); Caxpy_(b, y, z); Caxpy_(-b, w, y); sum += cdotNormB_<ReduceType>(v,y); }
-    static int streams() { return 7; } //! total number of input and output streams
-    static int flops() { return 18; } //! flops per element
-  };
-
-  double3 caxpbypzYmbwcDotProductUYNormYCuda(const Complex &a, cudaColorSpinorField &x, 
-					     const Complex &b, cudaColorSpinorField &y,
-					     cudaColorSpinorField &z, cudaColorSpinorField &w,
-					     cudaColorSpinorField &u) {
-    if (x.Precision() != z.Precision()) {
-      errorQuda("Mixed precision disabled\n");
-      return make_double3(0,0,0);
-      /*return reduce::mixed::reduceCuda<double3,QudaSumFloat3,QudaSumFloat,caxpbypzYmbwcDotProductUYNormY,0,1,1,0,0,false>
-	(make_double2(REAL(a), IMAG(a)), make_double2(REAL(b), IMAG(b)), x, y, z, w, u);*/
-    } else {
-      return reduce::reduceCuda<double3,QudaSumFloat3,QudaSumFloat,caxpbypzYmbwcDotProductUYNormY,0,1,1,0,0,false>
-      (make_double2(REAL(a), IMAG(a)), make_double2(REAL(b), IMAG(b)), x, y, z, w, u);
-    }
-  }
-
-
-  /**
-     Specialized kernel for the modified CG norm computation for
-     computing beta.  Computes y = y + a*x and returns norm(y) and
-     dot(y, delta(y)) where delta(y) is the difference between the
-     input and out y vector.
-  */
-  template <typename ReduceType, typename Float2, typename FloatN>
-#if (__COMPUTE_CAPABILITY__ >= 200)
-  struct axpyCGNorm2 : public ReduceFunctor<ReduceType, Float2, FloatN> {
-#else
-  struct axpyCGNorm2 {
-#endif
-    Float2 a;
-    axpyCGNorm2(const Float2 &a, const Float2 &b) : a(a) { ; }
-    __device__ void operator()(ReduceType &sum, FloatN &x, FloatN &y, FloatN &z, FloatN &w, FloatN &v) { 
+    __device__ __host__ ReduceType cdotNormB_(const InputType &a, const InputType &b) {
       typedef typename ScalarType<ReduceType>::type scalar;
-      FloatN y_new = y + a.x*x;
-      sum.x += norm2_<scalar>(y_new); 
-      sum.y += dot_<scalar>(y_new, y_new-y);
-      y = y_new;
-    }
-    static int streams() { return 3; } //! total number of input and output streams
-    static int flops() { return 6; } //! flops per real element
-  };
-=======
-      struct xpaycdotzy : public ReduceFunctor<ReduceType, Float2, FloatN> {
-	Float2 a;
-	xpaycdotzy(const Float2 &a, const Float2 &b) : a(a) { ; }
-	__device__ __host__ void operator()(ReduceType &sum, FloatN &x, FloatN &y, FloatN &z, FloatN &w, FloatN &v) { y = x + a.x*y; sum += cdot_(z,y); }
-	static int streams() { return 4; } //! total number of input and output streams
-	static int flops() { return 6; } //! flops per element
-      };
-
-      Complex xpaycDotzy(ColorSpinorField &x, const double &a, ColorSpinorField &y, ColorSpinorField &z) {
-	double2 cdot = reduce::reduceCuda<double2,QudaSumFloat2,QudaSumFloat,xpaycdotzy,0,1,0,0,0,false>
-	  (make_double2(a, 0.0), make_double2(0.0, 0.0), x, y, z, x, x);
-	return Complex(cdot.x, cdot.y);
-      }
-
-      /**
-	 double caxpyDotzy(float a, float *x, float *y, float *z, n){}
-
-	 First performs the operation y[i] = a*x[i] + y[i]
-	 Second returns the dot product (z,y)
-      */
-      template <typename ReduceType, typename Float2, typename FloatN>
-      struct caxpydotzy : public ReduceFunctor<ReduceType, Float2, FloatN> {
-	Float2 a;
-	caxpydotzy(const Float2 &a, const Float2 &b) : a(a) { ; }
-	__device__ __host__ void operator()(ReduceType &sum, FloatN &x, FloatN &y, FloatN &z, FloatN &w, FloatN &v) { Caxpy_(a, x, y); sum += cdot_(z,y); }
-	static int streams() { return 4; } //! total number of input and output streams
-	static int flops() { return 8; } //! flops per element
-      };
-
-      Complex caxpyDotzy(const Complex &a, ColorSpinorField &x, ColorSpinorField &y,
-			 ColorSpinorField &z) {
-	double2 cdot = reduce::reduceCuda<double2,QudaSumFloat2,QudaSumFloat,caxpydotzy,0,1,0,0,0,false>
-	  (make_double2(REAL(a), IMAG(a)), make_double2(0.0, 0.0), x, y, z, x, x);
-	return Complex(cdot.x, cdot.y);
-      }
->>>>>>> caa992f3
-
-      /**
-	 First returns the dot product (x,y)
-	 Returns the norm of x
-      */
-      __device__ __host__ double3 cdotNormA_(const double2 &a, const double2 &b)
-	{ return make_double3(a.x*b.x + a.y*b.y, a.x*b.y - a.y*b.x, a.x*a.x + a.y*a.y); }
-      __device__ __host__ double3 cdotNormA_(const float2 &a, const float2 &b)
-	{ return make_double3(a.x*b.x + a.y*b.y, a.x*b.y - a.y*b.x, a.x*a.x + a.y*a.y); }
-      __device__ __host__ double3 cdotNormA_(const float4 &a, const float4 &b)
-	{ return make_double3(a.x*b.x + a.y*b.y + a.z*b.z + a.w*b.w,
-			      a.x*b.y - a.y*b.x + a.z*b.w - a.w*b.z,
-			      a.x*a.x + a.y*a.y + a.z*a.z + a.w*a.w); }
-
-      template <typename ReduceType, typename Float2, typename FloatN>
-      struct CdotNormA : public ReduceFunctor<ReduceType, Float2, FloatN> {
-	CdotNormA(const Float2 &a, const Float2 &b) { ; }
-	__device__ __host__ void operator()(ReduceType &sum, FloatN &x, FloatN &y, FloatN &z, FloatN &w, FloatN &v) { sum += cdotNormA_(x,y); }
-	static int streams() { return 2; } //! total number of input and output streams
-	static int flops() { return 6; } //! flops per element
-      };
-
-      double3 cDotProductNormA(ColorSpinorField &x, ColorSpinorField &y) {
-	return reduce::reduceCuda<double3,QudaSumFloat3,QudaSumFloat,CdotNormA,0,0,0,0,0,false>
-	  (make_double2(0.0, 0.0), make_double2(0.0, 0.0), x, y, x, x, x);
-      }
-
-      /**
-	 First returns the dot product (x,y)
-	 Returns the norm of y
-      */
-	__device__ __host__ double3 cdotNormB_(const double2 &a, const double2 &b)
-	{ return make_double3(a.x*b.x + a.y*b.y, a.x*b.y - a.y*b.x, b.x*b.x + b.y*b.y); }
-	__device__ __host__ double3 cdotNormB_(const float2 &a, const float2 &b)
-	{ return make_double3(a.x*b.x + a.y*b.y, a.x*b.y - a.y*b.x, b.x*b.x + b.y*b.y); }
-	__device__ __host__ double3 cdotNormB_(const float4 &a, const float4 &b)
-	{ return make_double3(a.x*b.x + a.y*b.y + a.z*b.z + a.w*b.w, a.x*b.y - a.y*b.x + a.z*b.w - a.w*b.z,
-			      b.x*b.x + b.y*b.y + b.z*b.z + b.w*b.w); }
-
-      template <typename ReduceType, typename Float2, typename FloatN>
-      struct CdotNormB : public ReduceFunctor<ReduceType, Float2, FloatN> {
-	CdotNormB(const Float2 &a, const Float2 &b) { ; }
-	__device__ __host__ void operator()(ReduceType &sum, FloatN &x, FloatN &y, FloatN &z, FloatN &w, FloatN &v) { sum += cdotNormB_(x,y); }
-	static int streams() { return 2; } //! total number of input and output streams
-	static int flops() { return 6; } //! flops per element
-      };
-
-      double3 cDotProductNormB(ColorSpinorField &x, ColorSpinorField &y) {
-	return reduce::reduceCuda<double3,QudaSumFloat3,QudaSumFloat,CdotNormB,0,0,0,0,0,false>
-	  (make_double2(0.0, 0.0), make_double2(0.0, 0.0), x, y, x, x, x);
-      }
-
-<<<<<<< HEAD
-  /**
-     This kernel returns (x, x) and (r,r) and also returns the so-called
-     heavy quark norm as used by MILC: 1 / N * \sum_i (r, r)_i / (x, x)_i, where
-     i is site index and N is the number of sites.
-     
-     When this kernel is launched, we must enforce that the parameter M
-     in the launcher corresponds to the number of FloatN fields used to
-     represent the spinor, e.g., M=6 for Wilson and M=3 for staggered.
-     This is only the case for half-precision kernels by default.  To
-     enable this, the siteUnroll template parameter must be set true
-     when reduceCuda is instantiated.
-  */
-  template <typename ReduceType, typename Float2, typename FloatN>
-  struct HeavyQuarkResidualNorm : public ReduceFunctor<ReduceType, Float2, FloatN> {
-    Float2 a;
-    Float2 b;
-    ReduceType aux;
-    HeavyQuarkResidualNorm(const Float2 &a, const Float2 &b) : a(a), b(b) { ; }
-    
-    __device__ void pre() { aux.x = 0; aux.y = 0; }
-    
-    __device__ void operator()(ReduceType &sum, FloatN &x, FloatN &y, FloatN &z, FloatN &w, FloatN &v) {
-      typedef typename ScalarType<ReduceType>::type scalar;
-      aux.x += norm2_<scalar>(x); aux.y += norm2_<scalar>(y);
-    }
-    
-    //! sum the solution and residual norms, and compute the heavy-quark norm
-    __device__ void post(ReduceType &sum) 
-    { 
-      sum.x += aux.x; sum.y += aux.y; sum.z += (aux.x > 0.0) ? (aux.y / aux.x) : 1.0; 
-    }
-    
-    static int streams() { return 2; } //! total number of input and output streams
-    static int flops() { return 4; } //! undercounts since it excludes the per-site division
-  };
+      typedef typename Vec2Type<scalar>::type vec2;
+      vec2 cdot = cdot_<vec2>(a,b);
+      ReduceType c;
+      c.x = cdot.x; c.y = cdot.y; c.z = norm2_<scalar>(b);
+      return c;
+    }
+
+    template <typename ReduceType, typename Float2, typename FloatN>
+    struct CdotNormB : public ReduceFunctor<ReduceType, Float2, FloatN> {
+      CdotNormB(const Float2 &a, const Float2 &b) { ; }
+      __device__ __host__ void operator()(ReduceType &sum, FloatN &x, FloatN &y, FloatN &z, FloatN &w, FloatN &v)
+      { sum += cdotNormB_<ReduceType>(x,y); }
+      static int streams() { return 2; } //! total number of input and output streams
+      static int flops() { return 6; } //! flops per element
+    };
   
-  double3 HeavyQuarkResidualNormCuda(cudaColorSpinorField &x, cudaColorSpinorField &r) {
-    double3 rtn = reduce::reduceCuda<double3,QudaSumFloat3,QudaSumFloat,HeavyQuarkResidualNorm,0,0,0,0,0,true>
-      (make_double2(0.0, 0.0), make_double2(0.0, 0.0), x, r, r, r, r);
-#ifdef MULTI_GPU
-    rtn.z /= (x.Volume()*comm_size());
-#else
-    rtn.z /= x.Volume();
-#endif
-    return rtn;
-  }
+    double3 cDotProductNormB(ColorSpinorField &x, ColorSpinorField &y) {
+      return reduce::reduceCuda<double3,QudaSumFloat3,QudaSumFloat,CdotNormB,0,0,0,0,0,false>
+	(make_double2(0.0, 0.0), make_double2(0.0, 0.0), x, y, x, x, x);
+    }
+
+
+    /**
+       This convoluted kernel does the following: 
+       z += a*x + b*y, y -= b*w, norm = (y,y), dot = (u, y)
+    */
+    template <typename ReduceType, typename Float2, typename FloatN>
+    struct caxpbypzYmbwcDotProductUYNormY_ : public ReduceFunctor<ReduceType, Float2, FloatN> {
+      Float2 a;
+      Float2 b;
+      caxpbypzYmbwcDotProductUYNormY_(const Float2 &a, const Float2 &b) : a(a), b(b) { ; }
+      __device__ __host__ void operator()(ReduceType &sum, FloatN &x, FloatN &y, FloatN &z, FloatN &w, FloatN &v) { Caxpy_(a, x, z); Caxpy_(b, y, z); Caxpy_(-b, w, y); sum += cdotNormB_<ReduceType>(v,y); }
+      static int streams() { return 7; } //! total number of input and output streams
+      static int flops() { return 18; } //! flops per element
+    };
+
+    double3 caxpbypzYmbwcDotProductUYNormY(const Complex &a, ColorSpinorField &x,
+					   const Complex &b, ColorSpinorField &y,
+					   ColorSpinorField &z, ColorSpinorField &w,
+					   ColorSpinorField &u) {
+      if (x.Precision() != z.Precision()) {
+	return reduce::mixed::reduceCuda<double3,QudaSumFloat3,QudaSumFloat,caxpbypzYmbwcDotProductUYNormY_,0,1,1,0,0,false>
+	  (make_double2(REAL(a), IMAG(a)), make_double2(REAL(b), IMAG(b)), x, y, z, w, u);
+      } else {
+	return reduce::reduceCuda<double3,QudaSumFloat3,QudaSumFloat,caxpbypzYmbwcDotProductUYNormY_,0,1,1,0,0,false>
+	  (make_double2(REAL(a), IMAG(a)), make_double2(REAL(b), IMAG(b)), x, y, z, w, u);
+      }
+    }
+
+
+    /**
+       Specialized kernel for the modified CG norm computation for
+       computing beta.  Computes y = y + a*x and returns norm(y) and
+       dot(y, delta(y)) where delta(y) is the difference between the
+       input and out y vector.
+    */
+    template <typename ReduceType, typename Float2, typename FloatN>
+    struct axpyCGNorm2 : public ReduceFunctor<ReduceType, Float2, FloatN> {
+      Float2 a;
+      axpyCGNorm2(const Float2 &a, const Float2 &b) : a(a) { ; }
+      __device__ __host__ void operator()(ReduceType &sum, FloatN &x, FloatN &y, FloatN &z, FloatN &w, FloatN &v) { 
+	typedef typename ScalarType<ReduceType>::type scalar;
+	FloatN y_new = y + a.x*x;
+	sum.x += norm2_<scalar>(y_new); 
+	sum.y += dot_<scalar>(y_new, y_new-y);
+	y = y_new;
+      }
+      static int streams() { return 3; } //! total number of input and output streams
+      static int flops() { return 6; } //! flops per real element
+    };
+
+    Complex axpyCGNorm(const double &a, ColorSpinorField &x, ColorSpinorField &y) {
+      double2 cg_norm = reduce::reduceCuda<double2,QudaSumFloat2,QudaSumFloat,axpyCGNorm2,0,1,0,0,0,false>
+	(make_double2(a, 0.0), make_double2(0.0, 0.0), x, y, x, x, x);
+      return Complex(cg_norm.x, cg_norm.y);
+    }
+
+
+    /**
+       This kernel returns (x, x) and (r,r) and also returns the so-called
+       heavy quark norm as used by MILC: 1 / N * \sum_i (r, r)_i / (x, x)_i, where
+       i is site index and N is the number of sites.
+       
+       When this kernel is launched, we must enforce that the parameter M
+       in the launcher corresponds to the number of FloatN fields used to
+       represent the spinor, e.g., M=6 for Wilson and M=3 for staggered.
+       This is only the case for half-precision kernels by default.  To
+       enable this, the siteUnroll template parameter must be set true
+       when reduceCuda is instantiated.
+    */
+    template <typename ReduceType, typename Float2, typename FloatN>
+    struct HeavyQuarkResidualNorm_ : public ReduceFunctor<ReduceType, Float2, FloatN> {
+      Float2 a;
+      Float2 b;
+      ReduceType aux;
+      HeavyQuarkResidualNorm_(const Float2 &a, const Float2 &b) : a(a), b(b) { ; }
+      
+      __device__ __host__ void pre() { aux.x = 0; aux.y = 0; }
+      
+      __device__ __host__ void operator()(ReduceType &sum, FloatN &x, FloatN &y, FloatN &z, FloatN &w, FloatN &v) {
+	typedef typename ScalarType<ReduceType>::type scalar;
+	aux.x += norm2_<scalar>(x); aux.y += norm2_<scalar>(y);
+      }
+      
+      //! sum the solution and residual norms, and compute the heavy-quark norm
+      __device__ __host__ void post(ReduceType &sum) 
+      { 
+	sum.x += aux.x; sum.y += aux.y; sum.z += (aux.x > 0.0) ? (aux.y / aux.x) : 1.0; 
+      }
+      
+      static int streams() { return 2; } //! total number of input and output streams
+      static int flops() { return 4; } //! undercounts since it excludes the per-site division
+    };
   
-  /**
-     Variant of the HeavyQuarkResidualNorm kernel: this takes three
-     arguments, the first two are summed together to form the
-     solution, with the third being the residual vector.  This removes
-     the need an additional xpy call in the solvers, impriving
-     performance.
-  */
-  template <typename ReduceType, typename Float2, typename FloatN>
-  struct xpyHeavyQuarkResidualNorm : public ReduceFunctor<ReduceType, Float2, FloatN> {
-    Float2 a;
-    Float2 b;
-    ReduceType aux;
-    xpyHeavyQuarkResidualNorm(const Float2 &a, const Float2 &b) : a(a), b(b) { ; }
-    
-    __device__ void pre() { aux.x = 0; aux.y = 0; }
-    
-    __device__ void operator()(ReduceType &sum, FloatN &x, FloatN &y, FloatN &z, FloatN &w, FloatN &v) {
-      typedef typename ScalarType<ReduceType>::type scalar;
-      aux.x += norm2_<scalar>(x + y); aux.y += norm2_<scalar>(z);
-    }
-    
-    //! sum the solution and residual norms, and compute the heavy-quark norm
-    __device__ void post(ReduceType &sum) 
-    { 
-      sum.x += aux.x; sum.y += aux.y; sum.z += (aux.x > 0.0) ? (aux.y / aux.x) : 1.0; 
-    }
-    
-    static int streams() { return 3; } //! total number of input and output streams
-    static int flops() { return 5; }
-  };
+    double3 HeavyQuarkResidualNorm(ColorSpinorField &x, ColorSpinorField &r) {
+      double3 rtn = reduce::reduceCuda<double3,QudaSumFloat3,QudaSumFloat,HeavyQuarkResidualNorm_,0,0,0,0,0,true>
+	(make_double2(0.0, 0.0), make_double2(0.0, 0.0), x, r, r, r, r);
+      rtn.z /= (x.Volume()*comm_size());
+      return rtn;
+    }
+
+
+    /**
+      Variant of the HeavyQuarkResidualNorm kernel: this takes three
+      arguments, the first two are summed together to form the
+      solution, with the third being the residual vector.  This removes
+      the need an additional xpy call in the solvers, impriving
+      performance.
+    */
+    template <typename ReduceType, typename Float2, typename FloatN>
+    struct xpyHeavyQuarkResidualNorm_ : public ReduceFunctor<ReduceType, Float2, FloatN> {
+      Float2 a;
+      Float2 b;
+      ReduceType aux;
+      xpyHeavyQuarkResidualNorm_(const Float2 &a, const Float2 &b) : a(a), b(b) { ; }
+      
+      __device__ __host__ void pre() { aux.x = 0; aux.y = 0; }
+      
+      __device__ __host__ void operator()(ReduceType &sum, FloatN &x, FloatN &y, FloatN &z, FloatN &w, FloatN &v) {
+	typedef typename ScalarType<ReduceType>::type scalar;
+	aux.x += norm2_<scalar>(x + y); aux.y += norm2_<scalar>(z);
+      }
+      
+      //! sum the solution and residual norms, and compute the heavy-quark norm
+      __device__ __host__ void post(ReduceType &sum) 
+      { 
+	sum.x += aux.x; sum.y += aux.y; sum.z += (aux.x > 0.0) ? (aux.y / aux.x) : 1.0; 
+      }
+      
+      static int streams() { return 3; } //! total number of input and output streams
+      static int flops() { return 5; }
+    };
   
-  double3 xpyHeavyQuarkResidualNormCuda(cudaColorSpinorField &x, cudaColorSpinorField &y,
-					cudaColorSpinorField &r) {
-    double3 rtn = reduce::reduceCuda<double3,QudaSumFloat3,QudaSumFloat,xpyHeavyQuarkResidualNorm,0,0,0,0,0,true>
-      (make_double2(0.0, 0.0), make_double2(0.0, 0.0), x, y, r, r, r);
-#ifdef MULTI_GPU
-    rtn.z /= (x.Volume()*comm_size());
-#else
-    rtn.z /= x.Volume();
-#endif
-    return rtn;
-  }
-=======
-      /**
-	 This convoluted kernel does the following:
-	 z += a*x + b*y, y -= b*w, norm = (y,y), dot = (u, y)
-      */
-      template <typename ReduceType, typename Float2, typename FloatN>
-      struct caxpbypzYmbwcDotProductUYNormY_ : public ReduceFunctor<ReduceType, Float2, FloatN> {
-	Float2 a;
-	Float2 b;
-	caxpbypzYmbwcDotProductUYNormY_(const Float2 &a, const Float2 &b) : a(a), b(b) { ; }
-	__device__ __host__ void operator()(ReduceType &sum, FloatN &x, FloatN &y, FloatN &z, FloatN &w, FloatN &v) { Caxpy_(a, x, z); Caxpy_(b, y, z); Caxpy_(-b, w, y); sum += cdotNormB_(v,y); }
-	static int streams() { return 7; } //! total number of input and output streams
-	static int flops() { return 18; } //! flops per element
-      };
-
-      double3 caxpbypzYmbwcDotProductUYNormY(const Complex &a, ColorSpinorField &x,
-					     const Complex &b, ColorSpinorField &y,
-					     ColorSpinorField &z, ColorSpinorField &w,
-					     ColorSpinorField &u) {
-	if (x.Precision() != z.Precision()) {
-	  return reduce::mixed::reduceCuda<double3,QudaSumFloat3,QudaSumFloat,caxpbypzYmbwcDotProductUYNormY_,0,1,1,0,0,false>
-	    (make_double2(REAL(a), IMAG(a)), make_double2(REAL(b), IMAG(b)), x, y, z, w, u);
-	} else {
-	  return reduce::reduceCuda<double3,QudaSumFloat3,QudaSumFloat,caxpbypzYmbwcDotProductUYNormY_,0,1,1,0,0,false>
-	    (make_double2(REAL(a), IMAG(a)), make_double2(REAL(b), IMAG(b)), x, y, z, w, u);
-	}
-      }
->>>>>>> caa992f3
-
-
-      /**
-	 Specialized kernel for the modified CG norm computation for
-	 computing beta.  Computes y = y + a*x and returns norm(y) and
-	 dot(y, delta(y)) where delta(y) is the difference between the
-	 input and out y vector.
-      */
-      template <typename ReduceType, typename Float2, typename FloatN>
-      struct axpyCGNorm2 : public ReduceFunctor<ReduceType, Float2, FloatN> {
-	Float2 a;
-	axpyCGNorm2(const Float2 &a, const Float2 &b) : a(a) { ; }
-	__device__ __host__ void operator()(ReduceType &sum, FloatN &x, FloatN &y, FloatN &z, FloatN &w, FloatN &v) {
-	  FloatN y_new = y + a.x*x;
-	  sum.x += norm2_(y_new);
-	  sum.y += dot_(y_new, y_new-y);
-	  y = y_new;
-	}
-	static int streams() { return 3; } //! total number of input and output streams
-	static int flops() { return 6; } //! flops per real element
-      };
-
-      Complex axpyCGNorm(const double &a, ColorSpinorField &x, ColorSpinorField &y) {
-	double2 cg_norm = reduce::reduceCuda<double2,QudaSumFloat2,QudaSumFloat,axpyCGNorm2,0,1,0,0,0,false>
-	  (make_double2(a, 0.0), make_double2(0.0, 0.0), x, y, x, x, x);
-	return Complex(cg_norm.x, cg_norm.y);
-      }
-
-      /**
-	 This kernel returns (x, x) and (r,r) and also returns the so-called
-	 heavy quark norm as used by MILC: 1 / N * \sum_i (r, r)_i / (x, x)_i, where
-	 i is site index and N is the number of sites.
-
-	 When this kernel is launched, we must enforce that the parameter M
-	 in the launcher corresponds to the number of FloatN fields used to
-	 represent the spinor, e.g., M=6 for Wilson and M=3 for staggered.
-	 This is only the case for half-precision kernels by default.  To
-	 enable this, the siteUnroll template parameter must be set true
-	 when reduceCuda is instantiated.
-      */
-      template <typename ReduceType, typename Float2, typename FloatN>
-      struct HeavyQuarkResidualNorm_ : public ReduceFunctor<ReduceType, Float2, FloatN> {
-	Float2 a;
-	Float2 b;
-	ReduceType aux;
-	HeavyQuarkResidualNorm_(const Float2 &a, const Float2 &b) : a(a), b(b) { }
-
-	__device__ __host__ void pre() { aux.x = 0; aux.y = 0; }
-
-	__device__ __host__ void operator()(ReduceType &sum, FloatN &x, FloatN &y, FloatN &z, FloatN &w, FloatN &v)
-	{ aux.x += norm2_(x); aux.y += norm2_(y); }
-
-	//! sum the solution and residual norms, and compute the heavy-quark norm
-	__device__ __host__ void post(ReduceType &sum)
-	{
-	  sum.x += aux.x; sum.y += aux.y; sum.z += (aux.x > 0.0) ? (aux.y / aux.x) : 1.0;
-	}
-
-	static int streams() { return 2; } //! total number of input and output streams
-	static int flops() { return 4; } //! undercounts since it excludes the per-site division
-      };
-
-      double3 HeavyQuarkResidualNorm(ColorSpinorField &x, ColorSpinorField &r) {
-	double3 rtn = reduce::reduceCuda<double3,QudaSumFloat3,QudaSumFloat,HeavyQuarkResidualNorm_,0,0,0,0,0,true>
-	  (make_double2(0.0, 0.0), make_double2(0.0, 0.0), x, r, r, r, r);
-	rtn.z /= (x.Volume()*comm_size());
-	return rtn;
-      }
-
-      /**
-	 Variant of the HeavyQuarkResidualNorm kernel: this takes three
-	 arguments, the first two are summed together to form the
-	 solution, with the third being the residual vector.  This removes
-	 the need an additional xpy call in the solvers, improving
-	 performance.
-      */
-      template <typename ReduceType, typename Float2, typename FloatN>
-      struct xpyHeavyQuarkResidualNorm_ : public ReduceFunctor<ReduceType, Float2, FloatN> {
-	Float2 a;
-	Float2 b;
-	ReduceType aux;
-	xpyHeavyQuarkResidualNorm_(const Float2 &a, const Float2 &b) : a(a), b(b) { }
-
-	__device__ __host__ void pre() { aux.x = 0; aux.y = 0; }
-
-	__device__ __host__ void operator()(ReduceType &sum, FloatN &x, FloatN &y, FloatN &z, FloatN &w, FloatN &v)
-	{ aux.x += norm2_(x + y); aux.y += norm2_(z); }
-
-	//! sum the solution and residual norms, and compute the heavy-quark norm
-	__device__ __host__ void post(ReduceType &sum)
-	{
-	  sum.x += aux.x; sum.y += aux.y; sum.z += (aux.x > 0.0) ? (aux.y / aux.x) : 1.0;
-	}
-
-	static int streams() { return 3; } //! total number of input and output streams
-	static int flops() { return 5; }
-      };
-
-      double3 xpyHeavyQuarkResidualNorm(ColorSpinorField &x, ColorSpinorField &y,
-					ColorSpinorField &r) {
-	double3 rtn = reduce::reduceCuda<double3,QudaSumFloat3,QudaSumFloat,xpyHeavyQuarkResidualNorm_,0,0,0,0,0,true>
-	  (make_double2(0.0, 0.0), make_double2(0.0, 0.0), x, y, r, r, r);
-	rtn.z /= (x.Volume()*comm_size());
-	return rtn;
-      }
-
-<<<<<<< HEAD
-  template <typename ReduceType, typename Float2, typename FloatN>
-#if (__COMPUTE_CAPABILITY__ >= 200)
-  struct tripleCGReduction : public ReduceFunctor<ReduceType, Float2, FloatN> {
-#else
-  struct tripleCGReduction {
-#endif
-    tripleCGReduction(const Float2 &a, const Float2 &b) { ; }
-    __device__ void operator()(ReduceType &sum, FloatN &x, FloatN &y, FloatN &z, FloatN &w, FloatN &v) {
-      typedef typename ScalarType<ReduceType>::type scalar;
-      sum.x += norm2_<scalar>(x); sum.y += norm2_<scalar>(y); sum.z += dot_<scalar>(y,z);
-    }
-    static int streams() { return 3; } //! total number of input and output streams
-    static int flops() { return 6; } //! flops per element
-  };
-=======
-      /**
-	 double3 tripleCGUpdate(V x, V y, V z){}
-
-	 First performs the operation norm2(x)
-	 Second performs the operatio norm2(y)
-	 Third performs the operation dotPropduct(y,z)
-      */
-
-      template <typename ReduceType, typename Float2, typename FloatN>
-      struct tripleCGReduction_ : public ReduceFunctor<ReduceType, Float2, FloatN> {
-	tripleCGReduction_(const Float2 &a, const Float2 &b) { ; }
-	__device__ __host__ void operator()(ReduceType &sum, FloatN &x, FloatN &y, FloatN &z, FloatN &w, FloatN &v)
-	{ sum.x += norm2_(x); sum.y += norm2_(y); sum.z += dot_(y,z); }
-	static int streams() { return 3; } //! total number of input and output streams
-	static int flops() { return 6; } //! flops per element
-      };
-
-      double3 tripleCGReduction(ColorSpinorField &x, ColorSpinorField &y, ColorSpinorField &z) {
-	return reduce::reduceCuda<double3,QudaSumFloat3,QudaSumFloat,tripleCGReduction_,0,0,0,0,0,false>
-	  (make_double2(0.0, 0.0), make_double2(0.0, 0.0), x, y, z, x, x);
-      }
->>>>>>> caa992f3
+    double3 xpyHeavyQuarkResidualNorm(ColorSpinorField &x, ColorSpinorField &y,
+				      ColorSpinorField &r) {
+      double3 rtn = reduce::reduceCuda<double3,QudaSumFloat3,QudaSumFloat,xpyHeavyQuarkResidualNorm_,0,0,0,0,0,true>
+	(make_double2(0.0, 0.0), make_double2(0.0, 0.0), x, y, r, r, r);
+      rtn.z /= (x.Volume()*comm_size());
+      return rtn;
+    }
+
+    /**
+       double3 tripleCGUpdate(V x, V y, V z){}
+       
+       First performs the operation norm2(x)
+       Second performs the operatio norm2(y)
+       Third performs the operation dotPropduct(y,z)
+    */
+    template <typename ReduceType, typename Float2, typename FloatN>
+    struct tripleCGReduction_ : public ReduceFunctor<ReduceType, Float2, FloatN> {
+      tripleCGReduction_(const Float2 &a, const Float2 &b) { ; }
+      __device__ __host__ void operator()(ReduceType &sum, FloatN &x, FloatN &y, FloatN &z, FloatN &w, FloatN &v) {
+	typedef typename ScalarType<ReduceType>::type scalar;
+	sum.x += norm2_<scalar>(x); sum.y += norm2_<scalar>(y); sum.z += dot_<scalar>(y,z);
+      }
+      static int streams() { return 3; } //! total number of input and output streams
+      static int flops() { return 6; } //! flops per element
+    };
+
+    double3 tripleCGReduction(ColorSpinorField &x, ColorSpinorField &y, ColorSpinorField &z) {
+      return reduce::reduceCuda<double3,QudaSumFloat3,QudaSumFloat,tripleCGReduction_,0,0,0,0,0,false>
+	(make_double2(0.0, 0.0), make_double2(0.0, 0.0), x, y, z, x, x);
+    }
 
    } // namespace blas
 
