--- conflicted
+++ resolved
@@ -84,7 +84,6 @@
 	int x_coarse = arg.fine_to_coarse[x];
 	int parity_coarse = (x_coarse >= arg.out.VolumeCB()) ? 1 : 0;
 	int x_coarse_cb = x_coarse - parity_coarse*arg.out.VolumeCB();
-<<<<<<< HEAD
 
         for (int coarse_color_block=0; coarse_color_block<coarseColor; coarse_color_block+=coarse_colors_per_thread) {
           complex<Float> tmp[fineSpin*coarse_colors_per_thread];
@@ -107,22 +106,6 @@
               }
           }
         }
-=======
-	
-	for (int coarse_color_block=0; coarse_color_block<coarseColor; coarse_color_block+=coarse_colors_per_thread) {
-	  complex<Float> tmp[fineSpin*coarse_colors_per_thread];
-	  rotateCoarseColor<Float,fineSpin,fineColor,coarseColor,coarse_colors_per_thread>
-	    (tmp, arg.in, arg.V, parity, arg.nParity, x_cb, coarse_color_block);
-
-	  for (int s=0; s<fineSpin; s++) {
-	    for (int coarse_color_local=0; coarse_color_local<coarse_colors_per_thread; coarse_color_local++) {
-	      int c = coarse_color_block + coarse_color_local;
-	      arg.out(parity_coarse,x_coarse_cb,arg.spin_map(s),c) += tmp[s*coarse_colors_per_thread+coarse_color_local];
-	    }
-	  }
-
-	}
->>>>>>> 9b03bf6e
       }
     }
 
@@ -252,12 +235,6 @@
 	}
       }
     }
-<<<<<<< HEAD
-
-    return;
-
-=======
->>>>>>> 9b03bf6e
   }
 
   template <typename Float, typename Arg, int fineSpin, int fineColor, int coarseSpin, int coarseColor,
