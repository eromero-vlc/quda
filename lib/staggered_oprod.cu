#include <cstdio>
#include <cstdlib>
#include <staggered_oprod.h>

#include <tune_quda.h>
#include <quda_internal.h>
#include <gauge_field_order.h>
#include <quda_matrix.h>

namespace quda {

<<<<<<< HEAD
  using namespace gauge;
=======
#ifdef GPU_STAGGERED_OPROD
>>>>>>> 794e10a3

  namespace { // anonymous
#include <texture.h>
  }

  template<int N>
    void createEventArray(cudaEvent_t (&event)[N], unsigned int flags=cudaEventDefault)
    {
      for(int i=0; i<N; ++i)
        cudaEventCreate(&event[i],flags);
      return;
    }

  template<int N>
    void destroyEventArray(cudaEvent_t (&event)[N])
    {
      for(int i=0; i<N; ++i)
        cudaEventDestroy(event[i]);
    }


  static cudaEvent_t packEnd;
  static cudaEvent_t gatherEnd[4];
  static cudaEvent_t scatterEnd[4];
  static cudaEvent_t oprodStart;
  static cudaEvent_t oprodEnd;


  void createStaggeredOprodEvents(){
#ifdef MULTI_GPU
    cudaEventCreate(&packEnd, cudaEventDisableTiming);
    createEventArray(gatherEnd, cudaEventDisableTiming);
    createEventArray(scatterEnd, cudaEventDisableTiming);
#endif
    cudaEventCreate(&oprodStart, cudaEventDisableTiming);
    cudaEventCreate(&oprodEnd, cudaEventDisableTiming);
    return;
  }

  void destroyStaggeredOprodEvents(){
#ifdef MULTI_GPU
    destroyEventArray(gatherEnd);
    destroyEventArray(scatterEnd);
    cudaEventDestroy(packEnd);
#endif
    cudaEventDestroy(oprodStart);
    cudaEventDestroy(oprodEnd);
    return;
  }


  enum KernelType {OPROD_INTERIOR_KERNEL, OPROD_EXTERIOR_KERNEL};

  template<typename Complex, typename Output, typename InputA, typename InputB>
    struct StaggeredOprodArg {
      unsigned int length;
      int X[4];
      unsigned int parity;
      unsigned int dir;
      unsigned int ghostOffset;
      unsigned int displacement;
      KernelType kernelType;
      bool partitioned[4];
      InputA inA;
      InputB inB;
      Output outA;
      Output outB;
      cudaGaugeField& outFieldA;
      cudaGaugeField& outFieldB;
      typename RealTypeId<Complex>::Type coeff[2];
      
      StaggeredOprodArg(const unsigned int length,
          const int X[4],
          const unsigned int parity,
          const unsigned int dir,
          const unsigned int ghostOffset,
          const unsigned int displacement,   
          const KernelType& kernelType, 
          const double coeff[2],
          InputA& inA,
          InputB& inB,
          Output& outA,
          Output& outB,
          cudaGaugeField& outFieldA,
          cudaGaugeField& outFieldB) : length(length), parity(parity), ghostOffset(ghostOffset), 
      displacement(displacement), kernelType(kernelType), inA(inA), inB(inB), outA(outA), outB(outB),
      outFieldA(outFieldA), outFieldB(outFieldB)
      {
        this->coeff[0] = coeff[0];
        this->coeff[1] = coeff[1];
        for(int i=0; i<4; ++i) this->X[i] = X[i];
        for(int i=0; i<4; ++i) this->partitioned[i] = commDimPartitioned(i) ? true : false;
      }
  };

  enum IndexType {
    EVEN_X = 0,
    EVEN_Y = 1,
    EVEN_Z = 2,
    EVEN_T = 3
  };

  template <IndexType idxType>
    static __device__ __forceinline__ void coordsFromIndex(int& idx, int c[4],  
        const unsigned int cb_idx, const unsigned int parity, const int X[4])
    {
      const int &LX = X[0];
      const int &LY = X[1];
      const int &LZ = X[2];
      const int XYZ = X[2]*X[1]*X[0];
      const int XY = X[1]*X[0];

      idx = 2*cb_idx;

      int x, y, z, t;

      if (idxType == EVEN_X /*!(LX & 1)*/) { // X even
        //   t = idx / XYZ;
        //   z = (idx / XY) % Z;
        //   y = (idx / X) % Y;
        //   idx += (parity + t + z + y) & 1;
        //   x = idx % X;
        // equivalent to the above, but with fewer divisions/mods:
        int aux1 = idx / LX;
        x = idx - aux1 * LX;
        int aux2 = aux1 / LY;
        y = aux1 - aux2 * LY;
        t = aux2 / LZ;
        z = aux2 - t * LZ;
        aux1 = (parity + t + z + y) & 1;
        x += aux1;
        idx += aux1;
      } else if (idxType == EVEN_Y /*!(LY & 1)*/) { // Y even
        t = idx / XYZ;
        z = (idx / XY) % LZ;
        idx += (parity + t + z) & 1;
        y = (idx / LX) % LY;
        x = idx % LX;
      } else if (idxType == EVEN_Z /*!(LZ & 1)*/) { // Z even
        t = idx / XYZ;
        idx += (parity + t) & 1;
        z = (idx / XY) % LZ;
        y = (idx / LX) % LY;
        x = idx % LX;
      } else {
        idx += parity;
        t = idx / XYZ;
        z = (idx / XY) % LZ;
        y = (idx / LX) % LY;
        x = idx % LX;
      }

      c[0] = x;
      c[1] = y;
      c[2] = z;
      c[3] = t;
    }




  // Get the  coordinates for the exterior kernels
  template<int Nspin>
    __device__ void coordsFromIndex(int x[4], const unsigned int cb_idx, const int X[4], const unsigned int dir, const int displacement, const unsigned int parity)
    {

      if(Nspin == 1){
        unsigned int Xh[2] = {X[0]/2, X[1]/2};
        switch(dir){
          case 0:
            x[2] = cb_idx/Xh[1] % X[2];
            x[3] = cb_idx/(Xh[1]*X[2]) % X[3];
            x[0] = cb_idx/(Xh[1]*X[2]*X[3]);
            x[0] += (X[0] - displacement);
            x[1] = 2*(cb_idx % Xh[1]) + ((x[0]+x[2]+x[3]+parity)&1);
            break;

          case 1:
            x[2] = cb_idx/Xh[0] % X[2];
            x[3] = cb_idx/(Xh[0]*X[2]) % X[3];
            x[1] = cb_idx/(Xh[0]*X[2]*X[3]);
            x[1] += (X[1] - displacement);
            x[0] = 2*(cb_idx % Xh[0]) + ((x[1]+x[2]+x[3]+parity)&1);

            break;

          case 2:
            x[1] = cb_idx/Xh[0] % X[1];
            x[3] = cb_idx/(Xh[0]*X[1]) % X[3];
            x[2] = cb_idx/(Xh[0]*X[1]*X[3]);
            x[2] += (X[2] - displacement);
            x[0] = 2*(cb_idx % Xh[0]) + ((x[1]+x[2]+x[3]+parity)&1);

            break;

          case 3:
            x[1] = cb_idx/Xh[0] % X[1];
            x[2] = cb_idx/(Xh[0]*X[1]) % X[2];
            x[3] = cb_idx/(Xh[0]*X[1]*X[2]);
            x[3] += (X[3] - displacement);
            x[0] = 2*(cb_idx % Xh[0]) + ((x[1]+x[2]+x[3]+parity)&1);

            break;
        }
      }else if(Nspin == 3){
        // currently unsupported
      }
      return;
    }


  template<int Nspin, int Nface> 
    __device__  int ghostIndexFromCoords(const int x[4], const int X[4], const unsigned int dir, const int shift){
      return 0;
    }



  template<>
    __device__  int ghostIndexFromCoords<1,3>(
        const int x[4],
        const int X[4], 
        unsigned int dir, 
        const int shift)
    {
      int ghost_idx;
      if(shift > 0){
        if((x[dir] + shift) >= X[dir]){
          switch(dir){
            case 0:
              ghost_idx = (3*3 + (x[0]-X[0]+shift))*(X[3]*X[2]*X[1])/2 + ((x[3]*X[2] + x[2])*X[1] + x[1])/2;
              break;          
            case 1:
              ghost_idx = (3*3 + (x[1]-X[1]+shift))*(X[3]*X[2]*X[0])/2 + (x[3]*X[2]*X[0] + x[2]*X[0] + x[0])/2;
              break;
            case 2:
              ghost_idx = (3*3 + (x[2]-X[2]+shift))*(X[3]*X[1]*X[0])/2 + (x[3]*X[1]*X[0] + x[1]*X[0] + x[0])/2;
              break;
            case 3:
              ghost_idx = (3*3 + (x[3]-X[3]+shift))*(X[2]*X[1]*X[0])/2 + (x[2]*X[1]*X[0] + x[1]*X[0] + x[0])/2;
              break;
            default:
              break;
          } // switch
        } // x[dir] + shift[dir] >= X[dir]
      }else{ // shift < 0
        if(static_cast<int>(x[dir]) + shift < 0){
          switch(dir){
            case 0:
              ghost_idx = (3 + shift)*(X[3]*X[2]*X[1])/2 + ((x[3]*X[2] + x[2])*X[1] + x[1])/2;
              break;
            case 1:
              ghost_idx = (3 + shift)*(X[3]*X[2]*X[0])/2 + ((x[3]*X[2] + x[2])*X[0] + x[0])/2;
              break;
            case 2:
              ghost_idx = (3 + shift)*(X[3]*X[1]*X[0])/2 + ((x[3]*X[1] + x[1])*X[0]  + x[0])/2;
              break;
            case 3:
              ghost_idx = (3 + shift)*(X[2]*X[1]*X[0])/2 + ((x[2]*X[1] + x[1])*X[0] + x[0])/2;
              break;
          } // switch(dir)
        }
      } // shift < 0

      return ghost_idx;
    }




  __device__ __forceinline__
    int neighborIndex(const unsigned int& cb_idx, const int shift[4],  const bool partitioned[4], const unsigned int& parity, 
        const int X[4]){

      int  full_idx;
      int x[4]; 


      coordsFromIndex<EVEN_X>(full_idx, x, cb_idx, parity, X);

#ifdef MULTI_GPU
      for(int dim = 0; dim<4; ++dim){
        if(partitioned[dim])
          if( (x[dim]+shift[dim])<0 || (x[dim]+shift[dim])>=X[dim]) return -1;
      }
#endif

      for(int dim=0; dim<4; ++dim){
        x[dim] = shift[dim] ? (x[dim]+shift[dim] + X[dim]) % X[dim] : x[dim];
      }
      return  (((x[3]*X[2] + x[2])*X[1] + x[1])*X[0] + x[0]) >> 1;
    }



  template<typename Complex, typename Output, typename InputA, typename InputB>
  __global__ void interiorOprodKernel(StaggeredOprodArg<Complex, Output, InputA, InputB> arg)
    {
      unsigned int idx = blockIdx.x*blockDim.x + threadIdx.x;
      const unsigned int gridSize = gridDim.x*blockDim.x;

      typedef typename RealTypeId<Complex>::Type real;
      Complex x[3];
      Complex y[3];
      Complex z[3];
      Matrix<Complex,3> result;
      Matrix<Complex,3> tempA, tempB; // input


      while(idx<arg.length){
        arg.inA.load(x, idx);
        for(int dir=0; dir<4; ++dir){
          int shift[4] = {0,0,0,0};
          shift[dir] = 1;
          const int first_nbr_idx = neighborIndex(idx, shift, arg.partitioned, arg.parity, arg.X);
          if(first_nbr_idx >= 0){
            arg.inB.load(y, first_nbr_idx);
            outerProd(y,x,&result);
            arg.outA.load(reinterpret_cast<real*>(tempA.data), idx, dir, arg.parity); 
            result = tempA + result*arg.coeff[0];
            arg.outA.save(reinterpret_cast<real*>(result.data), idx, dir, arg.parity); 

            shift[dir] = 3;
            const int third_nbr_idx = neighborIndex(idx, shift, arg.partitioned, arg.parity, arg.X);
            if(third_nbr_idx >= 0){
              arg.inB.load(z, third_nbr_idx);
              outerProd(z, x, &result);
              arg.outB.load(reinterpret_cast<real*>(tempB.data), idx, dir, arg.parity); 
              result = tempB + result*arg.coeff[1];
              arg.outB.save(reinterpret_cast<real*>(result.data), idx, dir, arg.parity); 
            }
          }
        } // dir
        idx += gridSize;
      }
      return;
    } // interiorOprodKernel



  template<typename Complex, typename Output, typename InputA, typename InputB> 
  __global__ void exteriorOprodKernel(StaggeredOprodArg<Complex, Output, InputA, InputB> arg)
    {
      unsigned int cb_idx = blockIdx.x*blockDim.x + threadIdx.x;
      const unsigned int gridSize = gridDim.x*blockDim.x;

      Complex a[3];
      Complex b[3];
      Matrix<Complex,3> result;
      Matrix<Complex,3> inmatrix; // input
      typedef typename RealTypeId<Complex>::Type real;


      Output& out = (arg.displacement == 1) ? arg.outA : arg.outB;
      real coeff = (arg.displacement == 1) ? arg.coeff[0] : arg.coeff[1];

      int x[4];
      while(cb_idx<arg.length){
        coordsFromIndex<1>(x, cb_idx, arg.X, arg.dir, arg.displacement, arg.parity); 
        const unsigned int bulk_cb_idx = ((((x[3]*arg.X[2] + x[2])*arg.X[1] + x[1])*arg.X[0] + x[0]) >> 1);

        out.load(reinterpret_cast<real*>(inmatrix.data), bulk_cb_idx, arg.dir, arg.parity); 
        arg.inA.load(a, bulk_cb_idx);

        const unsigned int ghost_idx = arg.ghostOffset + ghostIndexFromCoords<1,3>(x, arg.X, arg.dir, arg.displacement);
        arg.inB.load(b, ghost_idx);

        outerProd(b,a,&result);
        result = inmatrix + result*coeff; 
        out.save(reinterpret_cast<real*>(result.data), bulk_cb_idx, arg.dir, arg.parity); 

        cb_idx += gridSize;
      }
      return;
    }



  template<typename Complex, typename Output, typename InputA, typename InputB> 
    class StaggeredOprodField : public Tunable {

      private:
        StaggeredOprodArg<Complex,Output,InputA,InputB> arg;
        const GaugeField &meta;
        QudaFieldLocation location; // location of the lattice fields

        unsigned int sharedBytesPerThread() const { return 0; }
        unsigned int sharedBytesPerBlock(const TuneParam &) const { return 0; }

        unsigned int minThreads() const { return arg.outA.volumeCB; }
        bool tunedGridDim() const { return false; }

      public:
      StaggeredOprodField(const StaggeredOprodArg<Complex,Output,InputA,InputB> &arg,
			  const GaugeField &meta, QudaFieldLocation location)
	: arg(arg), meta(meta), location(location) {
   	  writeAuxString("threads=%d,prec=%lu,stride=%d",arg.length,sizeof(Complex)/2,arg.inA.Stride());
	  // this sets the communications pattern for the packing kernel
	  int comms[QUDA_MAX_DIM] = { commDimPartitioned(0), commDimPartitioned(1), commDimPartitioned(2), commDimPartitioned(3) };
	  setPackComms(comms);
	} 

       virtual ~StaggeredOprodField() {}

       void set(const StaggeredOprodArg<Complex,Output,InputA,InputB> &arg, QudaFieldLocation location){
          // This is a hack. Need to change this!
          this->arg.dir = arg.dir;
          this->arg.length = arg.length;
          this->arg.ghostOffset = arg.ghostOffset;
          this->arg.kernelType = arg.kernelType;
          this->location = location;
        } // set

        void apply(const cudaStream_t &stream){
          if(location == QUDA_CUDA_FIELD_LOCATION){
            // Disable tuning for the time being
            TuneParam tp = tuneLaunch(*this, QUDA_TUNE_NO, getVerbosity());
            //if(arg.kernelType == OPROD_INTERIOR_KERNEL){
            interiorOprodKernel<<<tp.grid,tp.block,tp.shared_bytes, stream>>>(arg);
            //  dim3 blockDim(128, 1, 1);
            //  const int gridSize = (arg.length + (blockDim.x-1))/blockDim.x;
            //  dim3 gridDim(gridSize, 1, 1);               
            //  interiorOprodKernel<<<gridDim,blockDim,0, stream>>>(arg);
           // }else if(arg.kernelType == OPROD_EXTERIOR_KERNEL){
           //   const unsigned int volume = arg.X[0]*arg.X[1]*arg.X[2]*arg.X[3];
           //   arg.inB.setStride(3*volume/(2*arg.X[arg.dir]));
           //   exteriorOprodKernel<<<tp.grid,tp.block,tp.shared_bytes, stream>>>(arg);
           //   arg.inB.setStride(arg.inA.Stride());
           // }else{
           //   errorQuda("Kernel type not supported\n");
           // }
          }else{ // run the CPU code
            errorQuda("No CPU support for staggered outer-product calculation\n");
          }
        } // apply

        void preTune(){
          this->arg.outFieldA.backup();
          this->arg.outFieldB.backup();
        }
        void postTune(){
          this->arg.outFieldA.restore();
          this->arg.outFieldB.restore();
        }
  
        long long flops() const {
          return 0; // fix this
        }

        long long bytes() const { 
	  return 0; // fix this
        }

        TuneKey tuneKey() const { return TuneKey(meta.VolString(), typeid(*this).name(), aux);}
  }; // StaggeredOprodField

  template<typename Complex, typename Output, typename InputA, typename InputB>
    void computeStaggeredOprodCuda(Output outA, Output outB, cudaGaugeField& outFieldA, cudaGaugeField& outFieldB, InputA& inA, InputB& inB, cudaColorSpinorField& src, 
        FaceBuffer& faceBuffer,  const unsigned int parity, const int faceVolumeCB[4], 
        const unsigned int ghostOffset[4], const double coeff[2])
    {

      cudaEventRecord(oprodStart, streams[Nstream-1]);


      const int dim[4] = {src.X(0)*2, src.X(1), src.X(2), src.X(3)};
      // Create the arguments for the interior kernel 
      StaggeredOprodArg<Complex,Output,InputA,InputB> arg(outA.volumeCB, dim, parity, 0, 0, 1, OPROD_INTERIOR_KERNEL, coeff, inA, inB, outA, outB, outFieldA, 
							  outFieldB);


      StaggeredOprodField<Complex,Output,InputA,InputB> oprod(arg, outFieldA, QUDA_CUDA_FIELD_LOCATION);

#ifdef MULTI_GPU
      bool pack=false;
      for(int i=3; i>=0; i--){
        if(commDimPartitioned(i) && (i!=3 || getKernelPackT())){
          pack = true;
          break;
        }
      } // i=3,..,0

      // source, dir(+/-1), parity, dagger, stream_ptr
      // packing is all done in streams[Nstream-1]
      // always call pack since this also sets the stream pointer even if not packing
      //faceBuffer.pack(src, -1, 1-parity, 0, streams); 
      faceBuffer.pack(src, 1-parity, 0, streams);  // FIXME work around since uni-direction packing is broken
      if(pack){
        cudaEventRecord(packEnd, streams[Nstream-1]);
      }

      for(int i=3; i>=0; i--){
        if(commDimPartitioned(i)){

          cudaEvent_t &event = (i!=3 || getKernelPackT()) ? packEnd : oprodStart;
          cudaStreamWaitEvent(streams[2*i], event, 0); // wait in stream 2*i for event to complete
      

          // Initialize the host transfer from the source spinor
          faceBuffer.gather(src, false, 2*i); 
          // record the end of the gathering 
          cudaEventRecord(gatherEnd[i], streams[2*i]);
        } // comDim(i)
      } // i=3,..,0
#endif
      oprod.apply(streams[Nstream-1]); 

/*
      dim3 blockDim(128, 1, 1);
      const int gridSize = (arg.length + (blockDim.x-1))/blockDim.x;
      dim3 gridDim(gridSize, 1, 1);
      interiorOprodKernel<<<gridDim,blockDim,0,streams[Nstream-1]>>>(arg);

*/



#ifdef MULTI_GPU
      // compute gather completed 
      int gatherCompleted[5];
      int commsCompleted[5];
      int oprodCompleted[4];

      for(int i=0; i<4; ++i){
        gatherCompleted[i] = commsCompleted[i] = oprodCompleted[i] = 0;
      }
      gatherCompleted[4] = commsCompleted[4] = 1;

      // initialize commDimTotal 
      int commDimTotal = 0;
      for(int i=0; i<4; ++i){
        commDimTotal += commDimPartitioned(i);
      }
      commDimTotal *= 2;

      // initialize previousDir
      int previousDir[4];
      for(int i=3; i>=0; i--){
        if(commDimPartitioned(i)){
          int prev = 4;
          for(int j=3; j>i; j--){
            if(commDimPartitioned(j)){
              prev = j;
            }
          }
          previousDir[i] = prev;
        }
      } // set previous directions


      if(commDimTotal){
        arg.kernelType = OPROD_EXTERIOR_KERNEL;
        unsigned int completeSum=0;
        while(completeSum < commDimTotal){

          for(int i=3; i>=0; i--){
            if(!commDimPartitioned(i)) continue;

            if(!gatherCompleted[i] && gatherCompleted[previousDir[i]]){
              cudaError_t event_test = cudaEventQuery(gatherEnd[i]);

              if(event_test == cudaSuccess){
                gatherCompleted[i] = 1;
                completeSum++;
                faceBuffer.commsStart(2*i);
              }
            }

            // Query if comms has finished 
            if(!commsCompleted[i] && commsCompleted[previousDir[i]] && gatherCompleted[i]){
              int comms_test = faceBuffer.commsQuery(2*i);
              if(comms_test){
                commsCompleted[i] = 1;
                completeSum++;
                faceBuffer.scatter(src, false, 2*i);
              }
            }

            // enqueue the boundary oprod kernel as soon as the scatters have been enqueud
            if(!oprodCompleted[i] && commsCompleted[i]){
              cudaEventRecord(scatterEnd[i], streams[2*i]);
              cudaStreamWaitEvent(streams[Nstream-1], scatterEnd[i],0);

              arg.dir = i;
              arg.ghostOffset = ghostOffset[i];
              const unsigned int volume = arg.X[0]*arg.X[1]*arg.X[2]*arg.X[3];
              arg.inB.setStride(3*volume/(2*arg.X[arg.dir]));
              // First, do the one hop term
              {

                arg.length = faceVolumeCB[i];
                arg.displacement = 1;
                dim3 blockDim(128, 1, 1);
                const int gridSize = (arg.length + (blockDim.x-1))/blockDim.x;
                dim3 gridDim(gridSize, 1, 1);               
                exteriorOprodKernel<<<gridDim, blockDim, 0, streams[Nstream-1]>>>(arg);              
              }
              // Now do the 3 hop term - Try putting this in a separate stream
              {

                arg.displacement = 3;                      
                arg.length = arg.displacement*faceVolumeCB[i];
                dim3 blockDim(128, 1, 1);
                const int gridSize = (arg.length + (blockDim.x-1))/blockDim.x;
                dim3 gridDim(gridSize, 1, 1);               
		exteriorOprodKernel<<<gridDim, blockDim, 0, streams[Nstream-1]>>>(arg);
              } 
              arg.inB.setStride(arg.inA.Stride());

              oprodCompleted[i] = 1;
            }

          } // i=3,..,0 
        } // completeSum < commDimTotal
      } // if commDimTotal
#endif
    } // computeStaggeredOprodCuda

#endif // GPU_STAGGERED_OPROD

  // At the moment, I pass an instance of FaceBuffer in. 
  // Soon, faceBuffer will be subsumed into cudaColorSpinorField.
  void computeStaggeredOprod(cudaGaugeField& outA, cudaGaugeField& outB, 
      cudaColorSpinorField& inEven,  
      cudaColorSpinorField& inOdd,
      FaceBuffer& faceBuffer,
      const unsigned int parity, const double coeff[2])
  {

#ifdef GPU_STAGGERED_OPROD 

    if(outA.Order() != QUDA_FLOAT2_GAUGE_ORDER)
      errorQuda("Unsupported output ordering: %d\n", outA.Order());    

    if(outB.Order() != QUDA_FLOAT2_GAUGE_ORDER)
      errorQuda("Unsupported output ordering: %d\n", outB.Order());    

    unsigned int ghostOffset[4] = {0,0,0,0};
#ifdef MULTI_GPU
    const unsigned int Npad = inEven.Ncolor()*inEven.Nspin()*2/inEven.FieldOrder();
    for(int dir=0; dir<4; ++dir){
      ghostOffset[dir] = Npad*(inEven.GhostOffset(dir) + inEven.Stride()); 
    }
#endif

    if(inEven.Precision() != outA.Precision()) errorQuda("Mixed precision not supported: %d %d\n", inEven.Precision(), outA.Precision());

<<<<<<< HEAD
    cudaColorSpinorField& inA = static_cast<cudaColorSpinorField&>((parity&1) ? in.Odd() : in.Even());
    cudaColorSpinorField& inB = static_cast<cudaColorSpinorField&>((parity&1) ? in.Even() : in.Odd());
=======
    cudaColorSpinorField& inA = (parity&1) ? inOdd : inEven;
    cudaColorSpinorField& inB = (parity&1) ? inEven : inOdd;
>>>>>>> 794e10a3

#if (__COMPUTE_CAPABILITY__ >= 200)
    if(inEven.Precision() == QUDA_DOUBLE_PRECISION){

      Spinor<double2, double2, double2, 3, 0, 0> spinorA(inA);
      Spinor<double2, double2, double2, 3, 0, 1> spinorB(inB);
      computeStaggeredOprodCuda<double2>(FloatNOrder<double, 18, 2, 18>(outA), FloatNOrder<double, 18, 2, 18>(outB), 
          outA, outB, 
          spinorA, spinorB, inB, faceBuffer, parity, inB.GhostFace(), ghostOffset, coeff);
    }else if(inEven.Precision() == QUDA_SINGLE_PRECISION){

      Spinor<float2, float2, float2, 3, 0, 0> spinorA(inA);
      Spinor<float2, float2, float2, 3, 0, 1> spinorB(inB);
      computeStaggeredOprodCuda<float2>(FloatNOrder<float, 18, 2, 18>(outA), FloatNOrder<float, 18, 2, 18>(outB), 
          outA, outB,
          spinorA, spinorB, inB, faceBuffer, parity, inB.GhostFace(), ghostOffset, coeff);
    } else {
      errorQuda("Unsupported precision: %d\n", inEven.Precision());
    }
#else
    errorQuda("Staggered Outer Product not supported on pre-Fermi architecture");
#endif


#else // GPU_STAGGERED_OPROD not defined
   errorQuda("Staggered Outer Product has not been built!"); 
#endif

    return;
  } // computeStaggeredOprod



} // namespace quda<|MERGE_RESOLUTION|>--- conflicted
+++ resolved
@@ -9,11 +9,8 @@
 
 namespace quda {
 
-<<<<<<< HEAD
   using namespace gauge;
-=======
 #ifdef GPU_STAGGERED_OPROD
->>>>>>> 794e10a3
 
   namespace { // anonymous
 #include <texture.h>
@@ -661,13 +658,8 @@
 
     if(inEven.Precision() != outA.Precision()) errorQuda("Mixed precision not supported: %d %d\n", inEven.Precision(), outA.Precision());
 
-<<<<<<< HEAD
     cudaColorSpinorField& inA = static_cast<cudaColorSpinorField&>((parity&1) ? in.Odd() : in.Even());
     cudaColorSpinorField& inB = static_cast<cudaColorSpinorField&>((parity&1) ? in.Even() : in.Odd());
-=======
-    cudaColorSpinorField& inA = (parity&1) ? inOdd : inEven;
-    cudaColorSpinorField& inB = (parity&1) ? inEven : inOdd;
->>>>>>> 794e10a3
 
 #if (__COMPUTE_CAPABILITY__ >= 200)
     if(inEven.Precision() == QUDA_DOUBLE_PRECISION){
@@ -699,6 +691,4 @@
     return;
   } // computeStaggeredOprod
 
-
-
 } // namespace quda