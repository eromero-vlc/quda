#include <transfer.h>
#include <blas_quda.h>

#include <transfer.h>
#include <multigrid.h>
#include <malloc_quda.h>

#include <iostream>
#include <algorithm>
#include <vector>

#include <nvToolsExt.h>

namespace quda {

  /*
  * for the staggered case, there is no spin blocking, 
  * however we do even-odd to preserve chirality (that is straightforward)
  */
  Transfer::Transfer(const std::vector<ColorSpinorField*> &B, int Nvec, int *geo_bs, int spin_bs, QudaPrecision null_precision, bool enable_gpu, bool gpu_setup, TimeProfile &profile)
    : B(B), Nvec(Nvec), V_h(0), V_d(0), fine_tmp_h(0), fine_tmp_d(0), coarse_tmp_h(0), coarse_tmp_d(0), geo_bs(0),
      fine_to_coarse_h(0), coarse_to_fine_h(0), 
      fine_to_coarse_d(0), coarse_to_fine_d(0), 
      spin_bs(spin_bs), spin_map(0), nspin_fine(B[0]->Nspin()), site_subset(QUDA_FULL_SITE_SUBSET), parity(QUDA_INVALID_PARITY),
      enable_gpu(enable_gpu), gpu_setup(gpu_setup), use_gpu(enable_gpu), // by default we apply the transfer operator according to enable_gpu flag but can be overridden
      flops_(0), profile(profile)
  {
#if __COMPUTE_CAPABILITY__ < 300 // block orthogonalization only supported on Kepler onwards
    gpu_setup = false;
#endif

    int ndim = B[0]->Ndim();

    for (int d = 0; d < ndim; d++) {
      while (geo_bs[d] > 0) {
      	if (d==0 && B[0]->X(0) == geo_bs[0])
      	  warningQuda("X-dimension length %d cannot block length %d", B[0]->X(0), geo_bs[0]);
      	else if ( (B[0]->X(d)/geo_bs[d]+1)%2 == 0)
      	  warningQuda("Indexing does not (yet) support odd coarse dimensions: X(%d) = %d", d, B[0]->X(d)/geo_bs[d]);
      	else if ( (B[0]->X(d)/geo_bs[d]) * geo_bs[d] != B[0]->X(d) )
      	  warningQuda("cannot block dim[%d]=%d with block size = %d", d, B[0]->X(d), geo_bs[d]);
      	else
      	  break; // this is a valid block size so let's use it
      	geo_bs[d] /= 2;
      }
      if (geo_bs[d] == 0) errorQuda("Unable to block dimension %d", d);
    }

    this->geo_bs = new int[ndim];
    int total_block_size = 1;
    for (int d = 0; d < ndim; d++) {
      this->geo_bs[d] = geo_bs[d];
      total_block_size *= geo_bs[d];
    }

    if (total_block_size == 1) errorQuda("Total geometric block size is 1");

    char block_str[128];
    sprintf(block_str, "%d", geo_bs[0]);
    for (int d=1; d<ndim; d++) sprintf(block_str, "%s x %d", block_str, geo_bs[d]);
    printfQuda("Transfer: using block size %s\n", block_str);

    // create the storage for the final block orthogonal elements
    ColorSpinorParam param(*B[0]); // takes the geometry from the null-space vectors

    // the ordering of the V vector is defined by these parameters and
    // the Packed functions in ColorSpinorFieldOrder

    param.nSpin = B[0]->Nspin(); // spin has direct mapping
    param.nColor = B[0]->Ncolor()*Nvec; // nColor = number of colors * number of vectors
    param.create = QUDA_ZERO_FIELD_CREATE;
    // the V field is defined on all sites regardless of B field (maybe the B fields are always full?)
    if (param.siteSubset == QUDA_PARITY_SITE_SUBSET) {
      //keep it the same for staggered:
      param.siteSubset = QUDA_FULL_SITE_SUBSET;
      param.x[0] *= 2;
    }

    if (getVerbosity() >= QUDA_VERBOSE) printfQuda("Transfer: creating V field with location %d\n", param.location);

    // for cpu transfer this is the V field, for gpu it's just a temporary until we port the block orthogonalization
    V_h = ColorSpinorField::Create(param);

    param.location = QUDA_CUDA_FIELD_LOCATION;
    param.fieldOrder = QUDA_FLOAT2_FIELD_ORDER;//ok for staggered

    param.precision = null_precision;
    V_d = enable_gpu ? ColorSpinorField::Create(param) : nullptr;
    param.precision = V_h->Precision();

    // used for cpu<->gpu transfers
    param = ColorSpinorParam(*B[0]);
    param.create = QUDA_NULL_FIELD_CREATE;
    fine_tmp_h = ColorSpinorField::Create(param);

    // useful to have around
    coarse_tmp_h = fine_tmp_h->CreateCoarse(geo_bs, spin_bs, Nvec);

    // create temporaries we use to enable us to change basis and for cpu<->gpu transfers
    if (enable_gpu) {
      param = ColorSpinorParam(*B[0]);
      param.location = QUDA_CUDA_FIELD_LOCATION;
      param.fieldOrder = QUDA_FLOAT2_FIELD_ORDER;
      param.create = QUDA_NULL_FIELD_CREATE;
      fine_tmp_d = ColorSpinorField::Create(param);

      // used for basis changing
      coarse_tmp_d = fine_tmp_d->CreateCoarse(geo_bs, spin_bs, Nvec);
    }

    // allocate and compute the fine-to-coarse and coarse-to-fine site maps
    fine_to_coarse_h = static_cast<int*>(safe_malloc(B[0]->Volume()*sizeof(int)));
    coarse_to_fine_h = static_cast<int*>(safe_malloc(B[0]->Volume()*sizeof(int)));

    if (enable_gpu) {
      fine_to_coarse_d = static_cast<int*>(device_malloc(B[0]->Volume()*sizeof(int)));
      coarse_to_fine_d = static_cast<int*>(device_malloc(B[0]->Volume()*sizeof(int)));
    }

    createGeoMap(geo_bs);

    // allocate the fine-to-coarse spin map
    spin_map = static_cast<int**>(safe_malloc(nspin_fine*sizeof(int*)));
    for (int s = 0; s < B[0]->Nspin(); s++)
    {
      spin_map[s] = static_cast<int*>(safe_malloc(2*sizeof(int)));
    }
    createSpinMap(spin_bs);

    reset();
  }

  void Transfer::reset() {

    if (enable_gpu && gpu_setup) {

      ColorSpinorField *V_tmp = V_d;
      if (V_d && V_d->Precision() != V_h->Precision()) {
	ColorSpinorParam param(*V_d);
	param.precision = V_h->Precision();
	V_tmp = ColorSpinorField::Create(param);
      }

      printfQuda("Transfer: filling V field with null-space components\n");
      fillV(*V_tmp);  // copy the null space vectors into V

      // orthogonalize the blocks
      printfQuda("Transfer: block orthogonalizing\n");
      BlockOrthogonalize(*V_tmp, Nvec, fine_to_coarse_d, coarse_to_fine_d, geo_bs, spin_bs);

      *V_h = *V_tmp;
      if (V_d != V_tmp) {
      	*V_d = *V_tmp;
      	delete V_tmp;
      }
      printfQuda("Transferred prolongator back to CPU\n");

    } else {

      printfQuda("Transfer: filling V field with null-space components\n");
      fillV(*V_h); // copy the null space vectors into V

      // orthogonalize the blocks
      printfQuda("Transfer: block orthogonalizing\n");
      BlockOrthogonalize(*V_h, Nvec, fine_to_coarse_h, coarse_to_fine_h, geo_bs, spin_bs);

      if (enable_gpu) {
      	*V_d = *V_h;
      	printfQuda("Transferred prolongator to GPU\n");
      }
    }
  }

  Transfer::~Transfer() {
    if (spin_map)
    {
      for (int s = 0; s < nspin_fine; s++) { if (spin_map[s]) host_free(spin_map[s]); } 
      host_free(spin_map);
    }
    if (coarse_to_fine_d) device_free(coarse_to_fine_d);
    if (fine_to_coarse_d) device_free(fine_to_coarse_d);
    if (coarse_to_fine_h) host_free(coarse_to_fine_h);
    if (fine_to_coarse_h) host_free(fine_to_coarse_h);
    if (V_h) delete V_h;
    if (V_d) delete V_d;

    if (fine_tmp_h) delete fine_tmp_h;
    if (fine_tmp_d) delete fine_tmp_d;

    if (coarse_tmp_h) delete coarse_tmp_h;
    if (coarse_tmp_d) delete coarse_tmp_d;

    if (geo_bs) delete []geo_bs;
  }

  void Transfer::setSiteSubset(QudaSiteSubset site_subset_, QudaParity parity_) {
    if (site_subset_ == QUDA_PARITY_SITE_SUBSET && parity_ != QUDA_EVEN_PARITY && parity_ != QUDA_ODD_PARITY) errorQuda("Undefined parity %d", parity_);
    parity = parity_;

    if (site_subset == site_subset_) return;
    site_subset = site_subset_;

    // this function only does something non-trivial if the operator is on the GPU
    if (!enable_gpu) return;

    if (site_subset == QUDA_PARITY_SITE_SUBSET) {
      // if doing single-parity then delete full field V and replace with single parity

      ColorSpinorParam param(*V_h);
      param.location = QUDA_CUDA_FIELD_LOCATION;
      param.fieldOrder = QUDA_FLOAT2_FIELD_ORDER;
      param.x[0] /= 2;
      param.siteSubset = QUDA_PARITY_SITE_SUBSET;
      param.precision = V_d->Precision();

      delete V_d;
      V_d = ColorSpinorField::Create(param);
      *V_d = parity == QUDA_EVEN_PARITY ? V_h->Even() : V_h->Odd();

    } else if (site_subset == QUDA_FULL_SITE_SUBSET) {
      // if doing full field then delete single parity V and replace with single parity

      ColorSpinorParam param(*V_h);
      param.location = QUDA_CUDA_FIELD_LOCATION;
      param.fieldOrder = QUDA_FLOAT2_FIELD_ORDER;
      param.precision = V_d->Precision();

      delete V_d;
      V_d = ColorSpinorField::Create(param);
      *V_d = *V_h;

    } else {
      errorQuda("Undefined site_subset %d", site_subset_);
    }

  }

  void Transfer::fillV(ColorSpinorField &V) { 
    if (V.Location() == QUDA_CUDA_FIELD_LOCATION) {
      ColorSpinorParam param(*B[0]);
      param.location = QUDA_CUDA_FIELD_LOCATION;
      param.fieldOrder = QUDA_FLOAT2_FIELD_ORDER;
<<<<<<< HEAD
      for (int i=0; i<Nvec; i++) {
      	Bgpu.push_back(ColorSpinorField::Create(param));
      	*Bgpu[i] = *B[i];
      }

      FillV(V, Bgpu, Nvec);

      for (int i=0; i<Nvec; i++) {
        delete Bgpu[i];
=======
      ColorSpinorField *Bgpu = ColorSpinorField::Create(param);

      for (int i=0; i<Nvec; i++) {
	*Bgpu = *B[i];
	FillV(V, *Bgpu, i, Nvec);
>>>>>>> 43b2170b
      }

      delete Bgpu;
    } else {
      for (int i=0; i<Nvec; i++) FillV(V, *B[i], i, Nvec);
    }
  }

  struct Int2 {
    int x, y;
    Int2() : x(0), y(0) { } 
    Int2(int x, int y) : x(x), y(y) { } 
    
    bool operator<(const Int2 &a) const {
      return (x < a.x) ? true : (x==a.x && y<a.y) ? true : false;
    }
  };

  // compute the fine-to-coarse site map
  void Transfer::createGeoMap(int *geo_bs) {

    int x[QUDA_MAX_DIM];

    ColorSpinorField &fine(*fine_tmp_h);
    ColorSpinorField &coarse(*coarse_tmp_h);

    // compute the coarse grid point for every site (assuming parity ordering currently)
    for (int i=0; i<fine.Volume(); i++) {
      // compute the lattice-site index for this offset index
      fine.LatticeIndex(x, i);
      
      //printfQuda("fine idx %d = fine (%d,%d,%d,%d), ", i, x[0], x[1], x[2], x[3]);

      // compute the corresponding coarse-grid index given the block size
      for (int d=0; d<fine.Ndim(); d++) x[d] /= geo_bs[d];

      // compute the coarse-offset index and store in fine_to_coarse
      int k;
      coarse.OffsetIndex(k, x); // this index is parity ordered
      fine_to_coarse_h[i] = k;

      //printfQuda("coarse after (%d,%d,%d,%d), coarse idx %d\n", x[0], x[1], x[2], x[3], k);
    }

    // now create an inverse-like variant of this

    std::vector<Int2> geo_sort(B[0]->Volume());
    for (unsigned int i=0; i<geo_sort.size(); i++) geo_sort[i] = Int2(fine_to_coarse_h[i], i);
    std::sort(geo_sort.begin(), geo_sort.end());
    for (unsigned int i=0; i<geo_sort.size(); i++) coarse_to_fine_h[i] = geo_sort[i].y;

    if (enable_gpu) {
      qudaMemcpy(fine_to_coarse_d, fine_to_coarse_h, B[0]->Volume()*sizeof(int), cudaMemcpyHostToDevice);
      qudaMemcpy(coarse_to_fine_d, coarse_to_fine_h, B[0]->Volume()*sizeof(int), cudaMemcpyHostToDevice);
      checkCudaError();
    }

  }

  // compute the fine spin and checkerboard to coarse spin map
  void Transfer::createSpinMap(int spin_bs) {
    if (spin_bs == 0) // staggered
    {
      spin_map[0][0] = 0; // fine even
      spin_map[0][1] = 1; // fine odd
    }
    else
    {
      for (int s=0; s<B[0]->Nspin(); s++) {
        spin_map[s][0] = s / spin_bs; // not staggered, doesn't care about parity. 
        spin_map[s][1] = s / spin_bs;
      }
    }
  }

  // apply the prolongator
  void Transfer::P(ColorSpinorField &out, const ColorSpinorField &in) const {
    profile.TPSTART(QUDA_PROFILE_COMPUTE);

    ColorSpinorField *input = const_cast<ColorSpinorField*>(&in);
    ColorSpinorField *output = &out;
    const ColorSpinorField *V = use_gpu ? V_d : V_h;
    const int *fine_to_coarse = use_gpu ? fine_to_coarse_d : fine_to_coarse_h;

    if (use_gpu) {
      if (in.Location() == QUDA_CPU_FIELD_LOCATION) input = coarse_tmp_d;
      if (out.Location() == QUDA_CPU_FIELD_LOCATION ||  out.GammaBasis() != V->GammaBasis())
        output = (out.SiteSubset() == QUDA_FULL_SITE_SUBSET) ? fine_tmp_d : &fine_tmp_d->Even();
      if (!enable_gpu) errorQuda("not created with enable_gpu set, so cannot run on GPU");
    } else {
      if (out.Location() == QUDA_CUDA_FIELD_LOCATION)
        output = (out.SiteSubset() == QUDA_FULL_SITE_SUBSET) ? fine_tmp_h : &fine_tmp_h->Even();
    }

    *input = in; // copy result to input field (aliasing handled automatically)
    
    if (V->SiteSubset() == QUDA_PARITY_SITE_SUBSET && out.SiteSubset() == QUDA_FULL_SITE_SUBSET)
      errorQuda("Cannot prolongate to a full field since only have single parity null-space components");

    if ((V->Nspin() != 1) && ((output->GammaBasis() != V->GammaBasis()) || (input->GammaBasis() != V->GammaBasis()))){
      errorQuda("Cannot apply prolongator using fields in a different basis from the null space (%d,%d) != %d",
		output->GammaBasis(), in.GammaBasis(), V->GammaBasis());
    }

    Prolongate(*output, *input, *V, Nvec, fine_to_coarse, spin_map, parity);

    out = *output; // copy result to out field (aliasing handled automatically)

    flops_ += 8*in.Ncolor()*out.Ncolor()*out.VolumeCB()*out.SiteSubset();

    profile.TPSTOP(QUDA_PROFILE_COMPUTE);
  }

  // apply the restrictor
  void Transfer::R(ColorSpinorField &out, const ColorSpinorField &in) const {

    profile.TPSTART(QUDA_PROFILE_COMPUTE);

    ColorSpinorField *input = &const_cast<ColorSpinorField&>(in);
    ColorSpinorField *output = &out;
    const ColorSpinorField *V = use_gpu ? V_d : V_h;
    const int *fine_to_coarse = use_gpu ? fine_to_coarse_d : fine_to_coarse_h;
    const int *coarse_to_fine = use_gpu ? coarse_to_fine_d : coarse_to_fine_h;

    if (use_gpu) {
      if (out.Location() == QUDA_CPU_FIELD_LOCATION) output = coarse_tmp_d;
      if (in.Location() == QUDA_CPU_FIELD_LOCATION || in.GammaBasis() != V->GammaBasis())
        input = (in.SiteSubset() == QUDA_FULL_SITE_SUBSET) ? fine_tmp_d : &fine_tmp_d->Even();
      if (!enable_gpu) errorQuda("not created with enable_gpu set, so cannot run on GPU");
    } else {
      if (in.Location() == QUDA_CUDA_FIELD_LOCATION)
        input = (in.SiteSubset() == QUDA_FULL_SITE_SUBSET) ? fine_tmp_h : &fine_tmp_h->Even();
    }

    *input = in;

    if (V->SiteSubset() == QUDA_PARITY_SITE_SUBSET && in.SiteSubset() == QUDA_FULL_SITE_SUBSET)
      errorQuda("Cannot restrict a full field since only have single parity null-space components");

    if ( V->Nspin() != 1 && ( output->GammaBasis() != V->GammaBasis() || input->GammaBasis() != V->GammaBasis() ) )
      errorQuda("Cannot apply restrictor using fields in a different basis from the null space (%d,%d) != %d",
		out.GammaBasis(), input->GammaBasis(), V->GammaBasis());

    Restrict(*output, *input, *V, Nvec, fine_to_coarse, coarse_to_fine, spin_map, parity);

    out = *output; // copy result to out field (aliasing handled automatically)

    // only need to synchronize if we're transferring from GPU to CPU
    if (out.Location() == QUDA_CPU_FIELD_LOCATION && in.Location() == QUDA_CUDA_FIELD_LOCATION)
      cudaDeviceSynchronize();

    flops_ += 8*out.Ncolor()*in.Ncolor()*in.VolumeCB()*in.SiteSubset();

    profile.TPSTOP(QUDA_PROFILE_COMPUTE);
  }

  double Transfer::flops() const {
    double rtn = flops_;
    flops_ = 0;
    return rtn;
  }

} // namespace quda<|MERGE_RESOLUTION|>--- conflicted
+++ resolved
@@ -240,23 +240,11 @@
       ColorSpinorParam param(*B[0]);
       param.location = QUDA_CUDA_FIELD_LOCATION;
       param.fieldOrder = QUDA_FLOAT2_FIELD_ORDER;
-<<<<<<< HEAD
-      for (int i=0; i<Nvec; i++) {
-      	Bgpu.push_back(ColorSpinorField::Create(param));
-      	*Bgpu[i] = *B[i];
-      }
-
-      FillV(V, Bgpu, Nvec);
-
-      for (int i=0; i<Nvec; i++) {
-        delete Bgpu[i];
-=======
       ColorSpinorField *Bgpu = ColorSpinorField::Create(param);
 
       for (int i=0; i<Nvec; i++) {
 	*Bgpu = *B[i];
 	FillV(V, *Bgpu, i, Nvec);
->>>>>>> 43b2170b
       }
 
       delete Bgpu;
