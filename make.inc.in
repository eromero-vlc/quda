--- conflicted
+++ resolved
@@ -21,17 +21,12 @@
 
 BUILD_WILSON_DIRAC = @BUILD_WILSON_DIRAC@			# build Wilson Dirac operators?
 BUILD_CLOVER_DIRAC = @BUILD_CLOVER_DIRAC@			# build clover Dirac operators?
-BUILD_DOMAIN_WALL_DIRAC = @BUILD_DOMAIN_WALL_DIRAC@			# build domain wall Dirac operators?
+BUILD_DOMAIN_WALL_DIRAC = @BUILD_DOMAIN_WALL_DIRAC@		# build domain wall Dirac operators?
 BUILD_STAGGERED_DIRAC = @BUILD_STAGGERED_DIRAC@			# build staggered Dirac operators?
-<<<<<<< HEAD
-BUILD_TWISTED_MASS_DIRAC = @BUILD_TWISTED_MASS_DIRAC@			# build twisted mass Dirac operators?
-BUILD_NDEG_TWISTED_MASS_DIRAC = @BUILD_NDEG_TWISTED_MASS_DIRAC@		# build non-degenerate twisted mass Dirac operators?
-=======
 BUILD_TWISTED_MASS_DIRAC = @BUILD_TWISTED_MASS_DIRAC@		# build twisted mass Dirac operators?
-BUILD_TWISTED_CLOVER_DIRAC = @BUILD_TWISTED_CLOVER_DIRAC@		# build twisted clover Dirac operators?
+BUILD_TWISTED_CLOVER_DIRAC = @BUILD_TWISTED_CLOVER_DIRAC@	# build twisted clover Dirac operators?
 BUILD_NDEG_TWISTED_MASS_DIRAC = @BUILD_NDEG_TWISTED_MASS_DIRAC@	# build non-degenerate twisted mass Dirac operators?
->>>>>>> 1584726e
-BUILD_FATLINK = @BUILD_FATLINK@				# build code for computing asqtad fat links?
+BUILD_FATLINK = @BUILD_FATLINK@					# build code for computing asqtad fat links?
 BUILD_HISQLINK = @BUILD_HISQLINK@				# build code for computing hisq fat links?
 BUILD_GAUGE_FORCE = @BUILD_GAUGE_FORCE@				# build code for (1-loop Symanzik) gauge force?
 BUILD_FERMION_FORCE = @BUILD_FERMION_FORCE@			# build code for asqtad fermion force?
@@ -168,14 +163,11 @@
   COPT += -DGPU_TWISTED_MASS_DIRAC -DGPU_WILSON_DIRAC
 endif
 
-<<<<<<< HEAD
-=======
 ifeq ($(strip $(BUILD_TWISTED_CLOVER_DIRAC)), yes)
   NVCCOPT += -DGPU_TWISTED_CLOVER_DIRAC -DGPU_CLOVER_DIRAC -DGPU_TWISTED_MASS_DIRAC -DGPU_WILSON_DIRAC
   COPT += -DGPU_TWISTED_CLOVER_DIRAC -DGPU_CLOVER_DIRAC -DGPU_TWISTED_MASS_DIRAC -DGPU_WILSON_DIRAC
 endif
 
->>>>>>> 1584726e
 ifeq ($(strip $(BUILD_NDEG_TWISTED_MASS_DIRAC)), yes)
   NVCCOPT += -DGPU_NDEG_TWISTED_MASS_DIRAC -DGPU_TWISTED_MASS_DIRAC -DGPU_WILSON_DIRAC
   COPT += -DGPU_NDEG_TWISTED_MASS_DIRAC -DGPU_TWISTED_MASS_DIRAC -DGPU_WILSON_DIRAC
