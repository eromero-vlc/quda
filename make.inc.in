###### Local configuration:

CUDA_INSTALL_PATH = @CUDA_INSTALL_PATH@
QDP_INSTALL_PATH = @QDP_INSTALL_PATH@
QDPXX_CXXFLAGS = @QDPXX_CXXFLAGS@
QDPXX_LDFLAGS = @QDPXX_LDFLAGS@
QDPXX_LIBS = @QDPXX_LIBS@

CPU_ARCH = @CPU_ARCH@  	  # x86 or x86_64
GPU_ARCH = @GPU_ARCH@	  # sm_13, sm_20, sm_21, sm_30, sm_35, sm_50 or sm_52
OS       = @QUDA_OS@	  # linux or osx
GIT      = @GIT@

PYTHON = @QUDA_PYTHON@	  # python 2.5 or later required for 'make gen'

# compilation options
HOST_DEBUG = @HOST_DEBUG@			# compile host debug code
DEVICE_DEBUG = @DEVICE_DEBUG@		# compile device debug code for cuda-gdb
VERBOSE = @VERBOSE@			# display kernel register useage
BLAS_TEX = @BLAS_TEX@			# enable texture reads in BLAS?
FERMI_DBLE_TEX = @FERMI_DBLE_TEX@		# enable double-precision texture reads on Fermi?

BUILD_WILSON_DIRAC = @BUILD_WILSON_DIRAC@			# build Wilson Dirac operators?
BUILD_CLOVER_DIRAC = @BUILD_CLOVER_DIRAC@			# build clover Dirac operators?
BUILD_DOMAIN_WALL_DIRAC = @BUILD_DOMAIN_WALL_DIRAC@		# build domain wall Dirac operators?
BUILD_STAGGERED_DIRAC = @BUILD_STAGGERED_DIRAC@			# build staggered Dirac operators?
BUILD_TWISTED_MASS_DIRAC = @BUILD_TWISTED_MASS_DIRAC@		# build twisted mass Dirac operators?
BUILD_TWISTED_CLOVER_DIRAC = @BUILD_TWISTED_CLOVER_DIRAC@	# build twisted clover Dirac operators?
BUILD_NDEG_TWISTED_MASS_DIRAC = @BUILD_NDEG_TWISTED_MASS_DIRAC@	# build non-degenerate twisted mass Dirac operators?
BUILD_FATLINK = @BUILD_FATLINK@					# build code for computing asqtad fat links?
BUILD_HISQLINK = @BUILD_HISQLINK@				# build code for computing hisq fat links?
BUILD_GAUGE_FORCE = @BUILD_GAUGE_FORCE@				# build code for (1-loop Symanzik) gauge force?
BUILD_FERMION_FORCE = @BUILD_FERMION_FORCE@			# build code for asqtad fermion force?
BUILD_HISQ_FORCE = @BUILD_HISQ_FORCE@				# build code for hisq fermion force?
BUILD_GAUGE_TOOLS = @BUILD_GAUGE_TOOLS@				# build auxilary gauge-field tools?
BUILD_GAUGE_ALG = @BUILD_GAUGE_ALG@				# build gauge-fixing and pure-gauge algorithms?
BUILD_SSTEP = @BUILD_SSTEP@                                     # build s-step linear solvers?
BUILD_MULTIGRID = @BUILD_MULTIGRID@                                 # build multigrid linear solvers?

#Dynamically invert the clover term for twisted-clover?
DYNAMIC_CLOVER = @DYNAMIC_CLOVER@	# Dynamic inversion saves memory but decreases the flops

#Dynamically invert the clover term for twisted-clover?
DYNAMIC_CLOVER = @DYNAMIC_CLOVER@	# Dynamic inversion saves memory but decreases the flops

# Multi-GPU options
BUILD_MULTI_GPU = @BUILD_MULTI_GPU@  # set to 'yes' to build the multi-GPU code
BUILD_QMP = @BUILD_QMP@              # set to 'yes' to build the QMP multi-GPU code
BUILD_MPI = @BUILD_MPI@              # set to 'yes' to build the MPI multi-GPU code
POSIX_THREADS = @POSIX_THREADS@     # set to 'yes' to build pthread-enabled dslash


#BLAS library
BUILD_MAGMA = @BUILD_MAGMA@ 	# build magma interface

# GPUdirect options
GPU_DIRECT = @GPU_DIRECT@          # set to 'yes' to allow GPU and NIC to shared pinned buffers
GPU_COMMS = @GPU_COMMS@            # set to 'yes' to allow GPU and NIC to communicate using RDMA

# Profiling options
MPI_NVTX = @MPI_NVTX@              # set to 'yes' to add nvtx markup to MPI API calls for the visual profiler
INTERFACE_NVTX = @INTERFACE_NVTX@            # set to 'yes' to add nvtx markup to interface calls for the visual profiler

# Interface options
BUILD_QDP_INTERFACE = @BUILD_QDP_INTERFACE@                     # build qdp interface
BUILD_MILC_INTERFACE = @BUILD_MILC_INTERFACE@                   # build milc interface
BUILD_CPS_INTERFACE = @BUILD_CPS_INTERFACE@                     # build cps interface
BUILD_QDPJIT_INTERFACE = @BUILD_QDPJIT_INTERFACE@               # build qdpjit interface
BUILD_BQCD_INTERFACE = @BUILD_BQCD_INTERFACE@                   # build bqcd interface
BUILD_TIFR_INTERFACE = @BUILD_TIFR_INTERFACE@                   # build tifr interface

# Packing option
DEVICE_PACK = @DEVICE_PACK@	     # set to 'yes' to enable packing and unpacking on the device

# GPU contractions of spinors
BUILD_CONTRACT = @BUILD_CONTRACT@    # build code for bilinear contraction?

BUILD_QIO = @BUILD_QIO@    # set to 'yes' to build QIO code for binary I/O

USE_QDPJIT = @USE_QDPJIT@  # build QDP-JIT support?

FECC = @FECC@			# front-end CC
FECXX = @FECXX@			# front-end CXX
FEF90 = @FEF90@			# front-end F90

MPI_HOME=@MPI_HOME@
QMP_HOME=@QMP_HOME@
QIO_HOME=@QIO_HOME@

MAGMA_HOME=@MAGMA_HOME@
ATLAS_HOME=@ATLAS_HOME@
LAPACK_HOME=@LAPACK_HOME@


NUMA_AFFINITY=@NUMA_AFFINITY@   # enable NUMA affinity?

######

INC = -I$(CUDA_INSTALL_PATH)/include

COPT = -std=c++11
NVCCOPT = -std=c++11

ifeq ($(strip $(CPU_ARCH)), x86_64)
  ifeq ($(strip $(OS)), osx)
    LIB = -L$(CUDA_INSTALL_PATH)/lib -lcudart 
    NVCCOPT += -m64
  else
    LIB = -L$(CUDA_INSTALL_PATH)/lib64 -lcudart 
  endif
else
  LIB = -L$(CUDA_INSTALL_PATH)/lib -lcudart -m32
  COPT += -malign-double -m32
  NVCCOPT += -m32
endif

COMP_CAP = $(GPU_ARCH:sm_%=%0)

COPT += -D__COMPUTE_CAPABILITY__=$(COMP_CAP)
NVCCOPT += -D__COMPUTE_CAPABILITY__=$(COMP_CAP)

TESLA_ARCH = $(shell [ $(COMP_CAP) -lt 200 ] && echo true)
ifneq ($(TESLA_ARCH),true)
  NVCCOPT += -ftz=true -prec-div=false -prec-sqrt=false
else
  NVCCOPT +=
endif

ifeq ($(strip $(GIT)), git)
  GITCOUNT = $(shell git rev-list -q `git describe -q --abbrev=0 2> /dev/null`..  2> /dev/null | wc -l 2> /dev/null)
  ifeq ($(strip $(GITCOUNT)),0)
    NVCCOPT += -w
  endif
else
  NVCCOPT += -w
endif

ifeq ($(strip $(BUILD_MULTI_GPU)), yes)
  COPT += -DMULTI_GPU
  NVCCOPT += -DMULTI_GPU
else
  COMM_OBJS = comm_single.o
endif

CC  = $(FECC)
CXX = $(FECXX)
F90 = $(FEF90)

ifeq ($(strip $(BUILD_MPI)), yes)
  MPI_CFLAGS =
  MPI_LDFLAGS =
  MPI_LIBS =
  INC += -DMPI_COMMS $(MPI_CFLAGS) -I$(MPI_HOME)/include
  LIB += $(MPI_LDFLAGS) $(MPI_LIBS)
  COMM_OBJS = comm_mpi.o
endif

ifeq ($(strip $(BUILD_QMP)), yes)
  QMP_CFLAGS = $(shell $(QMP_HOME)/bin/qmp-config --cflags )
  QMP_LDFLAGS = $(shell $(QMP_HOME)/bin/qmp-config --ldflags )
  QMP_LIBS = $(shell $(QMP_HOME)/bin/qmp-config --libs )
  INC += -DQMP_COMMS $(QMP_CFLAGS)
  LIB += $(QMP_LDFLAGS) $(QMP_LIBS)
  COMM_OBJS = comm_qmp.o
endif

ifeq ($(strip $(BUILD_QIO)), yes)
  INC += -DHAVE_QIO -I$(QIO_HOME)/include
  LIB += -L$(QIO_HOME)/lib -lqio -llime
  QIO_UTIL = qio_field.o qio_util.o layout_hyper.o
endif

ifeq ($(strip $(MPI_NVTX)), yes)
  COMM_OBJS += nvtx_pmpi.o
  LIB += -lnvToolsExt
endif

ifeq ($(strip $(INTERFACE_NVTX)), yes)
  NVCCOPT += -DINTERFACE_NVTX
  COPT += -DINTERFACE_NVTX
  ifneq ($(strip $(MPI_NVTX)), yes)
    LIB += -lnvToolsExt
<<<<<<< HEAD
  endif 
=======
  endif
>>>>>>> 1b1d45b4
endif

ifeq ($(strip $(BUILD_MAGMA)), yes)
  MAGMA_INCLUDE = -I$(CUDA_INSTALL_PATH)/include -I../include -I${MAGMA_HOME}/include
  MAGMA_FLAGS   = -DMAGMA_LIB -DADD_ -DMAGMA_SETAFFINITY -DGPUSHMEM=300 -DHAVE_CUBLAS
  COPT += -fopenmp  -DMAGMA_LIB

  LIB += -fopenmp -L$(MAGMA_HOME)/lib -lmagma
  LIB += -L$(LAPACK_HOME) -llapack -lf77blas -lgfortran
  LIB += -L$(ATLAS_HOME)/lib -lcblas -latlas
  LIB += -L$(CUDA_INSTALL_PATH)/lib64 -lcublas

else
  MAGMA_INCLUDE =
  MAGMA_FLAGS   =
endif

ifeq ($(strip $(DYNAMIC_CLOVER)), yes)
  NVCCOPT += -DDYNAMIC_CLOVER
  COPT += -DDYNAMIC_CLOVER
endif

ifeq ($(strip $(DYNAMIC_CLOVER)), yes)
  NVCCOPT += -DDYNAMIC_CLOVER
  COPT += -DDYNAMIC_CLOVER
endif

ifeq ($(strip $(BUILD_MULTIGRID)), yes)
  NVCCOPT += -DGPU_MULTIGRID
  COPT += -DGPU_MULTIGRID
endif

ifeq ($(strip $(BUILD_SSTEP)), yes)
  NVCCOPT += -DSSTEP
  COPT += -DSSTEP
endif

ifeq ($(strip $(POSIX_THREADS)), yes)
  NVCCOPT += -DPTHREADS
  COPT += -DPTHREADS
endif

LIB += -lpthread

ifeq ($(strip $(BUILD_WILSON_DIRAC)), yes)
  NVCCOPT += -DGPU_WILSON_DIRAC
  COPT += -DGPU_WILSON_DIRAC
endif

ifeq ($(strip $(BUILD_DOMAIN_WALL_DIRAC)), yes)
  NVCCOPT += -DGPU_DOMAIN_WALL_DIRAC
  COPT += -DGPU_DOMAIN_WALL_DIRAC
endif

ifeq ($(strip $(BUILD_STAGGERED_DIRAC)), yes)
  NVCCOPT += -DGPU_STAGGERED_DIRAC
  COPT += -DGPU_STAGGERED_DIRAC
endif

ifeq ($(strip $(BUILD_CLOVER_DIRAC)), yes)
  NVCCOPT += -DGPU_CLOVER_DIRAC -DGPU_WILSON_DIRAC -DGPU_GAUGE_TOOLS
  COPT += -DGPU_CLOVER_DIRAC -DGPU_WILSON_DIRAC -DGPU_GAUGE_TOOLS
endif

ifeq ($(strip $(BUILD_TWISTED_MASS_DIRAC)), yes)
  NVCCOPT += -DGPU_TWISTED_MASS_DIRAC -DGPU_WILSON_DIRAC
  COPT += -DGPU_TWISTED_MASS_DIRAC -DGPU_WILSON_DIRAC
endif

ifeq ($(strip $(BUILD_TWISTED_CLOVER_DIRAC)), yes)
  NVCCOPT += -DGPU_TWISTED_CLOVER_DIRAC -DGPU_CLOVER_DIRAC -DGPU_TWISTED_MASS_DIRAC -DGPU_WILSON_DIRAC -DGPU_GAUGE_TOOLS
  COPT += -DGPU_TWISTED_CLOVER_DIRAC -DGPU_CLOVER_DIRAC -DGPU_TWISTED_MASS_DIRAC -DGPU_WILSON_DIRAC -DGPU_GAUGE_TOOLS
endif

ifeq ($(strip $(BUILD_NDEG_TWISTED_MASS_DIRAC)), yes)
  NVCCOPT += -DGPU_NDEG_TWISTED_MASS_DIRAC -DGPU_TWISTED_MASS_DIRAC -DGPU_WILSON_DIRAC
  COPT += -DGPU_NDEG_TWISTED_MASS_DIRAC -DGPU_TWISTED_MASS_DIRAC -DGPU_WILSON_DIRAC
endif

ifeq ($(strip $(BUILD_FATLINK)), yes)
  NVCCOPT += -DGPU_FATLINK -DGPU_GAUGE_TOOLS
  COPT += -DGPU_FATLINK -DGPU_GAUGE_TOOLS
endif

ifeq ($(strip $(BUILD_HISQLINK)), yes)
  ifneq ($(strip $(BUILD_FATLINK)), yes)
    NVCCOPT += -DGPU_FATLINK
    COPT    += -DGPU_FATLINK
  endif
  NVCCOPT += -DGPU_UNITARIZE -DGPU_GAUGE_TOOLS
  COPT    += -DGPU_UNITARIZE -DGPU_GAUGE_TOOLS
endif

ifeq ($(strip $(BUILD_GAUGE_FORCE)), yes)
  NVCCOPT += -DGPU_GAUGE_FORCE -DGPU_GAUGE_TOOLS
  COPT += -DGPU_GAUGE_FORCE -DGPU_GAUGE_TOOLS
endif

ifeq ($(strip $(BUILD_FERMION_FORCE)), yes)
  NVCCOPT += -DGPU_FERMION_FORCE -DGPU_GAUGE_TOOLS
  COPT += -DGPU_FERMION_FORCE -DGPU_GAUGE_TOOLS
endif

ifeq ($(strip $(BUILD_HISQ_FORCE)), yes)
  NVCCOPT += -DGPU_HISQ_FORCE -DGPU_STAGGERED_OPROD -DGPU_GAUGE_TOOLS
  COPT += -DGPU_HISQ_FORCE -DGPU_STAGGERED_OPROD -DGPU_GAUGE_TOOLS
endif

ifeq ($(strip $(BUILD_GAUGE_TOOLS)), yes)
  NVCCOPT += -DGPU_GAUGE_TOOLS
  COPT += -DGPU_GAUGE_TOOLS
endif

ifeq ($(strip $(BUILD_GAUGE_ALG)), yes)
  NVCCOPT += -DGPU_GAUGE_ALG -DGPU_GAUGE_TOOLS -DGPU_UNITARIZE
  COPT += -DGPU_GAUGE_ALG -DGPU_GAUGE_TOOLS -DGPU_UNITARIZE
  LIB += -lcufft -lcurand
endif

<<<<<<< HEAD
=======
QUDA_DEBUG = false

>>>>>>> 1b1d45b4
ifeq ($(strip $(HOST_DEBUG)), yes)
  NVCCOPT += -g -DHOST_DEBUG
  COPT += -g -fno-inline -DHOST_DEBUG
  QUDA_DEBUG = true
endif

ifeq ($(strip $(DEVICE_DEBUG)), yes)
  NVCCOPT += -G
  QUDA_DEBUG = true
endif

ifeq ($(strip $(VERBOSE)), yes)
  NVCCOPT += --ptxas-options=-v
endif

ifeq ($(strip $(BLAS_TEX)), no)
  NVCCOPT += -DDIRECT_ACCESS_BLAS
  COPT += -DDIRECT_ACCESS_BLAS
endif

ifeq ($(strip $(FERMI_DBLE_TEX)), no)
  NVCCOPT += -DFERMI_NO_DBLE_TEX
  COPT += -DFERMI_NO_DBLE_TEX
endif

ifeq ($(strip $(GPU_DIRECT)), yes)
  NVCCOPT += -DGPU_DIRECT
  COPT += -DGPU_DIRECT
endif

ifeq ($(strip $(GPU_COMMS)), yes)
  NVCCOPT += -DGPU_COMMS
  COPT += -DGPU_COMMS
endif

ifeq ($(strip $(BUILD_QDP_INTERFACE)), yes)
  NVCCOPT += -DBUILD_QDP_INTERFACE
  COPT += -DBUILD_QDP_INTERFACE
endif

ifeq ($(strip $(BUILD_MILC_INTERFACE)), yes)
  NVCCOPT += -DBUILD_MILC_INTERFACE
  COPT += -DBUILD_MILC_INTERFACE
endif

ifeq ($(strip $(BUILD_CPS_INTERFACE)), yes)
  NVCCOPT += -DBUILD_CPS_INTERFACE
  COPT += -DBUILD_CPS_INTERFACE
endif

ifeq ($(strip $(BUILD_QDPJIT_INTERFACE)), yes)
  NVCCOPT += -DBUILD_QDPJIT_INTERFACE
  COPT += -DBUILD_QDPJIT_INTERFACE
endif

ifeq ($(strip $(BUILD_BQCD_INTERFACE)), yes)
  NVCCOPT += -DBUILD_BQCD_INTERFACE
  COPT += -DBUILD_BQCD_INTERFACE
endif

ifeq ($(strip $(BUILD_TIFR_INTERFACE)), yes)
  NVCCOPT += -DBUILD_TIFR_INTERFACE
  COPT += -DBUILD_TIFR_INTERFACE
endif

ifeq ($(strip $(DEVICE_PACK)), yes)
  NVCCOPT += -DDEVICE_PACK
  COPT += -DDEVICE_PACK
endif

ifeq ($(strip $(OS)), osx)
  NUMA_AFFINITY = no
endif

ifeq ($(strip $(NUMA_AFFINITY)), yes)
  NVCCOPT += -DNUMA_AFFINITY
  COPT += -DNUMA_AFFINITY
  NUMA_AFFINITY_OBJS=numa_affinity.o
endif

ifeq ($(strip $(BUILD_CONTRACT)), yes)
  NVCCOPT += -DGPU_CONTRACT
  COPT += -DGPU_CONTRACT
endif

### Next conditional is necessary.
### QDPXX_CXXFLAGS contains "-O3".
### We must make sure its not given
### twice to nvcc. It would complain.

ifeq ($(strip $(USE_QDPJIT)), yes)
  NVCCOPT += -DUSE_QDPJIT
  COPT += -DUSE_QDPJIT
  LIB += $(QDPXX_LDFLAGS) $(QDPXX_LIBS)
  INC += -I$(QDP_INSTALL_PATH)/include

  CFLAGS = -Wall -std=c99 $(COPT) $(INC)
  CXXFLAGS = -Wall $(COPT) $(INC) $(QDPXX_CXXFLAGS)
  NVCC = $(CUDA_INSTALL_PATH)/bin/nvcc
  NVCCFLAGS = $(NVCCOPT) -arch=$(GPU_ARCH) $(INC)
  LDFLAGS = -fPIC $(LIB)
else
  CFLAGS = -Wall -O3 -std=c99 $(COPT) $(INC)
  CXXFLAGS = -Wall -O3 $(COPT) $(INC)
  NVCC = $(CUDA_INSTALL_PATH)/bin/nvcc
  NVCCFLAGS = -O3 $(NVCCOPT) -arch=$(GPU_ARCH) $(INC)
  LDFLAGS = -fPIC $(LIB)
endif


### Add any other user options like keep to NVCCOPT
NVCCFLAGS += @NVCCFLAGS@<|MERGE_RESOLUTION|>--- conflicted
+++ resolved
@@ -40,9 +40,6 @@
 #Dynamically invert the clover term for twisted-clover?
 DYNAMIC_CLOVER = @DYNAMIC_CLOVER@	# Dynamic inversion saves memory but decreases the flops
 
-#Dynamically invert the clover term for twisted-clover?
-DYNAMIC_CLOVER = @DYNAMIC_CLOVER@	# Dynamic inversion saves memory but decreases the flops
-
 # Multi-GPU options
 BUILD_MULTI_GPU = @BUILD_MULTI_GPU@  # set to 'yes' to build the multi-GPU code
 BUILD_QMP = @BUILD_QMP@              # set to 'yes' to build the QMP multi-GPU code
@@ -98,15 +95,12 @@
 
 INC = -I$(CUDA_INSTALL_PATH)/include
 
-COPT = -std=c++11
-NVCCOPT = -std=c++11
-
 ifeq ($(strip $(CPU_ARCH)), x86_64)
   ifeq ($(strip $(OS)), osx)
-    LIB = -L$(CUDA_INSTALL_PATH)/lib -lcudart 
-    NVCCOPT += -m64
+    LIB = -L$(CUDA_INSTALL_PATH)/lib -lcudart
+    NVCCOPT = -m64
   else
-    LIB = -L$(CUDA_INSTALL_PATH)/lib64 -lcudart 
+    LIB = -L$(CUDA_INSTALL_PATH)/lib64 -lcudart
   endif
 else
   LIB = -L$(CUDA_INSTALL_PATH)/lib -lcudart -m32
@@ -180,11 +174,7 @@
   COPT += -DINTERFACE_NVTX
   ifneq ($(strip $(MPI_NVTX)), yes)
     LIB += -lnvToolsExt
-<<<<<<< HEAD
-  endif 
-=======
   endif
->>>>>>> 1b1d45b4
 endif
 
 ifeq ($(strip $(BUILD_MAGMA)), yes)
@@ -200,11 +190,6 @@
 else
   MAGMA_INCLUDE =
   MAGMA_FLAGS   =
-endif
-
-ifeq ($(strip $(DYNAMIC_CLOVER)), yes)
-  NVCCOPT += -DDYNAMIC_CLOVER
-  COPT += -DDYNAMIC_CLOVER
 endif
 
 ifeq ($(strip $(DYNAMIC_CLOVER)), yes)
@@ -304,11 +289,8 @@
   LIB += -lcufft -lcurand
 endif
 
-<<<<<<< HEAD
-=======
 QUDA_DEBUG = false
 
->>>>>>> 1b1d45b4
 ifeq ($(strip $(HOST_DEBUG)), yes)
   NVCCOPT += -g -DHOST_DEBUG
   COPT += -g -fno-inline -DHOST_DEBUG
@@ -406,15 +388,15 @@
   INC += -I$(QDP_INSTALL_PATH)/include
 
   CFLAGS = -Wall -std=c99 $(COPT) $(INC)
-  CXXFLAGS = -Wall $(COPT) $(INC) $(QDPXX_CXXFLAGS)
+  CXXFLAGS = -Wall -std=c++11 $(COPT) $(INC) $(QDPXX_CXXFLAGS)
   NVCC = $(CUDA_INSTALL_PATH)/bin/nvcc
-  NVCCFLAGS = $(NVCCOPT) -arch=$(GPU_ARCH) $(INC)
+  NVCCFLAGS = -std=c++11 $(NVCCOPT) -arch=$(GPU_ARCH) $(INC)
   LDFLAGS = -fPIC $(LIB)
 else
   CFLAGS = -Wall -O3 -std=c99 $(COPT) $(INC)
-  CXXFLAGS = -Wall -O3 $(COPT) $(INC)
+  CXXFLAGS = -Wall -std=c++11 -O3 $(COPT) $(INC)
   NVCC = $(CUDA_INSTALL_PATH)/bin/nvcc
-  NVCCFLAGS = -O3 $(NVCCOPT) -arch=$(GPU_ARCH) $(INC)
+  NVCCFLAGS = -std=c++11 -O3 $(NVCCOPT) -arch=$(GPU_ARCH) $(INC)
   LDFLAGS = -fPIC $(LIB)
 endif
 
