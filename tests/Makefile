--- conflicted
+++ resolved
@@ -108,11 +108,7 @@
 	$(CXX) $(LDFLAGS) $^  -o $@  $(LDFLAGS)
 
 clean:
-<<<<<<< HEAD
-	-rm -f *.o dslash_test invert_test deflation_test	\
-=======
 	-rm -f *.o dslash_test invert_test deflated_invert_test	\
->>>>>>> 310fcd9c
 	staggered_dslash_test staggered_invert_test su3_test	\
 	pack_test blas_test llfat_test gauge_force_test		\
 	fermion_force_test hisq_paths_force_test		\
