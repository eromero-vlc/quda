#include <iostream>
#include <stdio.h>
#include <stdlib.h>
#include <string.h>

#include <quda.h>
#include <quda_internal.h>
#include <dirac_quda.h>
#include <dslash_quda.h>
#include <invert_quda.h>
#include <util_quda.h>
#include <blas_quda.h>

#include <test_util.h>
#include <dslash_util.h>
#include <wilson_dslash_reference.h>
#include <domain_wall_dslash_reference.h>
#include "misc.h"

<<<<<<< HEAD
#include <qio_field.h>
=======
// google test frame work
#include <gtest.h>

#include <gauge_qio.h>
>>>>>>> 794e10a3

#define MAX(a,b) ((a)>(b)?(a):(b))

using namespace quda;

const QudaParity parity = QUDA_EVEN_PARITY; // even or odd?
const int transfer = 0; // include transfer time in the benchmark?

double kappa5;

QudaPrecision cpu_prec = QUDA_DOUBLE_PRECISION;
QudaPrecision cuda_prec;

QudaGaugeParam gauge_param;
QudaInvertParam inv_param;

cpuColorSpinorField *spinor, *spinorOut, *spinorRef, *spinorTmp;
cudaColorSpinorField *cudaSpinor, *cudaSpinorOut, *tmp1=0, *tmp2=0;

void *hostGauge[4], *hostClover, *hostCloverInv;

Dirac *dirac = NULL;
DiracMobiusDomainWallPC *dirac_mdwf = NULL; // create the MDWF Dirac operator
DiracDomainWall4DPC *dirac_4dpc = NULL; // create the 4d preconditioned DWF Dirac operator

// What test are we doing (0 = dslash, 1 = MatPC, 2 = Mat, 3 = MatPCDagMatPC, 4 = MatDagMat)
extern int test_type;

// Dirac operator type
extern QudaDslashType dslash_type;

// Twisted mass flavor type
extern QudaTwistFlavorType twist_flavor;
extern QudaMatPCType matpc_type;

extern bool tune;

extern int device;
extern int xdim;
extern int ydim;
extern int zdim;
extern int tdim;
extern int Lsdim;
extern int gridsize_from_cmdline[];
extern QudaReconstructType link_recon;
extern QudaPrecision prec;
extern QudaDagType dagger;
QudaDagType not_dagger;

extern bool verify_results;
extern int niter;
extern char latfile[];

extern bool kernel_pack_t;

void init(int argc, char **argv) {

  cuda_prec = prec;

  gauge_param = newQudaGaugeParam();
  inv_param = newQudaInvertParam();

  gauge_param.X[0] = xdim;
  gauge_param.X[1] = ydim;
  gauge_param.X[2] = zdim;
  gauge_param.X[3] = tdim;

  if (dslash_type == QUDA_ASQTAD_DSLASH || dslash_type == QUDA_STAGGERED_DSLASH) {
    errorQuda("Asqtad not supported.  Please try staggered_dslash_test instead");
  } else if (dslash_type == QUDA_DOMAIN_WALL_DSLASH ||
             dslash_type == QUDA_DOMAIN_WALL_4D_DSLASH ||
             dslash_type == QUDA_MOBIUS_DWF_DSLASH ) {
    // for these we always use kernel packing
    dw_setDims(gauge_param.X, Lsdim);
    setKernelPackT(true);
  } else {
    setDims(gauge_param.X);
    setKernelPackT(kernel_pack_t);
    Ls = 1;
  }

  setSpinorSiteSize(24);

  gauge_param.anisotropy = 1.0;

  gauge_param.type = QUDA_WILSON_LINKS;
  gauge_param.gauge_order = QUDA_QDP_GAUGE_ORDER;
  gauge_param.t_boundary = QUDA_ANTI_PERIODIC_T;

  gauge_param.cpu_prec = cpu_prec;
  gauge_param.cuda_prec = cuda_prec;
  gauge_param.reconstruct = link_recon;
  gauge_param.reconstruct_sloppy = link_recon;
  gauge_param.cuda_prec_sloppy = cuda_prec;
  gauge_param.gauge_fix = QUDA_GAUGE_FIXED_NO;

  inv_param.kappa = 0.1;

  if (dslash_type == QUDA_TWISTED_MASS_DSLASH || dslash_type == QUDA_TWISTED_CLOVER_DSLASH) {
    inv_param.mu = 0.01;
    inv_param.epsilon = 0.01; 
    inv_param.twist_flavor = twist_flavor;
  } else if (dslash_type == QUDA_DOMAIN_WALL_DSLASH ||
             dslash_type == QUDA_DOMAIN_WALL_4D_DSLASH ) {
    inv_param.mass = 0.01;
    inv_param.m5 = -1.5;
    kappa5 = 0.5/(5 + inv_param.m5);
  } else if (dslash_type == QUDA_MOBIUS_DWF_DSLASH ) {
    inv_param.mass = 0.01;
    inv_param.m5 = -1.5;
    kappa5 = 0.5/(5 + inv_param.m5);
    for(int k = 0; k < Lsdim; k++)
    {
      // b5[k], c[k] values are chosen for arbitrary values,
      // but the difference of them are same as 1.0
      inv_param.b_5[k] = 1.50;
      inv_param.c_5[k] = 0.50;
    }
  }

  inv_param.Ls = (inv_param.twist_flavor != QUDA_TWIST_NONDEG_DOUBLET) ? Ls : 2;
  
  inv_param.matpc_type = matpc_type;
  inv_param.dagger = dagger;
  not_dagger = (QudaDagType)((dagger + 1)%2);

  inv_param.cpu_prec = cpu_prec;
  if (inv_param.cpu_prec != gauge_param.cpu_prec) {
    errorQuda("Gauge and spinor CPU precisions must match");
  }
  inv_param.cuda_prec = cuda_prec;

  inv_param.input_location = QUDA_CPU_FIELD_LOCATION;
  inv_param.output_location = QUDA_CPU_FIELD_LOCATION;

#ifndef MULTI_GPU // free parameter for single GPU
  gauge_param.ga_pad = 0;
#else // must be this one c/b face for multi gpu
  int x_face_size = gauge_param.X[1]*gauge_param.X[2]*gauge_param.X[3]/2;
  int y_face_size = gauge_param.X[0]*gauge_param.X[2]*gauge_param.X[3]/2;
  int z_face_size = gauge_param.X[0]*gauge_param.X[1]*gauge_param.X[3]/2;
  int t_face_size = gauge_param.X[0]*gauge_param.X[1]*gauge_param.X[2]/2;
  int pad_size =MAX(x_face_size, y_face_size);
  pad_size = MAX(pad_size, z_face_size);
  pad_size = MAX(pad_size, t_face_size);
  gauge_param.ga_pad = pad_size;    
#endif
  inv_param.sp_pad = 0;
  inv_param.cl_pad = 0;

  //inv_param.sp_pad = xdim*ydim*zdim/2;
  //inv_param.cl_pad = 24*24*24;

  inv_param.gamma_basis = QUDA_DEGRAND_ROSSI_GAMMA_BASIS; // test code only supports DeGrand-Rossi Basis
  inv_param.dirac_order = QUDA_DIRAC_ORDER;

  if(dslash_type == QUDA_DOMAIN_WALL_4D_DSLASH){
    switch(test_type) {
      case 0:
      case 1:
      case 2:
      case 3:
        inv_param.solution_type = QUDA_MATPC_SOLUTION;
        break;
      case 4:
        inv_param.solution_type = QUDA_MATPCDAG_MATPC_SOLUTION;
        break;
      default:
        errorQuda("Test type %d not defined QUDA_DOMAIN_WALL_4D_DSLASH\n", test_type);
    }
  } else if(dslash_type == QUDA_MOBIUS_DWF_DSLASH) {
    switch(test_type) {
      case 0:
      case 1:
      case 2:
      case 3:
      case 4:
        inv_param.solution_type = QUDA_MATPC_SOLUTION;
        break;
      case 5:
        inv_param.solution_type = QUDA_MATPCDAG_MATPC_SOLUTION;
        break;
      default:
        errorQuda("Test type %d not defined on QUDA_MOBIUS_DWF_DSLASH\n", test_type);
    }
  }
  else
  {
    switch(test_type) {
      case 0:
      case 1:
        inv_param.solution_type = QUDA_MATPC_SOLUTION;
        break;
      case 2:
        inv_param.solution_type = QUDA_MAT_SOLUTION;
        break;
      case 3:
        inv_param.solution_type = QUDA_MATPCDAG_MATPC_SOLUTION;
        break;
      case 4:
        inv_param.solution_type = QUDA_MATDAG_MAT_SOLUTION;
        break;
      default:
        errorQuda("Test type %d not defined\n", test_type);
    }
  }

  inv_param.dslash_type = dslash_type;

  if (dslash_type == QUDA_CLOVER_WILSON_DSLASH || dslash_type == QUDA_TWISTED_CLOVER_DSLASH) {
    inv_param.clover_cpu_prec = cpu_prec;
    inv_param.clover_cuda_prec = cuda_prec;
    inv_param.clover_cuda_prec_sloppy = inv_param.clover_cuda_prec;
    inv_param.clover_order = QUDA_PACKED_CLOVER_ORDER;
    inv_param.clover_coeff = 1.5*inv_param.kappa;
    //if (test_type > 0) {
      hostClover = malloc(V*cloverSiteSize*inv_param.clover_cpu_prec);
      hostCloverInv = hostClover; // fake it
      /*} else {
      hostClover = NULL;
      hostCloverInv = malloc(V*cloverSiteSize*inv_param.clover_cpu_prec);
      }*/
  } else if (dslash_type == QUDA_TWISTED_MASS_DSLASH) {

  }

  setVerbosity(QUDA_VERBOSE);

  // construct input fields
  for (int dir = 0; dir < 4; dir++) hostGauge[dir] = malloc(V*gaugeSiteSize*gauge_param.cpu_prec);

  ColorSpinorParam csParam;
  
  csParam.nColor = 3;
  csParam.nSpin = 4;
  if (dslash_type == QUDA_TWISTED_MASS_DSLASH || dslash_type == QUDA_TWISTED_CLOVER_DSLASH) {
    csParam.twistFlavor = inv_param.twist_flavor;
  }
  csParam.nDim = 4;
  for (int d=0; d<4; d++) csParam.x[d] = gauge_param.X[d];
  if (dslash_type == QUDA_DOMAIN_WALL_DSLASH ||
      dslash_type == QUDA_DOMAIN_WALL_4D_DSLASH ||
      dslash_type == QUDA_MOBIUS_DWF_DSLASH ) {
    csParam.nDim = 5;
    csParam.x[4] = Ls;
  }
  if (dslash_type == QUDA_DOMAIN_WALL_4D_DSLASH ||
      dslash_type == QUDA_MOBIUS_DWF_DSLASH ) {
    csParam.PCtype = QUDA_4D_PC;
  } else {
    csParam.PCtype = QUDA_5D_PC;
  }

//ndeg_tm    
  if (dslash_type == QUDA_TWISTED_MASS_DSLASH) {
    csParam.twistFlavor = inv_param.twist_flavor;
    csParam.nDim = (inv_param.twist_flavor == QUDA_TWIST_PLUS || inv_param.twist_flavor == QUDA_TWIST_MINUS) ? 4 : 5;
    csParam.x[4] = inv_param.Ls;    
  }


  csParam.precision = inv_param.cpu_prec;
  csParam.pad = 0;

  if(dslash_type == QUDA_DOMAIN_WALL_4D_DSLASH || 
      dslash_type == QUDA_MOBIUS_DWF_DSLASH)
  {
    csParam.siteSubset = QUDA_PARITY_SITE_SUBSET;
    csParam.x[0] /= 2;

  } else
  {
    if (test_type < 2 || test_type ==3) {
      csParam.siteSubset = QUDA_PARITY_SITE_SUBSET;
      csParam.x[0] /= 2;
    } else {
      csParam.siteSubset = QUDA_FULL_SITE_SUBSET;
    }
  }

  csParam.siteOrder = QUDA_EVEN_ODD_SITE_ORDER;
  csParam.fieldOrder = QUDA_SPACE_SPIN_COLOR_FIELD_ORDER;
  csParam.gammaBasis = inv_param.gamma_basis;
  csParam.create = QUDA_ZERO_FIELD_CREATE;

  spinor = new cpuColorSpinorField(csParam);
  spinorOut = new cpuColorSpinorField(csParam);
  spinorRef = new cpuColorSpinorField(csParam);
  spinorTmp = new cpuColorSpinorField(csParam);

  csParam.x[0] = gauge_param.X[0];
  
  printfQuda("Randomizing fields... ");

  if (strcmp(latfile,"")) {  // load in the command line supplied gauge field
    read_gauge_field(latfile, hostGauge, gauge_param.cpu_prec, gauge_param.X, argc, argv);
    construct_gauge_field(hostGauge, 2, gauge_param.cpu_prec, &gauge_param);
  } else { // else generate a random SU(3) field
    construct_gauge_field(hostGauge, 1, gauge_param.cpu_prec, &gauge_param);
  }

  spinor->Source(QUDA_RANDOM_SOURCE);

  if (dslash_type == QUDA_CLOVER_WILSON_DSLASH) {
    double norm = 0.0; // clover components are random numbers in the range (-norm, norm)
    double diag = 1.0; // constant added to the diagonal

    if (test_type == 2 || test_type == 4) {
      construct_clover_field(hostClover, norm, diag, inv_param.clover_cpu_prec);
    } else {
      construct_clover_field(hostCloverInv, norm, diag, inv_param.clover_cpu_prec);
    }
  }
  printfQuda("done.\n"); fflush(stdout);
  
  initQuda(device);

  printfQuda("Sending gauge field to GPU\n");
  loadGaugeQuda(hostGauge, &gauge_param);

  if (dslash_type == QUDA_CLOVER_WILSON_DSLASH) {
    printfQuda("Sending clover field to GPU\n");
    loadCloverQuda(hostClover, hostCloverInv, &inv_param);
  }

  if (dslash_type == QUDA_TWISTED_CLOVER_DSLASH) {
    printfQuda("Sending clover field to GPU\n");
    loadCloverQuda(NULL, NULL, &inv_param);
  }

  if (!transfer) {
    csParam.gammaBasis = QUDA_UKQCD_GAMMA_BASIS;
    csParam.pad = inv_param.sp_pad;
    csParam.precision = inv_param.cuda_prec;
    if (csParam.precision == QUDA_DOUBLE_PRECISION ) {
      csParam.fieldOrder = QUDA_FLOAT2_FIELD_ORDER;
    } else {
      /* Single and half */
      csParam.fieldOrder = QUDA_FLOAT4_FIELD_ORDER;
    }
 
    if(dslash_type == QUDA_DOMAIN_WALL_4D_DSLASH || 
        dslash_type == QUDA_MOBIUS_DWF_DSLASH)
    {
      csParam.siteSubset = QUDA_PARITY_SITE_SUBSET;
      csParam.x[0] /= 2;
    } else
    {
      if (test_type < 2 || test_type == 3) {
        csParam.siteSubset = QUDA_PARITY_SITE_SUBSET;
        csParam.x[0] /= 2;
      }
    }

    printfQuda("Creating cudaSpinor\n");
    cudaSpinor = new cudaColorSpinorField(csParam);
    printfQuda("Creating cudaSpinorOut\n");
    cudaSpinorOut = new cudaColorSpinorField(csParam);

    tmp1 = new cudaColorSpinorField(csParam);

    if(dslash_type != QUDA_DOMAIN_WALL_4D_DSLASH && 
        dslash_type != QUDA_MOBIUS_DWF_DSLASH)
      if (test_type == 2 || test_type == 4) csParam.x[0] /= 2;

    csParam.siteSubset = QUDA_PARITY_SITE_SUBSET;
    tmp2 = new cudaColorSpinorField(csParam);

    printfQuda("Sending spinor field to GPU\n");
    *cudaSpinor = *spinor;
    
    double cpu_norm = blas::norm2(*spinor);
    double cuda_norm = blas::norm2(*cudaSpinor);
    printfQuda("Source: CPU = %e, CUDA = %e\n", cpu_norm, cuda_norm);

    bool pc;
    if(dslash_type == QUDA_DOMAIN_WALL_4D_DSLASH || 
       dslash_type == QUDA_MOBIUS_DWF_DSLASH)
      pc = true;
    else
      pc = (test_type != 2 && test_type != 4);
    DiracParam diracParam;
    setDiracParam(diracParam, &inv_param, pc);
    diracParam.tmp1 = tmp1;
    diracParam.tmp2 = tmp2;
   
    if (dslash_type == QUDA_DOMAIN_WALL_4D_DSLASH){
      dirac_4dpc = new DiracDomainWall4DPC(diracParam);
      dirac = (Dirac*)dirac_4dpc;
    }
    else if (dslash_type == QUDA_MOBIUS_DWF_DSLASH){
      dirac_mdwf = new DiracMobiusDomainWallPC(diracParam);
      dirac = (Dirac*)dirac_mdwf;
    }
    else {
      dirac = Dirac::create(diracParam);
    }
  } else {
    double cpu_norm = blas::norm2(*spinor);
    printfQuda("Source: CPU = %e\n", cpu_norm);
  }
    
}

void end() {
  if (!transfer) {
    if(dirac != NULL)
    {
      delete dirac;
      dirac = NULL;
    }
    delete cudaSpinor;
    delete cudaSpinorOut;
    delete tmp1;
    delete tmp2;
  }

  // release memory
  delete spinor;
  delete spinorOut;
  delete spinorRef;
  delete spinorTmp;

  for (int dir = 0; dir < 4; dir++) free(hostGauge[dir]);
  if((dslash_type == QUDA_CLOVER_WILSON_DSLASH) || (dslash_type == QUDA_TWISTED_CLOVER_DSLASH)){
    if (hostClover != hostCloverInv && hostClover) free(hostClover);
    free(hostCloverInv);
  }
  endQuda();

}

// execute kernel
double dslashCUDA(int niter) {

  cudaEvent_t start, end;
  cudaEventCreate(&start);
  cudaEventCreate(&end);
  cudaEventRecord(start, 0);

  for (int i = 0; i < niter; i++) {
    if (dslash_type == QUDA_DOMAIN_WALL_4D_DSLASH){
      switch (test_type) {
        case 0:
          if (transfer) {
            dslashQuda_4dpc(spinorOut->V(), spinor->V(), &inv_param, parity, test_type);
          } else {
            dirac_4dpc->Dslash4(*cudaSpinorOut, *cudaSpinor, parity);
          }
          break;
        case 1:
          if (transfer) {
            dslashQuda_4dpc(spinorOut->V(), spinor->V(), &inv_param, parity, test_type);
          } else {
            dirac_4dpc->Dslash5(*cudaSpinorOut, *cudaSpinor, parity);
          }
          break;
        case 2:
          if (transfer) {
            dslashQuda_4dpc(spinorOut->V(), spinor->V(), &inv_param, parity, test_type);
          } else {
            dirac_4dpc->Dslash5inv(*cudaSpinorOut, *cudaSpinor, parity, kappa5);
          }
          break;
        case 3:
          if (transfer) {
            MatQuda(spinorOut->V(), spinor->V(), &inv_param);
          } else {
            dirac_4dpc->M(*cudaSpinorOut, *cudaSpinor);
          }
          break;
        case 4:
          if (transfer) {
            MatDagMatQuda(spinorOut->V(), spinor->V(), &inv_param);
          } else {
            dirac_4dpc->MdagM(*cudaSpinorOut, *cudaSpinor);
          }
          break;
      }
    }
    else if (dslash_type == QUDA_MOBIUS_DWF_DSLASH){
      switch (test_type) {
        case 0:
          if (transfer) {
            dslashQuda_mdwf(spinorOut->V(), spinor->V(), &inv_param, parity, test_type);
          } else {
            dirac_mdwf->Dslash4(*cudaSpinorOut, *cudaSpinor, parity);
          }
          break;
        case 1:
          if (transfer) {
            dslashQuda_mdwf(spinorOut->V(), spinor->V(), &inv_param, parity, test_type);
          } else {
            dirac_mdwf->Dslash5(*cudaSpinorOut, *cudaSpinor, parity);
          }
          break;
        case 2:
          if (transfer) {
            dslashQuda_mdwf(spinorOut->V(), spinor->V(), &inv_param, parity, test_type);
          } else {
            dirac_mdwf->Dslash4pre(*cudaSpinorOut, *cudaSpinor, parity);
          }
          break;
        case 3:
          if (transfer) {
            dslashQuda_mdwf(spinorOut->V(), spinor->V(), &inv_param, parity, test_type);
          } else {
            dirac_mdwf->Dslash5inv(*cudaSpinorOut, *cudaSpinor, parity, kappa5);
          }
          break;
        case 4:
          if (transfer) {
            MatQuda(spinorOut->V(), spinor->V(), &inv_param);
          } else {
            dirac_mdwf->M(*cudaSpinorOut, *cudaSpinor);
          }
          break;
        case 5:
          if (transfer) {
            MatDagMatQuda(spinorOut->V(), spinor->V(), &inv_param);
          } else {
            dirac_mdwf->MdagM(*cudaSpinorOut, *cudaSpinor);
          }
          break;
      }
    } else {
      switch (test_type) {
        case 0:
          if (dslash_type == QUDA_TWISTED_CLOVER_DSLASH && (matpc_type == QUDA_MATPC_EVEN_EVEN || matpc_type == QUDA_MATPC_ODD_ODD)) {
            if (transfer) {
              dslashQuda(spinorOut->V(), spinor->V(), &inv_param, parity);
            } else {
	      ((DiracTwistedCloverPC *) dirac)->TwistCloverInv(*tmp1, *cudaSpinor, (parity+1)%2);
              dirac->Dslash(*cudaSpinorOut, *tmp1, parity);
            }
          } else {
            if (transfer) {
              dslashQuda(spinorOut->V(), spinor->V(), &inv_param, parity);
            } else {
              dirac->Dslash(*cudaSpinorOut, *cudaSpinor, parity);
            }
          }
          break;
        case 1:
          if (transfer) {
            MatQuda(spinorOut->V(), spinor->V(), &inv_param);
          } else {
            dirac->M(*cudaSpinorOut, *cudaSpinor);
          }
          break;
        case 2:
          if (transfer) {
            MatQuda(spinorOut->V(), spinor->V(), &inv_param);
          } else {
            dirac->M(*cudaSpinorOut, *cudaSpinor);
          }
          break;
        case 3:
          if (transfer) {
            MatDagMatQuda(spinorOut->V(), spinor->V(), &inv_param);
          } else {
            dirac->MdagM(*cudaSpinorOut, *cudaSpinor);
          }
          break;
        case 4:
          if (transfer) {
            MatDagMatQuda(spinorOut->V(), spinor->V(), &inv_param);
          } else {
            dirac->MdagM(*cudaSpinorOut, *cudaSpinor);
          }
          break;
      }
    }
  }
    
  cudaEventRecord(end, 0);
  cudaEventSynchronize(end);
  float runTime;
  cudaEventElapsedTime(&runTime, start, end);
  cudaEventDestroy(start);
  cudaEventDestroy(end);

  double secs = runTime / 1000; //stopwatchReadSeconds();

  // check for errors
  cudaError_t stat = cudaGetLastError();
  if (stat != cudaSuccess)
    printfQuda("with ERROR: %s\n", cudaGetErrorString(stat));

  return secs;
}

void dslashRef() {

  // compare to dslash reference implementation
  printfQuda("Calculating reference implementation...");
  fflush(stdout);

  if (dslash_type == QUDA_CLOVER_WILSON_DSLASH ||
      dslash_type == QUDA_WILSON_DSLASH) {
    switch (test_type) {
    case 0:
      wil_dslash(spinorRef->V(), hostGauge, spinor->V(), parity, dagger, inv_param.cpu_prec, gauge_param);
      break;
    case 1:    
      wil_matpc(spinorRef->V(), hostGauge, spinor->V(), inv_param.kappa, inv_param.matpc_type, dagger, 
		inv_param.cpu_prec, gauge_param);
      break;
    case 2:
      wil_mat(spinorRef->V(), hostGauge, spinor->V(), inv_param.kappa, dagger, inv_param.cpu_prec, gauge_param);
      break;
    case 3:
      wil_matpc(spinorTmp->V(), hostGauge, spinor->V(), inv_param.kappa, inv_param.matpc_type, dagger, 
		inv_param.cpu_prec, gauge_param);
      wil_matpc(spinorRef->V(), hostGauge, spinorTmp->V(), inv_param.kappa, inv_param.matpc_type, not_dagger, 
		inv_param.cpu_prec, gauge_param);
      break;
    case 4:
      wil_mat(spinorTmp->V(), hostGauge, spinor->V(), inv_param.kappa, dagger, inv_param.cpu_prec, gauge_param);
      wil_mat(spinorRef->V(), hostGauge, spinorTmp->V(), inv_param.kappa, not_dagger, inv_param.cpu_prec, gauge_param);
      break;
    default:
      printfQuda("Test type not defined\n");
      exit(-1);
    }
  } else if((dslash_type == QUDA_TWISTED_MASS_DSLASH) || (dslash_type == QUDA_TWISTED_CLOVER_DSLASH)){ 
    switch (test_type) {
    case 0:
      if(inv_param.twist_flavor == QUDA_TWIST_PLUS || inv_param.twist_flavor == QUDA_TWIST_MINUS)
	tm_dslash(spinorRef->V(), hostGauge, spinor->V(), inv_param.kappa, inv_param.mu, inv_param.twist_flavor, parity, inv_param.matpc_type, dagger, inv_param.cpu_prec, gauge_param);
      else
      {
        int tm_offset = 12*spinorRef->Volume();

	void *ref1 = spinorRef->V();
	void *ref2 = cpu_prec == sizeof(double) ? (void*)((double*)ref1 + tm_offset): (void*)((float*)ref1 + tm_offset);
    
	void *flv1 = spinor->V();
	void *flv2 = cpu_prec == sizeof(double) ? (void*)((double*)flv1 + tm_offset): (void*)((float*)flv1 + tm_offset);
    
	tm_ndeg_dslash(ref1, ref2, hostGauge, flv1, flv2, inv_param.kappa, inv_param.mu, inv_param.epsilon, 
	               parity, dagger, inv_param.matpc_type, inv_param.cpu_prec, gauge_param);	
      }
      break;
    case 1:
      if(inv_param.twist_flavor == QUDA_TWIST_PLUS || inv_param.twist_flavor == QUDA_TWIST_MINUS)      
	tm_matpc(spinorRef->V(), hostGauge, spinor->V(), inv_param.kappa, inv_param.mu, inv_param.twist_flavor, inv_param.matpc_type, dagger, inv_param.cpu_prec, gauge_param);
      else
      {
        int tm_offset = 12*spinorRef->Volume();

	void *ref1 = spinorRef->V();
	void *ref2 = cpu_prec == sizeof(double) ? (void*)((double*)ref1 + tm_offset): (void*)((float*)ref1 + tm_offset);
    
	void *flv1 = spinor->V();
	void *flv2 = cpu_prec == sizeof(double) ? (void*)((double*)flv1 + tm_offset): (void*)((float*)flv1 + tm_offset);
    
	tm_ndeg_matpc(ref1, ref2, hostGauge, flv1, flv2, inv_param.kappa, inv_param.mu, inv_param.epsilon, inv_param.matpc_type, dagger, inv_param.cpu_prec, gauge_param);	
      }	
      break;
    case 2:
      if(inv_param.twist_flavor == QUDA_TWIST_PLUS || inv_param.twist_flavor == QUDA_TWIST_MINUS)      
	tm_mat(spinorRef->V(), hostGauge, spinor->V(), inv_param.kappa, inv_param.mu, inv_param.twist_flavor, dagger, inv_param.cpu_prec, gauge_param);
      else
      {
        int tm_offset = 12*spinorRef->Volume();

	void *evenOut = spinorRef->V();
	void *oddOut  = cpu_prec == sizeof(double) ? (void*)((double*)evenOut + tm_offset): (void*)((float*)evenOut + tm_offset);
    
	void *evenIn = spinor->V();
	void *oddIn  = cpu_prec == sizeof(double) ? (void*)((double*)evenIn + tm_offset): (void*)((float*)evenIn + tm_offset);
    
	tm_ndeg_mat(evenOut, oddOut, hostGauge, evenIn, oddIn, inv_param.kappa, inv_param.mu, inv_param.epsilon, dagger, inv_param.cpu_prec, gauge_param);	
      }
      break;
    case 3:    
      if(inv_param.twist_flavor == QUDA_TWIST_PLUS || inv_param.twist_flavor == QUDA_TWIST_MINUS){      
	tm_matpc(spinorTmp->V(), hostGauge, spinor->V(), inv_param.kappa, inv_param.mu, inv_param.twist_flavor,
	       inv_param.matpc_type, dagger, inv_param.cpu_prec, gauge_param);
	tm_matpc(spinorRef->V(), hostGauge, spinorTmp->V(), inv_param.kappa, inv_param.mu, inv_param.twist_flavor,
	       inv_param.matpc_type, not_dagger, inv_param.cpu_prec, gauge_param);
      }
      else
      {
	int tm_offset = 12*spinorRef->Volume();

	void *ref1 = spinorRef->V();
	void *ref2 = cpu_prec == sizeof(double) ? (void*)((double*)ref1 + tm_offset): (void*)((float*)ref1 + tm_offset);

	void *flv1 = spinor->V();
	void *flv2 = cpu_prec == sizeof(double) ? (void*)((double*)flv1 + tm_offset): (void*)((float*)flv1 + tm_offset);

	void *tmp1 = spinorTmp->V();
	void *tmp2 = cpu_prec == sizeof(double) ? (void*)((double*)tmp1 + tm_offset): (void*)((float*)tmp1 + tm_offset);

	tm_ndeg_matpc(tmp1, tmp2, hostGauge, flv1, flv2, inv_param.kappa, inv_param.mu, inv_param.epsilon, inv_param.matpc_type, dagger, inv_param.cpu_prec, gauge_param);
	tm_ndeg_matpc(ref1, ref2, hostGauge, tmp1, tmp2, inv_param.kappa, inv_param.mu, inv_param.epsilon, inv_param.matpc_type, not_dagger, inv_param.cpu_prec, gauge_param);
      }
      break;
    case 4:
      if(inv_param.twist_flavor == QUDA_TWIST_PLUS || inv_param.twist_flavor == QUDA_TWIST_MINUS){      
	tm_mat(spinorTmp->V(), hostGauge, spinor->V(), inv_param.kappa, inv_param.mu, inv_param.twist_flavor,
	     dagger, inv_param.cpu_prec, gauge_param);
	tm_mat(spinorRef->V(), hostGauge, spinorTmp->V(), inv_param.kappa, inv_param.mu, inv_param.twist_flavor,
	     not_dagger, inv_param.cpu_prec, gauge_param);
      }
      else
      {
	int tm_offset = 12*spinorRef->Volume();

	void *evenOut = spinorRef->V();
	void *oddOut  = cpu_prec == sizeof(double) ? (void*)((double*)evenOut + tm_offset): (void*)((float*)evenOut + tm_offset);

	void *evenIn = spinor->V();
	void *oddIn  = cpu_prec == sizeof(double) ? (void*)((double*)evenIn + tm_offset): (void*)((float*)evenIn + tm_offset);

	void *evenTmp = spinorTmp->V();
	void *oddTmp = cpu_prec == sizeof(double) ? (void*)((double*)evenTmp + tm_offset): (void*)((float*)evenTmp + tm_offset);

	tm_ndeg_mat(evenTmp, oddTmp, hostGauge, evenIn, oddIn, inv_param.kappa, inv_param.mu, inv_param.epsilon, dagger, inv_param.cpu_prec, gauge_param);
	tm_ndeg_mat(evenOut, oddOut, hostGauge, evenTmp, oddTmp, inv_param.kappa, inv_param.mu, inv_param.epsilon, not_dagger, inv_param.cpu_prec, gauge_param);
      }
      break;
    default:
      printfQuda("Test type not defined\n");
      exit(-1);
    }
  } else if (dslash_type == QUDA_DOMAIN_WALL_DSLASH ){
    switch (test_type) {
    case 0:
      dw_dslash(spinorRef->V(), hostGauge, spinor->V(), parity, dagger, gauge_param.cpu_prec, gauge_param, inv_param.mass);
      break;
    case 1:    
      dw_matpc(spinorRef->V(), hostGauge, spinor->V(), kappa5, inv_param.matpc_type, dagger, gauge_param.cpu_prec, gauge_param, inv_param.mass);
      break;
    case 2:
      dw_mat(spinorRef->V(), hostGauge, spinor->V(), kappa5, dagger, gauge_param.cpu_prec, gauge_param, inv_param.mass);
      break;
    case 3:    
      dw_matpc(spinorTmp->V(), hostGauge, spinor->V(), kappa5, inv_param.matpc_type, dagger, gauge_param.cpu_prec, gauge_param, inv_param.mass);
      dw_matpc(spinorRef->V(), hostGauge, spinorTmp->V(), kappa5, inv_param.matpc_type, not_dagger, gauge_param.cpu_prec, gauge_param, inv_param.mass);
      break;
    case 4:
      dw_matdagmat(spinorRef->V(), hostGauge, spinor->V(), kappa5, dagger, gauge_param.cpu_prec, gauge_param, inv_param.mass);
    break; 
    default:
      printf("Test type not supported for domain wall\n");
      exit(-1);
    }
  } else if (dslash_type == QUDA_DOMAIN_WALL_4D_DSLASH){
    double *kappa_5 = (double*)malloc(Ls*sizeof(double));
    for(int xs = 0; xs < Ls ; xs++)
      kappa_5[xs] = kappa5;
    switch (test_type) {
    case 0:
      dslash_4_4d(spinorRef->V(), hostGauge, spinor->V(), parity, dagger, gauge_param.cpu_prec, gauge_param, inv_param.mass);
      break;
    case 1:    
      dw_dslash_5_4d(spinorRef->V(), hostGauge, spinor->V(), parity, dagger, gauge_param.cpu_prec, gauge_param, inv_param.mass);
      break;
    case 2:    
      dslash_5_inv(spinorRef->V(), hostGauge, spinor->V(), parity, dagger, gauge_param.cpu_prec, gauge_param, inv_param.mass, kappa_5);
      break;
    case 3:
      dw_4d_matpc(spinorRef->V(), hostGauge, spinor->V(), kappa5, inv_param.matpc_type, dagger, gauge_param.cpu_prec, gauge_param, inv_param.mass);
      break;
    case 4:    
      dw_4d_matpc(spinorTmp->V(), hostGauge, spinor->V(), kappa5, inv_param.matpc_type, dagger, gauge_param.cpu_prec, gauge_param, inv_param.mass);
      dw_4d_matpc(spinorRef->V(), hostGauge, spinorTmp->V(), kappa5, inv_param.matpc_type, not_dagger, gauge_param.cpu_prec, gauge_param, inv_param.mass);
      break;
    break; 
    default:
      printf("Test type not supported for domain wall\n");
      exit(-1);
    }
    free(kappa_5);
  } else if (dslash_type == QUDA_MOBIUS_DWF_DSLASH){
    double *kappa_b, *kappa_c, *kappa_5, *kappa_mdwf;
    kappa_b = (double*)malloc(Lsdim*sizeof(double));
    kappa_c = (double*)malloc(Lsdim*sizeof(double));
    kappa_5 = (double*)malloc(Lsdim*sizeof(double));
    kappa_mdwf = (double*)malloc(Lsdim*sizeof(double));
    for(int xs = 0 ; xs < Lsdim ; xs++)
    {
      kappa_b[xs] = 1.0/(2*(inv_param.b_5[xs]*(4.0 + inv_param.m5) + 1.0));
      kappa_c[xs] = 1.0/(2*(inv_param.c_5[xs]*(4.0 + inv_param.m5) - 1.0));
      kappa_5[xs] = 0.5*kappa_b[xs]/kappa_c[xs];
      kappa_mdwf[xs] = -kappa_5[xs];
    }
    switch (test_type) {
    case 0:
      dslash_4_4d(spinorRef->V(), hostGauge, spinor->V(), parity, dagger, gauge_param.cpu_prec, gauge_param, inv_param.mass);
      break;
    case 1:
      mdw_dslash_5(spinorRef->V(), hostGauge, spinor->V(), parity, dagger, gauge_param.cpu_prec, gauge_param, inv_param.mass, kappa_5);
      break;
    case 2:
      mdw_dslash_4_pre(spinorRef->V(), hostGauge, spinor->V(), parity, dagger, gauge_param.cpu_prec, gauge_param, inv_param.mass, inv_param.b_5, inv_param.c_5 );
      break;
    case 3:
      dslash_5_inv(spinorRef->V(), hostGauge, spinor->V(), parity, dagger, gauge_param.cpu_prec, gauge_param, inv_param.mass, kappa_mdwf);
      break;
    case 4:    
      mdw_matpc(spinorRef->V(), hostGauge, spinor->V(), kappa_b, kappa_c, inv_param.matpc_type, dagger, gauge_param.cpu_prec, gauge_param, inv_param.mass, inv_param.b_5, inv_param.c_5);
      break;
    case 5:    
      mdw_matpc(spinorTmp->V(), hostGauge, spinor->V(), kappa_b, kappa_c, inv_param.matpc_type, dagger, gauge_param.cpu_prec, gauge_param, inv_param.mass, inv_param.b_5, inv_param.c_5);
      mdw_matpc(spinorRef->V(), hostGauge, spinorTmp->V(), kappa_b, kappa_c, inv_param.matpc_type, not_dagger, gauge_param.cpu_prec, gauge_param, inv_param.mass, inv_param.b_5, inv_param.c_5);
      break;
    break; 
    default:
      printf("Test type not supported for domain wall\n");
      exit(-1);
    }
    free(kappa_b);
    free(kappa_c);
    free(kappa_5);
    free(kappa_mdwf);
  } else {
    printfQuda("Unsupported dslash_type\n");
    exit(-1);
  }

  printfQuda("done.\n");
}


void display_test_info()
{
  printfQuda("running the following test:\n");
 
  printfQuda("prec    recon   test_type     matpc_type   dagger   S_dim         T_dimension   Ls_dimension dslash_type    niter\n");
  printfQuda("%6s   %2s       %d           %12s    %d    %3d/%3d/%3d        %3d             %2d   %14s   %d\n", 
	     get_prec_str(prec), get_recon_str(link_recon), 
	     test_type, get_matpc_str(matpc_type), dagger, xdim, ydim, zdim, tdim, Lsdim,
	     get_dslash_str(dslash_type), niter);
  printfQuda("Grid partition info:     X  Y  Z  T\n"); 
  printfQuda("                         %d  %d  %d  %d\n", 
	     dimPartitioned(0),
	     dimPartitioned(1),
	     dimPartitioned(2),
	     dimPartitioned(3));

  return ;
    
}

extern void usage(char**);

TEST(dslash, verify) {
  double deviation = pow(10, -(double)(cpuColorSpinorField::Compare(*spinorRef, *spinorOut)));
  double tol = (inv_param.cuda_prec == QUDA_DOUBLE_PRECISION ? 1e-12 :
		(inv_param.cuda_prec == QUDA_SINGLE_PRECISION ? 1e-3 : 1e-1));
  ASSERT_LE(deviation, tol) << "CPU and CUDA implementations do not agree";
}

int main(int argc, char **argv)
{

  for (int i =1;i < argc; i++){    
    if(process_command_line_option(argc, argv, &i) == 0){
      continue;
    }  
    
    fprintf(stderr, "ERROR: Invalid option:%s\n", argv[i]);
    usage(argv);
  }

  initComms(argc, argv, gridsize_from_cmdline);

  display_test_info();

  init(argc, argv);

  float spinorGiB = (float)Vh*spinorSiteSize*inv_param.cuda_prec / (1 << 30);
  printfQuda("\nSpinor mem: %.3f GiB\n", spinorGiB);
  printfQuda("Gauge mem: %.3f GiB\n", gauge_param.gaugeGiB);
  
  int attempts = 1;
  dslashRef();
  for (int i=0; i<attempts; i++) {

    if (tune) { // warm-up run
      printfQuda("Tuning...\n");
      setTuning(QUDA_TUNE_YES);
      dslashCUDA(1);
    }
    printfQuda("Executing %d kernel loops...\n", niter);
    if (!transfer) dirac->Flops();
    double secs = dslashCUDA(niter);
    printfQuda("done.\n\n");

    if (!transfer) *spinorOut = *cudaSpinorOut;

    // print timing information
    printfQuda("%fus per kernel call\n", 1e6*secs / niter);
    //FIXME No flops count for twisted-clover yet
    unsigned long long flops = 0;
    if (!transfer) flops = dirac->Flops();
    int spinor_floats = test_type ? 2*(7*24+24)+24 : 7*24+24;
    if (inv_param.cuda_prec == QUDA_HALF_PRECISION) 
      spinor_floats += test_type ? 2*(7*2 + 2) + 2 : 7*2 + 2; // relative size of norm is twice a short
    int gauge_floats = (test_type ? 2 : 1) * (gauge_param.gauge_fix ? 6 : 8) * gauge_param.reconstruct;
    if (dslash_type == QUDA_CLOVER_WILSON_DSLASH) {
      gauge_floats += test_type ? 72*2 : 72;
    }
    printfQuda("GFLOPS = %f\n", 1.0e-9*flops/secs);
    printfQuda("GB/s = %f\n\n", 
	       (double)Vh*(Ls*spinor_floats+gauge_floats)*inv_param.cuda_prec/((secs/niter)*1e+9));
    
    double norm2_cpu = norm2(*spinorRef);
    double norm2_cpu_cuda= norm2(*spinorOut);
    if (!transfer) {
<<<<<<< HEAD
      double norm2_cpu = blas::norm2(*spinorRef);
      double norm2_cuda= blas::norm2(*cudaSpinorOut);
      double norm2_cpu_cuda= blas::norm2(*spinorOut);
      printfQuda("Results: CPU = %f, CUDA=%f, CPU-CUDA = %f\n", norm2_cpu, norm2_cuda, norm2_cpu_cuda);
    } else {
      double norm2_cpu = blas::norm2(*spinorRef);
      double norm2_cpu_cuda= blas::norm2(*spinorOut);
=======
      double norm2_cuda= norm2(*cudaSpinorOut);
      printfQuda("Results: CPU = %f, CUDA=%f, CPU-CUDA = %f\n", norm2_cpu, norm2_cuda, norm2_cpu_cuda);
    } else {
>>>>>>> 794e10a3
      printfQuda("Result: CPU = %f, CPU-QUDA = %f\n",  norm2_cpu, norm2_cpu_cuda);
    }
  
    if (verify_results) {
      ::testing::InitGoogleTest(&argc, argv);
      if (RUN_ALL_TESTS() != 0) warningQuda("Tests failed");
    }
  }    
  end();

  finalizeComms();
}<|MERGE_RESOLUTION|>--- conflicted
+++ resolved
@@ -17,14 +17,9 @@
 #include <domain_wall_dslash_reference.h>
 #include "misc.h"
 
-<<<<<<< HEAD
 #include <qio_field.h>
-=======
 // google test frame work
 #include <gtest.h>
-
-#include <gauge_qio.h>
->>>>>>> 794e10a3
 
 #define MAX(a,b) ((a)>(b)?(a):(b))
 
@@ -936,22 +931,12 @@
     printfQuda("GB/s = %f\n\n", 
 	       (double)Vh*(Ls*spinor_floats+gauge_floats)*inv_param.cuda_prec/((secs/niter)*1e+9));
     
-    double norm2_cpu = norm2(*spinorRef);
-    double norm2_cpu_cuda= norm2(*spinorOut);
+    double norm2_cpu = blas::norm2(*spinorRef);
+    double norm2_cpu_cuda= blas::norm2(*spinorOut);
     if (!transfer) {
-<<<<<<< HEAD
-      double norm2_cpu = blas::norm2(*spinorRef);
       double norm2_cuda= blas::norm2(*cudaSpinorOut);
-      double norm2_cpu_cuda= blas::norm2(*spinorOut);
       printfQuda("Results: CPU = %f, CUDA=%f, CPU-CUDA = %f\n", norm2_cpu, norm2_cuda, norm2_cpu_cuda);
     } else {
-      double norm2_cpu = blas::norm2(*spinorRef);
-      double norm2_cpu_cuda= blas::norm2(*spinorOut);
-=======
-      double norm2_cuda= norm2(*cudaSpinorOut);
-      printfQuda("Results: CPU = %f, CUDA=%f, CPU-CUDA = %f\n", norm2_cpu, norm2_cuda, norm2_cpu_cuda);
-    } else {
->>>>>>> 794e10a3
       printfQuda("Result: CPU = %f, CPU-QUDA = %f\n",  norm2_cpu, norm2_cpu_cuda);
     }
   
