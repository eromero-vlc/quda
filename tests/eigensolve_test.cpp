--- conflicted
+++ resolved
@@ -27,28 +27,6 @@
 // In a typical application, quda.h is the only QUDA header required.
 #include <quda.h>
 
-<<<<<<< HEAD
-=======
-// Wilson, clover-improved Wilson, twisted mass, and domain wall are supported.
-extern QudaDslashType dslash_type;
-extern int device;
-extern int xdim;
-extern int ydim;
-extern int zdim;
-extern int tdim;
-extern int Lsdim;
-extern int gridsize_from_cmdline[];
-extern QudaReconstructType link_recon;
-extern QudaPrecision prec;
-extern QudaPrecision prec_sloppy;
-extern QudaPrecision prec_precondition;
-extern QudaInverterType  precon_type;
-extern QudaReconstructType link_recon_sloppy;
-extern QudaReconstructType link_recon_precondition;
-extern double mass;
-extern double kappa; // kappa of Dirac operator
-extern int laplace3D;
->>>>>>> bfbad1eb
 double kappa5; // Derived, not given. Used in matVec checks.
 
 namespace quda
