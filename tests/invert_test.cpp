--- conflicted
+++ resolved
@@ -381,14 +381,9 @@
   if (dslash_type == QUDA_CLOVER_WILSON_DSLASH || dslash_type == QUDA_TWISTED_CLOVER_DSLASH)
     loadCloverQuda(clover, clover_inv, &inv_param);
 
-<<<<<<< HEAD
   double *time = new double[Nsrc];
   double *gflops = new double[Nsrc];
-
-  auto *rng = new quda::RNG(V, 1234, gauge_param.X);
-=======
   auto *rng = new quda::RNG(quda::LatticeFieldParam(gauge_param), 1234);
->>>>>>> 852ac85d
   rng->Init();
 
   for (int i = 0; i < Nsrc; i++) {
