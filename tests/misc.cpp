--- conflicted
+++ resolved
@@ -959,121 +959,7 @@
     
 }
 
-<<<<<<< HEAD
-QudaEigSpectrumType get_eig_spectrum_type(char* s) {
-
-  QudaEigSpectrumType ret =  QUDA_INVALID_EIG_SPECTRUM;
-  
-  if (strcmp(s, "SR") == 0){
-    ret = QUDA_SR_EIG_SPECTRUM;
-  }else if (strcmp(s, "LR") == 0){
-    ret = QUDA_LR_EIG_SPECTRUM;
-  }else if (strcmp(s, "SM") == 0){
-    ret = QUDA_SM_EIG_SPECTRUM;
-  }else if (strcmp(s, "LM") == 0){
-    ret = QUDA_LM_EIG_SPECTRUM;
-  }else if (strcmp(s, "SI") == 0){
-    ret = QUDA_SI_EIG_SPECTRUM;
-  }else if (strcmp(s, "LI") == 0){
-    ret = QUDA_LI_EIG_SPECTRUM;
-  }else{
-    fprintf(stderr, "Error: invalid eigen spectrum type\n");	
-    exit(1);
-  }
-  
-  return ret;
-}
-
-const char* get_eig_spectrum_str(QudaEigSpectrumType type)
-{  
-  const char* ret;
-  
-  switch(type){	
-  case QUDA_SR_EIG_SPECTRUM:
-    ret=  "SR";
-    break;
-  case QUDA_LR_EIG_SPECTRUM:
-    ret=  "LR";
-    break;
-  case QUDA_SM_EIG_SPECTRUM:
-    ret=  "SM";
-    break;
-  case QUDA_LM_EIG_SPECTRUM:
-    ret=  "LM";
-    break;
-  case QUDA_SI_EIG_SPECTRUM:
-    ret=  "SI";
-    break;
-  case QUDA_LI_EIG_SPECTRUM:
-    ret=  "LI";
-    break;
-  default:
-    ret = "unknown eigenspectrum";	
-    break;
-  }
-  
-  return ret;
-    
-}
-
-QudaEigType get_eig_type(char* s) {
-
-  QudaEigType ret = QUDA_INVALID_EIG_TYPE;
-  
-  if (strcmp(s, "lanczos") == 0){
-    ret = QUDA_LANCZOS;
-  }else if (strcmp(s, "irlm") == 0){
-    ret = QUDA_IMP_RST_LANCZOS;
-  }else if (strcmp(s, "trlm") == 0){
-    ret = QUDA_THICK_RST_LANCZOS;
-  }else if (strcmp(s, "arnoldi") == 0){
-    ret = QUDA_ARNOLDI;
-  }else if (strcmp(s, "iram") == 0){
-    ret = QUDA_IMP_RST_ARNOLDI;
-  }else{
-    fprintf(stderr, "Error: invalid quda eigensolver type\n");	
-    exit(1);
-  }
-  
-  return ret;
-}
-
-const char* get_eig_type_str(QudaEigType type)
-{  
-  const char* ret;
-  
-  switch(type){	
-  case QUDA_LANCZOS:
-    ret=  "lanczos";
-    break;
-  case QUDA_IMP_RST_LANCZOS:
-    ret=  "irlm";
-    break;
-  case QUDA_THICK_RST_LANCZOS:
-    ret=  "trlm";
-    break;
-  case QUDA_ARNOLDI:
-    ret=  "arnoldi";
-    break;
-  case QUDA_IMP_RST_ARNOLDI:
-    ret=  "iram";
-    break;
-  default:
-    ret = "unknown eigensolver";	
-    break;
-  }
-  
-  return ret;
-    
-}
-
-
-
-QudaMassNormalization
-get_mass_normalization_type(char* s)
-=======
 QudaEigSpectrumType get_eig_spectrum_type(char *s)
->>>>>>> bd6b516e
 {
 
   QudaEigSpectrumType ret = QUDA_SPECTRUM_INVALID;
