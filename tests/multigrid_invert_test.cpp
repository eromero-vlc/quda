#include <stdlib.h>
#include <stdio.h>
#include <time.h>
#include <math.h>
#include <string.h>

#include <util_quda.h>
#include <test_util.h>
#include <dslash_util.h>
#include <blas_reference.h>
#include <wilson_dslash_reference.h>
#include <domain_wall_dslash_reference.h>
#include "misc.h"

#include <qio_field.h>
#include <color_spinor_field.h>

#define MAX(a,b) ((a)>(b)?(a):(b))

// In a typical application, quda.h is the only QUDA header required.
#include <quda.h>

// Wilson, clover-improved Wilson, twisted mass, and domain wall are supported.
extern QudaDslashType dslash_type;
extern int device;
extern int xdim;
extern int ydim;
extern int zdim;
extern int tdim;
extern int Lsdim;
extern int gridsize_from_cmdline[];
extern QudaReconstructType link_recon;
extern QudaPrecision prec;
extern QudaPrecision prec_sloppy;
extern QudaPrecision prec_precondition;
extern QudaPrecision prec_null;
extern QudaReconstructType link_recon_sloppy;
extern QudaReconstructType link_recon_precondition;
extern double mass;
extern double kappa; // kappa of Dirac operator
extern double mu;
extern double epsilon;
extern double anisotropy;
extern double tol; // tolerance for inverter
extern double tol_hq; // heavy-quark tolerance for inverter
extern double reliable_delta;
extern char latfile[];
extern bool unit_gauge;
extern int Nsrc; // number of spinors to apply to simultaneously
extern int niter;
extern int gcrNkrylov; // number of inner iterations for GCR, or l for BiCGstab-l
extern int pipeline; // length of pipeline for fused operations in GCR or BiCGstab-l
extern int nvec[];
extern int mg_levels;

extern bool generate_nullspace;
extern bool generate_all_levels;
extern int nu_pre[QUDA_MAX_MG_LEVEL];
extern int nu_post[QUDA_MAX_MG_LEVEL];
extern QudaSolveType coarse_solve_type[QUDA_MAX_MG_LEVEL]; // type of solve to use in the smoothing on each level
extern QudaSolveType smoother_solve_type[QUDA_MAX_MG_LEVEL]; // type of solve to use in the smoothing on each level
extern int geo_block_size[QUDA_MAX_MG_LEVEL][QUDA_MAX_DIM];
extern double mu_factor[QUDA_MAX_MG_LEVEL];

extern QudaVerbosity mg_verbosity[QUDA_MAX_MG_LEVEL];

extern QudaFieldLocation solver_location[QUDA_MAX_MG_LEVEL];
extern QudaFieldLocation setup_location[QUDA_MAX_MG_LEVEL];

extern QudaInverterType setup_inv[QUDA_MAX_MG_LEVEL];
extern int num_setup_iter[QUDA_MAX_MG_LEVEL];
extern double setup_tol[QUDA_MAX_MG_LEVEL];
extern int setup_maxiter[QUDA_MAX_MG_LEVEL];
extern QudaCABasis setup_ca_basis[QUDA_MAX_MG_LEVEL];
extern int setup_ca_basis_size[QUDA_MAX_MG_LEVEL];
extern double setup_ca_lambda_min[QUDA_MAX_MG_LEVEL];
extern double setup_ca_lambda_max[QUDA_MAX_MG_LEVEL];

extern QudaSetupType setup_type;
extern bool pre_orthonormalize;
extern bool post_orthonormalize;
extern double omega;
extern QudaInverterType coarse_solver[QUDA_MAX_MG_LEVEL];
extern QudaInverterType smoother_type[QUDA_MAX_MG_LEVEL];
extern double coarse_solver_tol[QUDA_MAX_MG_LEVEL];
extern QudaCABasis coarse_solver_ca_basis[QUDA_MAX_MG_LEVEL];
extern int coarse_solver_ca_basis_size[QUDA_MAX_MG_LEVEL];
extern double coarse_solver_ca_lambda_min[QUDA_MAX_MG_LEVEL];
extern double coarse_solver_ca_lambda_max[QUDA_MAX_MG_LEVEL];

extern double smoother_tol[QUDA_MAX_MG_LEVEL];
extern int coarse_solver_maxiter[QUDA_MAX_MG_LEVEL];

extern QudaPrecision smoother_halo_prec;
extern QudaSchwarzType schwarz_type[QUDA_MAX_MG_LEVEL];
extern int schwarz_cycle[QUDA_MAX_MG_LEVEL];

extern QudaMatPCType matpc_type;
extern QudaSolveType solve_type;

extern char vec_infile[];
extern char vec_outfile[];

//Twisted mass flavor type
extern QudaTwistFlavorType twist_flavor;

extern void usage(char** );

extern double clover_coeff;
extern bool compute_clover;

extern bool verify_results;

// Eigensolver params for MG
extern bool use_low_modes;
extern bool deflate_coarsest;
extern bool low_mode_check;
extern bool oblique_proj_check;

// The coarsest grid params are for deflation,
// all others are for PR vectors.
extern int mg_eig_check_interval[QUDA_MAX_MG_LEVEL];
extern int mg_eig_max_restarts[QUDA_MAX_MG_LEVEL];
extern double mg_eig_tol[QUDA_MAX_MG_LEVEL];
extern bool mg_eig_use_poly_acc[QUDA_MAX_MG_LEVEL];
extern int mg_eig_poly_deg[QUDA_MAX_MG_LEVEL];
extern double mg_eig_amin[QUDA_MAX_MG_LEVEL];
extern double mg_eig_amax[QUDA_MAX_MG_LEVEL];
extern bool mg_eig_use_normop[QUDA_MAX_MG_LEVEL];
extern bool mg_eig_use_dagger[QUDA_MAX_MG_LEVEL];
extern QudaEigSpectrumType mg_eig_spectrum[QUDA_MAX_MG_LEVEL];
extern QudaEigType mg_eig_type[QUDA_MAX_MG_LEVEL];

extern char eig_QUDA_logfile[];

namespace quda {
  extern void setTransferGPU(bool);
}

void
display_test_info()
{
  printfQuda("running the following test:\n");

  printfQuda("prec    sloppy_prec    link_recon  sloppy_link_recon S_dimension T_dimension Ls_dimension\n");
  printfQuda("%s   %s             %s            %s            %d/%d/%d          %d         %d\n", get_prec_str(prec),
             get_prec_str(prec_sloppy), get_recon_str(link_recon), get_recon_str(link_recon_sloppy), xdim, ydim, zdim,
             tdim, Lsdim);

  printfQuda("MG parameters\n");
  printfQuda(" - number of levels %d\n", mg_levels);
  for (int i=0; i<mg_levels-1; i++) {
    printfQuda(" - level %d number of null-space vectors %d\n", i+1, nvec[i]);
    printfQuda(" - level %d number of pre-smoother applications %d\n", i+1, nu_pre[i]);
    printfQuda(" - level %d number of post-smoother applications %d\n", i+1, nu_post[i]);
  }

  printfQuda("Outer solver paramers\n");
  printfQuda(" - pipeline = %d\n", pipeline);

  if (low_mode_check || use_low_modes || deflate_coarsest) {
    printfQuda("Eigensolver parameters\n");
    for (int i = 0; i < mg_levels; i++) {
      if ((i < mg_levels - 1 && (low_mode_check || use_low_modes)) || (i == mg_levels - 1 && deflate_coarsest)) {
        printfQuda(" - level %d solver mode %s\n", i + 1, get_eig_type_str(mg_eig_type[i]));
        printfQuda(" - level %d spectrum requested %s\n", i + 1, get_eig_spectrum_str(mg_eig_spectrum[i]));
        printfQuda(" - level %d number of eigenvectors requested %d\n", i + 1, nvec[i]);
        printfQuda(" - level %d size of eigenvector search space %d\n", i + 1, nvec[i]);
        printfQuda(" - level %d size of Krylov space %d\n", i + 1, nvec[i] + nvec[i] / 2);
        printfQuda(" - level %d solver tolerance %e\n", i + 1, mg_eig_tol[i]);
        printfQuda(" - level %d Operator: daggered (%s) , norm-op (%s)\n", i + 1,
                   mg_eig_use_dagger[i] ? "true" : "false", mg_eig_use_normop[i] ? "true" : "false");

        if (mg_eig_use_poly_acc[i]) {
          printfQuda(" - level %d Chebyshev polynomial degree %d\n", i + 1, mg_eig_poly_deg[i]);
          printfQuda(" - level %d Chebyshev polynomial minumum %e\n", i + 1, mg_eig_amin[i]);
          printfQuda(" - level %d Chebyshev polynomial maximum %e\n", i + 1, mg_eig_amax[i]);
        }
      }
    }
    printfQuda("\n");
  }
  printfQuda("Grid partition info:     X  Y  Z  T\n");
  printfQuda("                         %d  %d  %d  %d\n", dimPartitioned(0), dimPartitioned(1), dimPartitioned(2),
             dimPartitioned(3));
  return ;
}

QudaPrecision &cpu_prec = prec;
QudaPrecision &cuda_prec = prec;
QudaPrecision &cuda_prec_sloppy = prec_sloppy;
QudaPrecision &cuda_prec_precondition = prec_precondition;

void setGaugeParam(QudaGaugeParam &gauge_param) {
  gauge_param.X[0] = xdim;
  gauge_param.X[1] = ydim;
  gauge_param.X[2] = zdim;
  gauge_param.X[3] = tdim;

  gauge_param.anisotropy = anisotropy;
  gauge_param.type = QUDA_WILSON_LINKS;
  gauge_param.gauge_order = QUDA_QDP_GAUGE_ORDER;
  gauge_param.t_boundary = QUDA_PERIODIC_T;

  gauge_param.cpu_prec = cpu_prec;

  gauge_param.cuda_prec = cuda_prec;
  gauge_param.reconstruct = link_recon;

  gauge_param.cuda_prec_sloppy = cuda_prec_sloppy;
  gauge_param.reconstruct_sloppy = link_recon_sloppy;

  gauge_param.cuda_prec_precondition = cuda_prec_precondition;
  gauge_param.reconstruct_precondition = link_recon_precondition;

  gauge_param.gauge_fix = QUDA_GAUGE_FIXED_NO;

  gauge_param.ga_pad = 0;
  // For multi-GPU, ga_pad must be large enough to store a time-slice
#ifdef MULTI_GPU
  int x_face_size = gauge_param.X[1]*gauge_param.X[2]*gauge_param.X[3]/2;
  int y_face_size = gauge_param.X[0]*gauge_param.X[2]*gauge_param.X[3]/2;
  int z_face_size = gauge_param.X[0]*gauge_param.X[1]*gauge_param.X[3]/2;
  int t_face_size = gauge_param.X[0]*gauge_param.X[1]*gauge_param.X[2]/2;
  int pad_size =MAX(x_face_size, y_face_size);
  pad_size = MAX(pad_size, z_face_size);
  pad_size = MAX(pad_size, t_face_size);
  gauge_param.ga_pad = pad_size;
#endif
}

// Parameters defining the eigensolver
void setEigParam(QudaEigParam &mg_eig_param, int level)
{

  mg_eig_param.nEv = nvec[level];
  mg_eig_param.nKr = nvec[level] + nvec[level] / 2;
  mg_eig_param.nConv = nvec[level];
  mg_eig_param.spectrum = mg_eig_spectrum[level];

  mg_eig_param.eig_type = mg_eig_type[level];
  mg_eig_param.spectrum = mg_eig_spectrum[level];

  mg_eig_param.tol = mg_eig_tol[level];
  mg_eig_param.check_interval = mg_eig_check_interval[level];
  mg_eig_param.max_restarts = mg_eig_max_restarts[level];
  mg_eig_param.cuda_prec_ritz = cuda_prec;

  mg_eig_param.compute_svd = QUDA_BOOLEAN_NO;
  mg_eig_param.use_norm_op = mg_eig_use_normop[level] ? QUDA_BOOLEAN_YES : QUDA_BOOLEAN_NO;
  mg_eig_param.use_dagger = mg_eig_use_dagger[level] ? QUDA_BOOLEAN_YES : QUDA_BOOLEAN_NO;

  mg_eig_param.use_poly_acc = mg_eig_use_poly_acc[level] ? QUDA_BOOLEAN_YES : QUDA_BOOLEAN_NO;
  mg_eig_param.poly_deg = mg_eig_poly_deg[level];
  mg_eig_param.a_min = mg_eig_amin[level];
  mg_eig_param.a_max = mg_eig_amax[level];

  strcpy(mg_eig_param.QUDA_logfile, eig_QUDA_logfile);
}

void setMultigridParam(QudaMultigridParam &mg_param) {
  QudaInvertParam &inv_param = *mg_param.invert_param;

  inv_param.Ls = 1;

  inv_param.sp_pad = 0;
  inv_param.cl_pad = 0;

  inv_param.cpu_prec = cpu_prec;
  inv_param.cuda_prec = cuda_prec;
  inv_param.cuda_prec_sloppy = cuda_prec_sloppy;
  inv_param.cuda_prec_precondition = cuda_prec_precondition;
  inv_param.preserve_source = QUDA_PRESERVE_SOURCE_NO;
  inv_param.gamma_basis = QUDA_DEGRAND_ROSSI_GAMMA_BASIS;
  inv_param.dirac_order = QUDA_DIRAC_ORDER;

  if (dslash_type == QUDA_CLOVER_WILSON_DSLASH || dslash_type == QUDA_TWISTED_CLOVER_DSLASH) {
    inv_param.clover_cpu_prec = cpu_prec;
    inv_param.clover_cuda_prec = cuda_prec;
    inv_param.clover_cuda_prec_sloppy = cuda_prec_sloppy;
    inv_param.clover_cuda_prec_precondition = cuda_prec_precondition;
    inv_param.clover_cuda_prec_refinement_sloppy = cuda_prec_sloppy;
    inv_param.clover_order = QUDA_PACKED_CLOVER_ORDER;
    inv_param.clover_coeff = clover_coeff;
  }

  inv_param.input_location = QUDA_CPU_FIELD_LOCATION;
  inv_param.output_location = QUDA_CPU_FIELD_LOCATION;

  inv_param.dslash_type = dslash_type;

  if (kappa == -1.0) {
    inv_param.mass = mass;
    inv_param.kappa = 1.0 / (2.0 * (1 + 3/anisotropy + mass));
  } else {
    inv_param.kappa = kappa;
    inv_param.mass = 0.5/kappa - (1 + 3/anisotropy);
  }

  if (dslash_type == QUDA_TWISTED_MASS_DSLASH || dslash_type == QUDA_TWISTED_CLOVER_DSLASH) {
    inv_param.mu = mu;
    inv_param.epsilon = epsilon;
    inv_param.twist_flavor = twist_flavor;
    inv_param.Ls = (inv_param.twist_flavor == QUDA_TWIST_NONDEG_DOUBLET) ? 2 : 1;

    if (twist_flavor == QUDA_TWIST_NONDEG_DOUBLET) {
      printfQuda("Twisted-mass doublet non supported (yet)\n");
      exit(0);
    }
  }

  inv_param.dagger = QUDA_DAG_NO;
  inv_param.mass_normalization = QUDA_KAPPA_NORMALIZATION;

  inv_param.matpc_type = matpc_type;
  inv_param.solution_type = QUDA_MAT_SOLUTION;

  inv_param.solve_type = QUDA_DIRECT_SOLVE;

  mg_param.invert_param = &inv_param;
  mg_param.n_level = mg_levels;
  for (int i=0; i<mg_param.n_level; i++) {
    for (int j=0; j<QUDA_MAX_DIM; j++) {
      // if not defined use 4
      mg_param.geo_block_size[i][j] = geo_block_size[i][j] ? geo_block_size[i][j] : 4;
    }
    mg_param.verbosity[i] = mg_verbosity[i];
    mg_param.setup_inv_type[i] = setup_inv[i];
    mg_param.num_setup_iter[i] = num_setup_iter[i];
    mg_param.setup_tol[i] = setup_tol[i];
    mg_param.setup_maxiter[i] = setup_maxiter[i];

    // Basis to use for CA-CGN(E/R) setup
    mg_param.setup_ca_basis[i] = setup_ca_basis[i];

    // Basis size for CACG setup
    mg_param.setup_ca_basis_size[i] = setup_ca_basis_size[i];

    // Minimum and maximum eigenvalue for Chebyshev CA basis setup
    mg_param.setup_ca_lambda_min[i] = setup_ca_lambda_min[i];
    mg_param.setup_ca_lambda_max[i] = setup_ca_lambda_max[i];


    mg_param.spin_block_size[i] = 1;
    mg_param.n_vec[i] = nvec[i] == 0 ? 24 : nvec[i]; // default to 24 vectors if not set
    mg_param.precision_null[i] = prec_null; // precision to store the null-space basis
    mg_param.smoother_halo_precision[i] = smoother_halo_prec; // precision of the halo exchange in the smoother
    mg_param.nu_pre[i] = nu_pre[i];
    mg_param.nu_post[i] = nu_post[i];
    mg_param.mu_factor[i] = mu_factor[i];

    mg_param.cycle_type[i] = QUDA_MG_CYCLE_RECURSIVE;

    // set the coarse solver wrappers including bottom solver
    mg_param.coarse_solver[i] = coarse_solver[i];
    mg_param.coarse_solver_tol[i] = coarse_solver_tol[i];
    mg_param.coarse_solver_maxiter[i] = coarse_solver_maxiter[i];

    // Basis to use for CA-CGN(E/R) coarse solver
    mg_param.coarse_solver_ca_basis[i] = coarse_solver_ca_basis[i];

    // Basis size for CACG coarse solver/
    mg_param.coarse_solver_ca_basis_size[i] = coarse_solver_ca_basis_size[i];

    // Minimum and maximum eigenvalue for Chebyshev CA basis
    mg_param.coarse_solver_ca_lambda_min[i] = coarse_solver_ca_lambda_min[i];
    mg_param.coarse_solver_ca_lambda_max[i] = coarse_solver_ca_lambda_max[i];

    mg_param.smoother[i] = smoother_type[i];

    // set the smoother / bottom solver tolerance (for MR smoothing this will be ignored)
    mg_param.smoother_tol[i] = smoother_tol[i];

    // set to QUDA_DIRECT_SOLVE for no even/odd preconditioning on the smoother
    // set to QUDA_DIRECT_PC_SOLVE for to enable even/odd preconditioning on the smoother
    mg_param.smoother_solve_type[i] = smoother_solve_type[i];

    // set to QUDA_ADDITIVE_SCHWARZ for Additive Schwarz precondioned smoother (presently only impelemented for MR)
    mg_param.smoother_schwarz_type[i] = schwarz_type[i];

    // if using Schwarz preconditioning then use local reductions only
    mg_param.global_reduction[i] = (schwarz_type[i] == QUDA_INVALID_SCHWARZ) ? QUDA_BOOLEAN_YES : QUDA_BOOLEAN_NO;

    // set number of Schwarz cycles to apply
    mg_param.smoother_schwarz_cycle[i] = schwarz_cycle[i];

    // Set set coarse_grid_solution_type: this defines which linear
    // system we are solving on a given level
    // * QUDA_MAT_SOLUTION - we are solving the full system and inject
    //   a full field into coarse grid
    // * QUDA_MATPC_SOLUTION - we are solving the e/o-preconditioned
    //   system, and only inject single parity field into coarse grid
    //
    // Multiple possible scenarios here
    //
    // 1. **Direct outer solver and direct smoother**: here we use
    // full-field residual coarsening, and everything involves the
    // full system so coarse_grid_solution_type = QUDA_MAT_SOLUTION
    //
    // 2. **Direct outer solver and preconditioned smoother**: here,
    // only the smoothing uses e/o preconditioning, so
    // coarse_grid_solution_type = QUDA_MAT_SOLUTION_TYPE.
    // We reconstruct the full residual prior to coarsening after the
    // pre-smoother, and then need to project the solution for post
    // smoothing.
    //
    // 3. **Preconditioned outer solver and preconditioned smoother**:
    // here we use single-parity residual coarsening throughout, so
    // coarse_grid_solution_type = QUDA_MATPC_SOLUTION.  This is a bit
    // questionable from a theoretical point of view, since we don't
    // coarsen the preconditioned operator directly, rather we coarsen
    // the full operator and preconditioned that, but it just works.
    // This is the optimal combination in general for Wilson-type
    // operators: although there is an occasional increase in
    // iteration or two), by working completely in the preconditioned
    // space, we save the cost of reconstructing the full residual
    // from the preconditioned smoother, and re-projecting for the
    // subsequent smoother, as well as reducing the cost of the
    // ancillary blas operations in the coarse-grid solve.
    //
    // Note, we cannot use preconditioned outer solve with direct
    // smoother
    //
    // Finally, we have to treat the top level carefully: for all
    // other levels the entry into and out of the grid will be a
    // full-field, which we can then work in Schur complement space or
    // not (e.g., freedom to choose coarse_grid_solution_type).  For
    // the top level, if the outer solver is for the preconditioned
    // system, then we must use preconditoning, e.g., option 3.) above.

    if (i == 0) { // top-level treatment
      if (coarse_solve_type[0] != solve_type)
        errorQuda("Mismatch between top-level MG solve type %d and outer solve type %d", coarse_solve_type[0], solve_type);

      if (solve_type == QUDA_DIRECT_SOLVE) {
        mg_param.coarse_grid_solution_type[i] = QUDA_MAT_SOLUTION;
      } else if (solve_type == QUDA_DIRECT_PC_SOLVE) {
        mg_param.coarse_grid_solution_type[i] = QUDA_MATPC_SOLUTION;
      } else {
        errorQuda("Unexpected solve_type = %d\n", solve_type);
      }

    } else {

      if (coarse_solve_type[i] == QUDA_DIRECT_SOLVE) {
        mg_param.coarse_grid_solution_type[i] = QUDA_MAT_SOLUTION;
      } else if (coarse_solve_type[i] == QUDA_DIRECT_PC_SOLVE) {
        mg_param.coarse_grid_solution_type[i] = QUDA_MATPC_SOLUTION;
      } else {
        errorQuda("Unexpected solve_type = %d\n", coarse_solve_type[i]);
      }

    }

    mg_param.omega[i] = omega; // over/under relaxation factor

    mg_param.location[i] = solver_location[i];
    mg_param.setup_location[i] = setup_location[i];
  }

  // whether to run GPU setup but putting temporaries into mapped (slow CPU) memory
  mg_param.setup_minimize_memory = QUDA_BOOLEAN_NO;

  // only coarsen the spin on the first restriction
  mg_param.spin_block_size[0] = 2;

  mg_param.setup_type = setup_type;
  mg_param.pre_orthonormalize = pre_orthonormalize ? QUDA_BOOLEAN_YES :  QUDA_BOOLEAN_NO;
  mg_param.post_orthonormalize = post_orthonormalize ? QUDA_BOOLEAN_YES :  QUDA_BOOLEAN_NO;

  mg_param.compute_null_vector = generate_nullspace ? QUDA_COMPUTE_NULL_VECTOR_YES
    : QUDA_COMPUTE_NULL_VECTOR_NO;

  mg_param.generate_all_levels = generate_all_levels ? QUDA_BOOLEAN_YES :  QUDA_BOOLEAN_NO;

  mg_param.run_verify = verify_results ? QUDA_BOOLEAN_YES : QUDA_BOOLEAN_NO;
  mg_param.run_low_mode_check = low_mode_check ? QUDA_BOOLEAN_YES : QUDA_BOOLEAN_NO;
  mg_param.use_low_modes = use_low_modes ? QUDA_BOOLEAN_YES : QUDA_BOOLEAN_NO;
  mg_param.deflate_coarsest = deflate_coarsest ? QUDA_BOOLEAN_YES : QUDA_BOOLEAN_NO;
  mg_param.run_oblique_proj_check = oblique_proj_check ? QUDA_BOOLEAN_YES : QUDA_BOOLEAN_NO;

  // set file i/o parameters
  strcpy(mg_param.vec_infile, vec_infile);
  strcpy(mg_param.vec_outfile, vec_outfile);
  if (strcmp(mg_param.vec_infile,"")!=0) mg_param.vec_load = QUDA_BOOLEAN_YES;
  if (strcmp(mg_param.vec_outfile,"")!=0) mg_param.vec_store = QUDA_BOOLEAN_YES;

  // these need to tbe set for now but are actually ignored by the MG setup
  // needed to make it pass the initialization test
  inv_param.inv_type = QUDA_GCR_INVERTER;
  inv_param.tol = 1e-10;
  inv_param.maxiter = 1000;
  inv_param.reliable_delta = 1e-10;
  inv_param.gcrNkrylov = 10;

  inv_param.verbosity = QUDA_SUMMARIZE;
  inv_param.verbosity_precondition = QUDA_SUMMARIZE;
}

void setInvertParam(QudaInvertParam &inv_param) {
  inv_param.Ls = 1;

  inv_param.sp_pad = 0;
  inv_param.cl_pad = 0;

  inv_param.cpu_prec = cpu_prec;
  inv_param.cuda_prec = cuda_prec;
  inv_param.cuda_prec_sloppy = cuda_prec_sloppy;

  inv_param.cuda_prec_precondition = cuda_prec_precondition;
  inv_param.preserve_source = QUDA_PRESERVE_SOURCE_NO;
  inv_param.gamma_basis = QUDA_DEGRAND_ROSSI_GAMMA_BASIS;
  inv_param.dirac_order = QUDA_DIRAC_ORDER;

  if (dslash_type == QUDA_CLOVER_WILSON_DSLASH || dslash_type == QUDA_TWISTED_CLOVER_DSLASH) {
    inv_param.clover_cpu_prec = cpu_prec;
    inv_param.clover_cuda_prec = cuda_prec;
    inv_param.clover_cuda_prec_sloppy = cuda_prec_sloppy;
    inv_param.clover_cuda_prec_precondition = cuda_prec_precondition;
    inv_param.clover_cuda_prec_refinement_sloppy = cuda_prec_sloppy;
    inv_param.clover_order = QUDA_PACKED_CLOVER_ORDER;
  }

  inv_param.input_location = QUDA_CPU_FIELD_LOCATION;
  inv_param.output_location = QUDA_CPU_FIELD_LOCATION;

  inv_param.dslash_type = dslash_type;

  if (kappa == -1.0) {
    inv_param.mass = mass;
    inv_param.kappa = 1.0 / (2.0 * (1 + 3/anisotropy + mass));
  } else {
    inv_param.kappa = kappa;
    inv_param.mass = 0.5/kappa - (1 + 3/anisotropy);
  }

  if (dslash_type == QUDA_TWISTED_MASS_DSLASH || dslash_type == QUDA_TWISTED_CLOVER_DSLASH) {
    inv_param.mu = mu;
    inv_param.epsilon = epsilon;
    inv_param.twist_flavor = twist_flavor;
    inv_param.Ls = (inv_param.twist_flavor == QUDA_TWIST_NONDEG_DOUBLET) ? 2 : 1;

    if (twist_flavor == QUDA_TWIST_NONDEG_DOUBLET) {
      printfQuda("Twisted-mass doublet non supported (yet)\n");
      exit(0);
    }
  }

  inv_param.clover_coeff = clover_coeff;

  inv_param.dagger = QUDA_DAG_NO;
  inv_param.mass_normalization = QUDA_KAPPA_NORMALIZATION;

  // do we want full solution or single-parity solution
  inv_param.solution_type = QUDA_MAT_SOLUTION;

  // do we want to use an even-odd preconditioned solve or not
  inv_param.solve_type = solve_type;
  inv_param.matpc_type = matpc_type;

  inv_param.inv_type = QUDA_GCR_INVERTER;

  inv_param.verbosity = QUDA_VERBOSE;
  inv_param.verbosity_precondition = mg_verbosity[0];


  inv_param.inv_type_precondition = QUDA_MG_INVERTER;
  inv_param.pipeline = pipeline;
  inv_param.gcrNkrylov = gcrNkrylov;
  inv_param.tol = tol;

  // require both L2 relative and heavy quark residual to determine convergence
  inv_param.residual_type = static_cast<QudaResidualType>(QUDA_L2_RELATIVE_RESIDUAL);
  inv_param.tol_hq = tol_hq; // specify a tolerance for the residual for heavy quark residual

  // these can be set individually
  for (int i=0; i<inv_param.num_offset; i++) {
    inv_param.tol_offset[i] = inv_param.tol;
    inv_param.tol_hq_offset[i] = inv_param.tol_hq;
  }
  inv_param.maxiter = niter;
  inv_param.reliable_delta = reliable_delta;

  // domain decomposition preconditioner parameters
  inv_param.schwarz_type = QUDA_ADDITIVE_SCHWARZ;
  inv_param.precondition_cycle = 1;
  inv_param.tol_precondition = 1e-1;
  inv_param.maxiter_precondition = 1;
  inv_param.omega = 1.0;
}

int main(int argc, char **argv)
{
  // We give here the default values to some of the array
  for(int i=0; i<QUDA_MAX_MG_LEVEL; i++) {
    mg_verbosity[i] = QUDA_SUMMARIZE;
    setup_inv[i] = QUDA_BICGSTAB_INVERTER;
    num_setup_iter[i] = 1;
    setup_tol[i] = 5e-6;
    setup_maxiter[i] = 500;
    mu_factor[i] = 1.;
    coarse_solve_type[i] = QUDA_INVALID_SOLVE;
    smoother_solve_type[i] = QUDA_INVALID_SOLVE;
    schwarz_type[i] = QUDA_INVALID_SCHWARZ;
    schwarz_cycle[i] = 1;
    smoother_type[i] = QUDA_MR_INVERTER;
    smoother_tol[i] = 0.25;
    coarse_solver[i] = QUDA_GCR_INVERTER;
    coarse_solver_tol[i] = 0.25;
    coarse_solver_maxiter[i] = 100;
    solver_location[i] = QUDA_CUDA_FIELD_LOCATION;
    setup_location[i] = QUDA_CUDA_FIELD_LOCATION;
    nu_pre[i] = 2;
    nu_post[i] = 2;

    // Default eigensolver params
    mg_eig_tol[i] = 1e-3;
    mg_eig_type[i] = QUDA_IMP_RST_LANCZOS;
    mg_eig_spectrum[i] = QUDA_SR_EIG_SPECTRUM;
    mg_eig_check_interval[i] = 5;
    mg_eig_max_restarts[i] = 100;
    mg_eig_use_normop[i] = QUDA_BOOLEAN_YES;
    mg_eig_use_dagger[i] = QUDA_BOOLEAN_NO;
    mg_eig_use_poly_acc[i] = QUDA_BOOLEAN_YES;
    mg_eig_poly_deg[i] = 100;
    mg_eig_amin[i] = 1.0;
    mg_eig_amax[i] = 5.0;

    setup_ca_basis[i] = QUDA_POWER_BASIS;
    setup_ca_basis_size[i] = 4;
    setup_ca_lambda_min[i] = 0.0;
    setup_ca_lambda_max[i] = -1.0; // use power iterations

    coarse_solver_ca_basis[i] = QUDA_POWER_BASIS;
    coarse_solver_ca_basis_size[i] = 4;
    coarse_solver_ca_lambda_min[i] = 0.0;
    coarse_solver_ca_lambda_max[i] = -1.0;
  }
  reliable_delta = 1e-4;

  for (int i = 1; i < argc; i++){
    if(process_command_line_option(argc, argv, &i) == 0){
      continue;
    }
    printf("ERROR: Invalid option:%s\n", argv[i]);
    usage(argv);
  }

  if (prec_sloppy == QUDA_INVALID_PRECISION) prec_sloppy = prec;
  if (prec_precondition == QUDA_INVALID_PRECISION) prec_precondition = prec_sloppy;
  if (prec_null == QUDA_INVALID_PRECISION) prec_null = prec_precondition;
  if (smoother_halo_prec == QUDA_INVALID_PRECISION) smoother_halo_prec = prec_null;
  if (link_recon_sloppy == QUDA_RECONSTRUCT_INVALID) link_recon_sloppy = link_recon;
  if (link_recon_precondition == QUDA_RECONSTRUCT_INVALID) link_recon_precondition = link_recon_sloppy;
  for (int i =0; i<QUDA_MAX_MG_LEVEL; i++) {
    if (coarse_solve_type[i] == QUDA_INVALID_SOLVE) coarse_solve_type[i] = solve_type;
    if (smoother_solve_type[i] == QUDA_INVALID_SOLVE) smoother_solve_type[i] = QUDA_DIRECT_PC_SOLVE;
  }

  // initialize QMP/MPI, QUDA comms grid and RNG (test_util.cpp)
  initComms(argc, argv, gridsize_from_cmdline);

  // call srand() with a rank-dependent seed
  initRand();

  // *** QUDA parameters begin here.

  if (dslash_type != QUDA_WILSON_DSLASH &&
      dslash_type != QUDA_CLOVER_WILSON_DSLASH &&
      dslash_type != QUDA_TWISTED_MASS_DSLASH &&
      dslash_type != QUDA_TWISTED_CLOVER_DSLASH) {
    printfQuda("dslash_type %d not supported\n", dslash_type);
    exit(0);
  }

  QudaGaugeParam gauge_param = newQudaGaugeParam();
  setGaugeParam(gauge_param);

  QudaInvertParam inv_param = newQudaInvertParam();
  setInvertParam(inv_param);

  QudaMultigridParam mg_param = newQudaMultigridParam();
  // Set sub structures
  QudaInvertParam mg_inv_param = newQudaInvertParam();
  QudaEigParam mg_eig_param[mg_levels];
  for (int i = 0; i < mg_levels; i++) {
    mg_eig_param[i] = newQudaEigParam();
    setEigParam(mg_eig_param[i], i);
    mg_param.eig_param[i] = &mg_eig_param[i];
  }
  // Set MG
  mg_param.invert_param = &mg_inv_param;
  setMultigridParam(mg_param);

  display_test_info();

  // *** Everything between here and the call to initQuda() is
  // *** application-specific.

  setDims(gauge_param.X);

  setSpinorSiteSize(24);

  size_t gSize = (gauge_param.cpu_prec == QUDA_DOUBLE_PRECISION) ? sizeof(double) : sizeof(float);
  size_t sSize = (inv_param.cpu_prec == QUDA_DOUBLE_PRECISION) ? sizeof(double) : sizeof(float);

  void *gauge[4], *clover=0, *clover_inv=0;

  for (int dir = 0; dir < 4; dir++) {
    gauge[dir] = malloc(V*gaugeSiteSize*gSize);
  }

  if (strcmp(latfile,"")) {  // load in the command line supplied gauge field
    read_gauge_field(latfile, gauge, gauge_param.cpu_prec, gauge_param.X, argc, argv);
    construct_gauge_field(gauge, 2, gauge_param.cpu_prec, &gauge_param);
  } else { // else generate an SU(3) field
    if (unit_gauge) {
      // unit SU(3) field
      construct_gauge_field(gauge, 0, gauge_param.cpu_prec, &gauge_param);
    } else {
      // random SU(3) field
      construct_gauge_field(gauge, 1, gauge_param.cpu_prec, &gauge_param);
    }
  }

  if (dslash_type == QUDA_CLOVER_WILSON_DSLASH || dslash_type == QUDA_TWISTED_CLOVER_DSLASH) {
    double norm = 0.1; // clover components are random numbers in the range (-norm, norm)
    double diag = 1.0; // constant added to the diagonal

    size_t cSize = inv_param.clover_cpu_prec;
    clover = malloc(V*cloverSiteSize*cSize);
    clover_inv = malloc(V*cloverSiteSize*cSize);
    if (!compute_clover) construct_clover_field(clover, norm, diag, inv_param.clover_cpu_prec);

    inv_param.compute_clover = compute_clover;
    if (compute_clover) inv_param.return_clover = 1;
    inv_param.compute_clover_inverse = 1;
    inv_param.return_clover_inverse = 1;
  }

  void *spinorIn = malloc(V*spinorSiteSize*sSize*inv_param.Ls);
  void *spinorCheck = malloc(V*spinorSiteSize*sSize*inv_param.Ls);
  void *spinorOut = malloc(V * spinorSiteSize * sSize * inv_param.Ls);

  // start the timer
  double time0 = -((double)clock());

  // initialize the QUDA library
  initQuda(device);

  // load the gauge field
  loadGaugeQuda((void*)gauge, &gauge_param);

  double plaq[3];
  plaqQuda(plaq);
  printfQuda("Computed plaquette is %e (spatial = %e, temporal = %e)\n", plaq[0], plaq[1], plaq[2]);

  // this line ensure that if we need to construct the clover inverse (in either the smoother or the solver) we do so
  if (mg_param.smoother_solve_type[0] == QUDA_DIRECT_PC_SOLVE || solve_type == QUDA_DIRECT_PC_SOLVE) inv_param.solve_type = QUDA_DIRECT_PC_SOLVE;
  if (dslash_type == QUDA_CLOVER_WILSON_DSLASH || dslash_type == QUDA_TWISTED_CLOVER_DSLASH) loadCloverQuda(clover, clover_inv, &inv_param);

  inv_param.solve_type = solve_type; // restore actual solve_type we want to do

  // setup the multigrid solver
  void *mg_preconditioner = newMultigridQuda(&mg_param);
  inv_param.preconditioner = mg_preconditioner;

<<<<<<< HEAD
  for (int i=0; i<Nsrc; i++) {
    // create a point source at 0 (in each subvolume...  FIXME)
    memset(spinorIn, 0, inv_param.Ls*V*spinorSiteSize*sSize);
    memset(spinorCheck, 0, inv_param.Ls*V*spinorSiteSize*sSize);
    memset(spinorOut, 0, inv_param.Ls*V*spinorSiteSize*sSize);

    if (inv_param.cpu_prec == QUDA_SINGLE_PRECISION) {
      //((float*)spinorIn)[i] = 1.0;
      for (int i=0; i<inv_param.Ls*V*spinorSiteSize; i++) ((float*)spinorIn)[i] = rand() / (float)RAND_MAX;
      for (int i = 0; i < inv_param.Ls * V * spinorSiteSize; i++) ((float *)spinorOut)[i] = rand() / (float)RAND_MAX;
    } else {
      //((double*)spinorIn)[i] = 1.0;
      for (int i=0; i<inv_param.Ls*V*spinorSiteSize; i++) ((double*)spinorIn)[i] = rand() / (double)RAND_MAX;
      for (int i = 0; i < inv_param.Ls * V * spinorSiteSize; i++) ((double *)spinorOut)[i] = rand() / (double)RAND_MAX;
    }
=======
  auto *rng = new quda::RNG(V, 1234, gauge_param.X);
  rng->Init();
>>>>>>> 8448b3ae

  for (int i = 0; i < Nsrc; i++) {
    construct_spinor_source(spinorIn, 4, 3, inv_param.cpu_prec, gauge_param.X, *rng);
    invertQuda(spinorOut, spinorIn, &inv_param);
  }

  rng->Release();
  delete rng;

  // free the multigrid solver
  destroyMultigridQuda(mg_preconditioner);


  // stop the timer
  time0 += clock();
  time0 /= CLOCKS_PER_SEC;
<<<<<<< HEAD

  // printfQuda("\nDone: %i iter / %g secs = %g Gflops, total time = %g secs\n",
  // inv_param.iter, inv_param.secs, inv_param.gflops/inv_param.secs, time0);
=======
    
  //printfQuda("\nDone: %i iter / %g secs = %g Gflops, total time = %g secs\n", 
  //inv_param.iter, inv_param.secs, inv_param.gflops/inv_param.secs, time0);
>>>>>>> 8448b3ae
  printfQuda("\nDone: %i iter / %g secs = %g Gflops, total time = %g secs\n", inv_param.iter, inv_param.secs,
             inv_param.gflops / inv_param.secs, 0.0);

  if (inv_param.solution_type == QUDA_MAT_SOLUTION) {

<<<<<<< HEAD
    if (dslash_type == QUDA_WILSON_DSLASH || dslash_type == QUDA_CLOVER_WILSON_DSLASH) {
=======
    if (dslash_type == QUDA_TWISTED_MASS_DSLASH) {
      if (inv_param.twist_flavor == QUDA_TWIST_SINGLET) {
        tm_mat(spinorCheck, gauge, spinorOut, inv_param.kappa, inv_param.mu, inv_param.twist_flavor, 0,
               inv_param.cpu_prec, gauge_param);
      } else {
        int tm_offset = V * spinorSiteSize;
        void *evenOut = spinorCheck;
        void *oddOut = (char *)evenOut + tm_offset * cpu_prec;

        void *evenIn = spinorOut;
        void *oddIn = (char *)evenIn + tm_offset * cpu_prec;

        tm_ndeg_mat(evenOut, oddOut, gauge, evenIn, oddIn, inv_param.kappa, inv_param.mu, inv_param.epsilon, 0,
                    inv_param.cpu_prec, gauge_param);
      }
    } else if (dslash_type == QUDA_TWISTED_CLOVER_DSLASH) {
      tmc_mat(spinorCheck, gauge, clover, spinorOut, inv_param.kappa, inv_param.mu, inv_param.twist_flavor, 0,
              inv_param.cpu_prec, gauge_param);
    } else if (dslash_type == QUDA_WILSON_DSLASH) {
>>>>>>> 8448b3ae
      wil_mat(spinorCheck, gauge, spinorOut, inv_param.kappa, 0, inv_param.cpu_prec, gauge_param);
    } else if (dslash_type == QUDA_CLOVER_WILSON_DSLASH) {
      clover_mat(spinorCheck, gauge, clover, spinorOut, inv_param.kappa, 0, inv_param.cpu_prec, gauge_param);
    } else {
      errorQuda("Unsupported dslash_type");
    }
    if (inv_param.mass_normalization == QUDA_MASS_NORMALIZATION) {
      if (dslash_type == QUDA_TWISTED_MASS_DSLASH && twist_flavor == QUDA_TWIST_NONDEG_DOUBLET) {
        ax(0.5 / inv_param.kappa, spinorCheck, 2 * V * spinorSiteSize, inv_param.cpu_prec);
      } else {
        ax(0.5 / inv_param.kappa, spinorCheck, V * spinorSiteSize, inv_param.cpu_prec);
      }
    }

  } else if(inv_param.solution_type == QUDA_MATPC_SOLUTION) {

<<<<<<< HEAD
    if (dslash_type == QUDA_WILSON_DSLASH || dslash_type == QUDA_CLOVER_WILSON_DSLASH) {
      wil_matpc(spinorCheck, gauge, spinorOut, inv_param.kappa, inv_param.matpc_type, 0, inv_param.cpu_prec, gauge_param);
    } else {
      if (dslash_type == QUDA_TWISTED_MASS_DSLASH || dslash_type == QUDA_TWISTED_CLOVER_DSLASH) {
        if (inv_param.twist_flavor == QUDA_TWIST_SINGLET) {
          tm_matpc(spinorCheck, gauge, spinorOut, inv_param.kappa, inv_param.mu, inv_param.twist_flavor,
                   inv_param.matpc_type, 0, inv_param.cpu_prec, gauge_param);
        } else {
          printfQuda("Unsupported dslash_type\n");
          exit(-1);
        }
=======
    if (dslash_type == QUDA_TWISTED_MASS_DSLASH) {
      if (inv_param.twist_flavor != QUDA_TWIST_SINGLET) {
        int tm_offset = Vh * spinorSiteSize;
        void *out0 = spinorCheck;
        void *out1 = (char *)out0 + tm_offset * cpu_prec;

        void *in0 = spinorOut;
        void *in1 = (char *)in0 + tm_offset * cpu_prec;

        tm_ndeg_matpc(out0, out1, gauge, in0, in1, inv_param.kappa, inv_param.mu, inv_param.epsilon,
                      inv_param.matpc_type, 0, inv_param.cpu_prec, gauge_param);
      } else {
        tm_matpc(spinorCheck, gauge, spinorOut, inv_param.kappa, inv_param.mu, inv_param.twist_flavor,
                 inv_param.matpc_type, 0, inv_param.cpu_prec, gauge_param);
>>>>>>> 8448b3ae
      }
    } else if (dslash_type == QUDA_TWISTED_CLOVER_DSLASH) {
      if (inv_param.twist_flavor != QUDA_TWIST_SINGLET) errorQuda("Twisted mass solution type not supported");
      tmc_matpc(spinorCheck, gauge, spinorOut, clover, clover_inv, inv_param.kappa, inv_param.mu,
                inv_param.twist_flavor, inv_param.matpc_type, 0, inv_param.cpu_prec, gauge_param);
    } else if (dslash_type == QUDA_WILSON_DSLASH) {
      wil_matpc(spinorCheck, gauge, spinorOut, inv_param.kappa, inv_param.matpc_type, 0, inv_param.cpu_prec, gauge_param);
    } else if (dslash_type == QUDA_CLOVER_WILSON_DSLASH) {
      clover_matpc(spinorCheck, gauge, clover, clover_inv, spinorOut, inv_param.kappa, inv_param.matpc_type, 0,
                   inv_param.cpu_prec, gauge_param);
    } else {
      errorQuda("Unsupported dslash_type");
    }

    if (inv_param.mass_normalization == QUDA_MASS_NORMALIZATION) {
      ax(0.25/(inv_param.kappa*inv_param.kappa), spinorCheck, Vh*spinorSiteSize, inv_param.cpu_prec);
    }

  }

  int vol = inv_param.solution_type == QUDA_MAT_SOLUTION ? V : Vh;
  mxpy(spinorIn, spinorCheck, vol*spinorSiteSize*inv_param.Ls, inv_param.cpu_prec);
  double nrm2 = norm_2(spinorCheck, vol*spinorSiteSize*inv_param.Ls, inv_param.cpu_prec);
  double src2 = norm_2(spinorIn, vol*spinorSiteSize*inv_param.Ls, inv_param.cpu_prec);
  double l2r = sqrt(nrm2 / src2);

  printfQuda("Residuals: (L2 relative) tol %g, QUDA = %g, host = %g; (heavy-quark) tol %g, QUDA = %g\n",
	     inv_param.tol, inv_param.true_res, l2r, inv_param.tol_hq, inv_param.true_res_hq);


  freeGaugeQuda();
  if (dslash_type == QUDA_CLOVER_WILSON_DSLASH || dslash_type == QUDA_TWISTED_CLOVER_DSLASH) freeCloverQuda();

  // finalize the QUDA library
  endQuda();

  free(spinorIn);
  free(spinorCheck);
  free(spinorOut);

  // finalize the communications layer
  finalizeComms();

  if (dslash_type == QUDA_CLOVER_WILSON_DSLASH || dslash_type == QUDA_TWISTED_CLOVER_DSLASH) {
    if (clover) free(clover);
    if (clover_inv) free(clover_inv);
  }

  for (int dir = 0; dir<4; dir++) free(gauge[dir]);

  return 0;
}<|MERGE_RESOLUTION|>--- conflicted
+++ resolved
@@ -765,26 +765,8 @@
   void *mg_preconditioner = newMultigridQuda(&mg_param);
   inv_param.preconditioner = mg_preconditioner;
 
-<<<<<<< HEAD
-  for (int i=0; i<Nsrc; i++) {
-    // create a point source at 0 (in each subvolume...  FIXME)
-    memset(spinorIn, 0, inv_param.Ls*V*spinorSiteSize*sSize);
-    memset(spinorCheck, 0, inv_param.Ls*V*spinorSiteSize*sSize);
-    memset(spinorOut, 0, inv_param.Ls*V*spinorSiteSize*sSize);
-
-    if (inv_param.cpu_prec == QUDA_SINGLE_PRECISION) {
-      //((float*)spinorIn)[i] = 1.0;
-      for (int i=0; i<inv_param.Ls*V*spinorSiteSize; i++) ((float*)spinorIn)[i] = rand() / (float)RAND_MAX;
-      for (int i = 0; i < inv_param.Ls * V * spinorSiteSize; i++) ((float *)spinorOut)[i] = rand() / (float)RAND_MAX;
-    } else {
-      //((double*)spinorIn)[i] = 1.0;
-      for (int i=0; i<inv_param.Ls*V*spinorSiteSize; i++) ((double*)spinorIn)[i] = rand() / (double)RAND_MAX;
-      for (int i = 0; i < inv_param.Ls * V * spinorSiteSize; i++) ((double *)spinorOut)[i] = rand() / (double)RAND_MAX;
-    }
-=======
   auto *rng = new quda::RNG(V, 1234, gauge_param.X);
   rng->Init();
->>>>>>> 8448b3ae
 
   for (int i = 0; i < Nsrc; i++) {
     construct_spinor_source(spinorIn, 4, 3, inv_param.cpu_prec, gauge_param.X, *rng);
@@ -801,23 +783,14 @@
   // stop the timer
   time0 += clock();
   time0 /= CLOCKS_PER_SEC;
-<<<<<<< HEAD
 
   // printfQuda("\nDone: %i iter / %g secs = %g Gflops, total time = %g secs\n",
   // inv_param.iter, inv_param.secs, inv_param.gflops/inv_param.secs, time0);
-=======
-    
-  //printfQuda("\nDone: %i iter / %g secs = %g Gflops, total time = %g secs\n", 
-  //inv_param.iter, inv_param.secs, inv_param.gflops/inv_param.secs, time0);
->>>>>>> 8448b3ae
   printfQuda("\nDone: %i iter / %g secs = %g Gflops, total time = %g secs\n", inv_param.iter, inv_param.secs,
              inv_param.gflops / inv_param.secs, 0.0);
 
   if (inv_param.solution_type == QUDA_MAT_SOLUTION) {
 
-<<<<<<< HEAD
-    if (dslash_type == QUDA_WILSON_DSLASH || dslash_type == QUDA_CLOVER_WILSON_DSLASH) {
-=======
     if (dslash_type == QUDA_TWISTED_MASS_DSLASH) {
       if (inv_param.twist_flavor == QUDA_TWIST_SINGLET) {
         tm_mat(spinorCheck, gauge, spinorOut, inv_param.kappa, inv_param.mu, inv_param.twist_flavor, 0,
@@ -837,7 +810,6 @@
       tmc_mat(spinorCheck, gauge, clover, spinorOut, inv_param.kappa, inv_param.mu, inv_param.twist_flavor, 0,
               inv_param.cpu_prec, gauge_param);
     } else if (dslash_type == QUDA_WILSON_DSLASH) {
->>>>>>> 8448b3ae
       wil_mat(spinorCheck, gauge, spinorOut, inv_param.kappa, 0, inv_param.cpu_prec, gauge_param);
     } else if (dslash_type == QUDA_CLOVER_WILSON_DSLASH) {
       clover_mat(spinorCheck, gauge, clover, spinorOut, inv_param.kappa, 0, inv_param.cpu_prec, gauge_param);
@@ -854,19 +826,6 @@
 
   } else if(inv_param.solution_type == QUDA_MATPC_SOLUTION) {
 
-<<<<<<< HEAD
-    if (dslash_type == QUDA_WILSON_DSLASH || dslash_type == QUDA_CLOVER_WILSON_DSLASH) {
-      wil_matpc(spinorCheck, gauge, spinorOut, inv_param.kappa, inv_param.matpc_type, 0, inv_param.cpu_prec, gauge_param);
-    } else {
-      if (dslash_type == QUDA_TWISTED_MASS_DSLASH || dslash_type == QUDA_TWISTED_CLOVER_DSLASH) {
-        if (inv_param.twist_flavor == QUDA_TWIST_SINGLET) {
-          tm_matpc(spinorCheck, gauge, spinorOut, inv_param.kappa, inv_param.mu, inv_param.twist_flavor,
-                   inv_param.matpc_type, 0, inv_param.cpu_prec, gauge_param);
-        } else {
-          printfQuda("Unsupported dslash_type\n");
-          exit(-1);
-        }
-=======
     if (dslash_type == QUDA_TWISTED_MASS_DSLASH) {
       if (inv_param.twist_flavor != QUDA_TWIST_SINGLET) {
         int tm_offset = Vh * spinorSiteSize;
@@ -881,7 +840,6 @@
       } else {
         tm_matpc(spinorCheck, gauge, spinorOut, inv_param.kappa, inv_param.mu, inv_param.twist_flavor,
                  inv_param.matpc_type, 0, inv_param.cpu_prec, gauge_param);
->>>>>>> 8448b3ae
       }
     } else if (dslash_type == QUDA_TWISTED_CLOVER_DSLASH) {
       if (inv_param.twist_flavor != QUDA_TWIST_SINGLET) errorQuda("Twisted mass solution type not supported");
