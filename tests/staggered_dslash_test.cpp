#include <iostream>
#include <stdio.h>
#include <stdlib.h>
#include <string.h>

#include <quda.h>
#include <quda_internal.h>
#include <dirac_quda.h>
#include <dslash_quda.h>
#include <invert_quda.h>
#include <util_quda.h>
#include <blas_quda.h>

#include <misc.h>
#include <test_util.h>
#include <dslash_util.h>
#include <staggered_dslash_reference.h>
#include <gauge_field.h>

#include <face_quda.h>

#include <assert.h>
#include <gtest.h>

using namespace quda;

#define MAX(a,b) ((a)>(b)?(a):(b))
#define staggeredSpinorSiteSize 6
// What test are we doing (0 = dslash, 1 = MatPC, 2 = Mat)

extern void usage(char** argv );

extern QudaDslashType dslash_type;

extern int test_type;

extern bool tune;

QudaGaugeParam gaugeParam;
QudaInvertParam inv_param;

cpuGaugeField *cpuFat = NULL;
cpuGaugeField *cpuLong = NULL;

cpuColorSpinorField *spinor, *spinorOut, *spinorRef;
cudaColorSpinorField *cudaSpinor, *cudaSpinorOut;

cudaColorSpinorField* tmp;

void *hostGauge[4];
void *fatlink[4], *longlink[4];

#ifdef MULTI_GPU
const void **ghost_fatlink, **ghost_longlink;
#endif

const int loops = 100;

QudaParity parity;
extern QudaDagType dagger;
int transfer = 0; // include transfer time in the benchmark?
extern int xdim;
extern int ydim;
extern int zdim;
extern int tdim;
extern int gridsize_from_cmdline[];
extern QudaReconstructType link_recon;
extern QudaPrecision prec;

extern int device;
extern bool verify_results;

extern bool kernel_pack_t;

int X[4];

Dirac* dirac;

void init()
{    

  initQuda(device);

  setKernelPackT(kernel_pack_t);

  setVerbosity(QUDA_VERBOSE);

  gaugeParam = newQudaGaugeParam();
  inv_param = newQudaInvertParam();

  gaugeParam.X[0] = X[0] = xdim;
  gaugeParam.X[1] = X[1] = ydim;
  gaugeParam.X[2] = X[2] = zdim;
  gaugeParam.X[3] = X[3] = tdim;

  setDims(gaugeParam.X);
  setSpinorSiteSize(6);

  gaugeParam.cpu_prec = QUDA_DOUBLE_PRECISION;
  gaugeParam.cuda_prec = prec;
  gaugeParam.reconstruct = link_recon;
  gaugeParam.reconstruct_sloppy = gaugeParam.reconstruct;
  gaugeParam.cuda_prec_sloppy = gaugeParam.cuda_prec;

    // ensure that the default is improved staggered
  if (dslash_type != QUDA_STAGGERED_DSLASH &&
      dslash_type != QUDA_ASQTAD_DSLASH)
    dslash_type = QUDA_ASQTAD_DSLASH;

  gaugeParam.anisotropy = 1.0;
  gaugeParam.tadpole_coeff = 0.8;
  gaugeParam.scale = (dslash_type == QUDA_ASQTAD_DSLASH) ? -1.0/(24.0*gaugeParam.tadpole_coeff*gaugeParam.tadpole_coeff) : 1.0;
  gaugeParam.gauge_order = QUDA_QDP_GAUGE_ORDER;
  gaugeParam.t_boundary = QUDA_ANTI_PERIODIC_T;
  gaugeParam.gauge_fix = QUDA_GAUGE_FIXED_NO;
  gaugeParam.gaugeGiB = 0;

  inv_param.cpu_prec = QUDA_DOUBLE_PRECISION;
  inv_param.cuda_prec = prec;
  inv_param.dirac_order = QUDA_DIRAC_ORDER;
  inv_param.gamma_basis = QUDA_DEGRAND_ROSSI_GAMMA_BASIS;
  inv_param.dagger = dagger;
  inv_param.matpc_type = QUDA_MATPC_EVEN_EVEN;
  inv_param.dslash_type = dslash_type;

  // ensure that the default is improved staggered
  if (inv_param.dslash_type != QUDA_STAGGERED_DSLASH &&
      inv_param.dslash_type != QUDA_ASQTAD_DSLASH)
    inv_param.dslash_type = QUDA_ASQTAD_DSLASH;

  inv_param.input_location = QUDA_CPU_FIELD_LOCATION;
  inv_param.output_location = QUDA_CPU_FIELD_LOCATION;

  int tmpint = MAX(X[1]*X[2]*X[3], X[0]*X[2]*X[3]);
  tmpint = MAX(tmpint, X[0]*X[1]*X[3]);
  tmpint = MAX(tmpint, X[0]*X[1]*X[2]);


  gaugeParam.ga_pad = tmpint;
  inv_param.sp_pad = tmpint;

  ColorSpinorParam csParam;
  csParam.nColor=3;
  csParam.nSpin=1;
  csParam.nDim=4;
  for(int d = 0; d < 4; d++) {
    csParam.x[d] = gaugeParam.X[d];
  }
  csParam.precision = inv_param.cpu_prec;
  csParam.pad = 0;
  if (test_type < 2) {
    inv_param.solution_type = QUDA_MATPC_SOLUTION;
    csParam.siteSubset = QUDA_PARITY_SITE_SUBSET;
    csParam.x[0] /= 2;
  } else {
    inv_param.solution_type = QUDA_MAT_SOLUTION;
    csParam.siteSubset = QUDA_FULL_SITE_SUBSET;	
  }

  csParam.siteOrder = QUDA_EVEN_ODD_SITE_ORDER;
  csParam.fieldOrder  = QUDA_SPACE_SPIN_COLOR_FIELD_ORDER;
  csParam.gammaBasis = inv_param.gamma_basis; // this parameter is meaningless for staggered
  csParam.create = QUDA_ZERO_FIELD_CREATE;    

  spinor = new cpuColorSpinorField(csParam);
  spinorOut = new cpuColorSpinorField(csParam);
  spinorRef = new cpuColorSpinorField(csParam);

  csParam.siteSubset = QUDA_FULL_SITE_SUBSET;
  csParam.x[0] = gaugeParam.X[0];

  printfQuda("Randomizing fields ...\n");

  spinor->Source(QUDA_RANDOM_SOURCE);

  size_t gSize = (gaugeParam.cpu_prec == QUDA_DOUBLE_PRECISION) ? sizeof(double) : sizeof(float);

  for (int dir = 0; dir < 4; dir++) {
    fatlink[dir] = malloc(V*gaugeSiteSize*gSize);
    longlink[dir] = malloc(V*gaugeSiteSize*gSize);

    if (fatlink[dir] == NULL || longlink[dir] == NULL){
      errorQuda("ERROR: malloc failed for fatlink/longlink");
    }  
  }

  construct_fat_long_gauge_field(fatlink, longlink, 1, gaugeParam.cpu_prec, &gaugeParam, dslash_type);

#ifdef MULTI_GPU
  gaugeParam.type = QUDA_ASQTAD_FAT_LINKS;
  gaugeParam.reconstruct = QUDA_RECONSTRUCT_NO;
  GaugeFieldParam cpuFatParam(fatlink, gaugeParam);
  cpuFat = new cpuGaugeField(cpuFatParam);
  ghost_fatlink = cpuFat->Ghost();

  gaugeParam.type = QUDA_ASQTAD_LONG_LINKS;
  GaugeFieldParam cpuLongParam(longlink, gaugeParam);
  cpuLong = new cpuGaugeField(cpuLongParam);
  ghost_longlink = cpuLong->Ghost();

  int x_face_size = X[1]*X[2]*X[3]/2;
  int y_face_size = X[0]*X[2]*X[3]/2;
  int z_face_size = X[0]*X[1]*X[3]/2;
  int t_face_size = X[0]*X[1]*X[2]/2;
  int pad_size = MAX(x_face_size, y_face_size);
  pad_size = MAX(pad_size, z_face_size);
  pad_size = MAX(pad_size, t_face_size);
  gaugeParam.ga_pad = pad_size;    
#endif

  gaugeParam.type = (dslash_type == QUDA_ASQTAD_DSLASH) ? QUDA_ASQTAD_FAT_LINKS : QUDA_SU3_LINKS;
  if (dslash_type == QUDA_STAGGERED_DSLASH) {
    gaugeParam.reconstruct = gaugeParam.reconstruct_sloppy = link_recon;
  } else {
    gaugeParam.reconstruct = gaugeParam.reconstruct_sloppy = QUDA_RECONSTRUCT_NO;
  }
  
  printfQuda("Fat links sending..."); 
  loadGaugeQuda(fatlink, &gaugeParam);
  printfQuda("Fat links sent\n"); 

  gaugeParam.type = QUDA_ASQTAD_LONG_LINKS;  

#ifdef MULTI_GPU
  gaugeParam.ga_pad = 3*pad_size;
#endif

  if (dslash_type == QUDA_ASQTAD_DSLASH) {
    gaugeParam.reconstruct = gaugeParam.reconstruct_sloppy = link_recon;
    printfQuda("Long links sending..."); 
    loadGaugeQuda(longlink, &gaugeParam);
    printfQuda("Long links sent...\n");
  }

  printfQuda("Sending fields to GPU..."); 

  if (!transfer) {

    csParam.fieldOrder = QUDA_FLOAT2_FIELD_ORDER;
    csParam.pad = inv_param.sp_pad;
    csParam.precision = inv_param.cuda_prec;
    if (test_type < 2){
      csParam.siteSubset = QUDA_PARITY_SITE_SUBSET;
      csParam.x[0] /=2;
    }

    printfQuda("Creating cudaSpinor\n");
    cudaSpinor = new cudaColorSpinorField(csParam);

    printfQuda("Creating cudaSpinorOut\n");
    cudaSpinorOut = new cudaColorSpinorField(csParam);

    printfQuda("Sending spinor field to GPU\n");
    *cudaSpinor = *spinor;

    cudaDeviceSynchronize();
    checkCudaError();

    double spinor_norm2 = norm2(*spinor);
    double cuda_spinor_norm2=  norm2(*cudaSpinor);
    printfQuda("Source CPU = %f, CUDA=%f\n", spinor_norm2, cuda_spinor_norm2);

    if(test_type == 2){
      csParam.x[0] /=2;
    }
    csParam.siteSubset = QUDA_PARITY_SITE_SUBSET;
    tmp = new cudaColorSpinorField(csParam);

    bool pc = (test_type != 2);
    DiracParam diracParam;
    setDiracParam(diracParam, &inv_param, pc);

    diracParam.tmp1=tmp;

    dirac = Dirac::create(diracParam);

  } else {
    errorQuda("Error not suppported");
  }

  return;
}

void end(void) 
{
  for (int dir = 0; dir < 4; dir++) {
    free(fatlink[dir]);
    free(longlink[dir]);
  }

  if (!transfer){
    delete dirac;
    delete cudaSpinor;
    delete cudaSpinorOut;
    delete tmp;
  }

  delete spinor;
  delete spinorOut;
  delete spinorRef;

  if (cpuFat) delete cpuFat;
  if (cpuLong) delete cpuLong;

  endQuda();
}

double dslashCUDA(int niter) {

  cudaEvent_t start, end;
  cudaEventCreate(&start);
  cudaEventRecord(start, 0);
  cudaEventSynchronize(start);

  for (int i = 0; i < niter; i++) {
    switch (test_type) {
      case 0:
        parity = QUDA_EVEN_PARITY;
        if (transfer){
          //dslashQuda(spinorOdd, spinorEven, &inv_param, parity);
        } else {
          dirac->Dslash(*cudaSpinorOut, *cudaSpinor, parity);
        }	   
        break;
      case 1:
        parity = QUDA_ODD_PARITY;
        if (transfer){
          //MatPCQuda(spinorOdd, spinorEven, &inv_param);
        } else {
          dirac->Dslash(*cudaSpinorOut, *cudaSpinor, parity);
        }
        break;
      case 2:
        errorQuda("Staggered operator acting on full-site not supported");
        if (transfer){
          //MatQuda(spinorGPU, spinor, &inv_param);
        } else {
          dirac->M(*cudaSpinorOut, *cudaSpinor);
        }
    }
  }

  cudaEventCreate(&end);
  cudaEventRecord(end, 0);
  cudaEventSynchronize(end);
  float runTime;
  cudaEventElapsedTime(&runTime, start, end);
  cudaEventDestroy(start);
  cudaEventDestroy(end);

  double secs = runTime / 1000; //stopwatchReadSeconds();

  // check for errors
  cudaError_t stat = cudaGetLastError();
  if (stat != cudaSuccess)
    errorQuda("with ERROR: %s\n", cudaGetErrorString(stat));

  return secs;
}

void staggeredDslashRef()
{
#ifndef MULTI_GPU
  int cpu_parity = 0;
#endif

  // compare to dslash reference implementation
  printfQuda("Calculating reference implementation...");
  fflush(stdout);
  switch (test_type) {
    case 0:    
#ifdef MULTI_GPU

      staggered_dslash_mg4dir(spinorRef, fatlink, longlink, (void**)ghost_fatlink, (void**)ghost_longlink, 
          spinor, parity, dagger, inv_param.cpu_prec, gaugeParam.cpu_prec);
#else
      cpu_parity = 0; //EVEN
      staggered_dslash(spinorRef->V(), fatlink, longlink, spinor->V(), cpu_parity, dagger, 
          inv_param.cpu_prec, gaugeParam.cpu_prec);

#endif    


      break;
    case 1: 
#ifdef MULTI_GPU
      staggered_dslash_mg4dir(spinorRef, fatlink, longlink, (void**)ghost_fatlink, (void**)ghost_longlink, 
          spinor, parity, dagger, inv_param.cpu_prec, gaugeParam.cpu_prec);    

#else
      cpu_parity=1; //ODD
      staggered_dslash(spinorRef->V(), fatlink, longlink, spinor->V(), cpu_parity, dagger, 
          inv_param.cpu_prec, gaugeParam.cpu_prec);
#endif
      break;
    case 2:
      //mat(spinorRef->V(), fatlink, longlink, spinor->V(), kappa, dagger, 
      //inv_param.cpu_prec, gaugeParam.cpu_prec);
      break;
    default:
      errorQuda("Test type not defined");
  }

  printfQuda("done.\n");

}

TEST(dslash, verify) {
  double deviation = pow(10, -(double)(cpuColorSpinorField::Compare(*spinorRef, *spinorOut)));
  double tol = (inv_param.cuda_prec == QUDA_DOUBLE_PRECISION ? 1e-12 :
		(inv_param.cuda_prec == QUDA_SINGLE_PRECISION ? 1e-3 : 1e-1));
  ASSERT_LE(deviation, tol) << "CPU and CUDA implementations do not agree";
}

static int dslashTest()
{
  // return code for google test
  int test_rc = 0;
  init();

  int attempts = 1;

  for (int i=0; i<attempts; i++) {

    if (tune) { // warm-up run
      printfQuda("Tuning...\n");
      setTuning(QUDA_TUNE_YES);
      dslashCUDA(1);
    }
    printfQuda("Executing %d kernel loops...", loops);	

    // reset flop counter
    dirac->Flops();

    double secs = dslashCUDA(loops);

    if (!transfer) *spinorOut = *cudaSpinorOut;

    printfQuda("\n%fms per loop\n", 1000*secs);
    staggeredDslashRef();

    unsigned long long flops = dirac->Flops();
    printfQuda("GFLOPS = %f\n", 1.0e-9*flops/secs);

    double norm2_cpu = norm2(*spinorRef);
    double norm2_cpu_cuda= norm2(*spinorOut);
    if (!transfer) {
      double norm2_cuda= norm2(*cudaSpinorOut);
      printfQuda("Results: CPU = %f, CUDA=%f, CPU-CUDA = %f\n", norm2_cpu, norm2_cuda, norm2_cpu_cuda);
    } else {
      printfQuda("Result: CPU = %f, CPU-QUDA = %f\n",  norm2_cpu, norm2_cpu_cuda);
    }

    if (verify_results) {
      test_rc = RUN_ALL_TESTS();
      if (test_rc != 0) warningQuda("Tests failed");
    }
  }
  end();

  return test_rc;
}


void display_test_info()
{
  printfQuda("running the following test:\n");

  printfQuda("prec recon   test_type     dagger   S_dim         T_dimension\n");
  printfQuda("%s   %s       %d           %d       %d/%d/%d        %d \n", 
      get_prec_str(prec), get_recon_str(link_recon), 
      test_type, dagger, xdim, ydim, zdim, tdim);
  printfQuda("Grid partition info:     X  Y  Z  T\n"); 
  printfQuda("                         %d  %d  %d  %d\n", 
      dimPartitioned(0),
      dimPartitioned(1),
      dimPartitioned(2),
      dimPartitioned(3));

  return ;

}


  void
usage_extra(char** argv )
{
  printfQuda("Extra options:\n");
  printfQuda("    --test <0/1>                             # Test method\n");
  printfQuda("                                                0: Even destination spinor\n");
  printfQuda("                                                1: Odd destination spinor\n");
  return ;
}

int main(int argc, char **argv) 
{
  // initalize google test
  ::testing::InitGoogleTest(&argc, argv);
<<<<<<< HEAD
  int i;
  for (i =1;i < argc; i++){
=======
  for (int i=1 ;i < argc; i++){
>>>>>>> 9cfad35c

    if(process_command_line_option(argc, argv, &i) == 0){
      continue;
    }    

    fprintf(stderr, "ERROR: Invalid option:%s\n", argv[i]);
    usage(argv);
  }

  initComms(argc, argv, gridsize_from_cmdline);

  display_test_info();

  // return result of RUN_ALL_TESTS
  int test_rc = dslashTest();

  finalizeComms();

  return test_rc;
}
<|MERGE_RESOLUTION|>--- conflicted
+++ resolved
@@ -496,12 +496,7 @@
 {
   // initalize google test
   ::testing::InitGoogleTest(&argc, argv);
-<<<<<<< HEAD
-  int i;
-  for (i =1;i < argc; i++){
-=======
   for (int i=1 ;i < argc; i++){
->>>>>>> 9cfad35c
 
     if(process_command_line_option(argc, argv, &i) == 0){
       continue;
