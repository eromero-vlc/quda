#include <iostream>
#include <stdio.h>
#include <stdlib.h>
#include <string.h>

#include <quda.h>
#include <quda_internal.h>
#include <dirac_quda.h>
#include <dslash_quda.h>
#include <invert_quda.h>
#include <util_quda.h>
#include <blas_quda.h>

#include <misc.h>
#include <test_util.h>
#include <dslash_util.h>
#include <staggered_dslash_reference.h>
<<<<<<< HEAD
#include "llfat_reference.h"
#include <quda.h>
#include <string.h>
#include "misc.h"
#include <gauge_field.h>
#include <blas_quda.h>
#include <unitarization_links.h>
=======
#include <llfat_reference.h>
#include <gauge_field.h>
#include <unitarization_links.h>
#include <blas_reference.h>

>>>>>>> 7722930d

#if defined(QMP_COMMS)
#include <qmp.h>
#elif defined(MPI_COMMS)
#include <mpi.h>
#endif

#include <qio_field.h>

#define MAX(a,b) ((a)>(b)?(a):(b))
#define mySpinorSiteSize 6

extern void usage(char** argv);

#ifdef MULTI_GPU
void** ghost_fatlink, **ghost_longlink;
#endif

extern int device;

extern QudaReconstructType link_recon;
extern QudaPrecision prec;
QudaPrecision cpu_prec = QUDA_DOUBLE_PRECISION;

extern QudaReconstructType link_recon_sloppy;
extern QudaPrecision  prec_sloppy;
extern QudaPrecision  prec_refinement_sloppy;
cpuColorSpinorField* in;
cpuColorSpinorField* out;
cpuColorSpinorField* ref;
cpuColorSpinorField* tmp;


extern double tol; // tolerance for inverter
extern double tol_hq; // heavy-quark tolerance for inverter
extern double reliable_delta;
extern int test_type;
extern int xdim;
extern int ydim;
extern int zdim;
extern int tdim;
extern int gridsize_from_cmdline[];

<<<<<<< HEAD
extern char latfile[];
=======
int X[4];
>>>>>>> 7722930d

extern int Nsrc; // number of spinors to apply to simultaneously
extern int niter;
extern int gcrNkrylov;

extern bool kernel_pack_t;

// Dirac operator type
extern QudaDslashType dslash_type;
extern QudaMatPCType matpc_type; // preconditioning type
QudaSolutionType solution_type; // solution type


extern QudaInverterType inv_type;
extern double mass; // the mass of the Dirac operator
<<<<<<< HEAD

=======
extern double kappa;
>>>>>>> 7722930d

extern bool compute_fatlong; // build the true fat/long links or use random numbers

extern double tadpole_factor;
// relativistic correction for naik term
extern double eps_naik;
// Number of naiks. If eps_naik is 0.0, we only need
// to construct one naik.
static int n_naiks = 1;

extern char latfile[];

extern int pipeline; // length of pipeline for fused operations in GCR or BiCGstab-l
extern int solution_accumulator_pipeline; // length of pipeline for fused solution update from the direction vectors

extern QudaSolveType solve_type;

// Unitarization coefficients
static double unitarize_eps  = 1e-6;
static bool reunit_allow_svd = true;
static bool reunit_svd_only  = false;
static double svd_rel_error  = 1e-4;
static double svd_abs_error  = 1e-4;
static double max_allowed_error = 1e-11;

<<<<<<< HEAD
=======
// For loading the gauge fields
int argc_copy;
char** argv_copy;

>>>>>>> 7722930d
static void end();

template<typename Float>
void constructSpinorField(Float *res) {
  const int vol = (solution_type == QUDA_MAT_SOLUTION) ? V : Vh;
  for(int src=0; src<Nsrc; src++) {
    for(int i = 0; i < vol; i++) {
      for (int s = 0; s < 1; s++) {
        for (int m = 0; m < 3; m++) {
          res[(src*Vh + i)*(1*3*2) + s*(3*2) + m*(2) + 0] = rand() / (Float)RAND_MAX;
          res[(src*Vh + i)*(1*3*2) + s*(3*2) + m*(2) + 1] = rand() / (Float)RAND_MAX;
        }
      }
    }
  }
}

static void
set_params(QudaGaugeParam* gaugeParam, QudaInvertParam* inv_param,
    int X1, int  X2, int X3, int X4,
    QudaPrecision cpu_prec, QudaPrecision prec, QudaPrecision prec_sloppy, QudaPrecision prec_refinement_sloppy,
    QudaReconstructType link_recon, QudaReconstructType link_recon_sloppy,
    double mass, double tol,
    double tadpole_coeff
    )
{

  gaugeParam->X[0] = xdim;
  gaugeParam->X[1] = ydim;
  gaugeParam->X[2] = zdim;
  gaugeParam->X[3] = tdim;

  gaugeParam->cpu_prec = cpu_prec;    
  gaugeParam->cuda_prec = prec;
  gaugeParam->reconstruct = link_recon;  
  gaugeParam->cuda_prec_sloppy = prec_sloppy;
  gaugeParam->cuda_prec_refinement_sloppy = prec_refinement_sloppy;
  gaugeParam->reconstruct_sloppy = link_recon_sloppy;
<<<<<<< HEAD
  gaugeParam->gauge_fix = QUDA_GAUGE_FIXED_NO;
  gaugeParam->type = QUDA_WILSON_LINKS;
  gaugeParam->anisotropy = 1.0;

  // Fix me: must always be set to 1.0 for reasons not yet discerned. 
  // The tadpole coefficient gets encoded directly into the fat link
  // construct coefficents.
  gaugeParam->tadpole_coeff = 1.0;
=======

>>>>>>> 7722930d

  if (dslash_type != QUDA_ASQTAD_DSLASH && dslash_type != QUDA_STAGGERED_DSLASH && dslash_type != QUDA_LAPLACE_DSLASH)
    dslash_type = QUDA_ASQTAD_DSLASH;

  gaugeParam->anisotropy = 1.0;

  // For asqtad:
  //gaugeParam->tadpole_coeff = tadpole_coeff;
  //gaugeParam->scale = dslash_type != QUDA_ASQTAD_DSLASH ? 1.0 : -1.0/(24.0*tadpole_coeff*tadpole_coeff);

  // For HISQ, this must always be set to 1.0, since the tadpole
  // correction is baked into the coefficients for the first fattening.
  // The tadpole doesn't mean anything for the second fattening
  // since the input fields are unitarized.
  gaugeParam->tadpole_coeff = 1.0;
  if (dslash_type == QUDA_ASQTAD_DSLASH) {
    gaugeParam->scale = -1.0/24.0;
    if (eps_naik != 0) {
      gaugeParam->scale *= (1.0+eps_naik);
    }
  } else {
    gaugeParam->scale = 1.0;
  }
  gaugeParam->gauge_order = QUDA_MILC_GAUGE_ORDER;
  gaugeParam->t_boundary = QUDA_ANTI_PERIODIC_T;
  gaugeParam->staggered_phase_type = QUDA_STAGGERED_PHASE_MILC;
  gaugeParam->gauge_fix = QUDA_GAUGE_FIXED_NO;
  gaugeParam->type = QUDA_WILSON_LINKS;

  gaugeParam->ga_pad = 0;

#ifdef MULTI_GPU
  int x_face_size = gaugeParam->X[1]*gaugeParam->X[2]*gaugeParam->X[3]/2;
  int y_face_size = gaugeParam->X[0]*gaugeParam->X[2]*gaugeParam->X[3]/2;
  int z_face_size = gaugeParam->X[0]*gaugeParam->X[1]*gaugeParam->X[3]/2;
  int t_face_size = gaugeParam->X[0]*gaugeParam->X[1]*gaugeParam->X[2]/2;
  int pad_size =MAX(x_face_size, y_face_size);
  pad_size = MAX(pad_size, z_face_size);
  pad_size = MAX(pad_size, t_face_size);
  gaugeParam->ga_pad = pad_size;    
#endif


  // Solver params

  inv_param->verbosity = QUDA_VERBOSE;
  inv_param->mass = mass;
  inv_param->kappa = kappa = 1.0/(8.0 + mass); // for Laplace operator

  // outer solver parameters
  inv_param->inv_type = inv_type;
  inv_param->tol = tol;
  inv_param->tol_restart = 1e-3; //now theoretical background for this parameter... 
  inv_param->maxiter = niter;
  inv_param->reliable_delta = reliable_delta;
  inv_param->use_sloppy_partial_accumulator = false;
  inv_param->solution_accumulator_pipeline = solution_accumulator_pipeline;
  inv_param->pipeline = pipeline;

  inv_param->Ls = Nsrc;
  
  if(tol_hq == 0 && tol == 0){
    errorQuda("qudaInvert: requesting zero residual\n");
    exit(1);
  }
  // require both L2 relative and heavy quark residual to determine convergence
  inv_param->residual_type = static_cast<QudaResidualType_s>(0);
  inv_param->residual_type = (tol != 0) ? static_cast<QudaResidualType_s> ( inv_param->residual_type | QUDA_L2_RELATIVE_RESIDUAL) : inv_param->residual_type;
  inv_param->residual_type = (tol_hq != 0) ? static_cast<QudaResidualType_s> (inv_param->residual_type | QUDA_HEAVY_QUARK_RESIDUAL) : inv_param->residual_type;

  inv_param->tol_hq = tol_hq; // specify a tolerance for the residual for heavy quark residual
 
  inv_param->Nsteps = 2; 

  // domain decomposition preconditioner parameters
  inv_param->inv_type_precondition = QUDA_SD_INVERTER;
  inv_param->tol_precondition = 1e-1;
  inv_param->maxiter_precondition = 10;
  inv_param->verbosity_precondition = QUDA_SILENT;
  inv_param->cuda_prec_precondition = inv_param->cuda_prec_sloppy;

  // Specify Krylov sub-size for GCR, BICGSTAB(L)
  inv_param->gcrNkrylov = gcrNkrylov;


  inv_param->solution_type = solution_type;
  inv_param->solve_type = solve_type;
  inv_param->matpc_type = matpc_type;
  inv_param->dagger = QUDA_DAG_NO;
  inv_param->mass_normalization = QUDA_MASS_NORMALIZATION;

  inv_param->cpu_prec = cpu_prec;
  inv_param->cuda_prec = prec; 
  inv_param->cuda_prec_sloppy = prec_sloppy;
  inv_param->cuda_prec_refinement_sloppy = prec_refinement_sloppy;
  inv_param->preserve_source = QUDA_PRESERVE_SOURCE_YES;
  inv_param->gamma_basis = QUDA_DEGRAND_ROSSI_GAMMA_BASIS; // this is meaningless, but must be thus set
  inv_param->dirac_order = QUDA_DIRAC_ORDER;

  inv_param->dslash_type = dslash_type;

  inv_param->input_location = QUDA_CPU_FIELD_LOCATION;
  inv_param->output_location = QUDA_CPU_FIELD_LOCATION;

  int tmpint = MAX(X[1]*X[2]*X[3], X[0]*X[2]*X[3]);
  tmpint = MAX(tmpint, X[0]*X[1]*X[3]);
  tmpint = MAX(tmpint, X[0]*X[1]*X[2]);

  inv_param->sp_pad = tmpint;
}

<<<<<<< HEAD
void computeHISQLinksGPU(void** fatlink, void** longlink,
        void** fatlink_eps, void** longlink_eps,
        void** inlink, void* qudaGaugeParamPtr,
=======
// Wrap everything for the GPU construction of fat/long links here
void computeHISQLinksGPU(void** qdp_fatlink, void** qdp_longlink,
        void** qdp_fatlink_eps, void** qdp_longlink_eps,
        void** qdp_inlink, void* qudaGaugeParamPtr,
>>>>>>> 7722930d
        double** act_path_coeffs, double eps_naik) {

  QudaGaugeParam gaugeParam = *(reinterpret_cast<QudaGaugeParam*>(qudaGaugeParamPtr));
  size_t gSize = (gaugeParam.cpu_prec == QUDA_DOUBLE_PRECISION) ? sizeof(double) : sizeof(float);

  // inlink in different format
<<<<<<< HEAD
  void *inlink_milc = pinned_malloc(4*V*gaugeSiteSize*gSize);
  reorderQDPtoMILC(inlink_milc,inlink,V,gaugeSiteSize,gaugeParam.cpu_prec,gaugeParam.cpu_prec);

  // Paths for step 1:
  void* vlink_milc  = pinned_malloc(4*V*gaugeSiteSize*gSize); // V links
  void* wlink_milc  = pinned_malloc(4*V*gaugeSiteSize*gSize); // W links
  
  // Paths for step 2:
  void* fatlink_milc = pinned_malloc(4*V*gaugeSiteSize*gSize); // final fat ("X") links
  void* longlink_milc = pinned_malloc(4*V*gaugeSiteSize*gSize); // final long links
  
  // Create V links (fat7 links) and W links (unitarized V links), 1st path table set
  computeKSLinkQuda(vlink_milc, nullptr, wlink_milc, inlink_milc, act_path_coeffs[0], &gaugeParam);

  // Create X and long links, 2nd path table set
  computeKSLinkQuda(fatlink_milc, longlink_milc, nullptr, wlink_milc, act_path_coeffs[1], &gaugeParam);

  // Copy back
  reorderMILCtoQDP(fatlink,fatlink_milc,V,gaugeSiteSize,gaugeParam.cpu_prec,gaugeParam.cpu_prec);
  reorderMILCtoQDP(longlink,longlink_milc,V,gaugeSiteSize,gaugeParam.cpu_prec,gaugeParam.cpu_prec);

  // Clean up GPU compute links
  host_free(inlink_milc);
  host_free(vlink_milc);
  host_free(wlink_milc);
  host_free(fatlink_milc);
  host_free(longlink_milc);

}

=======
  void *milc_inlink = pinned_malloc(4*V*gaugeSiteSize*gSize);
  reorderQDPtoMILC(milc_inlink,qdp_inlink,V,gaugeSiteSize,gaugeParam.cpu_prec,gaugeParam.cpu_prec);

  // Paths for step 1:
  void* milc_vlink  = pinned_malloc(4*V*gaugeSiteSize*gSize); // V links
  void* milc_wlink  = pinned_malloc(4*V*gaugeSiteSize*gSize); // W links
  
  // Paths for step 2:
  void* milc_fatlink = pinned_malloc(4*V*gaugeSiteSize*gSize); // final fat ("X") links
  void* milc_longlink = pinned_malloc(4*V*gaugeSiteSize*gSize); // final long links

  // Place to accumulate Naiks, step 3:
  void* milc_fatlink_eps = nullptr;
  void* milc_longlink_eps = nullptr;
  if (n_naiks > 1) {
    milc_fatlink_eps = pinned_malloc(4*V*gaugeSiteSize*gSize); // epsilon fat links
    milc_longlink_eps = pinned_malloc(4*V*gaugeSiteSize*gSize); // epsilon long naiks
  }
  
  // Create V links (fat7 links) and W links (unitarized V links), 1st path table set
  computeKSLinkQuda(milc_vlink, nullptr, milc_wlink, milc_inlink, act_path_coeffs[0], &gaugeParam);

  if (n_naiks > 1) {
    // Create Naiks, 3rd path table set
    computeKSLinkQuda(milc_fatlink, milc_longlink, nullptr, milc_wlink, act_path_coeffs[2], &gaugeParam);

    // Rescale+copy Naiks into Naik field
    cpu_axy(gaugeParam.cpu_prec, eps_naik, milc_fatlink, milc_fatlink_eps, V*4*gaugeSiteSize);
    cpu_axy(gaugeParam.cpu_prec, eps_naik, milc_longlink, milc_longlink_eps, V*4*gaugeSiteSize);
  } else {
    memset(milc_fatlink, 0, V*4*gaugeSiteSize*gSize);
    memset(milc_longlink, 0, V*4*gaugeSiteSize*gSize);
  }

  // Create X and long links, 2nd path table set
  computeKSLinkQuda(milc_fatlink, milc_longlink, nullptr, milc_wlink, act_path_coeffs[1], &gaugeParam);

  if (n_naiks > 1) {
    // Add into Naik field
    cpu_xpy(gaugeParam.cpu_prec, milc_fatlink, milc_fatlink_eps, V*4*gaugeSiteSize);
    cpu_xpy(gaugeParam.cpu_prec, milc_longlink, milc_longlink_eps, V*4*gaugeSiteSize);
  }

  // Copy back
  reorderMILCtoQDP(qdp_fatlink,milc_fatlink,V,gaugeSiteSize,gaugeParam.cpu_prec,gaugeParam.cpu_prec);
  reorderMILCtoQDP(qdp_longlink,milc_longlink,V,gaugeSiteSize,gaugeParam.cpu_prec,gaugeParam.cpu_prec);

  if (n_naiks > 1) {
    // Add into Naik field
    reorderMILCtoQDP(qdp_fatlink_eps,milc_fatlink_eps,V,gaugeSiteSize,gaugeParam.cpu_prec,gaugeParam.cpu_prec);
    reorderMILCtoQDP(qdp_longlink_eps,milc_longlink_eps,V,gaugeSiteSize,gaugeParam.cpu_prec,gaugeParam.cpu_prec);
  }

  // Clean up GPU compute links
  host_free(milc_inlink);
  host_free(milc_vlink);
  host_free(milc_wlink);
  host_free(milc_fatlink);
  host_free(milc_longlink);

  if (n_naiks > 1) {
    host_free(milc_fatlink_eps);
    host_free(milc_longlink_eps);
  }

}
>>>>>>> 7722930d

  int
invert_test(int argc, char** argv)
{
  QudaGaugeParam gaugeParam = newQudaGaugeParam();
  QudaInvertParam inv_param = newQudaInvertParam();

  set_params(&gaugeParam, &inv_param,
      xdim, ydim, zdim, tdim,
      cpu_prec, prec, prec_sloppy, prec_refinement_sloppy,
      link_recon, link_recon_sloppy, mass, tol, tadpole_factor);

  // this must be before the FaceBuffer is created (this is because it allocates pinned memory - FIXME)
  initQuda(device);

  setDims(gaugeParam.X);
  dw_setDims(gaugeParam.X,Nsrc); // so we can use 5-d indexing from dwf
  setSpinorSiteSize(6);

  size_t gSize = (gaugeParam.cpu_prec == QUDA_DOUBLE_PRECISION) ? sizeof(double) : sizeof(float);

  void* qdp_inlink[4] = {nullptr,nullptr,nullptr,nullptr};
  void* qdp_fatlink[4] = {nullptr,nullptr,nullptr,nullptr};
  void* qdp_longlink[4] = {nullptr,nullptr,nullptr,nullptr};
  void* milc_fatlink = nullptr;
  void* milc_longlink = nullptr;

  for (int dir = 0; dir < 4; dir++) {
    qdp_inlink[dir] = malloc(V*gaugeSiteSize*gSize);
    qdp_fatlink[dir] = malloc(V*gaugeSiteSize*gSize);
    qdp_longlink[dir] = malloc(V*gaugeSiteSize*gSize);
  }
<<<<<<< HEAD

=======
>>>>>>> 7722930d
  milc_fatlink = malloc(4*V*gaugeSiteSize*gSize);
  milc_longlink = malloc(4*V*gaugeSiteSize*gSize);

  // load a field WITHOUT PHASES
  if (strcmp(latfile,"")) {
<<<<<<< HEAD
    read_gauge_field(latfile, qdp_inlink, gaugeParam.cpu_prec, gaugeParam.X, argc, argv);
=======
    read_gauge_field(latfile, qdp_inlink, gaugeParam.cpu_prec, gaugeParam.X, argc_copy, argv_copy);
>>>>>>> 7722930d
    if (dslash_type != QUDA_LAPLACE_DSLASH) {
      applyGaugeFieldScaling_long(qdp_inlink, Vh, &gaugeParam, QUDA_STAGGERED_DSLASH, gaugeParam.cpu_prec);
    }
  } else {
    if (dslash_type == QUDA_LAPLACE_DSLASH) {
<<<<<<< HEAD
      construct_gauge_field(qdp_inlink, 0, gaugeParam.cpu_prec, &gaugeParam);
    } else {
      construct_fat_long_gauge_field(qdp_inlink, qdp_longlink, 1, gaugeParam.cpu_prec,&gaugeParam,dslash_type);
=======
      construct_gauge_field(qdp_inlink, 1, gaugeParam.cpu_prec, &gaugeParam);
    } else {
      construct_fat_long_gauge_field(qdp_inlink, qdp_longlink, 1, gaugeParam.cpu_prec,&gaugeParam,compute_fatlong ? QUDA_STAGGERED_DSLASH : dslash_type);
>>>>>>> 7722930d
    }
    //createSiteLinkCPU(inlink, gaugeParam.cpu_prec, 0); // 0 for no phases
  }

#ifdef GPU_GAUGE_TOOLS
<<<<<<< HEAD
  gaugeParam.gauge_order = QUDA_QDP_GAUGE_ORDER;
=======
  /*gaugeParam.gauge_order = QUDA_QDP_GAUGE_ORDER;
  printfQuda("gaugePrecise: %lu\n", (unsigned long)gaugePrecise);
>>>>>>> 7722930d
  double plaq[3];
  loadGaugeQuda(qdp_inlink, &gaugeParam);
  plaqQuda(plaq);
  gaugeParam.gauge_order = QUDA_MILC_GAUGE_ORDER;
<<<<<<< HEAD
=======

>>>>>>> 7722930d
  if (dslash_type != QUDA_LAPLACE_DSLASH) {
    plaq[0] = -plaq[0]; // correction because we've already put phases on the fields
    plaq[1] = -plaq[1];
    plaq[2] = -plaq[2];
  }

<<<<<<< HEAD
  printfQuda("Computed plaquette is %e (spatial = %e, temporal = %e)\n", plaq[0], plaq[1], plaq[2]);
=======
  printfQuda("Computed plaquette is %e (spatial = %e, temporal = %e)\n", plaq[0], plaq[1], plaq[2]);*/
>>>>>>> 7722930d
#endif

  // QUDA_STAGGERED_DSLASH follows the same codepath whether or not you 
  // "compute" the fat/long links or not.
  if (dslash_type == QUDA_STAGGERED_DSLASH || dslash_type == QUDA_LAPLACE_DSLASH) {
    for (int dir = 0; dir < 4; dir++) {
      memcpy(qdp_fatlink[dir],qdp_inlink[dir], V*gaugeSiteSize*gSize);
      memset(qdp_longlink[dir],0,V*gaugeSiteSize*gSize);
    }
  } else { // QUDA_ASQTAD_DSLASH

    if (compute_fatlong) {

      ///////////////////////////
      // Set path coefficients //
      ///////////////////////////

      // Reference: "generic_ks/imp_actions/hisq/hisq_action.h",
      // in QHMC: https://github.com/jcosborn/qhmc/blob/master/lib/qopqdp/hisq.c

      double u1 = 1.0/tadpole_factor;
      double u2 = u1*u1;
      double u4 = u2*u2;
      double u6 = u4*u2;

      // First path: create V, W links
      double act_path_coeff_1[6] = {
           ( 1.0/8.0),                 /* one link */
        u2*( 0.0),                     /* Naik */
        u2*(-1.0/8.0)*0.5,             /* simple staple */
        u4*( 1.0/8.0)*0.25*0.5,        /* displace link in two directions */
        u6*(-1.0/8.0)*0.125*(1.0/6.0), /* displace link in three directions */
        u4*( 0.0)                      /* Lepage term */
      };

      // Second path: create X, long links
      double act_path_coeff_2[6] = {
        (( 1.0/8.0)+(2.0*6.0/16.0)+(1.0/8.0)),   // one link 
            // One link is 1/8 as in fat7 + 2*3/8 for Lepage + 1/8 for Naik 
        (-1.0/24.0),                             // Naik 
        (-1.0/8.0)*0.5,                          // simple staple 
        ( 1.0/8.0)*0.25*0.5,                     // displace link in two directions 
        (-1.0/8.0)*0.125*(1.0/6.0),              // displace link in three directions 
        (-2.0/16.0)                              // Lepage term, correct O(a^2) 2x ASQTAD 
      };

      // Paths for epsilon corrections. Not used if n_naiks = 1.
      double act_path_coeff_3[6] = {
        ( 1.0/8.0),    // one link b/c of Naik 
        (-1.0/24.0),   // Naik 
          0.0,         // simple staple 
          0.0,         // displace link in two directions 
          0.0,         // displace link in three directions 
          0.0          // Lepage term 
      };

      double* act_paths[3] = { act_path_coeff_1, act_path_coeff_2, act_path_coeff_3 };

<<<<<<< HEAD
      // silence some Naik complaining
      (void)n_naiks;


=======
>>>>>>> 7722930d
      ////////////////////////////////////
      // Set unitarization coefficients //
      ////////////////////////////////////

      setUnitarizeLinksConstants(unitarize_eps,
               max_allowed_error,
               reunit_allow_svd,
               reunit_svd_only,
               svd_rel_error,
               svd_abs_error);

<<<<<<< HEAD
=======
      ///////////////////////////////////////////////////////////////////////
      // Create some temporary space if we want to test the epsilon fields //
      ///////////////////////////////////////////////////////////////////////

      void* qdp_fatlink_naik_temp[4];
      void* qdp_longlink_naik_temp[4];
      if (n_naiks == 2) {
        for (int dir = 0; dir < 4; dir++) {
          qdp_fatlink_naik_temp[dir] = malloc(V*gaugeSiteSize*gSize);
          qdp_longlink_naik_temp[dir] = malloc(V*gaugeSiteSize*gSize);
        }
      }
      

>>>>>>> 7722930d
      //////////////////////////
      // Create the GPU links //
      //////////////////////////

      // Skip eps field for now

      // Note: GPU link creation only works for single and double precision
      computeHISQLinksGPU(qdp_fatlink, qdp_longlink,
<<<<<<< HEAD
                          nullptr, nullptr,
                          qdp_inlink, &gaugeParam, act_paths, 0.0 /* eps_naik */);

      


    } else { //

      for (int dir = 0; dir < 4; dir++) {
        memcpy(qdp_fatlink[dir],qdp_inlink[dir], V*gaugeSiteSize*gSize);
=======
                          (n_naiks == 2) ? qdp_fatlink_naik_temp : nullptr,
                          (n_naiks == 2) ? qdp_longlink_naik_temp : nullptr,
                          qdp_inlink, &gaugeParam, act_paths, 0.0 /* eps_naik */);

      
      if (n_naiks == 2) {
        // Override the naik fields into the fat/long link fields
        for (int dir = 0; dir < 4; dir++) {
          memcpy(qdp_fatlink[dir],qdp_fatlink_naik_temp[dir], V*gaugeSiteSize*gSize);
          memcpy(qdp_longlink[dir],qdp_longlink_naik_temp[dir], V*gaugeSiteSize*gSize);
          free(qdp_fatlink_naik_temp[dir]); qdp_fatlink_naik_temp[dir] = nullptr;
          free(qdp_longlink_naik_temp[dir]); qdp_longlink_naik_temp[dir] = nullptr;
        }
>>>>>>> 7722930d
      }

    } else { //

      for (int dir = 0; dir < 4; dir++) {
        memcpy(qdp_fatlink[dir],qdp_inlink[dir], V*gaugeSiteSize*gSize);
      }
    }

  }

#ifdef GPU_GAUGE_TOOLS
<<<<<<< HEAD
  if (dslash_type == QUDA_ASQTAD_DSLASH) {
=======
  /*if (dslash_type == QUDA_ASQTAD_DSLASH) {
>>>>>>> 7722930d
    gaugeParam.gauge_order = QUDA_QDP_GAUGE_ORDER;
    double plaq[3];
    loadGaugeQuda(qdp_fatlink, &gaugeParam);
    plaqQuda(plaq);
    gaugeParam.gauge_order = QUDA_MILC_GAUGE_ORDER;

    plaq[0] = -plaq[0]; // correction because we've already put phases on the fields
    plaq[1] = -plaq[1];
    plaq[2] = -plaq[2];

    printfQuda("Computed fat link plaquette is %e (spatial = %e, temporal = %e)\n", plaq[0], plaq[1], plaq[2]);
<<<<<<< HEAD
  }
=======
  }*/
>>>>>>> 7722930d
#endif

  // Alright, we've created all the void** links.
  // Create the void* pointers
  reorderQDPtoMILC(milc_fatlink,qdp_fatlink,V,gaugeSiteSize,gaugeParam.cpu_prec,gaugeParam.cpu_prec);
  reorderQDPtoMILC(milc_longlink,qdp_longlink,V,gaugeSiteSize,gaugeParam.cpu_prec,gaugeParam.cpu_prec);


  ColorSpinorParam csParam;
  csParam.nColor=3;
  csParam.nSpin=1;
  csParam.nDim=5;
  for (int d = 0; d < 4; d++) csParam.x[d] = gaugeParam.X[d];
  bool pc = (inv_param.solution_type == QUDA_MATPC_SOLUTION || inv_param.solution_type == QUDA_MATPCDAG_MATPC_SOLUTION);
  if (pc) csParam.x[0] /= 2;
  csParam.x[4] = Nsrc;

  csParam.setPrecision(inv_param.cpu_prec);
  csParam.pad = 0;
  csParam.siteSubset = pc ? QUDA_PARITY_SITE_SUBSET : QUDA_FULL_SITE_SUBSET;
  csParam.siteOrder = QUDA_EVEN_ODD_SITE_ORDER;
  csParam.fieldOrder  = QUDA_SPACE_SPIN_COLOR_FIELD_ORDER;
  csParam.gammaBasis = inv_param.gamma_basis;
  csParam.create = QUDA_ZERO_FIELD_CREATE;  
  in = new cpuColorSpinorField(csParam);  
  out = new cpuColorSpinorField(csParam);  
  ref = new cpuColorSpinorField(csParam);  
  tmp = new cpuColorSpinorField(csParam);  

  if (inv_param.cpu_prec == QUDA_SINGLE_PRECISION){
    constructSpinorField((float*)in->V());    
  }else{
    constructSpinorField((double*)in->V());
  }

#ifdef MULTI_GPU
  int tmp_value = MAX(ydim*zdim*tdim/2, xdim*zdim*tdim/2);
  tmp_value = MAX(tmp_value, xdim*ydim*tdim/2);
  tmp_value = MAX(tmp_value, xdim*ydim*zdim/2);

  int fat_pad = tmp_value;
  int link_pad =  3*tmp_value;

  // FIXME: currently assume staggered is SU(3)
  gaugeParam.type = (dslash_type == QUDA_STAGGERED_DSLASH || dslash_type == QUDA_LAPLACE_DSLASH) ?
    QUDA_SU3_LINKS : QUDA_ASQTAD_FAT_LINKS;
  gaugeParam.reconstruct = QUDA_RECONSTRUCT_NO;
  GaugeFieldParam cpuFatParam(milc_fatlink, gaugeParam);
  cpuFatParam.ghostExchange = QUDA_GHOST_EXCHANGE_PAD;
  cpuGaugeField *cpuFat = new cpuGaugeField(cpuFatParam);
  ghost_fatlink = (void**)cpuFat->Ghost();

  gaugeParam.type = QUDA_ASQTAD_LONG_LINKS;
  GaugeFieldParam cpuLongParam(milc_longlink, gaugeParam);
  cpuLongParam.ghostExchange = QUDA_GHOST_EXCHANGE_PAD;
  cpuGaugeField *cpuLong = new cpuGaugeField(cpuLongParam);
  ghost_longlink = (void**)cpuLong->Ghost();

#else
  int fat_pad = 0;
  int link_pad = 0;
#endif
  
  gaugeParam.type = (dslash_type == QUDA_STAGGERED_DSLASH || dslash_type == QUDA_LAPLACE_DSLASH) ?
    QUDA_SU3_LINKS : QUDA_ASQTAD_FAT_LINKS;
  gaugeParam.ga_pad = fat_pad;
  if (dslash_type == QUDA_STAGGERED_DSLASH || dslash_type == QUDA_LAPLACE_DSLASH) {
    gaugeParam.reconstruct = link_recon;
    gaugeParam.reconstruct_sloppy = link_recon_sloppy;
  } else {
    gaugeParam.reconstruct= gaugeParam.reconstruct_sloppy = QUDA_RECONSTRUCT_NO;
  }
  gaugeParam.cuda_prec_precondition = gaugeParam.cuda_prec_sloppy;
  gaugeParam.reconstruct_precondition = gaugeParam.reconstruct_sloppy;
  loadGaugeQuda(milc_fatlink, &gaugeParam);

  if (dslash_type == QUDA_ASQTAD_DSLASH) {
    gaugeParam.type = QUDA_ASQTAD_LONG_LINKS;
    gaugeParam.ga_pad = link_pad;
    gaugeParam.reconstruct= link_recon;
    gaugeParam.reconstruct_sloppy = link_recon_sloppy;
    gaugeParam.cuda_prec_precondition = gaugeParam.cuda_prec_sloppy;
    gaugeParam.reconstruct_precondition = gaugeParam.reconstruct_sloppy;
    loadGaugeQuda(milc_longlink, &gaugeParam);
  }

  double time0 = -((double)clock()); // Start the timer

  double nrm2=0;
  double src2=0;
  int ret = 0;

  int len = 0;
  if (solution_type == QUDA_MAT_SOLUTION || solution_type == QUDA_MATDAG_MAT_SOLUTION) {
    len = V*Nsrc;
  } else {
    len = Vh*Nsrc;
  }
  
  switch(test_type){
    case 0: // full parity solution
    case 1: // solving prec system, reconstructing
    case 2:



      invertQuda(out->V(), in->V(), &inv_param);  
      time0 += clock(); // stop the timer
      time0 /= CLOCKS_PER_SEC;

      //In QUDA, the full staggered operator has the sign convention
      //{{m, -D_eo},{-D_oe,m}}, while the CPU verify function does not
      //have the minus sign. Passing in QUDA_DAG_YES solves this
      //discrepancy
#ifdef MULTI_GPU
      staggered_dslash_mg4dir(reinterpret_cast<cpuColorSpinorField*>(&ref->Even()), qdp_fatlink, qdp_longlink, ghost_fatlink, ghost_longlink,
       reinterpret_cast<cpuColorSpinorField*>(&out->Odd()), QUDA_EVEN_PARITY, QUDA_DAG_YES, inv_param.cpu_prec, gaugeParam.cpu_prec, dslash_type == QUDA_LAPLACE_DSLASH);
      staggered_dslash_mg4dir(reinterpret_cast<cpuColorSpinorField*>(&ref->Odd()), qdp_fatlink, qdp_longlink, ghost_fatlink, ghost_longlink,
       reinterpret_cast<cpuColorSpinorField*>(&out->Even()), QUDA_ODD_PARITY, QUDA_DAG_YES, inv_param.cpu_prec, gaugeParam.cpu_prec, dslash_type == QUDA_LAPLACE_DSLASH);
#else
      staggered_dslash(ref->Even().V(), qdp_fatlink, qdp_longlink, out->Odd().V(), QUDA_EVEN_PARITY, QUDA_DAG_YES, inv_param.cpu_prec, gaugeParam.cpu_prec, dslash_type == QUDA_LAPLACE_DSLASH);
      staggered_dslash(ref->Odd().V(), qdp_fatlink, qdp_longlink, out->Even().V(), QUDA_ODD_PARITY, QUDA_DAG_YES, inv_param.cpu_prec, gaugeParam.cpu_prec, dslash_type == QUDA_LAPLACE_DSLASH);
#endif    
      if (dslash_type == QUDA_LAPLACE_DSLASH) {
        xpay(out->V(), kappa, ref->V(), ref->Length(), gaugeParam.cpu_prec);
        ax(0.5/kappa, ref->V(), ref->Length(), gaugeParam.cpu_prec);
      } else {
        axpy(2*mass, out->V(), ref->V(), ref->Length(), gaugeParam.cpu_prec);
      }

      // Reference debugging code: print the first component
      // of the even and odd partities within a solution vector.
      /*
      printfQuda("\nLength: %lu\n", ref->Length());

      // for verification
      printfQuda("\n\nEven:\n");
      printfQuda("CUDA: %f\n", ((double*)(in->Even().V()))[0]);
      printfQuda("Soln: %f\n", ((double*)(out->Even().V()))[0]);
      printfQuda("CPU:  %f\n", ((double*)(ref->Even().V()))[0]);

      printfQuda("\n\nOdd:\n");
      printfQuda("CUDA: %f\n", ((double*)(in->Odd().V()))[0]);
      printfQuda("Soln: %f\n", ((double*)(out->Odd().V()))[0]);
      printfQuda("CPU:  %f\n", ((double*)(ref->Odd().V()))[0]);
      printfQuda("\n\n");
      */
      
      mxpy(in->V(), ref->V(), len*mySpinorSiteSize, inv_param.cpu_prec);
      nrm2 = norm_2(ref->V(), len*mySpinorSiteSize, inv_param.cpu_prec);
      src2 = norm_2(in->V(), len*mySpinorSiteSize, inv_param.cpu_prec);

      break;

    case 3: //even

      invertQuda(out->V(), in->V(), &inv_param);

      time0 += clock(); 
      time0 /= CLOCKS_PER_SEC;

#ifdef MULTI_GPU    
      matdagmat_mg4dir(ref, qdp_fatlink, qdp_longlink, ghost_fatlink, ghost_longlink, 
          out, mass, 0, inv_param.cpu_prec, gaugeParam.cpu_prec, tmp, QUDA_EVEN_PARITY);
#else
      matdagmat(ref->V(), qdp_fatlink, qdp_longlink, out->V(), mass, 0, inv_param.cpu_prec, gaugeParam.cpu_prec, tmp->V(), QUDA_EVEN_PARITY);
#endif

      if (inv_param.cpu_prec == QUDA_SINGLE_PRECISION) {
        printfQuda("%f %f\n", ((float*)in->V())[12], ((float*)ref->V())[12]);
      } else {
        printfQuda("%f %f\n", ((double*)in->V())[12], ((double*)ref->V())[12]);
      }

      mxpy(in->V(), ref->V(), len*mySpinorSiteSize, inv_param.cpu_prec);
      nrm2 = norm_2(ref->V(), len*mySpinorSiteSize, inv_param.cpu_prec);
      src2 = norm_2(in->V(), len*mySpinorSiteSize, inv_param.cpu_prec);

      break;

    case 4: //odd
      invertQuda(out->V(), in->V(), &inv_param);	
      time0 += clock(); // stop the timer
      time0 /= CLOCKS_PER_SEC;

#ifdef MULTI_GPU
      matdagmat_mg4dir(ref, qdp_fatlink, qdp_longlink, ghost_fatlink, ghost_longlink, 
          out, mass, 0, inv_param.cpu_prec, gaugeParam.cpu_prec, tmp, QUDA_ODD_PARITY);
#else
      matdagmat(ref->V(), qdp_fatlink, qdp_longlink, out->V(), mass, 0, inv_param.cpu_prec, gaugeParam.cpu_prec, tmp->V(), QUDA_ODD_PARITY);	
#endif
      mxpy(in->V(), ref->V(), len*mySpinorSiteSize, inv_param.cpu_prec);
      nrm2 = norm_2(ref->V(), len*mySpinorSiteSize, inv_param.cpu_prec);
      src2 = norm_2(in->V(), len*mySpinorSiteSize, inv_param.cpu_prec);

      break;

    case 5: //multi mass CG, even
    case 6:

#define NUM_OFFSETS 12

      {    
        double masses[NUM_OFFSETS] ={0.06, 0.061, 0.064, 0.070, 0.077, 0.081, 0.1, 0.11, 0.12, 0.13, 0.14, 0.205};
        inv_param.num_offset = NUM_OFFSETS;
        // these can be set independently
        for (int i=0; i<inv_param.num_offset; i++) {
          inv_param.tol_offset[i] = inv_param.tol;
          inv_param.tol_hq_offset[i] = inv_param.tol_hq;
        }
        void* outArray[NUM_OFFSETS];

        cpuColorSpinorField* spinorOutArray[NUM_OFFSETS];
        spinorOutArray[0] = out;    
        for(int i=1;i < inv_param.num_offset; i++){
          spinorOutArray[i] = new cpuColorSpinorField(csParam);       
        }

        for(int i=0;i < inv_param.num_offset; i++){
          outArray[i] = spinorOutArray[i]->V();
          inv_param.offset[i] = 4*masses[i]*masses[i];
        }

        invertMultiShiftQuda(outArray, in->V(), &inv_param);	

        cudaDeviceSynchronize();
        time0 += clock(); // stop the timer
        time0 /= CLOCKS_PER_SEC;

        printfQuda("done: total time = %g secs, compute time = %g, %i iter / %g secs = %g gflops\n", 
            time0, inv_param.secs, inv_param.iter, inv_param.secs,
            inv_param.gflops/inv_param.secs);


        printfQuda("checking the solution\n");
        QudaParity parity = QUDA_INVALID_PARITY;
        if (inv_param.solve_type == QUDA_NORMOP_SOLVE){
          //parity = QUDA_EVENODD_PARITY;
          errorQuda("full parity not supported\n");
        } else if (inv_param.matpc_type == QUDA_MATPC_EVEN_EVEN) {
          parity = QUDA_EVEN_PARITY;
        } else if (inv_param.matpc_type == QUDA_MATPC_ODD_ODD) {
          parity = QUDA_ODD_PARITY;
        } else {
          errorQuda("ERROR: invalid spinor parity \n");
        }
        for(int i=0;i < inv_param.num_offset;i++){
          printfQuda("%dth solution: mass=%f, ", i, masses[i]);
#ifdef MULTI_GPU
          matdagmat_mg4dir(ref, qdp_fatlink, qdp_longlink, ghost_fatlink, ghost_longlink, 
              spinorOutArray[i], masses[i], 0, inv_param.cpu_prec, 
              gaugeParam.cpu_prec, tmp, parity);
#else
          matdagmat(ref->V(), qdp_fatlink, qdp_longlink, outArray[i], masses[i], 0, inv_param.cpu_prec, gaugeParam.cpu_prec, tmp->V(), parity);
#endif

          mxpy(in->V(), ref->V(), len*mySpinorSiteSize, inv_param.cpu_prec);
          double nrm2 = norm_2(ref->V(), len*mySpinorSiteSize, inv_param.cpu_prec);
          double src2 = norm_2(in->V(), len*mySpinorSiteSize, inv_param.cpu_prec);
          double hqr = sqrt(blas::HeavyQuarkResidualNorm(*spinorOutArray[i], *ref).z);
          double l2r = sqrt(nrm2/src2);

          printfQuda("Shift %d residuals: (L2 relative) tol %g, QUDA = %g, host = %g; (heavy-quark) tol %g, QUDA = %g, host = %g\n",
        	   i, inv_param.tol_offset[i], inv_param.true_res_offset[i], l2r, 
        	   inv_param.tol_hq_offset[i], inv_param.true_res_hq_offset[i], hqr);

          //emperical, if the cpu residue is more than 1 order the target accuracy, the it fails to converge
          if (sqrt(nrm2/src2) > 10*inv_param.tol_offset[i]){
            ret |=1;
          }
        }

        for(int i=1; i < inv_param.num_offset;i++) delete spinorOutArray[i];
      }
      break;

    default:
      errorQuda("Unsupported test type");

  }//switch

  if (test_type <=4){

    double hqr = sqrt(blas::HeavyQuarkResidualNorm(*out, *ref).z);
    double l2r = sqrt(nrm2/src2);

    printfQuda("Residuals: (L2 relative) tol %g, QUDA = %g, host = %g; (heavy-quark) tol %g, QUDA = %g, host = %g\n",
        inv_param.tol, inv_param.true_res, l2r, inv_param.tol_hq, inv_param.true_res_hq, hqr);

    printfQuda("done: total time = %g secs, compute time = %g secs, %i iter / %g secs = %g gflops, \n", 
        time0, inv_param.secs, inv_param.iter, inv_param.secs,
        inv_param.gflops/inv_param.secs);
  }

  // Clean up gauge fields, at least
  for (int dir = 0; dir < 4; dir++) {
    if (qdp_inlink[dir] != nullptr) { free(qdp_inlink[dir]); qdp_inlink[dir] = nullptr; }
    if (qdp_fatlink[dir] != nullptr) { free(qdp_fatlink[dir]); qdp_fatlink[dir] = nullptr; }
    if (qdp_longlink[dir] != nullptr) { free(qdp_longlink[dir]); qdp_longlink[dir] = nullptr; }
  }
  if (milc_fatlink != nullptr) { free(milc_fatlink); milc_fatlink = nullptr; }
  if (milc_longlink != nullptr) { free(milc_longlink); milc_longlink = nullptr; }

<<<<<<< HEAD
  if (cpuFat != nullptr) { delete cpuFat; cpuFat = nullptr; }
  if (cpuLong != nullptr) { delete cpuLong; cpuLong = nullptr; }
=======
#ifdef MULTI_GPU
  if (cpuFat != nullptr) { delete cpuFat; cpuFat = nullptr; }
  if (cpuLong != nullptr) { delete cpuLong; cpuLong = nullptr; }
#endif
>>>>>>> 7722930d

  end();
  return ret;
}



  static void
end(void) 
{

  delete in;
  delete out;
  delete ref;
  delete tmp;

  

  endQuda();
}



  void
display_test_info()
{
  printfQuda("running the following test:\n");

  printfQuda("prec    sloppy_prec    link_recon  sloppy_link_recon test_type  S_dimension T_dimension\n");
  printfQuda("%s   %s             %s            %s            %s         %d/%d/%d          %d \n",
      get_prec_str(prec),get_prec_str(prec_sloppy),
      get_recon_str(link_recon), 
      get_recon_str(link_recon_sloppy), get_staggered_test_type(test_type), xdim, ydim, zdim, tdim);     

  printfQuda("Grid partition info:     X  Y  Z  T\n"); 
  printfQuda("                         %d  %d  %d  %d\n", 
      dimPartitioned(0),
      dimPartitioned(1),
      dimPartitioned(2),
      dimPartitioned(3)); 

  return ;

}

  void
usage_extra(char** argv )
{
  printfQuda("Extra options:\n");
  printfQuda("    --test <0/1/2/3/4/5/6>                      # Test method\n");
  printfQuda("                                                0: Full parity inverter\n");
  printfQuda("                                                1: Even even spinor CG inverter, reconstruct to full parity\n");
  printfQuda("                                                2: Odd odd spinor CG inverter, reconstruct to full parity\n");
  printfQuda("                                                3: Even even spinor CG inverter\n");
  printfQuda("                                                4: Odd odd spinor CG inverter\n");
  printfQuda("                                                5: Even even spinor multishift CG inverter\n");
  printfQuda("                                                6: Odd odd spinor multishift CG inverter\n");
  printfQuda("    --cpu_prec <double/single/half>             # Set CPU precision\n");

  return ;
}
int main(int argc, char** argv)
{

  // Set a default
  solve_type = QUDA_INVALID_SOLVE;

  for (int i = 1; i < argc; i++) {

    if(process_command_line_option(argc, argv, &i) == 0){
      continue;
    }   



    if( strcmp(argv[i], "--cpu_prec") == 0){
      if (i+1 >= argc){
        usage(argv);
      }
      cpu_prec= get_prec(argv[i+1]);
      i++;
      continue;
    }

    printf("ERROR: Invalid option:%s\n", argv[i]);
    usage(argv);
  }

  // initialize QMP/MPI, QUDA comms grid and RNG (test_util.cpp)
  initComms(argc, argv, gridsize_from_cmdline);

  if (test_type < 0 || test_type > 6) {
    errorQuda("Test type %d is outside the valid range.\n", test_type);
  }

// Ensure a reasonable default
    // ensure that the default is improved staggered
  if (dslash_type != QUDA_STAGGERED_DSLASH &&
      dslash_type != QUDA_ASQTAD_DSLASH &&
      dslash_type != QUDA_LAPLACE_DSLASH) {
    warningQuda("The dslash_type %d isn't staggered, asqtad, or laplace. Defaulting to asqtad.\n", dslash_type);
    dslash_type = QUDA_ASQTAD_DSLASH;
  }

  if (dslash_type == QUDA_LAPLACE_DSLASH) {
    if (test_type != 0) {
      errorQuda("Test type %d is not supported for the Laplace operator.\n", test_type);
    }

    solve_type = QUDA_DIRECT_SOLVE;
    solution_type = QUDA_MAT_SOLUTION;
    matpc_type = QUDA_MATPC_EVEN_EVEN; // doesn't matter

  } else {

    if (test_type == 0 && (inv_type == QUDA_CG_INVERTER || inv_type == QUDA_PCG_INVERTER) &&
        solve_type != QUDA_NORMOP_SOLVE && solve_type != QUDA_DIRECT_PC_SOLVE) {
      warningQuda("The full spinor staggered operator (test 0) can't be inverted with (P)CG. Switching to BiCGstab.\n");
      inv_type = QUDA_BICGSTAB_INVERTER;
    }

    if (solve_type == QUDA_INVALID_SOLVE) {
      if (test_type == 0) {
        solve_type = QUDA_DIRECT_SOLVE;
      } else {
        solve_type = QUDA_DIRECT_PC_SOLVE;
      }
    }

    if (test_type == 1 || test_type == 3 || test_type == 5) {
      matpc_type = QUDA_MATPC_EVEN_EVEN;
    } else if (test_type == 2 || test_type == 4 || test_type == 6) {
      matpc_type = QUDA_MATPC_ODD_ODD;
    } else if (test_type == 0) {
      matpc_type = QUDA_MATPC_EVEN_EVEN; // it doesn't matter
    }

    if (test_type == 0 || test_type == 1 || test_type == 2) {
      solution_type = QUDA_MAT_SOLUTION;
    } else {
      solution_type = QUDA_MATPC_SOLUTION;
    }
  }

  if (prec_sloppy == QUDA_INVALID_PRECISION){
    prec_sloppy = prec;
  }

  if (prec_refinement_sloppy == QUDA_INVALID_PRECISION){
    prec_refinement_sloppy = prec_sloppy;
  }
  if (link_recon_sloppy == QUDA_RECONSTRUCT_INVALID){
    link_recon_sloppy = link_recon;
  }

  if(inv_type != QUDA_CG_INVERTER && (test_type == 5 || test_type == 6)) {
    errorQuda("Preconditioning is currently not supported in multi-shift solver solvers");
  }


  // Set n_naiks to 2 if eps_naik != 0.0
  if (dslash_type == QUDA_ASQTAD_DSLASH) {
    if (eps_naik != 0.0) {
      n_naiks = 2;
      printfQuda("Note: epsilon-naik != 0, testing epsilon correction links.\n");
    } else {
      printfQuda("Note: epsilon-naik = 0, testing original HISQ links.\n");
    }
  }

  display_test_info();
  
  printfQuda("dslash_type = %d\n", dslash_type);

<<<<<<< HEAD
  int ret = invert_test(argc,argv);
=======
  argc_copy = argc;
  argv_copy = argv;

  int ret = invert_test();
>>>>>>> 7722930d

  // finalize the communications layer
  finalizeComms();

  return ret;
}<|MERGE_RESOLUTION|>--- conflicted
+++ resolved
@@ -15,21 +15,11 @@
 #include <test_util.h>
 #include <dslash_util.h>
 #include <staggered_dslash_reference.h>
-<<<<<<< HEAD
-#include "llfat_reference.h"
-#include <quda.h>
-#include <string.h>
-#include "misc.h"
-#include <gauge_field.h>
-#include <blas_quda.h>
-#include <unitarization_links.h>
-=======
 #include <llfat_reference.h>
 #include <gauge_field.h>
 #include <unitarization_links.h>
 #include <blas_reference.h>
 
->>>>>>> 7722930d
 
 #if defined(QMP_COMMS)
 #include <qmp.h>
@@ -73,11 +63,7 @@
 extern int tdim;
 extern int gridsize_from_cmdline[];
 
-<<<<<<< HEAD
-extern char latfile[];
-=======
 int X[4];
->>>>>>> 7722930d
 
 extern int Nsrc; // number of spinors to apply to simultaneously
 extern int niter;
@@ -90,14 +76,9 @@
 extern QudaMatPCType matpc_type; // preconditioning type
 QudaSolutionType solution_type; // solution type
 
-
 extern QudaInverterType inv_type;
 extern double mass; // the mass of the Dirac operator
-<<<<<<< HEAD
-
-=======
 extern double kappa;
->>>>>>> 7722930d
 
 extern bool compute_fatlong; // build the true fat/long links or use random numbers
 
@@ -123,13 +104,6 @@
 static double svd_abs_error  = 1e-4;
 static double max_allowed_error = 1e-11;
 
-<<<<<<< HEAD
-=======
-// For loading the gauge fields
-int argc_copy;
-char** argv_copy;
-
->>>>>>> 7722930d
 static void end();
 
 template<typename Float>
@@ -168,18 +142,7 @@
   gaugeParam->cuda_prec_sloppy = prec_sloppy;
   gaugeParam->cuda_prec_refinement_sloppy = prec_refinement_sloppy;
   gaugeParam->reconstruct_sloppy = link_recon_sloppy;
-<<<<<<< HEAD
-  gaugeParam->gauge_fix = QUDA_GAUGE_FIXED_NO;
-  gaugeParam->type = QUDA_WILSON_LINKS;
-  gaugeParam->anisotropy = 1.0;
-
-  // Fix me: must always be set to 1.0 for reasons not yet discerned. 
-  // The tadpole coefficient gets encoded directly into the fat link
-  // construct coefficents.
-  gaugeParam->tadpole_coeff = 1.0;
-=======
-
->>>>>>> 7722930d
+
 
   if (dslash_type != QUDA_ASQTAD_DSLASH && dslash_type != QUDA_STAGGERED_DSLASH && dslash_type != QUDA_LAPLACE_DSLASH)
     dslash_type = QUDA_ASQTAD_DSLASH;
@@ -291,54 +254,16 @@
   inv_param->sp_pad = tmpint;
 }
 
-<<<<<<< HEAD
-void computeHISQLinksGPU(void** fatlink, void** longlink,
-        void** fatlink_eps, void** longlink_eps,
-        void** inlink, void* qudaGaugeParamPtr,
-=======
 // Wrap everything for the GPU construction of fat/long links here
 void computeHISQLinksGPU(void** qdp_fatlink, void** qdp_longlink,
         void** qdp_fatlink_eps, void** qdp_longlink_eps,
         void** qdp_inlink, void* qudaGaugeParamPtr,
->>>>>>> 7722930d
         double** act_path_coeffs, double eps_naik) {
 
   QudaGaugeParam gaugeParam = *(reinterpret_cast<QudaGaugeParam*>(qudaGaugeParamPtr));
   size_t gSize = (gaugeParam.cpu_prec == QUDA_DOUBLE_PRECISION) ? sizeof(double) : sizeof(float);
 
   // inlink in different format
-<<<<<<< HEAD
-  void *inlink_milc = pinned_malloc(4*V*gaugeSiteSize*gSize);
-  reorderQDPtoMILC(inlink_milc,inlink,V,gaugeSiteSize,gaugeParam.cpu_prec,gaugeParam.cpu_prec);
-
-  // Paths for step 1:
-  void* vlink_milc  = pinned_malloc(4*V*gaugeSiteSize*gSize); // V links
-  void* wlink_milc  = pinned_malloc(4*V*gaugeSiteSize*gSize); // W links
-  
-  // Paths for step 2:
-  void* fatlink_milc = pinned_malloc(4*V*gaugeSiteSize*gSize); // final fat ("X") links
-  void* longlink_milc = pinned_malloc(4*V*gaugeSiteSize*gSize); // final long links
-  
-  // Create V links (fat7 links) and W links (unitarized V links), 1st path table set
-  computeKSLinkQuda(vlink_milc, nullptr, wlink_milc, inlink_milc, act_path_coeffs[0], &gaugeParam);
-
-  // Create X and long links, 2nd path table set
-  computeKSLinkQuda(fatlink_milc, longlink_milc, nullptr, wlink_milc, act_path_coeffs[1], &gaugeParam);
-
-  // Copy back
-  reorderMILCtoQDP(fatlink,fatlink_milc,V,gaugeSiteSize,gaugeParam.cpu_prec,gaugeParam.cpu_prec);
-  reorderMILCtoQDP(longlink,longlink_milc,V,gaugeSiteSize,gaugeParam.cpu_prec,gaugeParam.cpu_prec);
-
-  // Clean up GPU compute links
-  host_free(inlink_milc);
-  host_free(vlink_milc);
-  host_free(wlink_milc);
-  host_free(fatlink_milc);
-  host_free(longlink_milc);
-
-}
-
-=======
   void *milc_inlink = pinned_malloc(4*V*gaugeSiteSize*gSize);
   reorderQDPtoMILC(milc_inlink,qdp_inlink,V,gaugeSiteSize,gaugeParam.cpu_prec,gaugeParam.cpu_prec);
 
@@ -405,7 +330,6 @@
   }
 
 }
->>>>>>> 7722930d
 
   int
 invert_test(int argc, char** argv)
@@ -438,64 +362,39 @@
     qdp_fatlink[dir] = malloc(V*gaugeSiteSize*gSize);
     qdp_longlink[dir] = malloc(V*gaugeSiteSize*gSize);
   }
-<<<<<<< HEAD
-
-=======
->>>>>>> 7722930d
+
   milc_fatlink = malloc(4*V*gaugeSiteSize*gSize);
   milc_longlink = malloc(4*V*gaugeSiteSize*gSize);
 
   // load a field WITHOUT PHASES
   if (strcmp(latfile,"")) {
-<<<<<<< HEAD
     read_gauge_field(latfile, qdp_inlink, gaugeParam.cpu_prec, gaugeParam.X, argc, argv);
-=======
-    read_gauge_field(latfile, qdp_inlink, gaugeParam.cpu_prec, gaugeParam.X, argc_copy, argv_copy);
->>>>>>> 7722930d
     if (dslash_type != QUDA_LAPLACE_DSLASH) {
       applyGaugeFieldScaling_long(qdp_inlink, Vh, &gaugeParam, QUDA_STAGGERED_DSLASH, gaugeParam.cpu_prec);
     }
   } else {
     if (dslash_type == QUDA_LAPLACE_DSLASH) {
-<<<<<<< HEAD
-      construct_gauge_field(qdp_inlink, 0, gaugeParam.cpu_prec, &gaugeParam);
-    } else {
-      construct_fat_long_gauge_field(qdp_inlink, qdp_longlink, 1, gaugeParam.cpu_prec,&gaugeParam,dslash_type);
-=======
       construct_gauge_field(qdp_inlink, 1, gaugeParam.cpu_prec, &gaugeParam);
     } else {
       construct_fat_long_gauge_field(qdp_inlink, qdp_longlink, 1, gaugeParam.cpu_prec,&gaugeParam,compute_fatlong ? QUDA_STAGGERED_DSLASH : dslash_type);
->>>>>>> 7722930d
     }
     //createSiteLinkCPU(inlink, gaugeParam.cpu_prec, 0); // 0 for no phases
   }
 
 #ifdef GPU_GAUGE_TOOLS
-<<<<<<< HEAD
-  gaugeParam.gauge_order = QUDA_QDP_GAUGE_ORDER;
-=======
   /*gaugeParam.gauge_order = QUDA_QDP_GAUGE_ORDER;
   printfQuda("gaugePrecise: %lu\n", (unsigned long)gaugePrecise);
->>>>>>> 7722930d
   double plaq[3];
   loadGaugeQuda(qdp_inlink, &gaugeParam);
   plaqQuda(plaq);
   gaugeParam.gauge_order = QUDA_MILC_GAUGE_ORDER;
-<<<<<<< HEAD
-=======
-
->>>>>>> 7722930d
   if (dslash_type != QUDA_LAPLACE_DSLASH) {
     plaq[0] = -plaq[0]; // correction because we've already put phases on the fields
     plaq[1] = -plaq[1];
     plaq[2] = -plaq[2];
   }
 
-<<<<<<< HEAD
-  printfQuda("Computed plaquette is %e (spatial = %e, temporal = %e)\n", plaq[0], plaq[1], plaq[2]);
-=======
   printfQuda("Computed plaquette is %e (spatial = %e, temporal = %e)\n", plaq[0], plaq[1], plaq[2]);*/
->>>>>>> 7722930d
 #endif
 
   // QUDA_STAGGERED_DSLASH follows the same codepath whether or not you 
@@ -554,13 +453,6 @@
 
       double* act_paths[3] = { act_path_coeff_1, act_path_coeff_2, act_path_coeff_3 };
 
-<<<<<<< HEAD
-      // silence some Naik complaining
-      (void)n_naiks;
-
-
-=======
->>>>>>> 7722930d
       ////////////////////////////////////
       // Set unitarization coefficients //
       ////////////////////////////////////
@@ -572,8 +464,6 @@
                svd_rel_error,
                svd_abs_error);
 
-<<<<<<< HEAD
-=======
       ///////////////////////////////////////////////////////////////////////
       // Create some temporary space if we want to test the epsilon fields //
       ///////////////////////////////////////////////////////////////////////
@@ -588,30 +478,15 @@
       }
       
 
->>>>>>> 7722930d
       //////////////////////////
       // Create the GPU links //
       //////////////////////////
 
-      // Skip eps field for now
-
       // Note: GPU link creation only works for single and double precision
       computeHISQLinksGPU(qdp_fatlink, qdp_longlink,
-<<<<<<< HEAD
-                          nullptr, nullptr,
-                          qdp_inlink, &gaugeParam, act_paths, 0.0 /* eps_naik */);
-
-      
-
-
-    } else { //
-
-      for (int dir = 0; dir < 4; dir++) {
-        memcpy(qdp_fatlink[dir],qdp_inlink[dir], V*gaugeSiteSize*gSize);
-=======
                           (n_naiks == 2) ? qdp_fatlink_naik_temp : nullptr,
                           (n_naiks == 2) ? qdp_longlink_naik_temp : nullptr,
-                          qdp_inlink, &gaugeParam, act_paths, 0.0 /* eps_naik */);
+                          qdp_inlink, &gaugeParam, act_paths, eps_naik);
 
       
       if (n_naiks == 2) {
@@ -622,7 +497,6 @@
           free(qdp_fatlink_naik_temp[dir]); qdp_fatlink_naik_temp[dir] = nullptr;
           free(qdp_longlink_naik_temp[dir]); qdp_longlink_naik_temp[dir] = nullptr;
         }
->>>>>>> 7722930d
       }
 
     } else { //
@@ -635,11 +509,7 @@
   }
 
 #ifdef GPU_GAUGE_TOOLS
-<<<<<<< HEAD
-  if (dslash_type == QUDA_ASQTAD_DSLASH) {
-=======
   /*if (dslash_type == QUDA_ASQTAD_DSLASH) {
->>>>>>> 7722930d
     gaugeParam.gauge_order = QUDA_QDP_GAUGE_ORDER;
     double plaq[3];
     loadGaugeQuda(qdp_fatlink, &gaugeParam);
@@ -651,11 +521,7 @@
     plaq[2] = -plaq[2];
 
     printfQuda("Computed fat link plaquette is %e (spatial = %e, temporal = %e)\n", plaq[0], plaq[1], plaq[2]);
-<<<<<<< HEAD
-  }
-=======
   }*/
->>>>>>> 7722930d
 #endif
 
   // Alright, we've created all the void** links.
@@ -959,15 +825,10 @@
   if (milc_fatlink != nullptr) { free(milc_fatlink); milc_fatlink = nullptr; }
   if (milc_longlink != nullptr) { free(milc_longlink); milc_longlink = nullptr; }
 
-<<<<<<< HEAD
-  if (cpuFat != nullptr) { delete cpuFat; cpuFat = nullptr; }
-  if (cpuLong != nullptr) { delete cpuLong; cpuLong = nullptr; }
-=======
 #ifdef MULTI_GPU
   if (cpuFat != nullptr) { delete cpuFat; cpuFat = nullptr; }
   if (cpuLong != nullptr) { delete cpuLong; cpuLong = nullptr; }
 #endif
->>>>>>> 7722930d
 
   end();
   return ret;
@@ -1142,14 +1003,7 @@
   
   printfQuda("dslash_type = %d\n", dslash_type);
 
-<<<<<<< HEAD
   int ret = invert_test(argc,argv);
-=======
-  argc_copy = argc;
-  argv_copy = argv;
-
-  int ret = invert_test();
->>>>>>> 7722930d
 
   // finalize the communications layer
   finalizeComms();
