#include <stdlib.h>
#include <stdio.h>
#include <time.h>
#include <math.h>

#include <test_util.h>
#include <dslash_util.h>
#include <blas_reference.h>
#include <staggered_dslash_reference.h>
#include "llfat_reference.h"
#include <quda.h>
#include <string.h>
#include "misc.h"
#include <gauge_field.h>
#include <blas_quda.h>
#include <unitarization_links.h>

#if defined(QMP_COMMS)
#include <qmp.h>
#elif defined(MPI_COMMS)
#include <mpi.h>
#endif

#include <qio_field.h>

#define MAX(a,b) ((a)>(b)?(a):(b))
#define mySpinorSiteSize 6

extern void usage(char** argv);

#ifdef MULTI_GPU
void** ghost_fatlink, **ghost_longlink;
#endif

extern int device;

extern QudaReconstructType link_recon;
extern QudaPrecision prec;
QudaPrecision cpu_prec = QUDA_DOUBLE_PRECISION;

extern QudaReconstructType link_recon_sloppy;
extern QudaPrecision  prec_sloppy;
cpuColorSpinorField* in;
cpuColorSpinorField* out;
cpuColorSpinorField* ref;
cpuColorSpinorField* tmp;


extern double tol; // tolerance for inverter
extern double tol_hq; // heavy-quark tolerance for inverter
extern int test_type;
extern int xdim;
extern int ydim;
extern int zdim;
extern int tdim;
extern int gridsize_from_cmdline[];

extern char latfile[];

extern int Nsrc; // number of spinors to apply to simultaneously
extern int niter;

// Dirac operator type
extern QudaDslashType dslash_type;


extern QudaInverterType inv_type;
extern double mass; // the mass of the Dirac operator


extern bool compute_fatlong; // build the true fat/long links or use random numbers

// relativistic correction for naik term
extern double eps_naik;
// Number of naiks. If eps_naik is 0.0, we only need
// to construct one naik.
static int n_naiks = 1;

extern char latfile[];

extern int pipeline; // length of pipeline for fused operations in GCR or BiCGstab-l
extern int solution_accumulator_pipeline; // length of pipeline for fused solution update from the direction vectors

extern QudaSolveType solve_type;

// Unitarization coefficients
static double unitarize_eps  = 1e-6;
static bool reunit_allow_svd = true;
static bool reunit_svd_only  = false;
static double svd_rel_error  = 1e-4;
static double svd_abs_error  = 1e-4;
static double max_allowed_error = 1e-11;

static void end();

template<typename Float>
void constructSpinorField(Float *res) {
  for(int src=0; src<Nsrc; src++) {
    for(int i = 0; i < Vh; i++) {
      for (int s = 0; s < 1; s++) {
	for (int m = 0; m < 3; m++) {
	  res[(src*Vh + i)*(1*3*2) + s*(3*2) + m*(2) + 0] = rand() / (Float)RAND_MAX;
	  res[(src*Vh + i)*(1*3*2) + s*(3*2) + m*(2) + 1] = rand() / (Float)RAND_MAX;
	}
      }
    }
  }
}

static void
set_params(QudaGaugeParam* gaugeParam, QudaInvertParam* inv_param,
    int X1, int  X2, int X3, int X4,
    QudaPrecision cpu_prec, QudaPrecision prec, QudaPrecision prec_sloppy,
    QudaReconstructType link_recon, QudaReconstructType link_recon_sloppy,
    double mass, double tol, double reliable_delta,
    double tadpole_coeff
    )
{
  gaugeParam->X[0] = X1;
  gaugeParam->X[1] = X2;
  gaugeParam->X[2] = X3;
  gaugeParam->X[3] = X4;

  gaugeParam->cpu_prec = cpu_prec;    
  gaugeParam->cuda_prec = prec;
  gaugeParam->reconstruct = link_recon;  
  gaugeParam->cuda_prec_sloppy = prec_sloppy;
  gaugeParam->reconstruct_sloppy = link_recon_sloppy;
  gaugeParam->gauge_fix = QUDA_GAUGE_FIXED_NO;
  gaugeParam->type = QUDA_WILSON_LINKS;
  gaugeParam->anisotropy = 1.0;
  gaugeParam->tadpole_coeff = tadpole_coeff;

  if (dslash_type != QUDA_ASQTAD_DSLASH && dslash_type != QUDA_STAGGERED_DSLASH && dslash_type != QUDA_LAPLACE_DSLASH)
    dslash_type = QUDA_ASQTAD_DSLASH;

  gaugeParam->scale = dslash_type != QUDA_ASQTAD_DSLASH ? 1.0 : -1.0/(24.0*tadpole_coeff*tadpole_coeff);

  gaugeParam->t_boundary = QUDA_ANTI_PERIODIC_T;
  gaugeParam->gauge_order = QUDA_MILC_GAUGE_ORDER;
  gaugeParam->ga_pad = X1*X2*X3/2;

  inv_param->verbosity = QUDA_VERBOSE;
  inv_param->mass = mass;
  inv_param->kappa = 1.0/(8.0 + mass); // for Laplace operator

  // outer solver parameters
  inv_param->inv_type = inv_type;
  inv_param->tol = tol;
  inv_param->tol_restart = 1e-3; //now theoretical background for this parameter... 
  inv_param->maxiter = niter;
  inv_param->reliable_delta = 1e-1;
  inv_param->use_sloppy_partial_accumulator = false;
  inv_param->solution_accumulator_pipeline = solution_accumulator_pipeline;
  inv_param->pipeline = pipeline;

  inv_param->Ls = Nsrc;
  
  if(tol_hq == 0 && tol == 0){
    errorQuda("qudaInvert: requesting zero residual\n");
    exit(1);
  }
  // require both L2 relative and heavy quark residual to determine convergence
  inv_param->residual_type = static_cast<QudaResidualType_s>(0);
  inv_param->residual_type = (tol != 0) ? static_cast<QudaResidualType_s> ( inv_param->residual_type | QUDA_L2_RELATIVE_RESIDUAL) : inv_param->residual_type;
  inv_param->residual_type = (tol_hq != 0) ? static_cast<QudaResidualType_s> (inv_param->residual_type | QUDA_HEAVY_QUARK_RESIDUAL) : inv_param->residual_type;

  inv_param->tol_hq = tol_hq; // specify a tolerance for the residual for heavy quark residual
 
  inv_param->Nsteps = 2; 


  //inv_param->inv_type = QUDA_GCR_INVERTER;
  //inv_param->gcrNkrylov = 10;

  // domain decomposition preconditioner parameters
  inv_param->inv_type_precondition = QUDA_SD_INVERTER;
  inv_param->tol_precondition = 1e-1;
  inv_param->maxiter_precondition = 10;
  inv_param->verbosity_precondition = QUDA_SILENT;
  inv_param->cuda_prec_precondition = inv_param->cuda_prec_sloppy;

  inv_param->solution_type = dslash_type == QUDA_LAPLACE_DSLASH ? QUDA_MAT_SOLUTION : QUDA_MATPCDAG_MATPC_SOLUTION;
  inv_param->solve_type = dslash_type == QUDA_LAPLACE_DSLASH ? solve_type : QUDA_NORMOP_PC_SOLVE;
  inv_param->matpc_type = QUDA_MATPC_EVEN_EVEN;
  inv_param->dagger = QUDA_DAG_NO;
  inv_param->mass_normalization = QUDA_MASS_NORMALIZATION;

  inv_param->cpu_prec = cpu_prec;
  inv_param->cuda_prec = prec; 
  inv_param->cuda_prec_sloppy = prec_sloppy;
  inv_param->preserve_source = QUDA_PRESERVE_SOURCE_YES;
  inv_param->gamma_basis = QUDA_DEGRAND_ROSSI_GAMMA_BASIS; // this is meaningless, but must be thus set
  inv_param->dirac_order = QUDA_DIRAC_ORDER;

  inv_param->dslash_type = dslash_type;

  inv_param->sp_pad = X1*X2*X3/2;
  inv_param->use_init_guess = QUDA_USE_INIT_GUESS_YES;

  inv_param->input_location = QUDA_CPU_FIELD_LOCATION;
  inv_param->output_location = QUDA_CPU_FIELD_LOCATION;
}

void computeHISQLinksGPU(void** fatlink, void** longlink,
        void** fatlink_eps, void** longlink_eps,
        void** inlink, void* qudaGaugeParamPtr,
        double** act_path_coeffs, double eps_naik) {

  QudaGaugeParam gaugeParam = *(reinterpret_cast<QudaGaugeParam*>(qudaGaugeParamPtr));
  size_t gSize = (gaugeParam.cpu_prec == QUDA_DOUBLE_PRECISION) ? sizeof(double) : sizeof(float);

  // inlink in different format
  void *inlink_milc = pinned_malloc(4*V*gaugeSiteSize*gSize);
  reorderQDPtoMILC(inlink_milc,inlink,V,gaugeSiteSize,gaugeParam.cpu_prec,gaugeParam.cpu_prec);

  // Paths for step 1:
  void* vlink_milc  = pinned_malloc(4*V*gaugeSiteSize*gSize); // V links
  void* wlink_milc  = pinned_malloc(4*V*gaugeSiteSize*gSize); // W links
  
  // Paths for step 2:
  void* fatlink_milc = pinned_malloc(4*V*gaugeSiteSize*gSize); // final fat ("X") links
  void* longlink_milc = pinned_malloc(4*V*gaugeSiteSize*gSize); // final long links
  
  // Create V links (fat7 links) and W links (unitarized V links), 1st path table set
  computeKSLinkQuda(vlink_milc, nullptr, wlink_milc, inlink_milc, act_path_coeffs[0], &gaugeParam);

  // Create X and long links, 2nd path table set
  computeKSLinkQuda(fatlink_milc, longlink_milc, nullptr, wlink_milc, act_path_coeffs[1], &gaugeParam);

  // Copy back
  reorderMILCtoQDP(fatlink,fatlink_milc,V,gaugeSiteSize,gaugeParam.cpu_prec,gaugeParam.cpu_prec);
  reorderMILCtoQDP(longlink,longlink_milc,V,gaugeSiteSize,gaugeParam.cpu_prec,gaugeParam.cpu_prec);

  // Clean up GPU compute links
  host_free(inlink_milc);
  host_free(vlink_milc);
  host_free(wlink_milc);
  host_free(fatlink_milc);
  host_free(longlink_milc);

}


  int
invert_test(int argc, char** argv)
{
  QudaGaugeParam gaugeParam = newQudaGaugeParam();
  QudaInvertParam inv_param = newQudaInvertParam();

  set_params(&gaugeParam, &inv_param,
      xdim, ydim, zdim, tdim,
      cpu_prec, prec, prec_sloppy,
      link_recon, link_recon_sloppy, mass, tol, 1e-3, 0.8);

  // this must be before the FaceBuffer is created (this is because it allocates pinned memory - FIXME)
  initQuda(device);

  setDims(gaugeParam.X);
  dw_setDims(gaugeParam.X,Nsrc); // so we can use 5-d indexing from dwf
  setSpinorSiteSize(6);

  size_t gSize = (gaugeParam.cpu_prec == QUDA_DOUBLE_PRECISION) ? sizeof(double) : sizeof(float);

  void* qdp_inlink[4] = {nullptr,nullptr,nullptr,nullptr};
  void* qdp_fatlink[4] = {nullptr,nullptr,nullptr,nullptr};
  void* qdp_longlink[4] = {nullptr,nullptr,nullptr,nullptr};
  void* milc_fatlink = nullptr;
  void* milc_longlink = nullptr;

  for (int dir = 0; dir < 4; dir++) {
    qdp_inlink[dir] = malloc(V*gaugeSiteSize*gSize);
    qdp_fatlink[dir] = malloc(V*gaugeSiteSize*gSize);
    qdp_longlink[dir] = malloc(V*gaugeSiteSize*gSize);
  }

  milc_fatlink = malloc(4*V*gaugeSiteSize*gSize);
  milc_longlink = malloc(4*V*gaugeSiteSize*gSize);

  // load a field WITHOUT PHASES
  if (strcmp(latfile,"")) {
    read_gauge_field(latfile, qdp_inlink, gaugeParam.cpu_prec, gaugeParam.X, argc_copy, argv_copy);
    if (dslash_type != QUDA_LAPLACE_DSLASH) {
      applyGaugeFieldScaling_long(qdp_inlink, Vh, &gaugeParam, QUDA_STAGGERED_DSLASH, gaugeParam.cpu_prec);
    }
  } else {
    if (dslash_type == QUDA_LAPLACE_DSLASH) {
      construct_gauge_field(qdp_fatlink, 0, gaugeParam.cpu_prec, &gaugeParam);
    } else {
      construct_fat_long_gauge_field(qdp_inlink, qdp_longlink, 1, gaugeParam.cpu_prec,&gaugeParam,dslash_type);
    }
<<<<<<< HEAD
  } else {
    // load a field WITHOUT PHASES
    if (strcmp(latfile,"")) {
      read_gauge_field(latfile, qdp_inlink, gaugeParam.cpu_prec, gaugeParam.X, argc, argv);

      if (dslash_type != QUDA_LAPLACE_DSLASH) {
        // The "QUDA_STAGGERED_DSLASH" part seems strange, but it's necessary
        // for both staggered and ASQTAD---it forces correct phasing 
        applyGaugeFieldScaling_long(qdp_inlink, Vh, &gaugeParam, QUDA_STAGGERED_DSLASH, gaugeParam.cpu_prec);
      }
    } else {
      if (dslash_type == QUDA_LAPLACE_DSLASH) {
        construct_gauge_field(qdp_inlink, 0, gaugeParam.cpu_prec, &gaugeParam);
      } else {
        construct_fat_long_gauge_field(qdp_inlink, qdp_longlink, 1, gaugeParam.cpu_prec,
               &gaugeParam, dslash_type);
      }
=======
    //createSiteLinkCPU(inlink, gaugeParam.cpu_prec, 0); // 0 for no phases
  }

  // QUDA_STAGGERED_DSLASH follows the same codepath whether or not you 
  // "compute" the fat/long links or not.
  if (dslash_type == QUDA_STAGGERED_DSLASH || dslash_type == QUDA_LAPLACE_DSLASH) {
    for (int dir = 0; dir < 4; dir++) {
      memcpy(qdp_fatlink[dir],qdp_inlink[dir], V*gaugeSiteSize*gSize);
      memset(qdp_longlink[dir],0,V*gaugeSiteSize*gSize);
>>>>>>> c71f9dbb
    }
  } else { // QUDA_ASQTAD_DSLASH

    if (compute_fatlong) {

      ///////////////////////////
      // Set path coefficients //
      ///////////////////////////

      // Reference: "generic_ks/imp_actions/hisq/hisq_action.h"

      // First path: create V, W links 
      double act_path_coeff_1[6] = {
        ( 1.0/8.0),                 // one link 
          0.0,                      // Naik 
        (-1.0/8.0)*0.5,             // simple staple 
        ( 1.0/8.0)*0.25*0.5,        // displace link in two directions 
        (-1.0/8.0)*0.125*(1.0/6.0), // displace link in three directions 
          0.0                       // Lepage term 
      };

      // Second path: create X, long links
      double act_path_coeff_2[6] = {
        (( 1.0/8.0)+(2.0*6.0/16.0)+(1.0/8.0)),   // one link 
            // One link is 1/8 as in fat7 + 2*3/8 for Lepage + 1/8 for Naik 
        (-1.0/24.0),                             // Naik 
        (-1.0/8.0)*0.5,                          // simple staple 
        ( 1.0/8.0)*0.25*0.5,                     // displace link in two directions 
        (-1.0/8.0)*0.125*(1.0/6.0),              // displace link in three directions 
        (-2.0/16.0)                              // Lepage term, correct O(a^2) 2x ASQTAD 
      };

      // Paths for epsilon corrections. Not used if n_naiks = 1.
      double act_path_coeff_3[6] = {
        ( 1.0/8.0),    // one link b/c of Naik 
        (-1.0/24.0),   // Naik 
          0.0,         // simple staple 
          0.0,         // displace link in two directions 
          0.0,         // displace link in three directions 
          0.0          // Lepage term 
      };

      double* act_paths[3] = { act_path_coeff_1, act_path_coeff_2, act_path_coeff_3 };

      // silence some Naik complaining
      (void)n_naiks;


      ////////////////////////////////////
      // Set unitarization coefficients //
      ////////////////////////////////////

      setUnitarizeLinksConstants(unitarize_eps,
               max_allowed_error,
               reunit_allow_svd,
               reunit_svd_only,
               svd_rel_error,
               svd_abs_error);

      //////////////////////////
      // Create the GPU links //
      //////////////////////////

      // Skip eps field for now

      // Note: GPU link creation only works for single and double precision
      computeHISQLinksGPU(qdp_fatlink, qdp_longlink,
                          nullptr, nullptr,
                          qdp_inlink, &gaugeParam, act_paths, 0.0 /* eps_naik */);

      


    } else { //

      for (int dir = 0; dir < 4; dir++) {
        memcpy(qdp_fatlink[dir],qdp_inlink[dir], V*gaugeSiteSize*gSize);
      }
    }

  }

  // Alright, we've created all the void** links.
  // Create the void* pointers
  reorderQDPtoMILC(milc_fatlink,qdp_fatlink,V,gaugeSiteSize,gaugeParam.cpu_prec,gaugeParam.cpu_prec);
  reorderQDPtoMILC(milc_longlink,qdp_longlink,V,gaugeSiteSize,gaugeParam.cpu_prec,gaugeParam.cpu_prec);


  ColorSpinorParam csParam;
  csParam.nColor=3;
  csParam.nSpin=1;
  csParam.nDim=5;
  for (int d = 0; d < 4; d++) csParam.x[d] = gaugeParam.X[d];
  bool pc = (inv_param.solution_type == QUDA_MATPC_SOLUTION || inv_param.solution_type == QUDA_MATPCDAG_MATPC_SOLUTION);
  if (pc) csParam.x[0] /= 2;
  csParam.x[4] = Nsrc;

  csParam.setPrecision(inv_param.cpu_prec);
  csParam.pad = 0;
  csParam.siteSubset = pc ? QUDA_PARITY_SITE_SUBSET : QUDA_FULL_SITE_SUBSET;
  csParam.siteOrder = QUDA_EVEN_ODD_SITE_ORDER;
  csParam.fieldOrder  = QUDA_SPACE_SPIN_COLOR_FIELD_ORDER;
  csParam.gammaBasis = inv_param.gamma_basis;
  csParam.create = QUDA_ZERO_FIELD_CREATE;  
  in = new cpuColorSpinorField(csParam);  
  out = new cpuColorSpinorField(csParam);  
  ref = new cpuColorSpinorField(csParam);  
  tmp = new cpuColorSpinorField(csParam);  

  if (inv_param.cpu_prec == QUDA_SINGLE_PRECISION){
    constructSpinorField((float*)in->V());    
  }else{
    constructSpinorField((double*)in->V());
  }

#ifdef MULTI_GPU
  int tmp_value = MAX(ydim*zdim*tdim/2, xdim*zdim*tdim/2);
  tmp_value = MAX(tmp_value, xdim*ydim*tdim/2);
  tmp_value = MAX(tmp_value, xdim*ydim*zdim/2);

  int fat_pad = tmp_value;
  int link_pad =  3*tmp_value;

  // FIXME: currently assume staggered is SU(3)
  gaugeParam.type = (dslash_type == QUDA_STAGGERED_DSLASH || dslash_type == QUDA_LAPLACE_DSLASH) ?
    QUDA_SU3_LINKS : QUDA_ASQTAD_FAT_LINKS;
  gaugeParam.reconstruct = QUDA_RECONSTRUCT_NO;
  GaugeFieldParam cpuFatParam(milc_fatlink, gaugeParam);
  cpuFatParam.ghostExchange = QUDA_GHOST_EXCHANGE_PAD;
  cpuGaugeField *cpuFat = new cpuGaugeField(cpuFatParam);
  ghost_fatlink = (void**)cpuFat->Ghost();

  gaugeParam.type = QUDA_ASQTAD_LONG_LINKS;
  GaugeFieldParam cpuLongParam(milc_longlink, gaugeParam);
  cpuLongParam.ghostExchange = QUDA_GHOST_EXCHANGE_PAD;
  cpuGaugeField *cpuLong = new cpuGaugeField(cpuLongParam);
  ghost_longlink = (void**)cpuLong->Ghost();

#else
  int fat_pad = 0;
  int link_pad = 0;
#endif
  
  gaugeParam.type = (dslash_type == QUDA_STAGGERED_DSLASH || dslash_type == QUDA_LAPLACE_DSLASH) ?
    QUDA_SU3_LINKS : QUDA_ASQTAD_FAT_LINKS;
  gaugeParam.ga_pad = fat_pad;
  if (dslash_type == QUDA_STAGGERED_DSLASH || dslash_type == QUDA_LAPLACE_DSLASH) {
    gaugeParam.reconstruct = link_recon;
    gaugeParam.reconstruct_sloppy = link_recon_sloppy;
  } else {
    gaugeParam.reconstruct= gaugeParam.reconstruct_sloppy = QUDA_RECONSTRUCT_NO;
  }
  gaugeParam.cuda_prec_precondition = gaugeParam.cuda_prec_sloppy;
  gaugeParam.reconstruct_precondition = gaugeParam.reconstruct_sloppy;
  loadGaugeQuda(milc_fatlink, &gaugeParam);

  if (dslash_type == QUDA_ASQTAD_DSLASH) {
    gaugeParam.type = QUDA_ASQTAD_LONG_LINKS;
    gaugeParam.ga_pad = link_pad;
    gaugeParam.reconstruct= link_recon;
    gaugeParam.reconstruct_sloppy = link_recon_sloppy;
    gaugeParam.cuda_prec_precondition = gaugeParam.cuda_prec_sloppy;
    gaugeParam.reconstruct_precondition = gaugeParam.reconstruct_sloppy;
    loadGaugeQuda(milc_longlink, &gaugeParam);
  }

  double time0 = -((double)clock()); // Start the timer

  double nrm2=0;
  double src2=0;
  int ret = 0;

  int len = Vh*Nsrc;

  switch(test_type){
    case 0: //even
      if(inv_type == QUDA_GCR_INVERTER){
      	inv_param.inv_type = QUDA_GCR_INVERTER;
      	inv_param.gcrNkrylov = 50;
      }else if(inv_type == QUDA_PCG_INVERTER){
	inv_param.inv_type = QUDA_PCG_INVERTER;
      }
      inv_param.matpc_type = QUDA_MATPC_EVEN_EVEN;

      invertQuda(out->V(), in->V(), &inv_param);

      time0 += clock(); 
      time0 /= CLOCKS_PER_SEC;

#ifdef MULTI_GPU    
      matdagmat_mg4dir(ref, qdp_fatlink, qdp_longlink, ghost_fatlink, ghost_longlink, 
          out, mass, 0, inv_param.cpu_prec, gaugeParam.cpu_prec, tmp, QUDA_EVEN_PARITY);
#else
      matdagmat(ref->V(), qdp_fatlink, qdp_longlink, out->V(), mass, 0, inv_param.cpu_prec, gaugeParam.cpu_prec, tmp->V(), QUDA_EVEN_PARITY);
#endif

      mxpy(in->V(), ref->V(), len*mySpinorSiteSize, inv_param.cpu_prec);
      nrm2 = norm_2(ref->V(), len*mySpinorSiteSize, inv_param.cpu_prec);
      src2 = norm_2(in->V(), len*mySpinorSiteSize, inv_param.cpu_prec);

      break;

    case 1: //odd
      if(inv_type == QUDA_GCR_INVERTER){
      	inv_param.inv_type = QUDA_GCR_INVERTER;
      	inv_param.gcrNkrylov = 50;
      }else if(inv_type == QUDA_PCG_INVERTER){
	inv_param.inv_type = QUDA_PCG_INVERTER;
      }

      inv_param.matpc_type = QUDA_MATPC_ODD_ODD;
      invertQuda(out->V(), in->V(), &inv_param);	
      time0 += clock(); // stop the timer
      time0 /= CLOCKS_PER_SEC;

#ifdef MULTI_GPU
      matdagmat_mg4dir(ref, qdp_fatlink, qdp_longlink, ghost_fatlink, ghost_longlink, 
          out, mass, 0, inv_param.cpu_prec, gaugeParam.cpu_prec, tmp, QUDA_ODD_PARITY);
#else
      matdagmat(ref->V(), qdp_fatlink, qdp_longlink, out->V(), mass, 0, inv_param.cpu_prec, gaugeParam.cpu_prec, tmp->V(), QUDA_ODD_PARITY);	
#endif
      mxpy(in->V(), ref->V(), len*mySpinorSiteSize, inv_param.cpu_prec);
      nrm2 = norm_2(ref->V(), len*mySpinorSiteSize, inv_param.cpu_prec);
      src2 = norm_2(in->V(), len*mySpinorSiteSize, inv_param.cpu_prec);

      break;

    case 2: //full spinor

      errorQuda("full spinor not supported\n");
      break;

    case 3: //multi mass CG, even
    case 4:

#define NUM_OFFSETS 12

      {    
        double masses[NUM_OFFSETS] ={0.06, 0.061, 0.064, 0.070, 0.077, 0.081, 0.1, 0.11, 0.12, 0.13, 0.14, 0.205};
        inv_param.num_offset = NUM_OFFSETS;
        // these can be set independently
        for (int i=0; i<inv_param.num_offset; i++) {
          inv_param.tol_offset[i] = inv_param.tol;
          inv_param.tol_hq_offset[i] = inv_param.tol_hq;
        }
        void* outArray[NUM_OFFSETS];

        cpuColorSpinorField* spinorOutArray[NUM_OFFSETS];
        spinorOutArray[0] = out;    
        for(int i=1;i < inv_param.num_offset; i++){
          spinorOutArray[i] = new cpuColorSpinorField(csParam);       
        }

        for(int i=0;i < inv_param.num_offset; i++){
          outArray[i] = spinorOutArray[i]->V();
          inv_param.offset[i] = 4*masses[i]*masses[i];
        }

        if (test_type == 3) {
          inv_param.matpc_type = QUDA_MATPC_EVEN_EVEN;      
        } else {
          inv_param.matpc_type = QUDA_MATPC_ODD_ODD;      
        }

        invertMultiShiftQuda(outArray, in->V(), &inv_param);	

        cudaDeviceSynchronize();
        time0 += clock(); // stop the timer
        time0 /= CLOCKS_PER_SEC;

        printfQuda("done: total time = %g secs, compute time = %g, %i iter / %g secs = %g gflops\n", 
            time0, inv_param.secs, inv_param.iter, inv_param.secs,
            inv_param.gflops/inv_param.secs);


        printfQuda("checking the solution\n");
        QudaParity parity = QUDA_INVALID_PARITY;
        if (inv_param.solve_type == QUDA_NORMOP_SOLVE){
          //parity = QUDA_EVENODD_PARITY;
          errorQuda("full parity not supported\n");
        }else if (inv_param.matpc_type == QUDA_MATPC_EVEN_EVEN){
          parity = QUDA_EVEN_PARITY;
        }else if (inv_param.matpc_type == QUDA_MATPC_ODD_ODD){
          parity = QUDA_ODD_PARITY;
        }else{
          errorQuda("ERROR: invalid spinor parity \n");
          exit(1);
        }
        for(int i=0;i < inv_param.num_offset;i++){
          printfQuda("%dth solution: mass=%f, ", i, masses[i]);
#ifdef MULTI_GPU
          matdagmat_mg4dir(ref, qdp_fatlink, qdp_longlink, ghost_fatlink, ghost_longlink, 
              spinorOutArray[i], masses[i], 0, inv_param.cpu_prec, 
              gaugeParam.cpu_prec, tmp, parity);
#else
          matdagmat(ref->V(), qdp_fatlink, qdp_longlink, outArray[i], masses[i], 0, inv_param.cpu_prec, gaugeParam.cpu_prec, tmp->V(), parity);
#endif

	  mxpy(in->V(), ref->V(), len*mySpinorSiteSize, inv_param.cpu_prec);
	  double nrm2 = norm_2(ref->V(), len*mySpinorSiteSize, inv_param.cpu_prec);
	  double src2 = norm_2(in->V(), len*mySpinorSiteSize, inv_param.cpu_prec);
	  double hqr = sqrt(blas::HeavyQuarkResidualNorm(*spinorOutArray[i], *ref).z);
	  double l2r = sqrt(nrm2/src2);
	
	  printfQuda("Shift %d residuals: (L2 relative) tol %g, QUDA = %g, host = %g; (heavy-quark) tol %g, QUDA = %g, host = %g\n",
		   i, inv_param.tol_offset[i], inv_param.true_res_offset[i], l2r, 
		   inv_param.tol_hq_offset[i], inv_param.true_res_hq_offset[i], hqr);

	  //emperical, if the cpu residue is more than 1 order the target accuracy, the it fails to converge
	  if (sqrt(nrm2/src2) > 10*inv_param.tol_offset[i]){
	    ret |=1;
	  }
	}

        for(int i=1; i < inv_param.num_offset;i++) delete spinorOutArray[i];
      }
      break;

    default:
      errorQuda("Unsupported test type");

  }//switch

  if (test_type <=2){

    double hqr = sqrt(blas::HeavyQuarkResidualNorm(*out, *ref).z);
    double l2r = sqrt(nrm2/src2);

    printfQuda("Residuals: (L2 relative) tol %g, QUDA = %g, host = %g; (heavy-quark) tol %g, QUDA = %g, host = %g\n",
        inv_param.tol, inv_param.true_res, l2r, inv_param.tol_hq, inv_param.true_res_hq, hqr);

    printfQuda("done: total time = %g secs, compute time = %g secs, %i iter / %g secs = %g gflops, \n", 
        time0, inv_param.secs, inv_param.iter, inv_param.secs,
        inv_param.gflops/inv_param.secs);
  }

  // Clean up gauge fields, at least
  for (int dir = 0; dir < 4; dir++) {
    if (qdp_inlink[dir] != nullptr) { free(qdp_inlink[dir]); qdp_inlink[dir] = nullptr; }
    if (qdp_fatlink[dir] != nullptr) { free(qdp_fatlink[dir]); qdp_fatlink[dir] = nullptr; }
    if (qdp_longlink[dir] != nullptr) { free(qdp_longlink[dir]); qdp_longlink[dir] = nullptr; }
  }
  if (milc_fatlink != nullptr) { free(milc_fatlink); milc_fatlink = nullptr; }
  if (milc_longlink != nullptr) { free(milc_longlink); milc_longlink = nullptr; }

  if (cpuFat != nullptr) { delete cpuFat; cpuFat = nullptr; }
  if (cpuLong != nullptr) { delete cpuLong; cpuLong = nullptr; }

  end();
  return ret;
}



  static void
end(void) 
{

  delete in;
  delete out;
  delete ref;
  delete tmp;

  

  endQuda();
}


  void
display_test_info()
{
  printfQuda("running the following test:\n");

  printfQuda("prec    sloppy_prec    link_recon  sloppy_link_recon test_type  S_dimension T_dimension\n");
  printfQuda("%s   %s             %s            %s            %s         %d/%d/%d          %d \n",
      get_prec_str(prec),get_prec_str(prec_sloppy),
      get_recon_str(link_recon), 
      get_recon_str(link_recon_sloppy), get_test_type(test_type), xdim, ydim, zdim, tdim);     

  printfQuda("Grid partition info:     X  Y  Z  T\n"); 
  printfQuda("                         %d  %d  %d  %d\n", 
      dimPartitioned(0),
      dimPartitioned(1),
      dimPartitioned(2),
      dimPartitioned(3)); 

  return ;

}

  void
usage_extra(char** argv )
{
  printfQuda("Extra options:\n");
  printfQuda("    --test <0/1>                             # Test method\n");
  printfQuda("                                                0: Even even spinor CG inverter\n");
  printfQuda("                                                1: Odd odd spinor CG inverter\n");
  printfQuda("                                                3: Even even spinor multishift CG inverter\n");
  printfQuda("                                                4: Odd odd spinor multishift CG inverter\n");
  printfQuda("    --cpu_prec <double/single/half>          # Set CPU precision\n");

  return ;
}
int main(int argc, char** argv)
{
  for (int i = 1; i < argc; i++) {

    if(process_command_line_option(argc, argv, &i) == 0){
      continue;
    }   



    if( strcmp(argv[i], "--cpu_prec") == 0){
      if (i+1 >= argc){
        usage(argv);
      }
      cpu_prec= get_prec(argv[i+1]);
      i++;
      continue;
    }

    printf("ERROR: Invalid option:%s\n", argv[i]);
    usage(argv);
  }

  if (prec_sloppy == QUDA_INVALID_PRECISION){
    prec_sloppy = prec;
  }
  if (link_recon_sloppy == QUDA_RECONSTRUCT_INVALID){
    link_recon_sloppy = link_recon;
  }

  if(inv_type != QUDA_CG_INVERTER){
    if(test_type != 0 && test_type != 1) errorQuda("Preconditioning is currently not supported in multi-shift solver solvers");
  }


  // initialize QMP/MPI, QUDA comms grid and RNG (test_util.cpp)
  initComms(argc, argv, gridsize_from_cmdline);

  display_test_info();
  
  printfQuda("dslash_type = %d\n", dslash_type);

  int ret = invert_test(argc,argv);

  // finalize the communications layer
  finalizeComms();

  return ret;
}<|MERGE_RESOLUTION|>--- conflicted
+++ resolved
@@ -279,7 +279,7 @@
 
   // load a field WITHOUT PHASES
   if (strcmp(latfile,"")) {
-    read_gauge_field(latfile, qdp_inlink, gaugeParam.cpu_prec, gaugeParam.X, argc_copy, argv_copy);
+    read_gauge_field(latfile, qdp_inlink, gaugeParam.cpu_prec, gaugeParam.X, argc, argv);
     if (dslash_type != QUDA_LAPLACE_DSLASH) {
       applyGaugeFieldScaling_long(qdp_inlink, Vh, &gaugeParam, QUDA_STAGGERED_DSLASH, gaugeParam.cpu_prec);
     }
@@ -289,25 +289,6 @@
     } else {
       construct_fat_long_gauge_field(qdp_inlink, qdp_longlink, 1, gaugeParam.cpu_prec,&gaugeParam,dslash_type);
     }
-<<<<<<< HEAD
-  } else {
-    // load a field WITHOUT PHASES
-    if (strcmp(latfile,"")) {
-      read_gauge_field(latfile, qdp_inlink, gaugeParam.cpu_prec, gaugeParam.X, argc, argv);
-
-      if (dslash_type != QUDA_LAPLACE_DSLASH) {
-        // The "QUDA_STAGGERED_DSLASH" part seems strange, but it's necessary
-        // for both staggered and ASQTAD---it forces correct phasing 
-        applyGaugeFieldScaling_long(qdp_inlink, Vh, &gaugeParam, QUDA_STAGGERED_DSLASH, gaugeParam.cpu_prec);
-      }
-    } else {
-      if (dslash_type == QUDA_LAPLACE_DSLASH) {
-        construct_gauge_field(qdp_inlink, 0, gaugeParam.cpu_prec, &gaugeParam);
-      } else {
-        construct_fat_long_gauge_field(qdp_inlink, qdp_longlink, 1, gaugeParam.cpu_prec,
-               &gaugeParam, dslash_type);
-      }
-=======
     //createSiteLinkCPU(inlink, gaugeParam.cpu_prec, 0); // 0 for no phases
   }
 
@@ -317,7 +298,6 @@
     for (int dir = 0; dir < 4; dir++) {
       memcpy(qdp_fatlink[dir],qdp_inlink[dir], V*gaugeSiteSize*gSize);
       memset(qdp_longlink[dir],0,V*gaugeSiteSize*gSize);
->>>>>>> c71f9dbb
     }
   } else { // QUDA_ASQTAD_DSLASH
 
