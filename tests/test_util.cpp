#include <complex>
#include <stdlib.h>
#include <stdio.h>
#include <string.h>
#include <short.h>

#if defined(QMP_COMMS)
#include <qmp.h>
#elif defined(MPI_COMMS)
#include <mpi.h>
#endif

// This contains the appropriate ifdef guards already
#include <mpi_comm_handle.h>

#include <wilson_dslash_reference.h>
#include <test_util.h>

#include <dslash_quda.h>
#include "misc.h"

using namespace std;

#define XUP 0
#define YUP 1
#define ZUP 2
#define TUP 3


int Z[4];
int V;
int Vh;
int Vs_x, Vs_y, Vs_z, Vs_t;
int Vsh_x, Vsh_y, Vsh_z, Vsh_t;
int faceVolume[4];

//extended volume, +4
int E1, E1h, E2, E3, E4;
int E[4];
int V_ex, Vh_ex;

int Ls;
int V5;
int V5h;

int mySpinorSiteSize;

extern float fat_link_max;

/**
 * For MPI, the default node mapping is lexicographical with t varying fastest.
 */
int gridsize_from_cmdline[4] = {1,1,1,1};

void get_gridsize_from_env(int *const dims)
{
  char *grid_size_env = getenv("QUDA_TEST_GRID_SIZE");
  if (grid_size_env) {
    std::stringstream grid_list(grid_size_env);

    int dim;
    int i = 0;
    while (grid_list >> dim) {
      if (i >= 4) errorQuda("Unexpected grid size array length");
      dims[i] = dim;
      if (grid_list.peek() == ',') grid_list.ignore();
      i++;
    }
  }
}

static int lex_rank_from_coords_t(const int *coords, void *fdata)
{
  int rank = coords[0];
  for (int i = 1; i < 4; i++) {
    rank = gridsize_from_cmdline[i] * rank + coords[i];
  }
  return rank;
}

static int lex_rank_from_coords_x(const int *coords, void *fdata)
{
  int rank = coords[3];
  for (int i = 2; i >= 0; i--) {
    rank = gridsize_from_cmdline[i] * rank + coords[i];
  }
  return rank;
}

static int rank_order = 0;

void initComms(int argc, char **argv, int *const commDims)
{
  if (getenv("QUDA_TEST_GRID_SIZE")) get_gridsize_from_env(commDims);

#if defined(QMP_COMMS)
  QMP_thread_level_t tl;
  QMP_init_msg_passing(&argc, &argv, QMP_THREAD_SINGLE, &tl);

  // make sure the QMP logical ordering matches QUDA's
  if (rank_order == 0) {
    int map[] = { 3, 1, 2, 0 };
    QMP_declare_logical_topology_map(commDims, 4, map, 4);
  } else {
    int map[] = { 0, 1, 2, 3 };
    QMP_declare_logical_topology_map(commDims, 4, map, 4);
  }
#elif defined(MPI_COMMS)
  MPI_Init(&argc, &argv);
#endif

  QudaCommsMap func = rank_order == 0 ? lex_rank_from_coords_t : lex_rank_from_coords_x;

  initCommsGridQuda(4, commDims, func, NULL);
  initRand();

  printfQuda("Rank order is %s major (%s running fastest)\n",
	     rank_order == 0 ? "column" : "row", rank_order == 0 ? "t" : "x");

}


void finalizeComms()
{
#if defined(QMP_COMMS)
  QMP_finalize_msg_passing();
#elif defined(MPI_COMMS)
  MPI_Finalize();
#endif
}


void initRand()
{
  int rank = 0;

#if defined(QMP_COMMS)
  rank = QMP_get_node_number();
#elif defined(MPI_COMMS)
  MPI_Comm_rank(MPI_COMM_WORLD, &rank);
#endif

  srand(17*rank + 137);
}

void setDims(int *X) {
  V = 1;
  for (int d=0; d< 4; d++) {
    V *= X[d];
    Z[d] = X[d];

    faceVolume[d] = 1;
    for (int i=0; i<4; i++) {
      if (i==d) continue;
      faceVolume[d] *= X[i];
    }
  }
  Vh = V/2;

  Vs_x = X[1]*X[2]*X[3];
  Vs_y = X[0]*X[2]*X[3];
  Vs_z = X[0]*X[1]*X[3];
  Vs_t = X[0]*X[1]*X[2];

  Vsh_x = Vs_x/2;
  Vsh_y = Vs_y/2;
  Vsh_z = Vs_z/2;
  Vsh_t = Vs_t/2;


  E1=X[0]+4; E2=X[1]+4; E3=X[2]+4; E4=X[3]+4;
  E1h=E1/2;
  E[0] = E1;
  E[1] = E2;
  E[2] = E3;
  E[3] = E4;
  V_ex = E1*E2*E3*E4;
  Vh_ex = V_ex/2;

}


void dw_setDims(int *X, const int L5)
{
  V = 1;
  for (int d=0; d< 4; d++)
  {
    V *= X[d];
    Z[d] = X[d];

    faceVolume[d] = 1;
    for (int i=0; i<4; i++) {
      if (i==d) continue;
      faceVolume[d] *= X[i];
    }
  }
  Vh = V/2;

  Ls = L5;
  V5 = V*Ls;
  V5h = Vh*Ls;

  Vs_t = Z[0]*Z[1]*Z[2]*Ls;//?
  Vsh_t = Vs_t/2;  //?
}


void setSpinorSiteSize(int n)
{
  mySpinorSiteSize = n;
}


template <typename Float>
static void printVector(Float *v) {
  printfQuda("{(%f %f) (%f %f) (%f %f)}\n", v[0], v[1], v[2], v[3], v[4], v[5]);
}

// X indexes the lattice site
void printSpinorElement(void *spinor, int X, QudaPrecision precision) {
  if (precision == QUDA_DOUBLE_PRECISION)
    for (int s=0; s<4; s++) printVector((double*)spinor+X*24+s*6);
  else
    for (int s=0; s<4; s++) printVector((float*)spinor+X*24+s*6);
}

// X indexes the full lattice
void printGaugeElement(void *gauge, int X, QudaPrecision precision) {
  if (getOddBit(X) == 0) {
    if (precision == QUDA_DOUBLE_PRECISION)
      for (int m=0; m<3; m++) printVector((double*)gauge +(X/2)*gaugeSiteSize + m*3*2);
    else
      for (int m=0; m<3; m++) printVector((float*)gauge +(X/2)*gaugeSiteSize + m*3*2);

  } else {
    if (precision == QUDA_DOUBLE_PRECISION)
      for (int m = 0; m < 3; m++) printVector((double*)gauge + (X/2+Vh)*gaugeSiteSize + m*3*2);
    else
      for (int m = 0; m < 3; m++) printVector((float*)gauge + (X/2+Vh)*gaugeSiteSize + m*3*2);
  }
}

// returns 0 or 1 if the full lattice index X is even or odd
int getOddBit(int Y) {
  int x4 = Y/(Z[2]*Z[1]*Z[0]);
  int x3 = (Y/(Z[1]*Z[0])) % Z[2];
  int x2 = (Y/Z[0]) % Z[1];
  int x1 = Y % Z[0];
  return (x4+x3+x2+x1) % 2;
}

// a+=b
template <typename Float>
inline void complexAddTo(Float *a, Float *b) {
  a[0] += b[0];
  a[1] += b[1];
}

// a = b*c
template <typename Float>
inline void complexProduct(Float *a, Float *b, Float *c) {
  a[0] = b[0]*c[0] - b[1]*c[1];
  a[1] = b[0]*c[1] + b[1]*c[0];
}

// a = conj(b)*conj(c)
template <typename Float>
inline void complexConjugateProduct(Float *a, Float *b, Float *c) {
  a[0] = b[0]*c[0] - b[1]*c[1];
  a[1] = -b[0]*c[1] - b[1]*c[0];
}

// a = conj(b)*c
template <typename Float>
inline void complexDotProduct(Float *a, Float *b, Float *c) {
  a[0] = b[0]*c[0] + b[1]*c[1];
  a[1] = b[0]*c[1] - b[1]*c[0];
}

// a += b*c
template <typename Float>
inline void accumulateComplexProduct(Float *a, Float *b, Float *c, Float sign) {
  a[0] += sign*(b[0]*c[0] - b[1]*c[1]);
  a[1] += sign*(b[0]*c[1] + b[1]*c[0]);
}

// a += conj(b)*c)
template <typename Float>
inline void accumulateComplexDotProduct(Float *a, Float *b, Float *c) {
  a[0] += b[0]*c[0] + b[1]*c[1];
  a[1] += b[0]*c[1] - b[1]*c[0];
}

template <typename Float>
inline void accumulateConjugateProduct(Float *a, Float *b, Float *c, int sign) {
  a[0] += sign * (b[0]*c[0] - b[1]*c[1]);
  a[1] -= sign * (b[0]*c[1] + b[1]*c[0]);
}

template <typename Float>
inline void su3Construct12(Float *mat) {
  Float *w = mat+12;
  w[0] = 0.0;
  w[1] = 0.0;
  w[2] = 0.0;
  w[3] = 0.0;
  w[4] = 0.0;
  w[5] = 0.0;
}

// Stabilized Bunk and Sommer
template <typename Float>
inline void su3Construct8(Float *mat) {
  mat[0] = atan2(mat[1], mat[0]);
  mat[1] = atan2(mat[13], mat[12]);
  for (int i=8; i<18; i++) mat[i] = 0.0;
}

void su3_construct(void *mat, QudaReconstructType reconstruct, QudaPrecision precision) {
  if (reconstruct == QUDA_RECONSTRUCT_12) {
    if (precision == QUDA_DOUBLE_PRECISION) su3Construct12((double*)mat);
    else su3Construct12((float*)mat);
  } else {
    if (precision == QUDA_DOUBLE_PRECISION) su3Construct8((double*)mat);
    else su3Construct8((float*)mat);
  }
}

// given first two rows (u,v) of SU(3) matrix mat, reconstruct the third row
// as the cross product of the conjugate vectors: w = u* x v*
//
// 48 flops
template <typename Float>
static void su3Reconstruct12(Float *mat, int dir, int ga_idx, QudaGaugeParam *param) {
  Float *u = &mat[0*(3*2)];
  Float *v = &mat[1*(3*2)];
  Float *w = &mat[2*(3*2)];
  w[0] = 0.0; w[1] = 0.0; w[2] = 0.0; w[3] = 0.0; w[4] = 0.0; w[5] = 0.0;
  accumulateConjugateProduct(w+0*(2), u+1*(2), v+2*(2), +1);
  accumulateConjugateProduct(w+0*(2), u+2*(2), v+1*(2), -1);
  accumulateConjugateProduct(w+1*(2), u+2*(2), v+0*(2), +1);
  accumulateConjugateProduct(w+1*(2), u+0*(2), v+2*(2), -1);
  accumulateConjugateProduct(w+2*(2), u+0*(2), v+1*(2), +1);
  accumulateConjugateProduct(w+2*(2), u+1*(2), v+0*(2), -1);
  Float u0 = (dir < 3 ? param->anisotropy :
	      (ga_idx >= (Z[3]-1)*Z[0]*Z[1]*Z[2]/2 ? param->t_boundary : 1));
  w[0]*=u0; w[1]*=u0; w[2]*=u0; w[3]*=u0; w[4]*=u0; w[5]*=u0;
}

template <typename Float>
static void su3Reconstruct8(Float *mat, int dir, int ga_idx, QudaGaugeParam *param) {
  // First reconstruct first row
  Float row_sum = 0.0;
  row_sum += mat[2]*mat[2];
  row_sum += mat[3]*mat[3];
  row_sum += mat[4]*mat[4];
  row_sum += mat[5]*mat[5];
  Float u0 = (dir < 3 ? param->anisotropy :
	      (ga_idx >= (Z[3]-1)*Z[0]*Z[1]*Z[2]/2 ? param->t_boundary : 1));
  Float U00_mag = sqrt(1.f/(u0*u0) - row_sum);

  mat[14] = mat[0];
  mat[15] = mat[1];

  mat[0] = U00_mag * cos(mat[14]);
  mat[1] = U00_mag * sin(mat[14]);

  Float column_sum = 0.0;
  for (int i=0; i<2; i++) column_sum += mat[i]*mat[i];
  for (int i=6; i<8; i++) column_sum += mat[i]*mat[i];
  Float U20_mag = sqrt(1.f/(u0*u0) - column_sum);

  mat[12] = U20_mag * cos(mat[15]);
  mat[13] = U20_mag * sin(mat[15]);

  // First column now restored

  // finally reconstruct last elements from SU(2) rotation
  Float r_inv2 = 1.0/(u0*row_sum);

  // U11
  Float A[2];
  complexDotProduct(A, mat+0, mat+6);
  complexConjugateProduct(mat+8, mat+12, mat+4);
  accumulateComplexProduct(mat+8, A, mat+2, u0);
  mat[8] *= -r_inv2;
  mat[9] *= -r_inv2;

  // U12
  complexConjugateProduct(mat+10, mat+12, mat+2);
  accumulateComplexProduct(mat+10, A, mat+4, -u0);
  mat[10] *= r_inv2;
  mat[11] *= r_inv2;

  // U21
  complexDotProduct(A, mat+0, mat+12);
  complexConjugateProduct(mat+14, mat+6, mat+4);
  accumulateComplexProduct(mat+14, A, mat+2, -u0);
  mat[14] *= r_inv2;
  mat[15] *= r_inv2;

  // U12
  complexConjugateProduct(mat+16, mat+6, mat+2);
  accumulateComplexProduct(mat+16, A, mat+4, u0);
  mat[16] *= -r_inv2;
  mat[17] *= -r_inv2;
}

void su3_reconstruct(void *mat, int dir, int ga_idx, QudaReconstructType reconstruct, QudaPrecision precision, QudaGaugeParam *param) {
  if (reconstruct == QUDA_RECONSTRUCT_12) {
    if (precision == QUDA_DOUBLE_PRECISION) su3Reconstruct12((double*)mat, dir, ga_idx, param);
    else su3Reconstruct12((float*)mat, dir, ga_idx, param);
  } else {
    if (precision == QUDA_DOUBLE_PRECISION) su3Reconstruct8((double*)mat, dir, ga_idx, param);
    else su3Reconstruct8((float*)mat, dir, ga_idx, param);
  }
}

/*
  void su3_construct_8_half(float *mat, short *mat_half) {
  su3Construct8(mat);

  mat_half[0] = floatToShort(mat[0] / M_PI);
  mat_half[1] = floatToShort(mat[1] / M_PI);
  for (int i=2; i<18; i++) {
  mat_half[i] = floatToShort(mat[i]);
  }
  }

  void su3_reconstruct_8_half(float *mat, short *mat_half, int dir, int ga_idx, QudaGaugeParam *param) {

  for (int i=0; i<18; i++) {
  mat[i] = shortToFloat(mat_half[i]);
  }
  mat[0] *= M_PI;
  mat[1] *= M_PI;

  su3Reconstruct8(mat, dir, ga_idx, param);
  }*/

template <typename Float>
static int compareFloats(Float *a, Float *b, int len, double epsilon) {
  for (int i = 0; i < len; i++) {
    double diff = fabs(a[i] - b[i]);
    if (diff > epsilon) {
      printfQuda("ERROR: i=%d, a[%d]=%f, b[%d]=%f\n", i, i, a[i], i, b[i]);
      return 0;
    }
  }
  return 1;
}

int compare_floats(void *a, void *b, int len, double epsilon, QudaPrecision precision) {
  if  (precision == QUDA_DOUBLE_PRECISION) return compareFloats((double*)a, (double*)b, len, epsilon);
  else return compareFloats((float*)a, (float*)b, len, epsilon);
}

int fullLatticeIndex(int dim[4], int index, int oddBit){

  int za = index/(dim[0]>>1);
  int zb = za/dim[1];
  int x2 = za - zb*dim[1];
  int x4 = zb/dim[2];
  int x3 = zb - x4*dim[2];

  return  2*index + ((x2 + x3 + x4 + oddBit) & 1);
}

// given a "half index" i into either an even or odd half lattice (corresponding
// to oddBit = {0, 1}), returns the corresponding full lattice index.
int fullLatticeIndex(int i, int oddBit) {
  /*
    int boundaryCrossings = i/(Z[0]/2) + i/(Z[1]*Z[0]/2) + i/(Z[2]*Z[1]*Z[0]/2);
    return 2*i + (boundaryCrossings + oddBit) % 2;
  */

  int X1 = Z[0];
  int X2 = Z[1];
  int X3 = Z[2];
  //int X4 = Z[3];
  int X1h =X1/2;

  int sid =i;
  int za = sid/X1h;
  //int x1h = sid - za*X1h;
  int zb = za/X2;
  int x2 = za - zb*X2;
  int x4 = zb/X3;
  int x3 = zb - x4*X3;
  int x1odd = (x2 + x3 + x4 + oddBit) & 1;
  //int x1 = 2*x1h + x1odd;
  int X = 2*sid + x1odd;

  return X;
}


// i represents a "half index" into an even or odd "half lattice".
// when oddBit={0,1} the half lattice is {even,odd}.
//
// the displacements, such as dx, refer to the full lattice coordinates.
//
// neighborIndex() takes a "half index", displaces it, and returns the
// new "half index", which can be an index into either the even or odd lattices.
// displacements of magnitude one always interchange odd and even lattices.
//

int neighborIndex(int i, int oddBit, int dx4, int dx3, int dx2, int dx1) {
  int Y = fullLatticeIndex(i, oddBit);
  int x4 = Y/(Z[2]*Z[1]*Z[0]);
  int x3 = (Y/(Z[1]*Z[0])) % Z[2];
  int x2 = (Y/Z[0]) % Z[1];
  int x1 = Y % Z[0];

  // assert (oddBit == (x+y+z+t)%2);

  x4 = (x4+dx4+Z[3]) % Z[3];
  x3 = (x3+dx3+Z[2]) % Z[2];
  x2 = (x2+dx2+Z[1]) % Z[1];
  x1 = (x1+dx1+Z[0]) % Z[0];

  return (x4*(Z[2]*Z[1]*Z[0]) + x3*(Z[1]*Z[0]) + x2*(Z[0]) + x1) / 2;
}


int neighborIndex(int dim[4], int index, int oddBit, int dx[4]){

  const int fullIndex = fullLatticeIndex(dim, index, oddBit);

  int x[4];
  x[3] = fullIndex/(dim[2]*dim[1]*dim[0]);
  x[2] = (fullIndex/(dim[1]*dim[0])) % dim[2];
  x[1] = (fullIndex/dim[0]) % dim[1];
  x[0] = fullIndex % dim[0];

  for(int dir=0; dir<4; ++dir)
    x[dir] = (x[dir]+dx[dir]+dim[dir]) % dim[dir];

  return (((x[3]*dim[2] + x[2])*dim[1] + x[1])*dim[0] + x[0])/2;
}

int
neighborIndex_mg(int i, int oddBit, int dx4, int dx3, int dx2, int dx1)
{
  int ret;

  int Y = fullLatticeIndex(i, oddBit);
  int x4 = Y/(Z[2]*Z[1]*Z[0]);
  int x3 = (Y/(Z[1]*Z[0])) % Z[2];
  int x2 = (Y/Z[0]) % Z[1];
  int x1 = Y % Z[0];

  int ghost_x4 = x4+ dx4;

  // assert (oddBit == (x+y+z+t)%2);

  x4 = (x4+dx4+Z[3]) % Z[3];
  x3 = (x3+dx3+Z[2]) % Z[2];
  x2 = (x2+dx2+Z[1]) % Z[1];
  x1 = (x1+dx1+Z[0]) % Z[0];

  if ( (ghost_x4 >= 0 && ghost_x4 < Z[3]) || !comm_dim_partitioned(3)){
    ret = (x4*(Z[2]*Z[1]*Z[0]) + x3*(Z[1]*Z[0]) + x2*(Z[0]) + x1) / 2;
  }else{
    ret = (x3*(Z[1]*Z[0]) + x2*(Z[0]) + x1) / 2;
  }


  return ret;
}


/*
 * This is a computation of neighbor using the full index and the displacement in each direction
 *
 */

int
neighborIndexFullLattice(int i, int dx4, int dx3, int dx2, int dx1)
{
  int oddBit = 0;
  int half_idx = i;
  if (i >= Vh){
    oddBit =1;
    half_idx = i - Vh;
  }

  int nbr_half_idx = neighborIndex(half_idx, oddBit, dx4,dx3,dx2,dx1);
  int oddBitChanged = (dx4+dx3+dx2+dx1)%2;
  if (oddBitChanged){
    oddBit = 1 - oddBit;
  }
  int ret = nbr_half_idx;
  if (oddBit){
    ret = Vh + nbr_half_idx;
  }

  return ret;
}

int
neighborIndexFullLattice(int dim[4], int index, int dx[4])
{
  const int volume = dim[0]*dim[1]*dim[2]*dim[3];
  const int halfVolume = volume/2;
  int oddBit = 0;
  int halfIndex = index;

  if(index >= halfVolume){
    oddBit = 1;
    halfIndex = index - halfVolume;
  }

  int neighborHalfIndex = neighborIndex(dim, halfIndex, oddBit, dx);

  int oddBitChanged = (dx[0]+dx[1]+dx[2]+dx[3])%2;
  if(oddBitChanged){
    oddBit = 1 - oddBit;
  }

  return neighborHalfIndex + oddBit*halfVolume;
}



int
neighborIndexFullLattice_mg(int i, int dx4, int dx3, int dx2, int dx1)
{
  int ret;
  int oddBit = 0;
  int half_idx = i;
  if (i >= Vh){
    oddBit =1;
    half_idx = i - Vh;
  }

  int Y = fullLatticeIndex(half_idx, oddBit);
  int x4 = Y/(Z[2]*Z[1]*Z[0]);
  int x3 = (Y/(Z[1]*Z[0])) % Z[2];
  int x2 = (Y/Z[0]) % Z[1];
  int x1 = Y % Z[0];
  int ghost_x4 = x4+ dx4;

  x4 = (x4+dx4+Z[3]) % Z[3];
  x3 = (x3+dx3+Z[2]) % Z[2];
  x2 = (x2+dx2+Z[1]) % Z[1];
  x1 = (x1+dx1+Z[0]) % Z[0];

  if ( ghost_x4 >= 0 && ghost_x4 < Z[3]){
    ret = (x4*(Z[2]*Z[1]*Z[0]) + x3*(Z[1]*Z[0]) + x2*(Z[0]) + x1) / 2;
  }else{
    ret = (x3*(Z[1]*Z[0]) + x2*(Z[0]) + x1) / 2;
    return ret;
  }

  int oddBitChanged = (dx4+dx3+dx2+dx1)%2;
  if (oddBitChanged){
    oddBit = 1 - oddBit;
  }

  if (oddBit){
    ret += Vh;
  }

  return ret;
}


// 4d checkerboard.
// given a "half index" i into either an even or odd half lattice (corresponding
// to oddBit = {0, 1}), returns the corresponding full lattice index.
// Cf. GPGPU code in dslash_core_ante.h.
// There, i is the thread index.
int fullLatticeIndex_4d(int i, int oddBit) {
  if (i >= Vh || i < 0) {printf("i out of range in fullLatticeIndex_4d"); exit(-1);}
  /*
    int boundaryCrossings = i/(Z[0]/2) + i/(Z[1]*Z[0]/2) + i/(Z[2]*Z[1]*Z[0]/2);
    return 2*i + (boundaryCrossings + oddBit) % 2;
  */

  int X1 = Z[0];
  int X2 = Z[1];
  int X3 = Z[2];
  //int X4 = Z[3];
  int X1h =X1/2;

  int sid =i;
  int za = sid/X1h;
  //int x1h = sid - za*X1h;
  int zb = za/X2;
  int x2 = za - zb*X2;
  int x4 = zb/X3;
  int x3 = zb - x4*X3;
  int x1odd = (x2 + x3 + x4 + oddBit) & 1;
  //int x1 = 2*x1h + x1odd;
  int X = 2*sid + x1odd;

  return X;
}

// 5d checkerboard.
// given a "half index" i into either an even or odd half lattice (corresponding
// to oddBit = {0, 1}), returns the corresponding full lattice index.
// Cf. GPGPU code in dslash_core_ante.h.
// There, i is the thread index sid.
// This function is used by neighborIndex_5d in dslash_reference.cpp.
//ok
int fullLatticeIndex_5d(int i, int oddBit) {
  int boundaryCrossings = i/(Z[0]/2) + i/(Z[1]*Z[0]/2) + i/(Z[2]*Z[1]*Z[0]/2) + i/(Z[3]*Z[2]*Z[1]*Z[0]/2);
  return 2*i + (boundaryCrossings + oddBit) % 2;
}

int fullLatticeIndex_5d_4dpc(int i, int oddBit) {
  int boundaryCrossings = i/(Z[0]/2) + i/(Z[1]*Z[0]/2) + i/(Z[2]*Z[1]*Z[0]/2);
  return 2*i + (boundaryCrossings + oddBit) % 2;
}

int
x4_from_full_index(int i)
{
  int oddBit = 0;
  int half_idx = i;
  if (i >= Vh){
    oddBit =1;
    half_idx = i - Vh;
  }

  int Y = fullLatticeIndex(half_idx, oddBit);
  int x4 = Y/(Z[2]*Z[1]*Z[0]);

  return x4;
}

template <typename Float>
static void applyGaugeFieldScaling(Float **gauge, int Vh, QudaGaugeParam *param) {
  // Apply spatial scaling factor (u0) to spatial links
  for (int d = 0; d < 3; d++) {
    for (int i = 0; i < gaugeSiteSize*Vh*2; i++) {
      gauge[d][i] /= param->anisotropy;
    }
  }

  // only apply T-boundary at edge nodes
#ifdef MULTI_GPU
  bool last_node_in_t = (commCoords(3) == commDim(3)-1) ? true : false;
#else
  bool last_node_in_t = true;
#endif

  // Apply boundary conditions to temporal links
  if (param->t_boundary == QUDA_ANTI_PERIODIC_T && last_node_in_t) {
    for (int j = (Z[0]/2)*Z[1]*Z[2]*(Z[3]-1); j < Vh; j++) {
      for (int i = 0; i < gaugeSiteSize; i++) {
	gauge[3][j*gaugeSiteSize+i] *= -1.0;
	gauge[3][(Vh+j)*gaugeSiteSize+i] *= -1.0;
      }
    }
  }

  if (param->gauge_fix) {
    // set all gauge links (except for the last Z[0]*Z[1]*Z[2]/2) to the identity,
    // to simulate fixing to the temporal gauge.
    int iMax = ( last_node_in_t ? (Z[0]/2)*Z[1]*Z[2]*(Z[3]-1) : Vh );
    int dir = 3; // time direction only
    Float *even = gauge[dir];
    Float *odd  = gauge[dir]+Vh*gaugeSiteSize;
    for (int i = 0; i< iMax; i++) {
      for (int m = 0; m < 3; m++) {
	for (int n = 0; n < 3; n++) {
	  even[i*(3*3*2) + m*(3*2) + n*(2) + 0] = (m==n) ? 1 : 0;
	  even[i*(3*3*2) + m*(3*2) + n*(2) + 1] = 0.0;
	  odd [i*(3*3*2) + m*(3*2) + n*(2) + 0] = (m==n) ? 1 : 0;
	  odd [i*(3*3*2) + m*(3*2) + n*(2) + 1] = 0.0;
	}
      }
    }
  }
}

template <typename Float>
void applyGaugeFieldScaling_long(Float **gauge, int Vh, QudaGaugeParam *param, QudaDslashType dslash_type)
{

  int X1h=param->X[0]/2;
  int X1 =param->X[0];
  int X2 =param->X[1];
  int X3 =param->X[2];
  int X4 =param->X[3];

  // rescale long links by the appropriate coefficient
  if (dslash_type == QUDA_ASQTAD_DSLASH) {
    for(int d=0; d<4; d++){
      for(int i=0; i < V*gaugeSiteSize; i++){
	gauge[d][i] /= (-24*param->tadpole_coeff*param->tadpole_coeff);
      }
    }
  }

  // apply the staggered phases
  for (int d = 0; d < 3; d++) {

    //even
    for (int i = 0; i < Vh; i++) {

      int index = fullLatticeIndex(i, 0);
      int i4 = index /(X3*X2*X1);
      int i3 = (index - i4*(X3*X2*X1))/(X2*X1);
      int i2 = (index - i4*(X3*X2*X1) - i3*(X2*X1))/X1;
      int i1 = index - i4*(X3*X2*X1) - i3*(X2*X1) - i2*X1;
      int sign = 1;

      if (d == 0) {
	if (i4 % 2 == 1){
	  sign= -1;
	}
      }

      if (d == 1){
	if ((i4+i1) % 2 == 1){
	  sign= -1;
	}
      }
      if (d == 2){
	if ( (i4+i1+i2) % 2 == 1){
	  sign= -1;
	}
      }

      for (int j=0; j < 18; j++) {
	gauge[d][i*gaugeSiteSize + j] *= sign;
      }
    }
    //odd
    for (int i = 0; i < Vh; i++) {
      int index = fullLatticeIndex(i, 1);
      int i4 = index /(X3*X2*X1);
      int i3 = (index - i4*(X3*X2*X1))/(X2*X1);
      int i2 = (index - i4*(X3*X2*X1) - i3*(X2*X1))/X1;
      int i1 = index - i4*(X3*X2*X1) - i3*(X2*X1) - i2*X1;
      int sign = 1;

      if (d == 0) {
	if (i4 % 2 == 1){
	  sign = -1;
	}
      }

      if (d == 1){
	if ((i4+i1) % 2 == 1){
	  sign = -1;
	}
      }
      if (d == 2){
	if ( (i4+i1+i2) % 2 == 1){
	  sign = -1;
	}
      }

      for (int j=0; j<18; j++){
	gauge[d][(Vh+i)*gaugeSiteSize + j] *= sign;
      }
    }

  }

  // Apply boundary conditions to temporal links
  if (param->t_boundary == QUDA_ANTI_PERIODIC_T) {
    for (int j = 0; j < Vh; j++) {
      int sign =1;
      if (dslash_type == QUDA_ASQTAD_DSLASH) {
	if (j >= (X4-3)*X1h*X2*X3 ){
	  sign = -1;
	}
      } else {
	if (j >= (X4-1)*X1h*X2*X3 ){
	  sign = -1;
	}
      }

      for (int i=0; i<18; i++) {
	gauge[3][j*gaugeSiteSize + i] *= sign;
	gauge[3][(Vh+j)*gaugeSiteSize + i] *= sign;
      }
    }
  }

}

void applyGaugeFieldScaling_long(void **gauge, int Vh, QudaGaugeParam *param, QudaDslashType dslash_type, QudaPrecision local_prec) {
  if (local_prec == QUDA_DOUBLE_PRECISION) {
    applyGaugeFieldScaling_long((double**)gauge, Vh, param, dslash_type);
  } else if (local_prec == QUDA_SINGLE_PRECISION) {
    applyGaugeFieldScaling_long((float**)gauge, Vh, param, dslash_type);
  } else {
    errorQuda("Invalid type %d for applyGaugeFieldScaling_long\n", local_prec);
  }
}

template <typename Float>
static void constructUnitGaugeField(Float **res, QudaGaugeParam *param) {
  Float *resOdd[4], *resEven[4];
  for (int dir = 0; dir < 4; dir++) {
    resEven[dir] = res[dir];
    resOdd[dir]  = res[dir]+Vh*gaugeSiteSize;
  }

  for (int dir = 0; dir < 4; dir++) {
    for (int i = 0; i < Vh; i++) {
      for (int m = 0; m < 3; m++) {
	for (int n = 0; n < 3; n++) {
	  resEven[dir][i*(3*3*2) + m*(3*2) + n*(2) + 0] = (m==n) ? 1 : 0;
	  resEven[dir][i*(3*3*2) + m*(3*2) + n*(2) + 1] = 0.0;
	  resOdd[dir][i*(3*3*2) + m*(3*2) + n*(2) + 0] = (m==n) ? 1 : 0;
	  resOdd[dir][i*(3*3*2) + m*(3*2) + n*(2) + 1] = 0.0;
	}
      }
    }
  }

  applyGaugeFieldScaling(res, Vh, param);
}

// normalize the vector a
template <typename Float>
static void normalize(complex<Float> *a, int len) {
  double sum = 0.0;
  for (int i=0; i<len; i++) sum += norm(a[i]);
  for (int i=0; i<len; i++) a[i] /= sqrt(sum);
}

// orthogonalize vector b to vector a
template <typename Float>
static void orthogonalize(complex<Float> *a, complex<Float> *b, int len) {
  complex<double> dot = 0.0;
  for (int i=0; i<len; i++) dot += conj(a[i])*b[i];
  for (int i=0; i<len; i++) b[i] -= (complex<Float>)dot*a[i];
}

template <typename Float>
static void constructGaugeField(Float **res, QudaGaugeParam *param, QudaDslashType dslash_type=QUDA_WILSON_DSLASH) {
  Float *resOdd[4], *resEven[4];
  for (int dir = 0; dir < 4; dir++) {
    resEven[dir] = res[dir];
    resOdd[dir]  = res[dir]+Vh*gaugeSiteSize;
  }

  for (int dir = 0; dir < 4; dir++) {
    for (int i = 0; i < Vh; i++) {
      for (int m = 1; m < 3; m++) { // last 2 rows
	for (int n = 0; n < 3; n++) { // 3 columns
	  resEven[dir][i*(3*3*2) + m*(3*2) + n*(2) + 0] = rand() / (Float)RAND_MAX;
	  resEven[dir][i*(3*3*2) + m*(3*2) + n*(2) + 1] = rand() / (Float)RAND_MAX;
	  resOdd[dir][i*(3*3*2) + m*(3*2) + n*(2) + 0] = rand() / (Float)RAND_MAX;
	  resOdd[dir][i*(3*3*2) + m*(3*2) + n*(2) + 1] = rand() / (Float)RAND_MAX;
	}
      }
      normalize((complex<Float>*)(resEven[dir] + (i*3+1)*3*2), 3);
      orthogonalize((complex<Float>*)(resEven[dir] + (i*3+1)*3*2), (complex<Float>*)(resEven[dir] + (i*3+2)*3*2), 3);
      normalize((complex<Float>*)(resEven[dir] + (i*3 + 2)*3*2), 3);

      normalize((complex<Float>*)(resOdd[dir] + (i*3+1)*3*2), 3);
      orthogonalize((complex<Float>*)(resOdd[dir] + (i*3+1)*3*2), (complex<Float>*)(resOdd[dir] + (i*3+2)*3*2), 3);
      normalize((complex<Float>*)(resOdd[dir] + (i*3 + 2)*3*2), 3);

      {
	Float *w = resEven[dir]+(i*3+0)*3*2;
	Float *u = resEven[dir]+(i*3+1)*3*2;
	Float *v = resEven[dir]+(i*3+2)*3*2;

	for (int n = 0; n < 6; n++) w[n] = 0.0;
	accumulateConjugateProduct(w+0*(2), u+1*(2), v+2*(2), +1);
	accumulateConjugateProduct(w+0*(2), u+2*(2), v+1*(2), -1);
	accumulateConjugateProduct(w+1*(2), u+2*(2), v+0*(2), +1);
	accumulateConjugateProduct(w+1*(2), u+0*(2), v+2*(2), -1);
	accumulateConjugateProduct(w+2*(2), u+0*(2), v+1*(2), +1);
	accumulateConjugateProduct(w+2*(2), u+1*(2), v+0*(2), -1);
      }

      {
	Float *w = resOdd[dir]+(i*3+0)*3*2;
	Float *u = resOdd[dir]+(i*3+1)*3*2;
	Float *v = resOdd[dir]+(i*3+2)*3*2;

	for (int n = 0; n < 6; n++) w[n] = 0.0;
	accumulateConjugateProduct(w+0*(2), u+1*(2), v+2*(2), +1);
	accumulateConjugateProduct(w+0*(2), u+2*(2), v+1*(2), -1);
	accumulateConjugateProduct(w+1*(2), u+2*(2), v+0*(2), +1);
	accumulateConjugateProduct(w+1*(2), u+0*(2), v+2*(2), -1);
	accumulateConjugateProduct(w+2*(2), u+0*(2), v+1*(2), +1);
	accumulateConjugateProduct(w+2*(2), u+1*(2), v+0*(2), -1);
      }

    }
  }

  if (param->type == QUDA_WILSON_LINKS){
    applyGaugeFieldScaling(res, Vh, param);
  } else if (param->type == QUDA_ASQTAD_LONG_LINKS){
    applyGaugeFieldScaling_long(res, Vh, param, dslash_type);
  } else if (param->type == QUDA_ASQTAD_FAT_LINKS){
    for (int dir = 0; dir < 4; dir++){
      for (int i = 0; i < Vh; i++) {
	for (int m = 0; m < 3; m++) { // last 2 rows
	  for (int n = 0; n < 3; n++) { // 3 columns
	    resEven[dir][i*(3*3*2) + m*(3*2) + n*(2) + 0] =1.0* rand() / (Float)RAND_MAX;
	    resEven[dir][i*(3*3*2) + m*(3*2) + n*(2) + 1] = 2.0* rand() / (Float)RAND_MAX;
	    resOdd[dir][i*(3*3*2) + m*(3*2) + n*(2) + 0] = 3.0*rand() / (Float)RAND_MAX;
	    resOdd[dir][i*(3*3*2) + m*(3*2) + n*(2) + 1] = 4.0*rand() / (Float)RAND_MAX;
	  }
	}
      }
    }

  }

}

template <typename Float>
void constructUnitaryGaugeField(Float **res)
{
  Float *resOdd[4], *resEven[4];
  for (int dir = 0; dir < 4; dir++) {
    resEven[dir] = res[dir];
    resOdd[dir]  = res[dir]+Vh*gaugeSiteSize;
  }

  for (int dir = 0; dir < 4; dir++) {
    for (int i = 0; i < Vh; i++) {
      for (int m = 1; m < 3; m++) { // last 2 rows
	for (int n = 0; n < 3; n++) { // 3 columns
	  resEven[dir][i*(3*3*2) + m*(3*2) + n*(2) + 0] = rand() / (Float)RAND_MAX;
	  resEven[dir][i*(3*3*2) + m*(3*2) + n*(2) + 1] = rand() / (Float)RAND_MAX;
	  resOdd[dir][i*(3*3*2) + m*(3*2) + n*(2) + 0] = rand() / (Float)RAND_MAX;
	  resOdd[dir][i*(3*3*2) + m*(3*2) + n*(2) + 1] = rand() / (Float)RAND_MAX;
	}
      }
      normalize((complex<Float>*)(resEven[dir] + (i*3+1)*3*2), 3);
      orthogonalize((complex<Float>*)(resEven[dir] + (i*3+1)*3*2), (complex<Float>*)(resEven[dir] + (i*3+2)*3*2), 3);
      normalize((complex<Float>*)(resEven[dir] + (i*3 + 2)*3*2), 3);

      normalize((complex<Float>*)(resOdd[dir] + (i*3+1)*3*2), 3);
      orthogonalize((complex<Float>*)(resOdd[dir] + (i*3+1)*3*2), (complex<Float>*)(resOdd[dir] + (i*3+2)*3*2), 3);
      normalize((complex<Float>*)(resOdd[dir] + (i*3 + 2)*3*2), 3);

      {
	Float *w = resEven[dir]+(i*3+0)*3*2;
	Float *u = resEven[dir]+(i*3+1)*3*2;
	Float *v = resEven[dir]+(i*3+2)*3*2;

	for (int n = 0; n < 6; n++) w[n] = 0.0;
	accumulateConjugateProduct(w+0*(2), u+1*(2), v+2*(2), +1);
	accumulateConjugateProduct(w+0*(2), u+2*(2), v+1*(2), -1);
	accumulateConjugateProduct(w+1*(2), u+2*(2), v+0*(2), +1);
	accumulateConjugateProduct(w+1*(2), u+0*(2), v+2*(2), -1);
	accumulateConjugateProduct(w+2*(2), u+0*(2), v+1*(2), +1);
	accumulateConjugateProduct(w+2*(2), u+1*(2), v+0*(2), -1);
      }

      {
	Float *w = resOdd[dir]+(i*3+0)*3*2;
	Float *u = resOdd[dir]+(i*3+1)*3*2;
	Float *v = resOdd[dir]+(i*3+2)*3*2;

	for (int n = 0; n < 6; n++) w[n] = 0.0;
	accumulateConjugateProduct(w+0*(2), u+1*(2), v+2*(2), +1);
	accumulateConjugateProduct(w+0*(2), u+2*(2), v+1*(2), -1);
	accumulateConjugateProduct(w+1*(2), u+2*(2), v+0*(2), +1);
	accumulateConjugateProduct(w+1*(2), u+0*(2), v+2*(2), -1);
	accumulateConjugateProduct(w+2*(2), u+0*(2), v+1*(2), +1);
	accumulateConjugateProduct(w+2*(2), u+1*(2), v+0*(2), -1);
      }

    }
  }
}

template <typename Float>
static void applyStaggeredScaling(Float **res, QudaGaugeParam *param, int type) {

  if(type == 3)  applyGaugeFieldScaling_long((Float**)res, Vh, param, QUDA_STAGGERED_DSLASH);

  return;
}


void construct_gauge_field(void **gauge, int type, QudaPrecision precision, QudaGaugeParam *param) {
  if (type == 0) {
    if (precision == QUDA_DOUBLE_PRECISION) constructUnitGaugeField((double**)gauge, param);
    else constructUnitGaugeField((float**)gauge, param);
  } else if (type == 1) {
    if (precision == QUDA_DOUBLE_PRECISION) constructGaugeField((double**)gauge, param);
    else constructGaugeField((float**)gauge, param);
  } else {
    if (precision == QUDA_DOUBLE_PRECISION) applyGaugeFieldScaling((double**)gauge, Vh, param);
    else applyGaugeFieldScaling((float**)gauge, Vh, param);
  }

}

<<<<<<< HEAD
void
construct_fat_long_gauge_field(void **fatlink, void** longlink, int type,
			       QudaPrecision precision, QudaGaugeParam* param,
			       QudaDslashType dslash_type)
=======
void construct_fat_long_gauge_field(void **fatlink, void **longlink, int type, QudaPrecision precision,
    QudaGaugeParam *param, QudaDslashType dslash_type)
>>>>>>> 2f9650f2
{
  if (type == 0) {
    if (precision == QUDA_DOUBLE_PRECISION) {
      constructUnitGaugeField((double**)fatlink, param);
      constructUnitGaugeField((double**)longlink, param);
    }else {
      constructUnitGaugeField((float**)fatlink, param);
      constructUnitGaugeField((float**)longlink, param);
    }
  } else {
    if (precision == QUDA_DOUBLE_PRECISION) {
      // if doing naive staggered then set to long links so that the staggered phase is applied
      param->type = dslash_type == QUDA_ASQTAD_DSLASH ? QUDA_ASQTAD_FAT_LINKS : QUDA_ASQTAD_LONG_LINKS;
      if(type != 3) constructGaugeField((double**)fatlink, param, dslash_type);
      else applyStaggeredScaling((double**)fatlink, param, type);
      param->type = QUDA_ASQTAD_LONG_LINKS;
      if (dslash_type == QUDA_ASQTAD_DSLASH)
      {
        if(type != 3) constructGaugeField((double**)longlink, param, dslash_type);
        else applyStaggeredScaling((double**)longlink, param, type);
      }
    }else {
      param->type = dslash_type == QUDA_ASQTAD_DSLASH ? QUDA_ASQTAD_FAT_LINKS : QUDA_ASQTAD_LONG_LINKS;
      if(type != 3) constructGaugeField((float**)fatlink, param, dslash_type);
      else applyStaggeredScaling((float**)fatlink, param, type);

      param->type = QUDA_ASQTAD_LONG_LINKS;
      if (dslash_type == QUDA_ASQTAD_DSLASH)
      {
        if(type != 3) constructGaugeField((float**)longlink, param, dslash_type);
        else applyStaggeredScaling((float**)longlink, param, type);
      }
    }

    if (dslash_type == QUDA_ASQTAD_DSLASH) {
      // incorporate non-trivial phase into long links
      const double phase = (M_PI * rand()) / RAND_MAX;
      const complex<double> z = polar(1.0, phase);
      for (int dir = 0; dir < 4; ++dir) {
        for (int i = 0; i < V; ++i) {
          for (int j = 0; j < gaugeSiteSize; j += 2) {
            if (precision == QUDA_DOUBLE_PRECISION) {
              complex<double> *l = (complex<double> *)(&(((double *)longlink[dir])[i * gaugeSiteSize + j]));
              *l *= z;
            } else {
              complex<float> *l = (complex<float> *)(&(((float *)longlink[dir])[i * gaugeSiteSize + j]));
              *l *= z;
            }
          }
        }
      }
    }

<<<<<<< HEAD
  if (type==3) return;

  // set all links to zero to emulate the 1-link operator (needed for host comparison)
  if (dslash_type == QUDA_STAGGERED_DSLASH) {
    for(int dir=0; dir<4; ++dir){
      for(int i=0; i<V; ++i){
	for(int j=0; j<gaugeSiteSize; j+=2){
	  if(precision == QUDA_DOUBLE_PRECISION){
	    ((double*)longlink[dir])[i*gaugeSiteSize + j] = 0.0;
	    ((double*)longlink[dir])[i*gaugeSiteSize + j + 1] = 0.0;
	  }else{
	    ((float*)longlink[dir])[i*gaugeSiteSize + j] = 0.0;
	    ((float*)longlink[dir])[i*gaugeSiteSize + j + 1] = 0.0;
	  }
	}
=======
    if (type == 3) return;

    // set all links to zero to emulate the 1-link operator (needed for host comparison)
    if (dslash_type == QUDA_STAGGERED_DSLASH) {
      for (int dir = 0; dir < 4; ++dir) {
        for (int i = 0; i < V; ++i) {
          for (int j = 0; j < gaugeSiteSize; j += 2) {
            if (precision == QUDA_DOUBLE_PRECISION) {
              ((double *)longlink[dir])[i * gaugeSiteSize + j] = 0.0;
              ((double *)longlink[dir])[i * gaugeSiteSize + j + 1] = 0.0;
            } else {
              ((float *)longlink[dir])[i * gaugeSiteSize + j] = 0.0;
              ((float *)longlink[dir])[i * gaugeSiteSize + j + 1] = 0.0;
            }
          }
        }
>>>>>>> 2f9650f2
      }
    }
  }
}

template <typename Float>
static void constructCloverField(Float *res, double norm, double diag) {

  Float c = 2.0 * norm / RAND_MAX;

  for(int i = 0; i < V; i++) {
    for (int j = 0; j < 72; j++) {
      res[i*72 + j] = c*rand() - norm;
    }

    //impose clover symmetry on each chiral block
    for (int ch=0; ch<2; ch++) {
      res[i*72 + 3 + 36*ch] = -res[i*72 + 0 + 36*ch];
      res[i*72 + 4 + 36*ch] = -res[i*72 + 1 + 36*ch];
      res[i*72 + 5 + 36*ch] = -res[i*72 + 2 + 36*ch];
      res[i*72 + 30 + 36*ch] = -res[i*72 + 6 + 36*ch];
      res[i*72 + 31 + 36*ch] = -res[i*72 + 7 + 36*ch];
      res[i*72 + 32 + 36*ch] = -res[i*72 + 8 + 36*ch];
      res[i*72 + 33 + 36*ch] = -res[i*72 + 9 + 36*ch];
      res[i*72 + 34 + 36*ch] = -res[i*72 + 16 + 36*ch];
      res[i*72 + 35 + 36*ch] = -res[i*72 + 17 + 36*ch];
    }

    for (int j = 0; j<6; j++) {
      res[i*72 + j] += diag;
      res[i*72 + j+36] += diag;
    }
  }
}

void construct_clover_field(void *clover, double norm, double diag, QudaPrecision precision) {

  if (precision == QUDA_DOUBLE_PRECISION) constructCloverField((double *)clover, norm, diag);
  else constructCloverField((float *)clover, norm, diag);
}

/*void strong_check(void *spinorRef, void *spinorGPU, int len, QudaPrecision prec) {
  printf("Reference:\n");
  printSpinorElement(spinorRef, 0, prec); printf("...\n");
  printSpinorElement(spinorRef, len-1, prec); printf("\n");

  printf("\nCUDA:\n");
  printSpinorElement(spinorGPU, 0, prec); printf("...\n");
  printSpinorElement(spinorGPU, len-1, prec); printf("\n");

  compare_spinor(spinorRef, spinorGPU, len, prec);
  }*/

template <typename Float>
static void checkGauge(Float **oldG, Float **newG, double epsilon) {

  const int fail_check = 17;
  int fail[4][fail_check];
  int iter[4][18];
  for (int d=0; d<4; d++) for (int i=0; i<fail_check; i++) fail[d][i] = 0;
  for (int d=0; d<4; d++) for (int i=0; i<18; i++) iter[d][i] = 0;

  for (int d=0; d<4; d++) {
    for (int eo=0; eo<2; eo++) {
      for (int i=0; i<Vh; i++) {
	int ga_idx = (eo*Vh+i);
	for (int j=0; j<18; j++) {
	  double diff = fabs(newG[d][ga_idx*18+j] - oldG[d][ga_idx*18+j]);/// fabs(oldG[d][ga_idx*18+j]);

	  for (int f=0; f<fail_check; f++) if (diff > pow(10.0,-(f+1))) fail[d][f]++;
	  if (diff > epsilon) iter[d][j]++;
	}
      }
    }
  }

  printf("Component fails (X, Y, Z, T)\n");
  for (int i=0; i<18; i++) printf("%d fails = (%8d, %8d, %8d, %8d)\n", i, iter[0][i], iter[1][i], iter[2][i], iter[3][i]);

  printf("\nDeviation Failures = (X, Y, Z, T)\n");
  for (int f=0; f<fail_check; f++) {
    printf("%e Failures = (%9d, %9d, %9d, %9d) = (%6.5f, %6.5f, %6.5f, %6.5f)\n", pow(10.0,-(f+1)),
	   fail[0][f], fail[1][f], fail[2][f], fail[3][f],
	   fail[0][f]/(double)(V*18), fail[1][f]/(double)(V*18), fail[2][f]/(double)(V*18), fail[3][f]/(double)(V*18));
  }

}

void check_gauge(void **oldG, void **newG, double epsilon, QudaPrecision precision) {
  if (precision == QUDA_DOUBLE_PRECISION)
    checkGauge((double**)oldG, (double**)newG, epsilon);
  else
    checkGauge((float**)oldG, (float**)newG, epsilon);
}



void
createSiteLinkCPU(void** link,  QudaPrecision precision, int phase)
{

  if (precision == QUDA_DOUBLE_PRECISION) {
    constructUnitaryGaugeField((double**)link);
  }else {
    constructUnitaryGaugeField((float**)link);
  }

  // only apply temporal boundary condition if I'm the last node in T
#ifdef MULTI_GPU
  bool last_node_in_t = (commCoords(3) == commDim(3)-1) ? true : false;
#else
  bool last_node_in_t = true;
#endif

  if(phase){

    for(int i=0;i < V;i++){
      for(int dir =XUP; dir <= TUP; dir++){
	int idx = i;
	int oddBit =0;
	if (i >= Vh) {
	  idx = i - Vh;
	  oddBit = 1;
	}

	int X1 = Z[0];
	int X2 = Z[1];
	int X3 = Z[2];
	int X4 = Z[3];

	int full_idx = fullLatticeIndex(idx, oddBit);
	int i4 = full_idx /(X3*X2*X1);
	int i3 = (full_idx - i4*(X3*X2*X1))/(X2*X1);
	int i2 = (full_idx - i4*(X3*X2*X1) - i3*(X2*X1))/X1;
	int i1 = full_idx - i4*(X3*X2*X1) - i3*(X2*X1) - i2*X1;

	double coeff= 1.0;
	switch(dir){
	case XUP:
	  if ( (i4 & 1) != 0){
	    coeff *= -1;
	  }
	  break;

	case YUP:
	  if ( ((i4+i1) & 1) != 0){
	    coeff *= -1;
	  }
	  break;

	case ZUP:
	  if ( ((i4+i1+i2) & 1) != 0){
	    coeff *= -1;
	  }
	  break;

	case TUP:
	  if (last_node_in_t && i4 == (X4-1)){
	    coeff *= -1;
	  }
	  break;

	default:
	  printf("ERROR: wrong dir(%d)\n", dir);
	  exit(1);
	}

	if (precision == QUDA_DOUBLE_PRECISION){
	  //double* mylink = (double*)link;
	  //mylink = mylink + (4*i + dir)*gaugeSiteSize;
	  double* mylink = (double*)link[dir];
	  mylink = mylink + i*gaugeSiteSize;

	  mylink[12] *= coeff;
	  mylink[13] *= coeff;
	  mylink[14] *= coeff;
	  mylink[15] *= coeff;
	  mylink[16] *= coeff;
	  mylink[17] *= coeff;

	}else{
	  //float* mylink = (float*)link;
	  //mylink = mylink + (4*i + dir)*gaugeSiteSize;
	  float* mylink = (float*)link[dir];
	  mylink = mylink + i*gaugeSiteSize;

	  mylink[12] *= coeff;
	  mylink[13] *= coeff;
	  mylink[14] *= coeff;
	  mylink[15] *= coeff;
	  mylink[16] *= coeff;
	  mylink[17] *= coeff;

	}
      }
    }
  }


#if 1
  for(int dir= 0;dir < 4;dir++){
    for(int i=0;i< V*gaugeSiteSize;i++){
      if (precision ==QUDA_SINGLE_PRECISION){
	float* f = (float*)link[dir];
	if (f[i] != f[i] || (fabsf(f[i]) > 1.e+3) ){
	  fprintf(stderr, "ERROR:  %dth: bad number(%f) in function %s \n",i, f[i], __FUNCTION__);
	  exit(1);
	}
      }else{
	double* f = (double*)link[dir];
	if (f[i] != f[i] || (fabs(f[i]) > 1.e+3)){
	  fprintf(stderr, "ERROR:  %dth: bad number(%f) in function %s \n",i, f[i], __FUNCTION__);
	  exit(1);
	}

      }

    }
  }
#endif

  return;
}




template <typename Float>
int compareLink(Float **linkA, Float **linkB, int len) {
  const int fail_check = 16;
  int fail[fail_check];
  for (int f=0; f<fail_check; f++) fail[f] = 0;

  int iter[18];
  for (int i=0; i<18; i++) iter[i] = 0;

  for(int dir=0;dir < 4; dir++){
    for (int i=0; i<len; i++) {
      for (int j=0; j<18; j++) {
	int is = i*18+j;
	double diff = fabs(linkA[dir][is]-linkB[dir][is]);
	for (int f=0; f<fail_check; f++)
	  if (diff > pow(10.0,-(f+1))) fail[f]++;
	//if (diff > 1e-1) printf("%d %d %e\n", i, j, diff);
	if (diff > 1e-3) iter[j]++;
      }
    }
  }

  for (int i=0; i<18; i++) printfQuda("%d fails = %d\n", i, iter[i]);

  int accuracy_level = 0;
  for(int f =0; f < fail_check; f++){
    if(fail[f] == 0){
      accuracy_level =f;
    }
  }

  for (int f=0; f<fail_check; f++) {
    printfQuda("%e Failures: %d / %d  = %e\n", pow(10.0,-(f+1)), fail[f], 4*len*18, fail[f] / (double)(4*len*18));
  }

  return accuracy_level;
}

static int
compare_link(void **linkA, void **linkB, int len, QudaPrecision precision)
{
  int ret;

  if (precision == QUDA_DOUBLE_PRECISION){
    ret = compareLink((double**)linkA, (double**)linkB, len);
  }else {
    ret = compareLink((float**)linkA, (float**)linkB, len);
  }

  return ret;
}


// X indexes the lattice site
static void
printLinkElement(void *link, int X, QudaPrecision precision)
{
  if (precision == QUDA_DOUBLE_PRECISION){
    for(int i=0; i < 3;i++){
      printVector((double*)link+ X*gaugeSiteSize + i*6);
    }

  }
  else{
    for(int i=0;i < 3;i++){
      printVector((float*)link+X*gaugeSiteSize + i*6);
    }
  }
}

int strong_check_link(void** linkA, const char* msgA,
		      void **linkB, const char* msgB,
		      int len, QudaPrecision prec)
{
  printfQuda("%s\n", msgA);
  printLinkElement(linkA[0], 0, prec);
  printfQuda("\n");
  printLinkElement(linkA[0], 1, prec);
  printfQuda("...\n");
  printLinkElement(linkA[3], len-1, prec);
  printfQuda("\n");

  printfQuda("\n%s\n", msgB);
  printLinkElement(linkB[0], 0, prec);
  printfQuda("\n");
  printLinkElement(linkB[0], 1, prec);
  printfQuda("...\n");
  printLinkElement(linkB[3], len-1, prec);
  printfQuda("\n");

  int ret = compare_link(linkA, linkB, len, prec);
  return ret;
}


void
createMomCPU(void* mom,  QudaPrecision precision)
{
  void* temp;

  size_t gSize = (precision == QUDA_DOUBLE_PRECISION) ? sizeof(double) : sizeof(float);
  temp = malloc(4*V*gaugeSiteSize*gSize);
  if (temp == NULL){
    fprintf(stderr, "Error: malloc failed for temp in function %s\n", __FUNCTION__);
    exit(1);
  }



  for(int i=0;i < V;i++){
    if (precision == QUDA_DOUBLE_PRECISION){
      for(int dir=0;dir < 4;dir++){
	double* thismom = (double*)mom;
	for(int k=0; k < momSiteSize; k++){
	  thismom[ (4*i+dir)*momSiteSize + k ]= 1.0* rand() /RAND_MAX;
	  if (k==momSiteSize-1) thismom[ (4*i+dir)*momSiteSize + k ]= 0.0;
	}
      }
    }else{
      for(int dir=0;dir < 4;dir++){
	float* thismom=(float*)mom;
	for(int k=0; k < momSiteSize; k++){
	  thismom[ (4*i+dir)*momSiteSize + k ]= 1.0* rand() /RAND_MAX;
	  if (k==momSiteSize-1) thismom[ (4*i+dir)*momSiteSize + k ]= 0.0;
	}
      }
    }
  }

  free(temp);
  return;
}

void
createHwCPU(void* hw,  QudaPrecision precision)
{
  for(int i=0;i < V;i++){
    if (precision == QUDA_DOUBLE_PRECISION){
      for(int dir=0;dir < 4;dir++){
	double* thishw = (double*)hw;
	for(int k=0; k < hwSiteSize; k++){
	  thishw[ (4*i+dir)*hwSiteSize + k ]= 1.0* rand() /RAND_MAX;
	}
      }
    }else{
      for(int dir=0;dir < 4;dir++){
	float* thishw=(float*)hw;
	for(int k=0; k < hwSiteSize; k++){
	  thishw[ (4*i+dir)*hwSiteSize + k ]= 1.0* rand() /RAND_MAX;
	}
      }
    }
  }

  return;
}


template <typename Float>
int compare_mom(Float *momA, Float *momB, int len) {
  const int fail_check = 16;
  int fail[fail_check];
  for (int f=0; f<fail_check; f++) fail[f] = 0;

  int iter[momSiteSize];
  for (int i=0; i<momSiteSize; i++) iter[i] = 0;

  for (int i=0; i<len; i++) {
    for (int j=0; j<momSiteSize-1; j++) {
      int is = i*momSiteSize+j;
      double diff = fabs(momA[is]-momB[is]);
      for (int f=0; f<fail_check; f++)
	if (diff > pow(10.0,-(f+1))) fail[f]++;
      //if (diff > 1e-1) printf("%d %d %e\n", i, j, diff);
      if (diff > 1e-3) iter[j]++;
    }
  }

  int accuracy_level = 0;
  for(int f =0; f < fail_check; f++){
    if(fail[f] == 0){
      accuracy_level =f+1;
    }
  }

  for (int i=0; i<momSiteSize; i++) printfQuda("%d fails = %d\n", i, iter[i]);

  for (int f=0; f<fail_check; f++) {
    printfQuda("%e Failures: %d / %d  = %e\n", pow(10.0,-(f+1)), fail[f], len*9, fail[f]/(double)(len*9));
  }

  return accuracy_level;
}

static void
printMomElement(void *mom, int X, QudaPrecision precision)
{
  if (precision == QUDA_DOUBLE_PRECISION){
    double* thismom = ((double*)mom)+ X*momSiteSize;
    printVector(thismom);
    printfQuda("(%9f,%9f) (%9f,%9f)\n", thismom[6], thismom[7], thismom[8], thismom[9]);
  }else{
    float* thismom = ((float*)mom)+ X*momSiteSize;
    printVector(thismom);
    printfQuda("(%9f,%9f) (%9f,%9f)\n", thismom[6], thismom[7], thismom[8], thismom[9]);
  }
}
int strong_check_mom(void * momA, void *momB, int len, QudaPrecision prec)
{
  printfQuda("mom:\n");
  printMomElement(momA, 0, prec);
  printfQuda("\n");
  printMomElement(momA, 1, prec);
  printfQuda("\n");
  printMomElement(momA, 2, prec);
  printfQuda("\n");
  printMomElement(momA, 3, prec);
  printfQuda("...\n");

  printfQuda("\nreference mom:\n");
  printMomElement(momB, 0, prec);
  printfQuda("\n");
  printMomElement(momB, 1, prec);
  printfQuda("\n");
  printMomElement(momB, 2, prec);
  printfQuda("\n");
  printMomElement(momB, 3, prec);
  printfQuda("\n");

  int ret;
  if (prec == QUDA_DOUBLE_PRECISION){
    ret = compare_mom((double*)momA, (double*)momB, len);
  }else{
    ret = compare_mom((float*)momA, (float*)momB, len);
  }

  return ret;
}


/************
 * return value
 *
 * 0: command line option matched and processed sucessfully
 * non-zero: command line option does not match
 *
 */

#ifdef MULTI_GPU
int device = -1;
#else
int device = 0;
#endif

QudaReconstructType link_recon = QUDA_RECONSTRUCT_NO;
QudaReconstructType link_recon_sloppy = QUDA_RECONSTRUCT_INVALID;
QudaReconstructType link_recon_precondition = QUDA_RECONSTRUCT_INVALID;
QudaPrecision prec = QUDA_SINGLE_PRECISION;
QudaPrecision prec_sloppy = QUDA_INVALID_PRECISION;
QudaPrecision prec_refinement_sloppy = QUDA_INVALID_PRECISION;
QudaPrecision prec_precondition = QUDA_INVALID_PRECISION;
QudaPrecision prec_null = QUDA_INVALID_PRECISION;
QudaPrecision prec_ritz = QUDA_INVALID_PRECISION;
QudaVerbosity verbosity = QUDA_SUMMARIZE;
int xdim = 24;
int ydim = 24;
int zdim = 24;
int tdim = 24;
int Lsdim = 16;
QudaDagType dagger = QUDA_DAG_NO;
QudaDslashType dslash_type = QUDA_WILSON_DSLASH;
int laplace3D = 4;
char latfile[256] = "";
bool unit_gauge = false;
char gauge_outfile[256] = "";
int Nsrc = 1;
int Msrc = 1;
int niter = 100;
int gcrNkrylov = 10;
QudaCABasis ca_basis = QUDA_POWER_BASIS;
double ca_lambda_min = 0.0;
double ca_lambda_max = -1.0;
int pipeline = 0;
int solution_accumulator_pipeline = 0;
int test_type = 0;
int nvec[QUDA_MAX_MG_LEVEL] = { };
char vec_infile[256] = "";
char vec_outfile[256] = "";
QudaInverterType inv_type;
bool inv_deflate = false;
QudaInverterType precon_type = QUDA_INVALID_INVERTER;
int multishift = 0;
bool verify_results = true;
bool use_low_modes = false;
bool deflate_coarsest = false;
bool low_mode_check = false;
bool oblique_proj_check = false;
double mass = 0.1;
double kappa = -1.0;
double mu = 0.1;
double epsilon = 0.01;
double anisotropy = 1.0;
double tadpole_factor = 1.0;
double eps_naik = 0.0;
double clover_coeff = 0.1;
bool compute_clover = false;
bool compute_fatlong = false;
double tol = 1e-7;
double tol_hq = 0.;
double reliable_delta = 0.1;
bool alternative_reliable = false;
QudaTwistFlavorType twist_flavor = QUDA_TWIST_SINGLET;
QudaMassNormalization normalization = QUDA_KAPPA_NORMALIZATION;
QudaMatPCType matpc_type = QUDA_MATPC_EVEN_EVEN;
QudaSolveType solve_type = QUDA_DIRECT_PC_SOLVE;


int mg_levels = 2;

QudaFieldLocation solver_location[QUDA_MAX_MG_LEVEL] = { };
QudaFieldLocation setup_location[QUDA_MAX_MG_LEVEL] = { };

int nu_pre[QUDA_MAX_MG_LEVEL] = { };
int nu_post[QUDA_MAX_MG_LEVEL] = { };
double mu_factor[QUDA_MAX_MG_LEVEL] = { };
QudaVerbosity mg_verbosity[QUDA_MAX_MG_LEVEL] = { };
QudaInverterType setup_inv[QUDA_MAX_MG_LEVEL] = { };
QudaSolveType coarse_solve_type[QUDA_MAX_MG_LEVEL] = { };
QudaSolveType smoother_solve_type[QUDA_MAX_MG_LEVEL] = { };
int num_setup_iter[QUDA_MAX_MG_LEVEL] = { };
double setup_tol[QUDA_MAX_MG_LEVEL] = { };
int setup_maxiter[QUDA_MAX_MG_LEVEL] = { };
int setup_maxiter_refresh[QUDA_MAX_MG_LEVEL] = { };
QudaCABasis setup_ca_basis[QUDA_MAX_MG_LEVEL] = { };
int setup_ca_basis_size[QUDA_MAX_MG_LEVEL] = { };
double setup_ca_lambda_min[QUDA_MAX_MG_LEVEL] = { };
double setup_ca_lambda_max[QUDA_MAX_MG_LEVEL] = { };
QudaSetupType setup_type = QUDA_NULL_VECTOR_SETUP;
bool pre_orthonormalize = false;
bool post_orthonormalize = true;
double omega = 0.85;
QudaInverterType coarse_solver[QUDA_MAX_MG_LEVEL] = { };
double coarse_solver_tol[QUDA_MAX_MG_LEVEL] = { };
QudaInverterType smoother_type[QUDA_MAX_MG_LEVEL] = { };
QudaPrecision smoother_halo_prec = QUDA_INVALID_PRECISION;
double smoother_tol[QUDA_MAX_MG_LEVEL] = { };
int coarse_solver_maxiter[QUDA_MAX_MG_LEVEL] = { };
QudaCABasis coarse_solver_ca_basis[QUDA_MAX_MG_LEVEL] = { };
int coarse_solver_ca_basis_size[QUDA_MAX_MG_LEVEL] = { };
double coarse_solver_ca_lambda_min[QUDA_MAX_MG_LEVEL] = { };
double coarse_solver_ca_lambda_max[QUDA_MAX_MG_LEVEL] = { };
bool generate_nullspace = true;
bool generate_all_levels = true;
QudaSchwarzType schwarz_type[QUDA_MAX_MG_LEVEL] = { };
int schwarz_cycle[QUDA_MAX_MG_LEVEL] = { };

int geo_block_size[QUDA_MAX_MG_LEVEL][QUDA_MAX_DIM] = { };
int nev = 8;
int max_search_dim = 64;
int deflation_grid = 16;
double tol_restart = 5e+3*tol;

int eigcg_max_restarts = 3;
int max_restart_num = 3;
double inc_tol = 1e-2;
double eigenval_tol = 1e-1;

QudaExtLibType solver_ext_lib     = QUDA_EIGEN_EXTLIB;
QudaExtLibType deflation_ext_lib  = QUDA_EIGEN_EXTLIB;
QudaFieldLocation location_ritz   = QUDA_CUDA_FIELD_LOCATION;
QudaMemoryType    mem_type_ritz   = QUDA_MEMORY_DEVICE;

//Parameters for the stand alone eigensolver
int eig_nEv = 24;
int eig_nKr = 32;
int eig_nConv = -1; //If unchanged, will be set to nEv
int eig_check_interval = 10;
int eig_max_restarts = 1000;
double eig_tol = 1e-6;
bool eig_use_poly_acc = true;
int eig_poly_deg = 100;
double eig_amin = 1.0;
double eig_amax = 10.0;
bool eig_use_normop = true;
bool eig_use_dagger = false;
bool eig_compute_svd = false;
QudaEigSpectrumType eig_spectrum = QUDA_LR_EIG_SPECTRUM;
QudaEigType eig_type = QUDA_IMP_RST_LANCZOS;
bool eig_arpack_check = false;
char eig_arpack_logfile[256] = "arpack_logfile.log";
char eig_QUDA_logfile[256] = "QUDA_logfile.log";
char eig_vec_infile[256] = "";
char eig_vec_outfile[256] = "";

//Parameters for the MG eigensolver.
//The coarsest grid params are for deflation,
//all others are for PR vectors.
int mg_eig_check_interval[QUDA_MAX_MG_LEVEL] = { };
int mg_eig_max_restarts[QUDA_MAX_MG_LEVEL] = { };
double mg_eig_tol[QUDA_MAX_MG_LEVEL] = { };
bool mg_eig_use_poly_acc[QUDA_MAX_MG_LEVEL] = { };
int mg_eig_poly_deg[QUDA_MAX_MG_LEVEL] = { };
double mg_eig_amin[QUDA_MAX_MG_LEVEL] = { };
double mg_eig_amax[QUDA_MAX_MG_LEVEL] = { };
bool mg_eig_use_normop[QUDA_MAX_MG_LEVEL] = { };
bool mg_eig_use_dagger[QUDA_MAX_MG_LEVEL] = { };
QudaEigSpectrumType mg_eig_spectrum[QUDA_MAX_MG_LEVEL] = { };
QudaEigType mg_eig_type[QUDA_MAX_MG_LEVEL] = { };

double heatbath_beta_value = 6.2;
int heatbath_warmup_steps = 10;
int heatbath_num_steps = 10;
int heatbath_num_heatbath_per_step = 5;
int heatbath_num_overrelax_per_step = 5;
bool heatbath_coldstart = false;


static int dim_partitioned[4] = {0,0,0,0};

int dimPartitioned(int dim)
{
  return ((gridsize_from_cmdline[dim] > 1) || dim_partitioned[dim]);
}

void __attribute__((weak)) usage_extra(char** argv){};

void usage(char** argv )
{
  printf("Usage: %s [options]\n", argv[0]);
  printf("Common options: \n");
#ifndef MULTI_GPU
  printf("    --device <n>                              # Set the CUDA device to use (default 0, single GPU only)\n");
#endif
  printf("    --verbosity <silent/summurize/verbose>    # The the verbosity on the top level of QUDA( default summarize)\n");
  printf("    --prec <double/single/half>               # Precision in GPU\n");
  printf("    --prec-sloppy <double/single/half>        # Sloppy precision in GPU\n");
  printf("    --prec-refine <double/single/half>        # Sloppy precision for refinement in GPU\n");
  printf("    --prec-precondition <double/single/half>  # Preconditioner precision in GPU\n");
  printf("    --prec-ritz <double/single/half>  # Eigenvector precision in GPU\n");
  printf("    --recon <8/9/12/13/18>                    # Link reconstruction type\n");
  printf("    --recon-sloppy <8/9/12/13/18>             # Sloppy link reconstruction type\n");
  printf("    --recon-precondition <8/9/12/13/18>       # Preconditioner link reconstruction type\n");
  printf("    --dagger                                  # Set the dagger to 1 (default 0)\n");
  printf("    --dim <n>                                 # Set space-time dimension (X Y Z T)\n");
  printf("    --sdim <n>                                # Set space dimension(X/Y/Z) size\n");
  printf("    --xdim <n>                                # Set X dimension size(default 24)\n");
  printf("    --ydim <n>                                # Set X dimension size(default 24)\n");
  printf("    --zdim <n>                                # Set X dimension size(default 24)\n");
  printf("    --tdim <n>                                # Set T dimension size(default 24)\n");
  printf("    --Lsdim <n>                               # Set Ls dimension size(default 16)\n");
  printf("    --gridsize <x y z t>                      # Set the grid size in all four dimension (default 1 1 1 1)\n");
  printf("    --xgridsize <n>                           # Set grid size in X dimension (default 1)\n");
  printf("    --ygridsize <n>                           # Set grid size in Y dimension (default 1)\n");
  printf("    --zgridsize <n>                           # Set grid size in Z dimension (default 1)\n");
  printf("    --tgridsize <n>                           # Set grid size in T dimension (default 1)\n");
  printf("    --partition <mask>                        # Set the communication topology (X=1, Y=2, Z=4, T=8, and combinations of these)\n");
  printf("    --rank-order <col/row>                    # Set the [t][z][y][x] rank order as either column major (t fastest, default) or row major (x fastest)\n");
  printf("    --dslash-type <type>                      # Set the dslash type, the following values are valid\n"
	 "                                                  wilson/clover/twisted-mass/twisted-clover/staggered\n"
         "                                                  /asqtad/domain-wall/domain-wall-4d/mobius/laplace\n");
  printf("    --laplace3D <n>                           # Restrict laplace operator to omit the t dimension (n=3), or include all dims (n=4) (default 4)\n");
  printf("    --flavor <type>                           # Set the twisted mass flavor type (singlet (default), deg-doublet, nondeg-doublet)\n");
  printf("    --load-gauge file                         # Load gauge field \"file\" for the test (requires QIO)\n");
  printf("    --save-gauge file                         # Save gauge field \"file\" for the test (requires QIO, heatbath test only)\n");
  printf("    --unit-gauge <true/false>                 # Generate a unit valued gauge field in the tests. If false, a random gauge is generated (default false)\n");
  printf("    --niter <n>                               # The number of iterations to perform (default 10)\n");
  printf("    --ngcrkrylov <n>                          # The number of inner iterations to use for GCR, BiCGstab-l, CA-CG (default 10)\n");
  printf("    --ca-basis-type <power/chebyshev>         # The basis to use for CA-CG (default power)\n");
  printf("    --cheby-basis-eig-min                     # Conservative estimate of smallest eigenvalue for Chebyshev basis CA-CG (default 0)\n");
  printf("    --cheby-basis-eig-max                     # Conservative estimate of largest eigenvalue for Chebyshev basis CA-CG (default is to guess with power iterations)\n");
  printf("    --pipeline <n>                            # The pipeline length for fused operations in GCR, BiCGstab-l (default 0, no pipelining)\n");
  printf("    --solution-pipeline <n>                   # The pipeline length for fused solution accumulation (default 0, no pipelining)\n");
  printf("    --inv-type <cg/bicgstab/gcr>              # The type of solver to use (default cg)\n");
  printf("    --inv-deflate <true/false>                # Run the IRLM eigensolver to deflate low modes (default false)\n");
  printf("    --precon-type <mr/ (unspecified)>         # The type of solver to use (default none (=unspecified)).\n");
  printf("    --multishift <true/false>                 # Whether to do a multi-shift solver test or not (default false)\n");
  printf("    --mass                                    # Mass of Dirac operator (default 0.1)\n");
  printf("    --kappa                                   # Kappa of Dirac operator (default 0.12195122... [equiv to mass])\n");
  printf("    --mu                                      # Twisted-Mass chiral twist of Dirac operator (default 0.1)\n");
  printf(
	 "    --epsilon                                 # Twisted-Mass flavor twist of Dirac operator (default 0.01)\n");
  printf("    --tadpole-coeff                           # Tadpole coefficient for HISQ fermions (default 1.0, recommended [Plaq]^1/4)\n");
  printf("    --epsilon-naik                            # Epsilon factor on Naik term (default 0.0, suggested non-zero -0.1)\n");
  printf("    --compute-clover                          # Compute the clover field or use random numbers (default false)\n");
  printf("    --compute-fat-long                        # Compute the fat/long field or use random numbers (default false)\n");
  printf("    --clover-coeff                            # Clover coefficient (default 1.0)\n");
  printf("    --anisotropy                              # Temporal anisotropy factor (default 1.0)\n");
  printf("    --mass-normalization                      # Mass normalization (kappa (default) / mass / asym-mass)\n");
  printf("    --matpc                                   # Matrix preconditioning type (even-even, odd-odd, even-even-asym, odd-odd-asym) \n");
  printf("    --solve-type                              # The type of solve to do (direct, direct-pc, normop, normop-pc, normerr, normerr-pc) \n");
  printf("    --tol  <resid_tol>                        # Set L2 residual tolerance\n");
  printf("    --tolhq  <resid_hq_tol>                   # Set heavy-quark residual tolerance\n");
  printf("    --reliable-delta <delta>                  # Set reliable update delta factor\n");
  printf("    --test                                    # Test method (different for each test)\n");
  printf("    --verify <true/false>                     # Verify the GPU results using CPU results (default true)\n");
  printf("    --mg-use-low-modes <true/false>           # Use the low eigenmodes as the null vector subspace (default false)\n");
  printf("    --mg-deflate-coarsest <true/false>        # Run the eigensolver on the coarsest grid to deflate low modes (default false)\n");
  printf("    --mg-low-mode-check <true/false>          # Measure how well the null vector subspace overlaps with the low eigenmode subspace (default false)\n");
  printf("    --mg-oblique-proj-check <true/false>      # Measure how well the null vector subspace adjusts the low eigenmode subspace (default false)\n");
  printf("    --mg-nvec <level nvec>                    # Number of null-space vectors to define the multigrid transfer operator on a given level\n");
  printf("    --mg-gpu-prolongate <true/false>          # Whether to do the multigrid transfer operators on the GPU (default false)\n");
  printf("    --mg-levels <2+>                          # The number of multigrid levels to do (default 2)\n");
  printf("    --mg-nu-pre <level 1-20>                  # The number of pre-smoother applications to do at a given multigrid level (default 2)\n");
  printf("    --mg-nu-post <level 1-20>                 # The number of post-smoother applications to do at a given multigrid level (default 2)\n");
  printf("    --mg-coarse-solve-type <level solve>      # The type of solve to do on each level (direct, direct-pc) (default = solve_type)\n");
  printf("    --mg-smoother-solve-type <level solve>    # The type of solve to do in smoother (direct, direct-pc (default) )\n");
  printf("    --mg-solve-location <level cpu/cuda>      # The location where the multigrid solver will run (default cuda)\n");
  printf("    --mg-setup-location <level cpu/cuda>      # The location where the multigrid setup will be computed (default cuda)\n");
  printf("    --mg-setup-inv <level inv>                # The inverter to use for the setup of multigrid (default bicgstab)\n");
  printf("    --mg-setup-maxiter <level iter>           # The maximum number of solver iterations to use when relaxing on a null space vector (default 500)\n");
  printf("    --mg-setup-maxiter-refresh <level iter>   # The maximum number of solver iterations to use when refreshing the pre-existing null space vectors (default 100)\n");
  printf("    --mg-setup-iters <level iter>             # The number of setup iterations to use for the multigrid (default 1)\n");
  printf("    --mg-setup-tol <level tol>                # The tolerance to use for the setup of multigrid (default 5e-6)\n");
  printf("    --mg-setup-ca-basis-type <level power/chebyshev> # The basis to use for CA-CG setup of multigrid(default power)\n");
  printf("    --mg-setup-ca-basis-size <level size>     # The basis size to use for CA-CG setup of multigrid (default 4)\n");
  printf("    --mg-setup-cheby-basis-eig-min <level val> # Conservative estimate of smallest eigenvalue for Chebyshev basis CA-CG in setup of multigrid (default 0)\n");
  printf("    --mg-setup-cheby-basis-eig-max <level val> # Conservative estimate of largest eigenvalue for Chebyshev basis CA-CG in setup of multigrid (default is to guess with power iterations)\n");
  printf("    --mg-setup-type <null/test>               # The type of setup to use for the multigrid (default null)\n");
  printf("    --mg-pre-orth <true/false>                # If orthonormalize the vector before inverting in the setup of multigrid (default false)\n");
  printf("    --mg-post-orth <true/false>               # If orthonormalize the vector after inverting in the setup of multigrid (default true)\n");
  printf("    --mg-omega                                # The over/under relaxation factor for the smoother of multigrid (default 0.85)\n");
  printf("    --mg-coarse-solver <level gcr/etc.>       # The solver to wrap the V cycle on each level (default gcr, only for levels 1+)\n");
  printf("    --mg-coarse-solver-tol <level gcr/etc.>   # The coarse solver tolerance for each level (default 0.25, only for levels 1+)\n");
  printf("    --mg-coarse-solver-maxiter <level n>      # The coarse solver maxiter for each level (default 100)\n");
  printf("    --mg-coarse-solver-ca-basis-type <level power/chebyshev> # The basis to use for CA-CG setup of multigrid(default power)\n");
  printf("    --mg-coarse-solver-ca-basis-size <level size>  # The basis size to use for CA-CG setup of multigrid (default 4)\n");
  printf("    --mg-coarse-solver-cheby-basis-eig-min <level val> # Conservative estimate of smallest eigenvalue for Chebyshev basis CA-CG in setup of multigrid (default 0)\n");
  printf("    --mg-coarse-solver-cheby-basis-eig-max <level val> # Conservative estimate of largest eigenvalue for Chebyshev basis CA-CG in setup of multigrid (default is to guess with power iterations)\n");
  printf("    --mg-smoother <level mr/etc.>             # The smoother to use for multigrid (default mr)\n");
  printf("    --mg-smoother-tol <level resid_tol>       # The smoother tolerance to use for each multigrid (default 0.25)\n");
  printf("    --mg-smoother-halo-prec                   # The smoother halo precision (applies to all levels - defaults to null_precision)\n");
  printf("    --mg-schwarz-type <level false/add/mul>   # Whether to use Schwarz preconditioning (requires MR smoother and GCR setup solver) (default false)\n");
  printf("    --mg-schwarz-cycle <level cycle>          # The number of Schwarz cycles to apply per smoother application (default=1)\n");
  printf("    --mg-block-size <level x y z t>           # Set the geometric block size for the each multigrid level's transfer operator (default 4 4 4 4)\n");
  printf("    --mg-mu-factor <level factor>             # Set the multiplicative factor for the twisted mass mu parameter on each level (default 1)\n");
  printf("    --mg-generate-nullspace <true/false>      # Generate the null-space vector dynamically (default true, if set false and mg-load-vec isn't set, creates free-field null vectors)\n");
  printf("    --mg-generate-all-levels <true/talse>     # true=generate null-space on all levels, false=generate on level 0 and create other levels from that (default true)\n");
  printf("    --mg-load-vec file                        # Load the vectors \"file\" for the multigrid_test (requires QIO)\n");
  printf("    --mg-save-vec file                        # Save the generated null-space vectors \"file\" from the multigrid_test (requires QIO)\n");
  printf("    --mg-verbosity <level verb>               # The verbosity to use on each level of the multigrid (default summarize)\n");
  printf("    --df-nev <nev>                            # Set number of eigenvectors computed within a single solve cycle (default 8)\n");
  printf("    --df-max-search-dim <dim>                 # Set the size of eigenvector search space (default 64)\n");
  printf("    --df-deflation-grid <n>                   # Set maximum number of cycles needed to compute eigenvectors(default 1)\n");
  printf("    --df-eigcg-max-restarts <n>               # Set how many iterative refinement cycles will be solved with eigCG within a single physical right hand site solve (default 4)\n");
  printf("    --df-tol-restart <tol>                    # Set tolerance for the first restart in the initCG solver(default 5e-5)\n");
  printf("    --df-tol-inc <tol>                        # Set tolerance for the subsequent restarts in the initCG solver  (default 1e-2)\n");
  printf("    --df-max-restart-num <n>                  # Set maximum number of the initCG restarts in the deflation stage (default 3)\n");
  printf("    --df-tol-eigenval <tol>                   # Set maximum eigenvalue residual norm (default 1e-1)\n");

  printf("    --solver-ext-lib-type <eigen/magma>       # Set external library for the solvers  (default Eigen library)\n");
  printf("    --df-ext-lib-type <eigen/magma>           # Set external library for the deflation methods  (default Eigen library)\n");
  printf("    --df-location-ritz <host/cuda>            # Set memory location for the ritz vectors  (default cuda memory location)\n");
  printf("    --df-mem-type-ritz <device/pinned/mapped> # Set memory type for the ritz vectors  (default device memory type)\n");

  //Stand alone Eigensolver
  printf("    --eig-nEv <n>                             # The size of eigenvector search space in the eigensolver\n");
  printf("    --eig-nKr <n>                             # The size of the Krylov subspace to use in the eigensolver\n");
  printf("    --eig-nConv <n>                           # The number of converged eigenvalues requested\n");
  printf("    --eig-check-interval <n>                  # Perform a convergence check every nth restart/iteration in the IRAM,IRLM/lanczos,arnoldi eigensolver\n");
  printf("    --eig-max-restarts <n>                    # Perform n iterations of the restart in the IRAM/IRLM eigensolver\n");
  printf("    --eig-tol <tol>                           # The tolerance to use in the eigensolver\n");
  printf("    --eig-use-poly-acc <true/false>           # Use Chebyshev polynomial acceleration in the eigensolver\n");
  printf("    --eig-poly-deg <n>                        # Set the degree of the Chebyshev polynomial acceleration in the eigensolver\n");
  printf("    --eig-amin <Float>                        # The minimum in the polynomial acceleration\n");
  printf("    --eig-amax <Float>                        # The maximum in the polynomial acceleration\n");
  printf("    --eig-use-normop <true/false>             # Solve the MdagM problem instead of M (MMdag if eig-use-dagger == true) (default false)\n");
  printf("    --eig-use-dagger <true/false>             # Solve the Mdag  problem instead of M (MMdag if eig-use-normop == true) (default false)\n");
  printf("    --eig-compute-svd <true/false>            # Solve the MdagM problem, use to compute SVD of M (default false)\n");
  printf("    --eig-spectrum <SR/LR/SM/LM/SI/LI>        # The spectrum part to be calulated. S=smallest L=largest R=real M=modulus I=imaginary\n");
  printf("    --eig-type <eigensolver>                  # The type of eigensolver to use (lanczos, irlm, arnoldi, iram, trlm,...)\n");
  printf("    --eig-QUDA-logfile <file_name>            # The filename storing the stdout from the QUDA eigensolver\n");
  printf("    --eig-arpack-check <true/false>           # Cross check the device data against ARPACK (requires ARPACK, default false)\n");
  printf("    --eig-load-vec <file>                     # Load eigenvectors to <file> (requires QIO)\n");
  printf("    --eig-save-vec <file>                     # Save eigenvectors to <file> (requires QIO)\n");
  
  //Multigrid Eigensolver
  printf("    --mg-eig-check-interval <level> <n>               # Perform a convergence check every nth restart/iteration in the IRAM,IRLM/lanczos,arnoldi eigensolver\n");
  printf("    --mg-eig-max-restarts <level> <n>                 # Perform n iterations of the restart in the IRAM/IRLM eigensolver\n");
  printf("    --mg-eig-tol <level> <tol>                        # The tolerance to use in the eigensolver\n");
  printf("    --mg-eig-use-poly-acc <level> <true/false>        # Use Chebyshev polynomial acceleration in the eigensolver\n");
  printf("    --mg-eig-poly-deg <level> <n>                     # Set the degree of the Chebyshev polynomial acceleration in the eigensolver\n");
  printf("    --mg-eig-amin <level> <Float>                     # The minimum in the polynomial acceleration\n");
  printf("    --mg-eig-amax <level> <Float>                     # The maximum in the polynomial acceleration\n");
  printf("    --mg-eig-use-normop <level> <true/false>          # Solve the MdagM problem instead of M (MMdag if eig-use-dagger == true) (default false)\n");
  printf("    --mg-eig-use-dagger <level> <true/false>          # Solve the MMdag problem instead of M (MMdag if eig-use-normop == true) (default false)\n");
  printf("    --mg-eig-spectrum <level> <SR/LR/SM/LM/SI/LI>     # The spectrum part to be calulated. S=smallest L=largest R=real M=modulus I=imaginary (default SR)\n");
  printf("    --mg-eig-type <level> <eigensolver>               # The type of eigensolver to use (lanczos, irlm, arnoldi, iram, trlm,...) (default irlm)\n");

  printf("    --nsrc <n>                                # How many spinors to apply the dslash to simultaneusly (experimental for staggered only)\n");

  printf("    --msrc <n>                                # Used for testing non-square block blas routines where nsrc defines the other dimension\n");
  printf("    --heatbath-beta <beta>                    # Beta value used in heatbath test (default 6.2)\n");
  printf("    --heatbath-warmup-steps <n>               # Number of warmup steps in heatbath test (default 10)\n");
  printf("    --heatbath-num-steps <n>                  # Number of measurement steps in heatbath test (default 10)\n");
  printf("    --heatbath-num-hb-per-step <n>            # Number of heatbath hits per heatbath step (default 5)\n");
  printf("    --heatbath-num-or-per-step <n>            # Number of overrelaxation hits per heatbath step (default 5)\n");
  printf("    --heatbath-coldstart <true/false>         # Whether to use a cold or hot start in heatbath test (default false)\n");
  printf("    --help                                    # Print out this message\n");

  usage_extra(argv);
#ifdef MULTI_GPU
  char msg[]="multi";
#else
  char msg[]="single";
#endif
  printf("Note: this program is %s GPU build\n", msg);
  exit(1);
  return ;
}

int process_command_line_option(int argc, char** argv, int* idx)
{
#ifdef MULTI_GPU
  char msg[]="multi";
#else
  char msg[]="single";
#endif

  int ret = -1;

  int i = *idx;

  if( strcmp(argv[i], "--help")== 0){
    usage(argv);
  }

  if( strcmp(argv[i], "--verify") == 0){
    if (i+1 >= argc){
      usage(argv);
    }

    if (strcmp(argv[i+1], "true") == 0){
      verify_results = true;
    }else if (strcmp(argv[i+1], "false") == 0){
      verify_results = false;
    }else{
      fprintf(stderr, "ERROR: invalid verify type\n");
      exit(1);
    }

    i++;
    ret = 0;
    goto out;
  }

  if( strcmp(argv[i], "--mg-low-mode-check") == 0){
    if (i+1 >= argc){
      usage(argv);
    }

    if (strcmp(argv[i+1], "true") == 0){
      low_mode_check = true;
    }else if (strcmp(argv[i+1], "false") == 0){
      low_mode_check = false;
    }else{
      fprintf(stderr, "ERROR: invalid low_mode_check type (true/false)\n");
      exit(1);
    }

    i++;
    ret = 0;
    goto out;
  }

  if( strcmp(argv[i], "--mg-use-low-modes") == 0){
    if (i+1 >= argc){
      usage(argv);
    }

    if (strcmp(argv[i+1], "true") == 0){
      use_low_modes = true;
    }else if (strcmp(argv[i+1], "false") == 0){
      use_low_modes = false;
    }else{
      fprintf(stderr, "ERROR: invalid use_low_modes type (true/false)\n");
      exit(1);
    }

    i++;
    ret = 0;
    goto out;
  }

  if( strcmp(argv[i], "--mg-deflate-coarsest") == 0){
    if (i+1 >= argc){
      usage(argv);
    }

    if (strcmp(argv[i+1], "true") == 0){
      deflate_coarsest= true;
    }else if (strcmp(argv[i+1], "false") == 0){
      deflate_coarsest = false;
    }else{
      fprintf(stderr, "ERROR: invalid deflate_coarsest type (true/false)\n");
      exit(1);
    }

    i++;
    ret = 0;
    goto out;
  }

  if( strcmp(argv[i], "--mg-oblique-proj-check") == 0){
    if (i+1 >= argc){
      usage(argv);
    }

    if (strcmp(argv[i+1], "true") == 0){
      oblique_proj_check = true;
    }else if (strcmp(argv[i+1], "false") == 0){
      oblique_proj_check = false;
    }else{
      fprintf(stderr, "ERROR: invalid oblique_proj_check type (true/false)\n");
      exit(1);
    }

    i++;
    ret = 0;
    goto out;
  }

  if( strcmp(argv[i], "--device") == 0){
    if (i+1 >= argc){
      usage(argv);
    }
    device = atoi(argv[i+1]);
    if (device < 0 || device > 16){
      printf("ERROR: Invalid CUDA device number (%d)\n", device);
      usage(argv);
    }
    i++;
    ret = 0;
    goto out;
  }

  if( strcmp(argv[i], "--verbosity") == 0){
    if (i+1 >= argc){
      usage(argv);
    }
    verbosity =  get_verbosity_type(argv[i+1]);
    i++;
    ret = 0;
    goto out;
  }

  if( strcmp(argv[i], "--prec") == 0){
    if (i+1 >= argc){
      usage(argv);
    }
    prec =  get_prec(argv[i+1]);
    i++;
    ret = 0;
    goto out;
  }

  if( strcmp(argv[i], "--prec-sloppy") == 0){
    if (i+1 >= argc){
      usage(argv);
    }
    prec_sloppy =  get_prec(argv[i+1]);
    i++;
    ret = 0;
    goto out;
  }

  if( strcmp(argv[i], "--prec-refine") == 0){
    if (i+1 >= argc){
      usage(argv);
    }
    prec_refinement_sloppy =  get_prec(argv[i+1]);
    i++;
    ret = 0;
    goto out;
  }

  if( strcmp(argv[i], "--prec-precondition") == 0){
    if (i+1 >= argc){
      usage(argv);
    }
    prec_precondition =  get_prec(argv[i+1]);
    i++;
    ret = 0;
    goto out;
  }

  if( strcmp(argv[i], "--prec-null") == 0){
    if (i+1 >= argc){
      usage(argv);
    }
    prec_null =  get_prec(argv[i+1]);
    i++;
    ret = 0;
    goto out;
  }

  if( strcmp(argv[i], "--prec-ritz") == 0){
    if (i+1 >= argc){
      usage(argv);
    }
    prec_ritz =  get_prec(argv[i+1]);
    i++;
    ret = 0;
    goto out;
  }

  if( strcmp(argv[i], "--recon") == 0){
    if (i+1 >= argc){
      usage(argv);
    }
    link_recon =  get_recon(argv[i+1]);
    i++;
    ret = 0;
    goto out;
  }

  if( strcmp(argv[i], "--recon-sloppy") == 0){
    if (i+1 >= argc){
      usage(argv);
    }
    link_recon_sloppy =  get_recon(argv[i+1]);
    i++;
    ret = 0;
    goto out;
  }

  if( strcmp(argv[i], "--recon-precondition") == 0){
    if (i+1 >= argc){
      usage(argv);
    }
    link_recon_precondition =  get_recon(argv[i+1]);
    i++;
    ret = 0;
    goto out;
  }

  if( strcmp(argv[i], "--dim") == 0){
    if (i+4 >= argc){
      usage(argv);
    }
    xdim= atoi(argv[i+1]);
    if (xdim < 0 || xdim > 512){
      printf("ERROR: invalid X dimension (%d)\n", xdim);
      usage(argv);
    }
    i++;

    if (i+1 >= argc){
      usage(argv);
    }
    ydim= atoi(argv[i+1]);
    if (ydim < 0 || ydim > 512){
      printf("ERROR: invalid Y dimension (%d)\n", ydim);
      usage(argv);
    }
    i++;

    if (i+1 >= argc){
      usage(argv);
    }
    zdim= atoi(argv[i+1]);
    if (zdim < 0 || zdim > 512){
      printf("ERROR: invalid Z dimension (%d)\n", zdim);
      usage(argv);
    }
    i++;

    if (i+1 >= argc){
      usage(argv);
    }
    tdim= atoi(argv[i+1]);
    if (tdim < 0 || tdim > 512){
      printf("ERROR: invalid T dimension (%d)\n", tdim);
      usage(argv);
    }
    i++;

    ret = 0;
    goto out;
  }

  if( strcmp(argv[i], "--xdim") == 0){
    if (i+1 >= argc){
      usage(argv);
    }
    xdim= atoi(argv[i+1]);
    if (xdim < 0 || xdim > 512){
      printf("ERROR: invalid X dimension (%d)\n", xdim);
      usage(argv);
    }
    i++;
    ret = 0;
    goto out;
  }

  if( strcmp(argv[i], "--ydim") == 0){
    if (i+1 >= argc){
      usage(argv);
    }
    ydim= atoi(argv[i+1]);
    if (ydim < 0 || ydim > 512){
      printf("ERROR: invalid T dimension (%d)\n", ydim);
      usage(argv);
    }
    i++;
    ret = 0;
    goto out;
  }


  if( strcmp(argv[i], "--zdim") == 0){
    if (i+1 >= argc){
      usage(argv);
    }
    zdim= atoi(argv[i+1]);
    if (zdim < 0 || zdim > 512){
      printf("ERROR: invalid T dimension (%d)\n", zdim);
      usage(argv);
    }
    i++;
    ret = 0;
    goto out;
  }

  if( strcmp(argv[i], "--tdim") == 0){
    if (i+1 >= argc){
      usage(argv);
    }
    tdim =  atoi(argv[i+1]);
    if (tdim < 0 || tdim > 512){
      printf("Error: invalid t dimension");
      usage(argv);
    }
    i++;
    ret = 0;
    goto out;
  }

  if( strcmp(argv[i], "--sdim") == 0){
    if (i+1 >= argc){
      usage(argv);
    }
    int sdim =  atoi(argv[i+1]);
    if (sdim < 0 || sdim > 512){
      printf("ERROR: invalid S dimension\n");
      usage(argv);
    }
    xdim=ydim=zdim=sdim;
    i++;
    ret = 0;
    goto out;
  }

  if( strcmp(argv[i], "--Lsdim") == 0){
    if (i+1 >= argc){
      usage(argv);
    }
    int Ls =  atoi(argv[i+1]);
    if (Ls < 0 || Ls > 128){
      printf("ERROR: invalid Ls dimension\n");
      usage(argv);
    }
    Lsdim=Ls;
    i++;
    ret = 0;
    goto out;
  }

  if( strcmp(argv[i], "--dagger") == 0){
    dagger = QUDA_DAG_YES;
    ret = 0;
    goto out;
  }

  if( strcmp(argv[i], "--partition") == 0){
    if (i+1 >= argc){
      usage(argv);
    }
#ifdef MULTI_GPU
    int value  =  atoi(argv[i+1]);
    for(int j=0; j < 4;j++){
      if (value &  (1 << j)){
	commDimPartitionedSet(j);
	dim_partitioned[j] = 1;
      }
    }
#else
    printfQuda("WARNING: Ignoring --partition option since this is a single-GPU build.\n");
#endif
    i++;
    ret = 0;
    goto out;
  }
<<<<<<< HEAD

  if( strcmp(argv[i], "--kernel-pack-t") == 0){
    kernel_pack_t = true;
    ret= 0;
    goto out;
  }


=======
  
>>>>>>> 2f9650f2
  if( strcmp(argv[i], "--multishift") == 0){
    if (i+1 >= argc){
      usage(argv);
    }

    if (strcmp(argv[i+1], "true") == 0){
      multishift = true;
    }else if (strcmp(argv[i+1], "false") == 0){
      multishift = false;
    }else{
      fprintf(stderr, "ERROR: invalid multishift boolean\n");
      exit(1);
    }

    i++;
    ret = 0;
    goto out;
  }

  if( strcmp(argv[i], "--gridsize") == 0){
    if (i+4 >= argc){
      usage(argv);
    }
    int xsize =  atoi(argv[i+1]);
    if (xsize <= 0 ){
      printf("ERROR: invalid X grid size");
      usage(argv);
    }
    gridsize_from_cmdline[0] = xsize;
    i++;

    int ysize =  atoi(argv[i+1]);
    if (ysize <= 0 ){
      printf("ERROR: invalid Y grid size");
      usage(argv);
    }
    gridsize_from_cmdline[1] = ysize;
    i++;

    int zsize =  atoi(argv[i+1]);
    if (zsize <= 0 ){
      printf("ERROR: invalid Z grid size");
      usage(argv);
    }
    gridsize_from_cmdline[2] = zsize;
    i++;

    int tsize =  atoi(argv[i+1]);
    if (tsize <= 0 ){
      printf("ERROR: invalid T grid size");
      usage(argv);
    }
    gridsize_from_cmdline[3] = tsize;
    i++;

    ret = 0;
    goto out;
  }

  if( strcmp(argv[i], "--xgridsize") == 0){
    if (i+1 >= argc){
      usage(argv);
    }
    int xsize =  atoi(argv[i+1]);
    if (xsize <= 0 ){
      printf("ERROR: invalid X grid size");
      usage(argv);
    }
    gridsize_from_cmdline[0] = xsize;
    i++;
    ret = 0;
    goto out;
  }

  if( strcmp(argv[i], "--ygridsize") == 0){
    if (i+1 >= argc){
      usage(argv);
    }
    int ysize =  atoi(argv[i+1]);
    if (ysize <= 0 ){
      printf("ERROR: invalid Y grid size");
      usage(argv);
    }
    gridsize_from_cmdline[1] = ysize;
    i++;
    ret = 0;
    goto out;
  }

  if( strcmp(argv[i], "--zgridsize") == 0){
    if (i+1 >= argc){
      usage(argv);
    }
    int zsize =  atoi(argv[i+1]);
    if (zsize <= 0 ){
      printf("ERROR: invalid Z grid size");
      usage(argv);
    }
    gridsize_from_cmdline[2] = zsize;
    i++;
    ret = 0;
    goto out;
  }

  if( strcmp(argv[i], "--tgridsize") == 0){
    if (i+1 >= argc){
      usage(argv);
    }
    int tsize =  atoi(argv[i+1]);
    if (tsize <= 0 ){
      printf("ERROR: invalid T grid size");
      usage(argv);
    }
    gridsize_from_cmdline[3] = tsize;
    i++;
    ret = 0;
    goto out;
  }

  if( strcmp(argv[i], "--rank-order") == 0){
    if (i+1 >= argc){
      usage(argv);
    }
    rank_order = get_rank_order(argv[i+1]);
    i++;
    ret = 0;
    goto out;
  }

  if( strcmp(argv[i], "--dslash-type") == 0){
    if (i+1 >= argc){
      usage(argv);
    }
    dslash_type = get_dslash_type(argv[i+1]);
    i++;
    ret = 0;
    goto out;
  }

  if (strcmp(argv[i], "--laplace3D") == 0) {
    if (i + 1 >= argc) { usage(argv); }
    laplace3D = atoi(argv[i + 1]);
    if (laplace3D > 4 || laplace3D < 3) {
      printf("ERROR: invalid transverse dim %d given. Please use 3 or 4 for t,none.\n", laplace3D);
      usage(argv);
    }
    i++;
    ret = 0;
    goto out;
  }

  if( strcmp(argv[i], "--flavor") == 0){
    if (i+1 >= argc){
      usage(argv);
    }
    twist_flavor = get_flavor_type(argv[i+1]);
    i++;
    ret = 0;
    goto out;
  }

  if( strcmp(argv[i], "--inv-type") == 0){
    if (i+1 >= argc){
      usage(argv);
    }
    inv_type = get_solver_type(argv[i+1]);
    i++;
    ret = 0;
    goto out;
  }

  if( strcmp(argv[i], "--inv-deflate") == 0){
    if (i+1 >= argc){
      usage(argv);
    }
    
    if (strcmp(argv[i+1], "true") == 0){
      inv_deflate = true;
    }else if (strcmp(argv[i+1], "false") == 0){
      inv_deflate = false;
    }else{
      fprintf(stderr, "ERROR: invalid inv_deflate type (true/false)\n");
      exit(1);
    }

    i++;
    ret = 0;
    goto out;
  }
  
  if( strcmp(argv[i], "--precon-type") == 0){
    if (i+1 >= argc){
      usage(argv);
    }
    precon_type = get_solver_type(argv[i+1]);
    i++;
    ret = 0;
    goto out;
  }

  if( strcmp(argv[i], "--mass") == 0){
    if (i+1 >= argc){
      usage(argv);
    }
    mass = atof(argv[i+1]);
    i++;
    ret = 0;
    goto out;
  }

  if( strcmp(argv[i], "--kappa") == 0){
    if (i+1 >= argc){
      usage(argv);
    }
    kappa = atof(argv[i+1]);
    i++;
    ret = 0;
    goto out;
  }

  if( strcmp(argv[i], "--compute-clover") == 0){
    if (i+1 >= argc){
      usage(argv);
    }
    if (strcmp(argv[i+1], "true") == 0){
      compute_clover = true;
    }else if (strcmp(argv[i+1], "false") == 0){
      compute_clover = false;
    }else{
      fprintf(stderr, "ERROR: invalid compute_clover type\n");
      exit(1);
    }

    i++;
    ret = 0;
    goto out;
  }

  if( strcmp(argv[i], "--clover-coeff") == 0){
    if (i+1 >= argc){
      usage(argv);
    }
    clover_coeff = atof(argv[i+1]);
    i++;
    ret = 0;
    goto out;
  }

  if( strcmp(argv[i], "--mu") == 0){
    if (i+1 >= argc){
      usage(argv);
    }
    mu = atof(argv[i+1]);
    i++;
    ret = 0;
    goto out;
  }

  if (strcmp(argv[i], "--epsilon") == 0) {
    if (i + 1 >= argc) { usage(argv); }
    epsilon = atof(argv[i + 1]);
    i++;
    ret = 0;
    goto out;
  }

  if( strcmp(argv[i], "--compute-fat-long") == 0){
    if (i+1 >= argc){
      usage(argv);
    }
    if (strcmp(argv[i+1], "true") == 0){
      compute_fatlong = true;
    }else if (strcmp(argv[i+1], "false") == 0){
      compute_fatlong = false;
    }else{
      fprintf(stderr, "ERROR: invalid compute_fatlong type\n");
      exit(1);
    }

    i++;
    ret = 0;
    goto out;
  }


  if( strcmp(argv[i], "--epsilon-naik") == 0){
    if (i+1 >= argc){
      usage(argv);
    }
    eps_naik = atof(argv[i+1]);
    i++;
    ret = 0;
    goto out;
  }

  if( strcmp(argv[i], "--tadpole-coeff") == 0){
    if (i+1 >= argc){
      usage(argv);
    }
    tadpole_factor = atof(argv[i+1]);
    i++;
    ret = 0;
    goto out;
  }

  if( strcmp(argv[i], "--anisotropy") == 0){
    if (i+1 >= argc){
      usage(argv);
    }
    anisotropy = atof(argv[i+1]);
    i++;
    ret = 0;
    goto out;
  }

  if( strcmp(argv[i], "--tol") == 0){
    if (i+1 >= argc){
      usage(argv);
    }
    tol= atof(argv[i+1]);
    i++;
    ret = 0;
    goto out;
  }

  if( strcmp(argv[i], "--tolhq") == 0){
    if (i+1 >= argc){
      usage(argv);
    }
    tol_hq= atof(argv[i+1]);
    i++;
    ret = 0;
    goto out;
  }

  if( strcmp(argv[i], "--reliable-delta") == 0){
    if (i+1 >= argc){
      usage(argv);
    }
    reliable_delta = atof(argv[i+1]);
    i++;
    ret = 0;
    goto out;
  }

  if( strcmp(argv[i], "--alternative-reliable") == 0){
    if (i+1 >= argc) {
      usage(argv);
    }
    if (strcmp(argv[i+1], "true") == 0) {
      alternative_reliable = true;
    } else if (strcmp(argv[i+1], "false") == 0) {
      alternative_reliable = false;
    } else {
      fprintf(stderr, "ERROR: invalid multishift boolean\n");
      exit(1);
    }
    i++;
    ret = 0;
    goto out;
  }

  if( strcmp(argv[i], "--mass-normalization") == 0){
    if (i+1 >= argc){
      usage(argv);
    }
    normalization = get_mass_normalization_type(argv[i+1]);
    i++;
    ret = 0;
    goto out;
  }

  if( strcmp(argv[i], "--matpc") == 0){
    if (i+1 >= argc){
      usage(argv);
    }
    matpc_type = get_matpc_type(argv[i+1]);
    i++;
    ret = 0;
    goto out;
  }

  if( strcmp(argv[i], "--solve-type") == 0){
    if (i+1 >= argc){
      usage(argv);
    }
    solve_type = get_solve_type(argv[i+1]);
    i++;
    ret = 0;
    goto out;
  }

  if( strcmp(argv[i], "--load-gauge") == 0){
    if (i+1 >= argc){
      usage(argv);
    }
    strcpy(latfile, argv[i+1]);
    i++;
    ret = 0;
    goto out;
  }

  if( strcmp(argv[i], "--save-gauge") == 0){
    if (i+1 >= argc){
      usage(argv);
    }
    strcpy(gauge_outfile, argv[i+1]);
    i++;
    ret = 0;
    goto out;
  }

  if( strcmp(argv[i], "--unit-gauge") == 0){
    if (i+1 >= argc){
      usage(argv);
    }

    if (strcmp(argv[i+1], "true") == 0){
      unit_gauge = true;
    }else if (strcmp(argv[i+1], "false") == 0){
      unit_gauge = false;
    }else{
      fprintf(stderr, "ERROR: invalid unit-gauge type given (true/false)\n");
      exit(1);
    }

    i++;
    ret = 0;
    goto out;
  }

  if( strcmp(argv[i], "--nsrc") == 0){
    if (i+1 >= argc){
      usage(argv);
    }
    Nsrc = atoi(argv[i+1]);
    if (Nsrc < 0 || Nsrc > 128){ // allow 0 for testing setup in isolation
      printf("ERROR: invalid number of sources (Nsrc=%d)\n", Nsrc);
      usage(argv);
    }
    i++;
    ret = 0;
    goto out;
  }

  if( strcmp(argv[i], "--msrc") == 0){
    if (i+1 >= argc){
      usage(argv);
    }
    Msrc = atoi(argv[i+1]);
    if (Msrc < 1 || Msrc > 128){
      printf("ERROR: invalid number of sources (Msrc=%d)\n", Msrc);
      usage(argv);
    }
    i++;
    ret = 0;
    goto out;
  }

  if( strcmp(argv[i], "--test") == 0){
    if (i+1 >= argc){
      usage(argv);
    }
    test_type = atoi(argv[i+1]);
    i++;
    ret = 0;
    goto out;
  }

  if( strcmp(argv[i], "--mg-nvec") == 0){
    if (i+2 >= argc){
      usage(argv);
    }
    int level = atoi(argv[i+1]);
    if (level < 0 || level >= QUDA_MAX_MG_LEVEL) {
      printf("ERROR: invalid multigrid level %d", level);
      usage(argv);
    }
    i++;

    nvec[level] = atoi(argv[i+1]);
    if (nvec[level] < 0 || nvec[level] > 128){
      printf("ERROR: invalid number of vectors (%d)\n", nvec[level]);
      usage(argv);
    }
    i++;
    ret = 0;
    goto out;
  }

  if( strcmp(argv[i], "--mg-levels") == 0){
    if (i+1 >= argc){
      usage(argv);
    }
    mg_levels= atoi(argv[i+1]);
    if (mg_levels < 2 || mg_levels > QUDA_MAX_MG_LEVEL){
      printf("ERROR: invalid number of multigrid levels (%d)\n", mg_levels);
      usage(argv);
    }
    i++;
    ret = 0;
    goto out;
  }

  if( strcmp(argv[i], "--mg-nu-pre") == 0){
    if (i+1 >= argc){
      usage(argv);
    }
    int level = atoi(argv[i+1]);
    if (level < 0 || level >= QUDA_MAX_MG_LEVEL) {
      printf("ERROR: invalid multigrid level %d", level);
      usage(argv);
    }
    i++;

    nu_pre[level] = atoi(argv[i+1]);
    if (nu_pre[level] < 0 || nu_pre[level] > 20){
      printf("ERROR: invalid pre-smoother applications value (nu_pre=%d)\n", nu_pre[level]);
      usage(argv);
    }
    i++;
    ret = 0;
    goto out;
  }

  if( strcmp(argv[i], "--mg-nu-post") == 0){
    if (i+1 >= argc){
      usage(argv);
    }
    int level = atoi(argv[i+1]);
    if (level < 0 || level >= QUDA_MAX_MG_LEVEL) {
      printf("ERROR: invalid multigrid level %d", level);
      usage(argv);
    }
    i++;

    nu_post[level] = atoi(argv[i+1]);
    if (nu_post[level] < 0 || nu_post[level] > 20){
      printf("ERROR: invalid pre-smoother applications value (nu_post=%d)\n", nu_post[level]);
      usage(argv);
    }
    i++;
    ret = 0;
    goto out;
  }

  if( strcmp(argv[i], "--mg-coarse-solve-type") == 0){
    if (i+1 >= argc){
      usage(argv);
    }
    int level = atoi(argv[i+1]);
    if (level < 0 || level >= QUDA_MAX_MG_LEVEL) {
      printf("ERROR: invalid multigrid level %d", level);
      usage(argv);
    }
    i++;

    coarse_solve_type[level] = get_solve_type(argv[i+1]);
    i++;
    ret = 0;
    goto out;
  }

  if( strcmp(argv[i], "--mg-smoother-solve-type") == 0){
    if (i+1 >= argc){
      usage(argv);
    }
    int level = atoi(argv[i+1]);
    if (level < 0 || level >= QUDA_MAX_MG_LEVEL) {
      printf("ERROR: invalid multigrid level %d", level);
      usage(argv);
    }
    i++;

    smoother_solve_type[level] = get_solve_type(argv[i+1]);
    i++;
    ret = 0;
    goto out;
  }

  if( strcmp(argv[i], "--mg-solver-location") == 0){
    if (i+2 >= argc){
      usage(argv);
    }
    int level = atoi(argv[i+1]);

    if (level < 0 || level >= QUDA_MAX_MG_LEVEL) {
      printf("ERROR: invalid multigrid level %d", level);
      usage(argv);
    }
    i++;

    solver_location[level] = get_location(argv[i+1]);
    i++;
    ret = 0;
    goto out;
  }

  if( strcmp(argv[i], "--mg-setup-location") == 0){
    if (i+2 >= argc){
      usage(argv);
    }
    int level = atoi(argv[i+1]);

    if (level < 0 || level >= QUDA_MAX_MG_LEVEL) {
      printf("ERROR: invalid multigrid level %d", level);
      usage(argv);
    }
    i++;

    setup_location[level] = get_location(argv[i+1]);
    i++;
    ret = 0;
    goto out;
  }

  if( strcmp(argv[i], "--mg-setup-inv") == 0){
    if (i+2 >= argc){
      usage(argv);
    }
    int level = atoi(argv[i+1]);
    if (level < 0 || level >= QUDA_MAX_MG_LEVEL) {
      printf("ERROR: invalid multigrid level %d", level);
      usage(argv);
    }
    i++;

    setup_inv[level] = get_solver_type(argv[i+1]);
    i++;
    ret = 0;
    goto out;
  }

  if( strcmp(argv[i], "--mg-setup-iters") == 0){
    if (i+2 >= argc){
      usage(argv);
    }
    int level = atoi(argv[i+1]);
    if (level < 0 || level >= QUDA_MAX_MG_LEVEL) {
      printf("ERROR: invalid multigrid level %d", level);
      usage(argv);
    }
    i++;

    num_setup_iter[level] = atoi(argv[i+1]);
    i++;
    ret = 0;
    goto out;
  }

  if( strcmp(argv[i], "--mg-setup-tol") == 0){
    if (i+1 >= argc){
      usage(argv);
    }
    int level = atoi(argv[i+1]);
    if (level < 0 || level >= QUDA_MAX_MG_LEVEL) {
      printf("ERROR: invalid multigrid level %d", level);
      usage(argv);
    }
    i++;

    setup_tol[level] = atof(argv[i+1]);
    i++;
    ret = 0;
    goto out;
  }


  if( strcmp(argv[i], "--mg-setup-maxiter") == 0){
    if (i+2 >= argc){
      usage(argv);
    }
    int level = atoi(argv[i+1]);
    if (level < 0 || level >= QUDA_MAX_MG_LEVEL) {
      printf("ERROR: invalid multigrid level %d", level);
      usage(argv);
    }
    i++;

    setup_maxiter[level] = atoi(argv[i+1]);
    i++;
    ret = 0;
    goto out;
  }

  if( strcmp(argv[i], "--mg-setup-maxiter-refresh") == 0){
    if (i+2 >= argc){
      usage(argv);
    }
    int level = atoi(argv[i+1]);
    if (level < 0 || level >= QUDA_MAX_MG_LEVEL) {
      printf("ERROR: invalid multigrid level %d", level);
      usage(argv);
    }
    i++;

    setup_maxiter_refresh[level] = atoi(argv[i+1]);
    i++;
    ret = 0;
    goto out;
  }

  if( strcmp(argv[i], "--mg-setup-ca-basis-type") == 0){
    if (i+2 >= argc){
      usage(argv);
    }
    int level = atoi(argv[i+1]);
    if (level < 0 || level >= QUDA_MAX_MG_LEVEL) {
      printf("ERROR: invalid multigrid level %d", level);
      usage(argv);
    }
    i++;

    if (strcmp(argv[i+1], "power") == 0){
      setup_ca_basis[level] = QUDA_POWER_BASIS;
    }else if (strcmp(argv[i+1], "chebyshev") == 0 || strcmp(argv[i+1], "cheby") == 0){
      setup_ca_basis[level] = QUDA_CHEBYSHEV_BASIS;
    }else{
      fprintf(stderr, "ERROR: invalid value for basis ca cg type\n");
      exit(1);
    }

    i++;
    ret = 0;
    goto out;
  }

  if( strcmp(argv[i], "--mg-setup-ca-basis-size") == 0){
    if (i+2 >= argc){
      usage(argv);
    }
    int level = atoi(argv[i+1]);
    if (level < 0 || level >= QUDA_MAX_MG_LEVEL) {
      printf("ERROR: invalid multigrid level %d", level);
      usage(argv);
    }
    i++;

    setup_ca_basis_size[level] = atoi(argv[i+1]);
    if (setup_ca_basis_size[level] < 1){
      printf("ERROR: invalid basis size for CA-CG (%d < 1)\n", setup_ca_basis_size[level]);
      usage(argv);
    }
    i++;
    ret = 0;
    goto out;
  }

  if( strcmp(argv[i], "--mg-setup-cheby-basis-eig-min") == 0){
    if (i+2 >= argc){
      usage(argv);
    }
    int level = atoi(argv[i+1]);
    if (level < 0 || level >= QUDA_MAX_MG_LEVEL) {
      printf("ERROR: invalid multigrid level %d", level);
      usage(argv);
    }
    i++;

    setup_ca_lambda_min[level] = atof(argv[i+1]);
    if (setup_ca_lambda_min[level] < 0.0){
      printf("ERROR: invalid minimum eigenvalue for CA-CG (%f < 0.0)\n", setup_ca_lambda_min[level]);
      usage(argv);
    }
    i++;
    ret = 0;
    goto out;
  }

  if( strcmp(argv[i], "--mg-setup-cheby-basis-eig-max") == 0){
    if (i+2 >= argc){
      usage(argv);
    }
    int level = atoi(argv[i+1]);
    if (level < 0 || level >= QUDA_MAX_MG_LEVEL) {
      printf("ERROR: invalid multigrid level %d", level);
      usage(argv);
    }
    i++;

    setup_ca_lambda_max[level] = atof(argv[i+1]);
    // negative value induces power iterations to guess
    i++;
    ret = 0;
    goto out;
  }

  if( strcmp(argv[i], "--mg-setup-type") == 0){
    if (i+1 >= argc){
      usage(argv);
    }

    if( strcmp(argv[i+1], "test") == 0)
      setup_type = QUDA_TEST_VECTOR_SETUP;
    else if( strcmp(argv[i+1], "null")==0)
      setup_type = QUDA_NULL_VECTOR_SETUP;
    else {
      fprintf(stderr, "ERROR: invalid setup type\n");
      exit(1);
    }

    i++;
    ret = 0;
    goto out;
  }

  if( strcmp(argv[i], "--mg-pre-orth") == 0){
    if (i+1 >= argc){
      usage(argv);
    }

    if (strcmp(argv[i+1], "true") == 0){
      pre_orthonormalize = true;
    }else if (strcmp(argv[i+1], "false") == 0){
      pre_orthonormalize = false;
    }else{
      fprintf(stderr, "ERROR: invalid pre orthogonalize type\n");
      exit(1);
    }

    i++;
    ret = 0;
    goto out;
  }

  if( strcmp(argv[i], "--mg-post-orth") == 0){
    if (i+1 >= argc){
      usage(argv);
    }

    if (strcmp(argv[i+1], "true") == 0){
      post_orthonormalize = true;
    }else if (strcmp(argv[i+1], "false") == 0){
      post_orthonormalize = false;
    }else{
      fprintf(stderr, "ERROR: invalid post orthogonalize type\n");
      exit(1);
    }

    i++;
    ret = 0;
    goto out;
  }

  if( strcmp(argv[i], "--mg-omega") == 0){
    if (i+1 >= argc){
      usage(argv);
    }

    omega = atof(argv[i+1]);
    i++;
    ret = 0;
    goto out;
  }

  if( strcmp(argv[i], "--mg-verbosity") == 0){
    if (i+2 >= argc){
      usage(argv);
    }
    int level = atoi(argv[i+1]);
    if (level < 0 || level >= QUDA_MAX_MG_LEVEL) {
      printf("ERROR: invalid multigrid level %d", level);
      usage(argv);
    }
    i++;

    mg_verbosity[level] = get_verbosity_type(argv[i+1]);
    i++;
    ret = 0;
    goto out;
  }

  if( strcmp(argv[i], "--mg-coarse-solver") == 0){
    if (i+2 >= argc){
      usage(argv);
    }
    int level = atoi(argv[i+1]);
    if (level < 1 || level >= QUDA_MAX_MG_LEVEL) {
      printf("ERROR: invalid multigrid level %d for coarse solver", level);
      usage(argv);
    }
    i++;

    coarse_solver[level] = get_solver_type(argv[i+1]);
    i++;
    ret = 0;
    goto out;
  }

  if( strcmp(argv[i], "--mg-smoother") == 0){
    if (i+2 >= argc){
      usage(argv);
    }
    int level = atoi(argv[i+1]);
    if (level < 0 || level >= QUDA_MAX_MG_LEVEL) {
      printf("ERROR: invalid multigrid level %d", level);
      usage(argv);
    }
    i++;

    smoother_type[level] = get_solver_type(argv[i+1]);
    i++;
    ret = 0;
    goto out;
  }

  if( strcmp(argv[i], "--mg-smoother-tol") == 0){
    if (i+2 >= argc){
      usage(argv);
    }
    int level = atoi(argv[i+1]);
    if (level < 0 || level >= QUDA_MAX_MG_LEVEL) {
      printf("ERROR: invalid multigrid level %d", level);
      usage(argv);
    }
    i++;

    smoother_tol[level] = atof(argv[i+1]);

    i++;
    ret = 0;
    goto out;
  }

  if( strcmp(argv[i], "--mg-coarse-solver-tol") == 0){
    if (i+2 >= argc){
      usage(argv);
    }
    int level = atoi(argv[i+1]);
    if (level < 1 || level >= QUDA_MAX_MG_LEVEL) {
      printf("ERROR: invalid multigrid level %d for coarse solver", level);
      usage(argv);
    }
    i++;

    coarse_solver_tol[level] = atof(argv[i+1]);
    i++;
    ret = 0;
    goto out;
  }

  if( strcmp(argv[i], "--mg-coarse-solver-maxiter") == 0){
    if (i+2 >= argc){
      usage(argv);
    }

    int level = atoi(argv[i+1]);
    if (level < 1 || level >= QUDA_MAX_MG_LEVEL) {
      printf("ERROR: invalid multigrid level %d for coarse solver", level);
      usage(argv);
    }
    i++;

    coarse_solver_maxiter[level] = atoi(argv[i+1]);
    i++;
    ret = 0;
    goto out;
  }

    if( strcmp(argv[i], "--mg-coarse-solver-ca-basis-type") == 0){
    if (i+2 >= argc){
      usage(argv);
    }
    int level = atoi(argv[i+1]);
    if (level < 0 || level >= QUDA_MAX_MG_LEVEL) {
      printf("ERROR: invalid multigrid level %d", level);
      usage(argv);
    }
    i++;

    if (strcmp(argv[i+1], "power") == 0){
      coarse_solver_ca_basis[level] = QUDA_POWER_BASIS;
    }else if (strcmp(argv[i+1], "chebyshev") == 0 || strcmp(argv[i+1], "cheby") == 0){
      coarse_solver_ca_basis[level] = QUDA_CHEBYSHEV_BASIS;
    }else{
      fprintf(stderr, "ERROR: invalid value for basis ca cg type\n");
      exit(1);
    }

    i++;
    ret = 0;
    goto out;
  }

  if( strcmp(argv[i], "--mg-coarse-solver-ca-basis-size") == 0){
    if (i+2 >= argc){
      usage(argv);
    }
    int level = atoi(argv[i+1]);
    if (level < 0 || level >= QUDA_MAX_MG_LEVEL) {
      printf("ERROR: invalid multigrid level %d", level);
      usage(argv);
    }
    i++;

    coarse_solver_ca_basis_size[level] = atoi(argv[i+1]);
    if (coarse_solver_ca_basis_size[level] < 1){
      printf("ERROR: invalid basis size for CA-CG (%d < 1)\n", coarse_solver_ca_basis_size[level]);
      usage(argv);
    }
    i++;
    ret = 0;
    goto out;
  }

  if( strcmp(argv[i], "--mg-coarse-solver-cheby-basis-eig-min") == 0){
    if (i+2 >= argc){
      usage(argv);
    }
    int level = atoi(argv[i+1]);
    if (level < 0 || level >= QUDA_MAX_MG_LEVEL) {
      printf("ERROR: invalid multigrid level %d", level);
      usage(argv);
    }
    i++;

    coarse_solver_ca_lambda_min[level] = atof(argv[i+1]);
    if (coarse_solver_ca_lambda_min[level] < 0.0){
      printf("ERROR: invalid minimum eigenvalue for CA-CG (%f < 0.0)\n", coarse_solver_ca_lambda_min[level]);
      usage(argv);
    }
    i++;
    ret = 0;
    goto out;
  }

  if( strcmp(argv[i], "--mg-coarse-solver-cheby-basis-eig-max") == 0){
    if (i+2 >= argc){
      usage(argv);
    }
    int level = atoi(argv[i+1]);
    if (level < 0 || level >= QUDA_MAX_MG_LEVEL) {
      printf("ERROR: invalid multigrid level %d", level);
      usage(argv);
    }
    i++;

    coarse_solver_ca_lambda_max[level] = atof(argv[i+1]);
    // negative value induces power iterations to guess
    i++;
    ret = 0;
    goto out;
  }



  if( strcmp(argv[i], "--mg-smoother-halo-prec") == 0){
    if (i+1 >= argc){
      usage(argv);
    }
    smoother_halo_prec =  get_prec(argv[i+1]);
    i++;
    ret = 0;
    goto out;
  }


  if( strcmp(argv[i], "--mg-schwarz-type") == 0){
    if (i+2 >= argc){
      usage(argv);
    }
    int level = atoi(argv[i+1]);
    if (level < 0 || level >= QUDA_MAX_MG_LEVEL) {
      printf("ERROR: invalid multigrid level %d", level);
      usage(argv);
    }
    i++;

    schwarz_type[level] = get_schwarz_type(argv[i+1]);
    i++;
    ret = 0;
    goto out;
  }

  if( strcmp(argv[i], "--mg-schwarz-cycle") == 0){
    if (i+2 >= argc){
      usage(argv);
    }
    int level = atoi(argv[i+1]);
    if (level < 0 || level >= QUDA_MAX_MG_LEVEL) {
      printf("ERROR: invalid multigrid level %d", level);
      usage(argv);
    }
    i++;

    schwarz_cycle[level] = atoi(argv[i+1]);
    if (schwarz_cycle[level] < 0 || schwarz_cycle[level] >= 128) {
      printf("ERROR: invalid Schwarz cycle value requested %d for level %d",
	     level, schwarz_cycle[level]);
      usage(argv);
    }
    i++;
    ret = 0;
    goto out;
  }

  if( strcmp(argv[i], "--mg-block-size") == 0){
    if (i+5 >= argc){
      usage(argv);
    }
    int level = atoi(argv[i+1]);
    if (level < 0 || level >= QUDA_MAX_MG_LEVEL) {
      printf("ERROR: invalid multigrid level %d", level);
      usage(argv);
    }
    i++;

    int xsize =  atoi(argv[i+1]);
    if (xsize <= 0 ){
      printf("ERROR: invalid X block size");
      usage(argv);
    }
    geo_block_size[level][0] = xsize;
    i++;

    int ysize =  atoi(argv[i+1]);
    if (ysize <= 0 ){
      printf("ERROR: invalid Y block size");
      usage(argv);
    }
    geo_block_size[level][1] = ysize;
    i++;

    int zsize =  atoi(argv[i+1]);
    if (zsize <= 0 ){
      printf("ERROR: invalid Z block size");
      usage(argv);
    }
    geo_block_size[level][2] = zsize;
    i++;

    int tsize =  atoi(argv[i+1]);
    if (tsize <= 0 ){
      printf("ERROR: invalid T block size");
      usage(argv);
    }
    geo_block_size[level][3] = tsize;
    i++;

    ret = 0;
    goto out;
  }

  if( strcmp(argv[i], "--mg-mu-factor") == 0){
    if (i+2 >= argc){
      usage(argv);
    }
    int level = atoi(argv[i+1]);
    if (level < 0 || level >= QUDA_MAX_MG_LEVEL) {
      printf("ERROR: invalid multigrid level %d", level);
      usage(argv);
    }
    i++;

    double factor =  atof(argv[i+1]);
    mu_factor[level] = factor;
    i++;
    ret=0;
    goto out;
  }

  if( strcmp(argv[i], "--mg-generate-nullspace") == 0){
    if (i+1 >= argc){
      usage(argv);
    }

    if (strcmp(argv[i+1], "true") == 0){
      generate_nullspace = true;
    }else if (strcmp(argv[i+1], "false") == 0){
      generate_nullspace = false;
    }else{
      fprintf(stderr, "ERROR: invalid generate nullspace type\n");
      exit(1);
    }

    i++;
    ret = 0;
    goto out;
  }

  if( strcmp(argv[i], "--mg-generate-all-levels") == 0){
    if (i+1 >= argc){
      usage(argv);
    }

    if (strcmp(argv[i+1], "true") == 0){
      generate_all_levels = true;
    }else if (strcmp(argv[i+1], "false") == 0){
      generate_all_levels = false;
    }else{
      fprintf(stderr, "ERROR: invalid value for generate_all_levels type\n");
      exit(1);
    }

    i++;
    ret = 0;
    goto out;
  }

  if( strcmp(argv[i], "--mg-load-vec") == 0){
    if (i+1 >= argc){
      usage(argv);
    }
    strcpy(vec_infile, argv[i+1]);
    i++;
    ret = 0;
    goto out;
  }

  if( strcmp(argv[i], "--mg-save-vec") == 0){
    if (i+1 >= argc){
      usage(argv);
    }
    strcpy(vec_outfile, argv[i+1]);
    i++;
    ret = 0;
    goto out;
  }

  if( strcmp(argv[i], "--df-nev") == 0){
    if (i+1 >= argc){
      usage(argv);
    }

    nev = atoi(argv[i+1]);
    i++;
    ret = 0;
    goto out;
  }

  if( strcmp(argv[i], "--df-max-search-dim") == 0){
    if (i+1 >= argc){
      usage(argv);
    }

    max_search_dim = atoi(argv[i+1]);
    i++;
    ret = 0;
    goto out;
  }

  if( strcmp(argv[i], "--df-deflation-grid") == 0){
    if (i+1 >= argc){
      usage(argv);
    }

    deflation_grid = atoi(argv[i+1]);
    i++;
    ret = 0;
    goto out;
  }


  if( strcmp(argv[i], "--df-eigcg-max-restarts") == 0){
    if (i+1 >= argc){
      usage(argv);
    }

    eigcg_max_restarts = atoi(argv[i+1]);
    i++;
    ret = 0;
    goto out;
  }

  if( strcmp(argv[i], "--df-max-restart-num") == 0){
    if (i+1 >= argc){
      usage(argv);
    }

    max_restart_num = atoi(argv[i+1]);
    i++;
    ret = 0;
    goto out;
  }


  if( strcmp(argv[i], "--df-tol-restart") == 0){
    if (i+1 >= argc){
      usage(argv);
    }

    tol_restart = atof(argv[i+1]);
    i++;
    ret = 0;
    goto out;
  }


  if( strcmp(argv[i], "--df-tol-eigenval") == 0){
    if (i+1 >= argc){
      usage(argv);
    }

    eigenval_tol = atof(argv[i+1]);
    i++;
    ret = 0;
    goto out;
  }

  if( strcmp(argv[i], "--df-tol-inc") == 0){
    if (i+1 >= argc){
      usage(argv);
    }

    inc_tol = atof(argv[i+1]);
    i++;
    ret = 0;
    goto out;
  }

  if( strcmp(argv[i], "--solver-ext-lib-type") == 0){
    if (i+1 >= argc){
      usage(argv);
    }
    solver_ext_lib = get_solve_ext_lib_type(argv[i+1]);
    i++;
    ret = 0;
    goto out;
  }

  if( strcmp(argv[i], "--df-ext-lib-type") == 0){
    if (i+1 >= argc){
      usage(argv);
    }
    deflation_ext_lib = get_solve_ext_lib_type(argv[i+1]);
    i++;
    ret = 0;
    goto out;
  }

  if( strcmp(argv[i], "--df-location-ritz") == 0){
    if (i+1 >= argc){
      usage(argv);
    }
    location_ritz = get_location(argv[i+1]);
    i++;
    ret = 0;
    goto out;
  }

  if( strcmp(argv[i], "--df-mem-type-ritz") == 0){
    if (i+1 >= argc){
      usage(argv);
    }
    mem_type_ritz = get_df_mem_type_ritz(argv[i+1]);
    i++;
    ret = 0;
    goto out;
  }

  if( strcmp(argv[i], "--eig-nEv") == 0){
    if (i+1 >= argc){
      usage(argv);
    }
    eig_nEv = atoi(argv[i+1]);
    i++;
    ret = 0;
    goto out;
  }

  if( strcmp(argv[i], "--eig-nKr") == 0){
    if (i+1 >= argc){
      usage(argv);
    }
    eig_nKr = atoi(argv[i+1]);
    i++;
    ret = 0;
    goto out;
  }


  if( strcmp(argv[i], "--eig-nConv") == 0){
    if (i+1 >= argc){
      usage(argv);
    }
    eig_nConv = atoi(argv[i+1]);
    i++;
    ret = 0;
    goto out;
  }

  if( strcmp(argv[i], "--eig-check-interval") == 0){
    if (i+1 >= argc){
      usage(argv);
    }
    eig_check_interval = atoi(argv[i+1]);
    i++;
    ret = 0;
    goto out;
  }

  if( strcmp(argv[i], "--eig-max-restarts") == 0){
    if (i+1 >= argc){
      usage(argv);
    }
    eig_max_restarts = atoi(argv[i+1]);
    i++;
    ret = 0;
    goto out;
  }

  if( strcmp(argv[i], "--eig-tol") == 0){
    if (i+1 >= argc){
      usage(argv);
    }
    eig_tol = atof(argv[i+1]);
    i++;
    ret = 0;
    goto out;
  }

  if( strcmp(argv[i], "--eig-use-poly-acc") == 0){
    if (i+1 >= argc){
      usage(argv);
    }

    if (strcmp(argv[i+1], "true") == 0){
      eig_use_poly_acc = true;
    }else if (strcmp(argv[i+1], "false") == 0){
      eig_use_poly_acc = false;
    }else{
      fprintf(stderr, "ERROR: invalid value for use-poly-acc (true/false)\n");
      exit(1);
    }

    i++;
    ret = 0;
    goto out;
  }

  if( strcmp(argv[i], "--eig-poly-deg") == 0){
    if (i+1 >= argc){
      usage(argv);
    }
    eig_poly_deg = atoi(argv[i+1]);
    i++;
    ret = 0;
    goto out;
  }

  if( strcmp(argv[i], "--eig-amin") == 0){
    if (i+1 >= argc){
      usage(argv);
    }
    eig_amin = atof(argv[i+1]);
    i++;
    ret = 0;
    goto out;
  }

  if( strcmp(argv[i], "--eig-amax") == 0){
    if (i+1 >= argc){
      usage(argv);
    }
    eig_amax = atof(argv[i+1]);
    i++;
    ret = 0;
    goto out;
  }

  if( strcmp(argv[i], "--eig-use-normop") == 0){
    if (i+1 >= argc){
      usage(argv);
    }

    if (strcmp(argv[i+1], "true") == 0){
      eig_use_normop = true;
    }else if (strcmp(argv[i+1], "false") == 0){
      eig_use_normop = false;
    }else{
      fprintf(stderr, "ERROR: invalid value for eig-use-normop (true/false)\n");
      exit(1);
    }

    i++;
    ret = 0;
    goto out;
  }


  if( strcmp(argv[i], "--eig-use-dagger") == 0){
    if (i+1 >= argc){
      usage(argv);
    }

    if (strcmp(argv[i+1], "true") == 0){
      eig_use_dagger = true;
    }else if (strcmp(argv[i+1], "false") == 0){
      eig_use_dagger = false;
    }else{
      fprintf(stderr, "ERROR: invalid value for eig-use-dagger (true/false)\n");
      exit(1);
    }

    i++;
    ret = 0;
    goto out;
  }

  if( strcmp(argv[i], "--eig-compute-svd") == 0){
    if (i+1 >= argc){
      usage(argv);
    }

    if (strcmp(argv[i+1], "true") == 0){
      eig_compute_svd = true;
    }else if (strcmp(argv[i+1], "false") == 0){
      eig_compute_svd = false;
    }else{
      fprintf(stderr, "ERROR: invalid value for eig-compute-svd (true/false)\n");
      exit(1);
    }

    i++;
    ret = 0;
    goto out;
  }

  if( strcmp(argv[i], "--eig-spectrum") == 0){
    if (i+1 >= argc){
      usage(argv);
    }
    eig_spectrum = get_eig_spectrum_type(argv[i+1]);
    i++;
    ret = 0;
    goto out;
  }

  if( strcmp(argv[i], "--eig-type") == 0){
    if (i+1 >= argc){
      usage(argv);
    }
    eig_type = get_eig_type(argv[i+1]);
    i++;
    ret = 0;
    goto out;
  }

  if( strcmp(argv[i], "--eig-ARPACK-logfile") == 0){
    if (i+1 >= argc){
      usage(argv);
    }
    strcpy(eig_arpack_logfile, argv[i+1]);
    i++;
    ret = 0;
    goto out;
  }

  if( strcmp(argv[i], "--eig-QUDA-logfile") == 0){
    if (i+1 >= argc){
      usage(argv);
    }
    strcpy(eig_QUDA_logfile, argv[i+1]);
    i++;
    ret = 0;
    goto out;
  }

  if( strcmp(argv[i], "--eig-arpack-check") == 0){
    if (i+1 >= argc){
      usage(argv);
    }

    if (strcmp(argv[i+1], "true") == 0){
      eig_arpack_check = true;
    }else if (strcmp(argv[i+1], "false") == 0){
      eig_arpack_check = false;
    }else{
      fprintf(stderr, "ERROR: invalid value for arpack-check (true/false)\n");
      exit(1);
    }

    i++;
    ret = 0;
    goto out;
  }

  if( strcmp(argv[i], "--eig-load-vec") == 0){
    if (i+1 >= argc){
      usage(argv);
    }
    strcpy(eig_vec_infile, argv[i+1]);
    i++;
    ret = 0;
    goto out;
  }

  if( strcmp(argv[i], "--eig-save-vec") == 0){
    if (i+1 >= argc){
      usage(argv);
    }
    strcpy(eig_vec_outfile, argv[i+1]);
    i++;
    ret = 0;
    goto out;
  }
  
  //DMH
  if( strcmp(argv[i], "--mg-eig-check-interval") == 0){
    if (i+1 >= argc){
      usage(argv);
    }
    int level = atoi(argv[i+1]);
    if (level < 0 || level >= QUDA_MAX_MG_LEVEL) {
      printf("ERROR: invalid multigrid level %d", level);
      usage(argv);
    }
    i++;

    mg_eig_check_interval[level] = atoi(argv[i+1]);

    i++;
    ret = 0;
    goto out;
  }

  if( strcmp(argv[i], "--mg-eig-max-restarts") == 0){
    if (i+1 >= argc){
      usage(argv);
    }
    int level = atoi(argv[i+1]);
    if (level < 0 || level >= QUDA_MAX_MG_LEVEL) {
      printf("ERROR: invalid multigrid level %d", level);
      usage(argv);
    }
    i++;

    mg_eig_max_restarts[level] = atoi(argv[i+1]);

    i++;
    ret = 0;
    goto out;
  }

  if( strcmp(argv[i], "--mg-eig-tol") == 0){
    if (i+1 >= argc){
      usage(argv);
    }
    int level = atoi(argv[i+1]);
    if (level < 0 || level >= QUDA_MAX_MG_LEVEL) {
      printf("ERROR: invalid multigrid level %d", level);
      usage(argv);
    }
    i++;

    mg_eig_tol[level] = atof(argv[i+1]);

    i++;
    ret = 0;
    goto out;
  }

  if( strcmp(argv[i], "--mg-eig-use-poly-acc") == 0){
    if (i+1 >= argc){
      usage(argv);
    }
    int level = atoi(argv[i+1]);
    if (level < 0 || level >= QUDA_MAX_MG_LEVEL) {
      printf("ERROR: invalid multigrid level %d", level);
      usage(argv);
    }
    i++;

    if (strcmp(argv[i+1], "true") == 0){
      mg_eig_use_poly_acc[level] = true;
    }else if (strcmp(argv[i+1], "false") == 0){
      mg_eig_use_poly_acc[level] = false;
    }else{
      fprintf(stderr, "ERROR: invalid value for eig-compute-svd (true/false)\n");
      exit(1);
    }

    i++;
    ret = 0;
    goto out;
  }

  if( strcmp(argv[i], "--mg-eig-poly-deg") == 0){
    if (i+1 >= argc){
      usage(argv);
    }
    int level = atoi(argv[i+1]);
    if (level < 0 || level >= QUDA_MAX_MG_LEVEL) {
      printf("ERROR: invalid multigrid level %d", level);
      usage(argv);
    }
    i++;

    mg_eig_poly_deg[level] = atoi(argv[i+1]);

    i++;
    ret = 0;
    goto out;
  }

  if( strcmp(argv[i], "--mg-eig-amin") == 0){
    if (i+1 >= argc){
      usage(argv);
    }
    int level = atoi(argv[i+1]);
    if (level < 0 || level >= QUDA_MAX_MG_LEVEL) {
      printf("ERROR: invalid multigrid level %d", level);
      usage(argv);
    }
    i++;

    mg_eig_amin[level] = atof(argv[i+1]);

    i++;
    ret = 0;
    goto out;
  }

  if( strcmp(argv[i], "--mg-eig-amax") == 0){
    if (i+1 >= argc){
      usage(argv);
    }
    int level = atoi(argv[i+1]);
    if (level < 0 || level >= QUDA_MAX_MG_LEVEL) {
      printf("ERROR: invalid multigrid level %d", level);
      usage(argv);
    }
    i++;

    mg_eig_amax[level] = atof(argv[i+1]);

    i++;
    ret = 0;
    goto out;
  }

  if( strcmp(argv[i], "--mg-eig-use-normop") == 0){
    if (i+1 >= argc){
      usage(argv);
    }
    int level = atoi(argv[i+1]);
    if (level < 0 || level >= QUDA_MAX_MG_LEVEL) {
      printf("ERROR: invalid multigrid level %d", level);
      usage(argv);
    }
    i++;

    if (strcmp(argv[i+1], "true") == 0){
      mg_eig_use_normop[level] = true;
    }else if (strcmp(argv[i+1], "false") == 0){
      mg_eig_use_normop[level] = false;
    }else{
      fprintf(stderr, "ERROR: invalid value for eig-compute-svd (true/false)\n");
      exit(1);
    }

    i++;
    ret = 0;
    goto out;
  }

  if( strcmp(argv[i], "--mg-eig-use-dagger") == 0){
    if (i+1 >= argc){
      usage(argv);
    }
    int level = atoi(argv[i+1]);
    if (level < 0 || level >= QUDA_MAX_MG_LEVEL) {
      printf("ERROR: invalid multigrid level %d", level);
      usage(argv);
    }
    i++;

    if (strcmp(argv[i+1], "true") == 0){
      mg_eig_use_dagger[level] = true;
    }else if (strcmp(argv[i+1], "false") == 0){
      mg_eig_use_dagger[level] = false;
    }else{
      fprintf(stderr, "ERROR: invalid value for eig-compute-svd (true/false)\n");
      exit(1);
    }

    i++;
    ret = 0;
    goto out;
  }

  if( strcmp(argv[i], "--mg-eig-spectrum") == 0){
    if (i+1 >= argc){
      usage(argv);
    }
    int level = atoi(argv[i+1]);
    if (level < 0 || level >= QUDA_MAX_MG_LEVEL) {
      printf("ERROR: invalid multigrid level %d", level);
      usage(argv);
    }
    i++;

    mg_eig_spectrum[level] = get_eig_spectrum_type(argv[i+1]);

    i++;
    ret = 0;
    goto out;
  }

  if( strcmp(argv[i], "--mg-eig-type") == 0){
    if (i+1 >= argc){
      usage(argv);
    }
    int level = atoi(argv[i+1]);
    if (level < 0 || level >= QUDA_MAX_MG_LEVEL) {
      printf("ERROR: invalid multigrid level %d", level);
      usage(argv);
    }
    i++;

    mg_eig_type[level] = get_eig_type(argv[i+1]);

    i++;
    ret = 0;
    goto out;
  }



  if( strcmp(argv[i], "--niter") == 0){
    if (i+1 >= argc){
      usage(argv);
    }
    niter= atoi(argv[i+1]);
    if (niter < 1 || niter > 1e6){
      printf("ERROR: invalid number of iterations (%d)\n", niter);
      usage(argv);
    }
    i++;
    ret = 0;
    goto out;
  }
<<<<<<< HEAD

  if( strcmp(argv[i], "--ngcrkrylov") == 0){
=======
  
  if( strcmp(argv[i], "--ngcrkrylov") == 0 || strcmp(argv[i], "--ca-basis-size") == 0) {
>>>>>>> 2f9650f2
    if (i+1 >= argc){
      usage(argv);
    }
    gcrNkrylov = atoi(argv[i+1]);
    if (gcrNkrylov < 1 || gcrNkrylov > 1e6){
      printf("ERROR: invalid number of gcrkrylov iterations (%d)\n", gcrNkrylov);
      usage(argv);
    }
    i++;
    ret = 0;
    goto out;
  }

<<<<<<< HEAD
=======
  if( strcmp(argv[i], "--ca-basis-type") == 0){
    if (i+1 >= argc){
      usage(argv);
    }

    if (strcmp(argv[i+1], "power") == 0){
      ca_basis = QUDA_POWER_BASIS;
    }else if (strcmp(argv[i+1], "chebyshev") == 0 || strcmp(argv[i+1], "cheby") == 0){
      ca_basis = QUDA_CHEBYSHEV_BASIS;
    }else{
      fprintf(stderr, "ERROR: invalid value for basis ca cg type\n");
      exit(1);
    }

    i++;
    ret = 0;
    goto out;
  }

  if( strcmp(argv[i], "--cheby-basis-eig-min") == 0){
    if (i+1 >= argc){
      usage(argv);
    }
    ca_lambda_min = atof(argv[i+1]);
    if (ca_lambda_min < 0.0){
      printf("ERROR: invalid minimum eigenvalue for CA-CG (%f < 0.0)\n", ca_lambda_min);
      usage(argv);
    }
    i++;
    ret = 0;
    goto out;
  }

  if( strcmp(argv[i], "--cheby-basis-eig-max") == 0){
    if (i+1 >= argc){
      usage(argv);
    }
    ca_lambda_max = atof(argv[i+1]);
    // negative value induces power iterations to guess
    i++;
    ret = 0;
    goto out;
  }
  
>>>>>>> 2f9650f2
  if( strcmp(argv[i], "--pipeline") == 0){
    if (i+1 >= argc){
      usage(argv);
    }
    pipeline = atoi(argv[i+1]);
    if (pipeline < 0 || pipeline > 16){
      printf("ERROR: invalid pipeline length (%d)\n", pipeline);
      usage(argv);
    }
    i++;
    ret = 0;
    goto out;
  }

  if( strcmp(argv[i], "--solution-pipeline") == 0){
    if (i+1 >= argc){
      usage(argv);
    }
    solution_accumulator_pipeline = atoi(argv[i+1]);
    if (solution_accumulator_pipeline < 0 || solution_accumulator_pipeline > 16){
      printf("ERROR: invalid solution pipeline length (%d)\n", solution_accumulator_pipeline);
      usage(argv);
    }
    i++;
    ret = 0;
    goto out;
  }

  if( strcmp(argv[i], "--heatbath-beta") == 0){
    if (i+1 >= argc){
      usage(argv);
    }
    heatbath_beta_value = atof(argv[i+1]);
    if (heatbath_beta_value <= 0.0){
      printf("ERROR: invalid beta (%f)\n", heatbath_beta_value);
      usage(argv);
    }
    i++;
    ret = 0;
    goto out;
  }

  if( strcmp(argv[i], "--heatbath-warmup-steps") == 0){
    if (i+1 >= argc){
      usage(argv);
    }
    heatbath_warmup_steps = atoi(argv[i+1]);
    if (heatbath_warmup_steps < 0){
      printf("ERROR: invalid number of warmup steps (%d)\n", heatbath_warmup_steps);
      usage(argv);
    }
    i++;
    ret = 0;
    goto out;
  }

  if( strcmp(argv[i], "--heatbath-num-steps") == 0){
    if (i+1 >= argc){
      usage(argv);
    }
    heatbath_num_steps = atoi(argv[i+1]);
    if (heatbath_num_steps < 0){
      printf("ERROR: invalid number of heatbath steps (%d)\n", heatbath_num_steps);
      usage(argv);
    }
    i++;
    ret = 0;
    goto out;
  }

  if( strcmp(argv[i], "--heatbath-num-hb-per-step") == 0){
    if (i+1 >= argc){
      usage(argv);
    }
    heatbath_num_heatbath_per_step = atoi(argv[i+1]);
    if (heatbath_num_heatbath_per_step <= 0){
      printf("ERROR: invalid number of heatbath hits per step (%d)\n", heatbath_num_heatbath_per_step);
      usage(argv);
    }
    i++;
    ret = 0;
    goto out;
  }

  if( strcmp(argv[i], "--heatbath-num-or-per-step") == 0){
    if (i+1 >= argc){
      usage(argv);
    }
    heatbath_num_overrelax_per_step = atoi(argv[i+1]);
    if (heatbath_num_overrelax_per_step <= 0){
      printf("ERROR: invalid number of overrelaxation hits per step (%d)\n", heatbath_num_overrelax_per_step);
      usage(argv);
    }
    i++;
    ret = 0;
    goto out;
  }

  if( strcmp(argv[i], "--heatbath-coldstart") == 0){
    if (i+1 >= argc){
      usage(argv);
    }

    if (strcmp(argv[i+1], "true") == 0){
      heatbath_coldstart = true;
    }else if (strcmp(argv[i+1], "false") == 0){
      heatbath_coldstart = false;
    }else{
      fprintf(stderr, "ERROR: invalid value for heatbath_coldstart type\n");
      usage(argv);
    }

    i++;
    ret = 0;
    goto out;
  }

  if( strcmp(argv[i], "--version") == 0){
    printf("This program is linked with QUDA library, version %s,",
	   get_quda_ver_str());
    printf(" %s GPU build\n", msg);
    exit(0);
  }

 out:
  *idx = i;
  return ret ;

}


static struct timeval startTime;

void stopwatchStart() {
  gettimeofday(&startTime, NULL);
}

double stopwatchReadSeconds() {
  struct timeval endTime;
  gettimeofday(&endTime, NULL);

  long ds = endTime.tv_sec - startTime.tv_sec;
  long dus = endTime.tv_usec - startTime.tv_usec;
  return ds + 0.000001*dus;
}<|MERGE_RESOLUTION|>--- conflicted
+++ resolved
@@ -1097,15 +1097,8 @@
 
 }
 
-<<<<<<< HEAD
-void
-construct_fat_long_gauge_field(void **fatlink, void** longlink, int type,
-			       QudaPrecision precision, QudaGaugeParam* param,
-			       QudaDslashType dslash_type)
-=======
 void construct_fat_long_gauge_field(void **fatlink, void **longlink, int type, QudaPrecision precision,
     QudaGaugeParam *param, QudaDslashType dslash_type)
->>>>>>> 2f9650f2
 {
   if (type == 0) {
     if (precision == QUDA_DOUBLE_PRECISION) {
@@ -1159,23 +1152,6 @@
       }
     }
 
-<<<<<<< HEAD
-  if (type==3) return;
-
-  // set all links to zero to emulate the 1-link operator (needed for host comparison)
-  if (dslash_type == QUDA_STAGGERED_DSLASH) {
-    for(int dir=0; dir<4; ++dir){
-      for(int i=0; i<V; ++i){
-	for(int j=0; j<gaugeSiteSize; j+=2){
-	  if(precision == QUDA_DOUBLE_PRECISION){
-	    ((double*)longlink[dir])[i*gaugeSiteSize + j] = 0.0;
-	    ((double*)longlink[dir])[i*gaugeSiteSize + j + 1] = 0.0;
-	  }else{
-	    ((float*)longlink[dir])[i*gaugeSiteSize + j] = 0.0;
-	    ((float*)longlink[dir])[i*gaugeSiteSize + j + 1] = 0.0;
-	  }
-	}
-=======
     if (type == 3) return;
 
     // set all links to zero to emulate the 1-link operator (needed for host comparison)
@@ -1192,7 +1168,6 @@
             }
           }
         }
->>>>>>> 2f9650f2
       }
     }
   }
@@ -2412,18 +2387,7 @@
     ret = 0;
     goto out;
   }
-<<<<<<< HEAD
-
-  if( strcmp(argv[i], "--kernel-pack-t") == 0){
-    kernel_pack_t = true;
-    ret= 0;
-    goto out;
-  }
-
-
-=======
-  
->>>>>>> 2f9650f2
+
   if( strcmp(argv[i], "--multishift") == 0){
     if (i+1 >= argc){
       usage(argv);
@@ -4021,7 +3985,6 @@
     goto out;
   }
   
-  //DMH
   if( strcmp(argv[i], "--mg-eig-check-interval") == 0){
     if (i+1 >= argc){
       usage(argv);
@@ -4256,13 +4219,8 @@
     ret = 0;
     goto out;
   }
-<<<<<<< HEAD
-
-  if( strcmp(argv[i], "--ngcrkrylov") == 0){
-=======
   
   if( strcmp(argv[i], "--ngcrkrylov") == 0 || strcmp(argv[i], "--ca-basis-size") == 0) {
->>>>>>> 2f9650f2
     if (i+1 >= argc){
       usage(argv);
     }
@@ -4276,8 +4234,6 @@
     goto out;
   }
 
-<<<<<<< HEAD
-=======
   if( strcmp(argv[i], "--ca-basis-type") == 0){
     if (i+1 >= argc){
       usage(argv);
@@ -4322,7 +4278,6 @@
     goto out;
   }
   
->>>>>>> 2f9650f2
   if( strcmp(argv[i], "--pipeline") == 0){
     if (i+1 >= argc){
       usage(argv);
