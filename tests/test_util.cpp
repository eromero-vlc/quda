#include <complex>
#include <stdlib.h>
#include <stdio.h>
#include <string.h>
#include <short.h>

#include <comm_quda.h>

// This contains the appropriate ifdef guards already
#include <mpi_comm_handle.h>

#include <wilson_dslash_reference.h>
#include <test_util.h>

#include <dslash_quda.h>
#include "misc.h"

using namespace std;

#define XUP 0
#define YUP 1
#define ZUP 2
#define TUP 3


int Z[4];
int V;
int Vh;
int Vs_x, Vs_y, Vs_z, Vs_t;
int Vsh_x, Vsh_y, Vsh_z, Vsh_t;
int faceVolume[4];

//extended volume, +4
int E1, E1h, E2, E3, E4;
int E[4];
int V_ex, Vh_ex;

int Ls;
int V5;
int V5h;

int mySpinorSiteSize;

extern float fat_link_max;

/**
 * For MPI, the default node mapping is lexicographical with t varying fastest.
 */
int gridsize_from_cmdline[4] = {1,1,1,1};

void get_gridsize_from_env(int *const dims)
{
  char *grid_size_env = getenv("QUDA_TEST_GRID_SIZE");
  if (grid_size_env) {
    std::stringstream grid_list(grid_size_env);

    int dim;
    int i = 0;
    while (grid_list >> dim) {
      if (i >= 4) errorQuda("Unexpected grid size array length");
      dims[i] = dim;
      if (grid_list.peek() == ',') grid_list.ignore();
      i++;
    }
  }
}

static int lex_rank_from_coords_t(const int *coords, void *fdata)
{
  int rank = coords[0];
  for (int i = 1; i < 4; i++) {
    rank = gridsize_from_cmdline[i] * rank + coords[i];
  }
  return rank;
}

static int lex_rank_from_coords_x(const int *coords, void *fdata)
{
  int rank = coords[3];
  for (int i = 2; i >= 0; i--) {
    rank = gridsize_from_cmdline[i] * rank + coords[i];
  }
  return rank;
}

static int rank_order = 0;

void initComms(int argc, char **argv, int *const commDims)
{
  if (getenv("QUDA_TEST_GRID_SIZE")) get_gridsize_from_env(commDims);

#if defined(QMP_COMMS)
  QMP_thread_level_t tl;
  QMP_init_msg_passing(&argc, &argv, QMP_THREAD_SINGLE, &tl);

  // make sure the QMP logical ordering matches QUDA's
  if (rank_order == 0) {
    int map[] = { 3, 1, 2, 0 };
    QMP_declare_logical_topology_map(commDims, 4, map, 4);
  } else {
    int map[] = { 0, 1, 2, 3 };
    QMP_declare_logical_topology_map(commDims, 4, map, 4);
  }
#elif defined(MPI_COMMS)
  MPI_Init(&argc, &argv);
#endif

  QudaCommsMap func = rank_order == 0 ? lex_rank_from_coords_t : lex_rank_from_coords_x;

  initCommsGridQuda(4, commDims, func, NULL);
  initRand();

  printfQuda("Rank order is %s major (%s running fastest)\n",
	     rank_order == 0 ? "column" : "row", rank_order == 0 ? "t" : "x");

}


void finalizeComms()
{
#if defined(QMP_COMMS)
  QMP_finalize_msg_passing();
#elif defined(MPI_COMMS)
  MPI_Finalize();
#endif
}


void initRand()
{
  int rank = 0;

#if defined(QMP_COMMS)
  rank = QMP_get_node_number();
#elif defined(MPI_COMMS)
  MPI_Comm_rank(MPI_COMM_WORLD, &rank);
#endif

  srand(17*rank + 137);
}

void setDims(int *X) {
  V = 1;
  for (int d=0; d< 4; d++) {
    V *= X[d];
    Z[d] = X[d];

    faceVolume[d] = 1;
    for (int i=0; i<4; i++) {
      if (i==d) continue;
      faceVolume[d] *= X[i];
    }
  }
  Vh = V/2;

  Vs_x = X[1]*X[2]*X[3];
  Vs_y = X[0]*X[2]*X[3];
  Vs_z = X[0]*X[1]*X[3];
  Vs_t = X[0]*X[1]*X[2];

  Vsh_x = Vs_x/2;
  Vsh_y = Vs_y/2;
  Vsh_z = Vs_z/2;
  Vsh_t = Vs_t/2;


  E1=X[0]+4; E2=X[1]+4; E3=X[2]+4; E4=X[3]+4;
  E1h=E1/2;
  E[0] = E1;
  E[1] = E2;
  E[2] = E3;
  E[3] = E4;
  V_ex = E1*E2*E3*E4;
  Vh_ex = V_ex/2;

}

void dw_setDims(int *X, const int L5)
{
  V = 1;
  for (int d = 0; d < 4; d++) {
    V *= X[d];
    Z[d] = X[d];

    faceVolume[d] = 1;
    for (int i=0; i<4; i++) {
      if (i==d) continue;
      faceVolume[d] *= X[i];
    }
  }
  Vh = V/2;

  Ls = L5;
  V5 = V*Ls;
  V5h = Vh*Ls;

  Vs_t = Z[0]*Z[1]*Z[2]*Ls;//?
  Vsh_t = Vs_t/2;  //?
}


void setSpinorSiteSize(int n)
{
  mySpinorSiteSize = n;
}


template <typename Float>
static void printVector(Float *v) {
  printfQuda("{(%f %f) (%f %f) (%f %f)}\n", v[0], v[1], v[2], v[3], v[4], v[5]);
}

// X indexes the lattice site
void printSpinorElement(void *spinor, int X, QudaPrecision precision) {
  if (precision == QUDA_DOUBLE_PRECISION)
    for (int s=0; s<4; s++) printVector((double*)spinor+X*24+s*6);
  else
    for (int s=0; s<4; s++) printVector((float*)spinor+X*24+s*6);
}

// X indexes the full lattice
void printGaugeElement(void *gauge, int X, QudaPrecision precision) {
  if (getOddBit(X) == 0) {
    if (precision == QUDA_DOUBLE_PRECISION)
      for (int m=0; m<3; m++) printVector((double*)gauge +(X/2)*gaugeSiteSize + m*3*2);
    else
      for (int m=0; m<3; m++) printVector((float*)gauge +(X/2)*gaugeSiteSize + m*3*2);

  } else {
    if (precision == QUDA_DOUBLE_PRECISION)
      for (int m = 0; m < 3; m++) printVector((double*)gauge + (X/2+Vh)*gaugeSiteSize + m*3*2);
    else
      for (int m = 0; m < 3; m++) printVector((float*)gauge + (X/2+Vh)*gaugeSiteSize + m*3*2);
  }
}

// returns 0 or 1 if the full lattice index X is even or odd
int getOddBit(int Y) {
  int x4 = Y/(Z[2]*Z[1]*Z[0]);
  int x3 = (Y/(Z[1]*Z[0])) % Z[2];
  int x2 = (Y/Z[0]) % Z[1];
  int x1 = Y % Z[0];
  return (x4+x3+x2+x1) % 2;
}

// a+=b
template <typename Float>
inline void complexAddTo(Float *a, Float *b) {
  a[0] += b[0];
  a[1] += b[1];
}

// a = b*c
template <typename Float>
inline void complexProduct(Float *a, Float *b, Float *c) {
  a[0] = b[0]*c[0] - b[1]*c[1];
  a[1] = b[0]*c[1] + b[1]*c[0];
}

// a = conj(b)*conj(c)
template <typename Float>
inline void complexConjugateProduct(Float *a, Float *b, Float *c) {
  a[0] = b[0]*c[0] - b[1]*c[1];
  a[1] = -b[0]*c[1] - b[1]*c[0];
}

// a = conj(b)*c
template <typename Float>
inline void complexDotProduct(Float *a, Float *b, Float *c) {
  a[0] = b[0]*c[0] + b[1]*c[1];
  a[1] = b[0]*c[1] - b[1]*c[0];
}

// a += b*c
template <typename Float>
inline void accumulateComplexProduct(Float *a, Float *b, Float *c, Float sign) {
  a[0] += sign*(b[0]*c[0] - b[1]*c[1]);
  a[1] += sign*(b[0]*c[1] + b[1]*c[0]);
}

// a += conj(b)*c)
template <typename Float>
inline void accumulateComplexDotProduct(Float *a, Float *b, Float *c) {
  a[0] += b[0]*c[0] + b[1]*c[1];
  a[1] += b[0]*c[1] - b[1]*c[0];
}

template <typename Float>
inline void accumulateConjugateProduct(Float *a, Float *b, Float *c, int sign) {
  a[0] += sign * (b[0]*c[0] - b[1]*c[1]);
  a[1] -= sign * (b[0]*c[1] + b[1]*c[0]);
}

template <typename Float>
inline void su3Construct12(Float *mat) {
  Float *w = mat+12;
  w[0] = 0.0;
  w[1] = 0.0;
  w[2] = 0.0;
  w[3] = 0.0;
  w[4] = 0.0;
  w[5] = 0.0;
}

// Stabilized Bunk and Sommer
template <typename Float>
inline void su3Construct8(Float *mat) {
  mat[0] = atan2(mat[1], mat[0]);
  mat[1] = atan2(mat[13], mat[12]);
  for (int i=8; i<18; i++) mat[i] = 0.0;
}

void su3_construct(void *mat, QudaReconstructType reconstruct, QudaPrecision precision) {
  if (reconstruct == QUDA_RECONSTRUCT_12) {
    if (precision == QUDA_DOUBLE_PRECISION) su3Construct12((double*)mat);
    else su3Construct12((float*)mat);
  } else {
    if (precision == QUDA_DOUBLE_PRECISION) su3Construct8((double*)mat);
    else su3Construct8((float*)mat);
  }
}

// given first two rows (u,v) of SU(3) matrix mat, reconstruct the third row
// as the cross product of the conjugate vectors: w = u* x v*
//
// 48 flops
template <typename Float>
static void su3Reconstruct12(Float *mat, int dir, int ga_idx, QudaGaugeParam *param) {
  Float *u = &mat[0*(3*2)];
  Float *v = &mat[1*(3*2)];
  Float *w = &mat[2*(3*2)];
  w[0] = 0.0; w[1] = 0.0; w[2] = 0.0; w[3] = 0.0; w[4] = 0.0; w[5] = 0.0;
  accumulateConjugateProduct(w+0*(2), u+1*(2), v+2*(2), +1);
  accumulateConjugateProduct(w+0*(2), u+2*(2), v+1*(2), -1);
  accumulateConjugateProduct(w+1*(2), u+2*(2), v+0*(2), +1);
  accumulateConjugateProduct(w+1*(2), u+0*(2), v+2*(2), -1);
  accumulateConjugateProduct(w+2*(2), u+0*(2), v+1*(2), +1);
  accumulateConjugateProduct(w+2*(2), u+1*(2), v+0*(2), -1);
  Float u0 = (dir < 3 ? param->anisotropy :
	      (ga_idx >= (Z[3]-1)*Z[0]*Z[1]*Z[2]/2 ? param->t_boundary : 1));
  w[0]*=u0; w[1]*=u0; w[2]*=u0; w[3]*=u0; w[4]*=u0; w[5]*=u0;
}

template <typename Float>
static void su3Reconstruct8(Float *mat, int dir, int ga_idx, QudaGaugeParam *param) {
  // First reconstruct first row
  Float row_sum = 0.0;
  row_sum += mat[2]*mat[2];
  row_sum += mat[3]*mat[3];
  row_sum += mat[4]*mat[4];
  row_sum += mat[5]*mat[5];
  Float u0 = (dir < 3 ? param->anisotropy :
	      (ga_idx >= (Z[3]-1)*Z[0]*Z[1]*Z[2]/2 ? param->t_boundary : 1));
  Float U00_mag = sqrt(1.f/(u0*u0) - row_sum);

  mat[14] = mat[0];
  mat[15] = mat[1];

  mat[0] = U00_mag * cos(mat[14]);
  mat[1] = U00_mag * sin(mat[14]);

  Float column_sum = 0.0;
  for (int i=0; i<2; i++) column_sum += mat[i]*mat[i];
  for (int i=6; i<8; i++) column_sum += mat[i]*mat[i];
  Float U20_mag = sqrt(1.f/(u0*u0) - column_sum);

  mat[12] = U20_mag * cos(mat[15]);
  mat[13] = U20_mag * sin(mat[15]);

  // First column now restored

  // finally reconstruct last elements from SU(2) rotation
  Float r_inv2 = 1.0/(u0*row_sum);

  // U11
  Float A[2];
  complexDotProduct(A, mat+0, mat+6);
  complexConjugateProduct(mat+8, mat+12, mat+4);
  accumulateComplexProduct(mat+8, A, mat+2, u0);
  mat[8] *= -r_inv2;
  mat[9] *= -r_inv2;

  // U12
  complexConjugateProduct(mat+10, mat+12, mat+2);
  accumulateComplexProduct(mat+10, A, mat+4, -u0);
  mat[10] *= r_inv2;
  mat[11] *= r_inv2;

  // U21
  complexDotProduct(A, mat+0, mat+12);
  complexConjugateProduct(mat+14, mat+6, mat+4);
  accumulateComplexProduct(mat+14, A, mat+2, -u0);
  mat[14] *= r_inv2;
  mat[15] *= r_inv2;

  // U12
  complexConjugateProduct(mat+16, mat+6, mat+2);
  accumulateComplexProduct(mat+16, A, mat+4, u0);
  mat[16] *= -r_inv2;
  mat[17] *= -r_inv2;
}

void su3_reconstruct(void *mat, int dir, int ga_idx, QudaReconstructType reconstruct, QudaPrecision precision, QudaGaugeParam *param) {
  if (reconstruct == QUDA_RECONSTRUCT_12) {
    if (precision == QUDA_DOUBLE_PRECISION) su3Reconstruct12((double*)mat, dir, ga_idx, param);
    else su3Reconstruct12((float*)mat, dir, ga_idx, param);
  } else {
    if (precision == QUDA_DOUBLE_PRECISION) su3Reconstruct8((double*)mat, dir, ga_idx, param);
    else su3Reconstruct8((float*)mat, dir, ga_idx, param);
  }
}

template <typename Float>
static int compareFloats(Float *a, Float *b, int len, double epsilon) {
  for (int i = 0; i < len; i++) {
    double diff = fabs(a[i] - b[i]);
    if (diff > epsilon) {
      printfQuda("ERROR: i=%d, a[%d]=%f, b[%d]=%f\n", i, i, a[i], i, b[i]);
      return 0;
    }
  }
  return 1;
}

int compare_floats(void *a, void *b, int len, double epsilon, QudaPrecision precision) {
  if  (precision == QUDA_DOUBLE_PRECISION) return compareFloats((double*)a, (double*)b, len, epsilon);
  else return compareFloats((float*)a, (float*)b, len, epsilon);
}

int fullLatticeIndex(int dim[4], int index, int oddBit){

  int za = index/(dim[0]>>1);
  int zb = za/dim[1];
  int x2 = za - zb*dim[1];
  int x4 = zb/dim[2];
  int x3 = zb - x4*dim[2];

  return  2*index + ((x2 + x3 + x4 + oddBit) & 1);
}

// given a "half index" i into either an even or odd half lattice (corresponding
// to oddBit = {0, 1}), returns the corresponding full lattice index.
int fullLatticeIndex(int i, int oddBit) {
  /*
    int boundaryCrossings = i/(Z[0]/2) + i/(Z[1]*Z[0]/2) + i/(Z[2]*Z[1]*Z[0]/2);
    return 2*i + (boundaryCrossings + oddBit) % 2;
  */

  int X1 = Z[0];
  int X2 = Z[1];
  int X3 = Z[2];
  //int X4 = Z[3];
  int X1h =X1/2;

  int sid =i;
  int za = sid/X1h;
  //int x1h = sid - za*X1h;
  int zb = za/X2;
  int x2 = za - zb*X2;
  int x4 = zb/X3;
  int x3 = zb - x4*X3;
  int x1odd = (x2 + x3 + x4 + oddBit) & 1;
  //int x1 = 2*x1h + x1odd;
  int X = 2 * sid + x1odd;

  return X;
}

// i represents a "half index" into an even or odd "half lattice".
// when oddBit={0,1} the half lattice is {even,odd}.
//
// the displacements, such as dx, refer to the full lattice coordinates.
//
// neighborIndex() takes a "half index", displaces it, and returns the
// new "half index", which can be an index into either the even or odd lattices.
// displacements of magnitude one always interchange odd and even lattices.
//

int neighborIndex(int i, int oddBit, int dx4, int dx3, int dx2, int dx1) {
  int Y = fullLatticeIndex(i, oddBit);
  int x4 = Y/(Z[2]*Z[1]*Z[0]);
  int x3 = (Y/(Z[1]*Z[0])) % Z[2];
  int x2 = (Y/Z[0]) % Z[1];
  int x1 = Y % Z[0];

  // assert (oddBit == (x+y+z+t)%2);

  x4 = (x4+dx4+Z[3]) % Z[3];
  x3 = (x3+dx3+Z[2]) % Z[2];
  x2 = (x2+dx2+Z[1]) % Z[1];
  x1 = (x1+dx1+Z[0]) % Z[0];

  return (x4*(Z[2]*Z[1]*Z[0]) + x3*(Z[1]*Z[0]) + x2*(Z[0]) + x1) / 2;
}


int neighborIndex(int dim[4], int index, int oddBit, int dx[4]){

  const int fullIndex = fullLatticeIndex(dim, index, oddBit);

  int x[4];
  x[3] = fullIndex/(dim[2]*dim[1]*dim[0]);
  x[2] = (fullIndex/(dim[1]*dim[0])) % dim[2];
  x[1] = (fullIndex/dim[0]) % dim[1];
  x[0] = fullIndex % dim[0];

  for(int dir=0; dir<4; ++dir)
    x[dir] = (x[dir]+dx[dir]+dim[dir]) % dim[dir];

  return (((x[3]*dim[2] + x[2])*dim[1] + x[1])*dim[0] + x[0])/2;
}

int
neighborIndex_mg(int i, int oddBit, int dx4, int dx3, int dx2, int dx1)
{
  int ret;

  int Y = fullLatticeIndex(i, oddBit);
  int x4 = Y/(Z[2]*Z[1]*Z[0]);
  int x3 = (Y/(Z[1]*Z[0])) % Z[2];
  int x2 = (Y/Z[0]) % Z[1];
  int x1 = Y % Z[0];

  int ghost_x4 = x4+ dx4;

  // assert (oddBit == (x+y+z+t)%2);

  x4 = (x4+dx4+Z[3]) % Z[3];
  x3 = (x3+dx3+Z[2]) % Z[2];
  x2 = (x2+dx2+Z[1]) % Z[1];
  x1 = (x1+dx1+Z[0]) % Z[0];

  if ( (ghost_x4 >= 0 && ghost_x4 < Z[3]) || !comm_dim_partitioned(3)){
    ret = (x4*(Z[2]*Z[1]*Z[0]) + x3*(Z[1]*Z[0]) + x2*(Z[0]) + x1) / 2;
  }else{
    ret = (x3 * (Z[1] * Z[0]) + x2 * (Z[0]) + x1) / 2;
  }

  return ret;
}

/*
 * This is a computation of neighbor using the full index and the displacement in each direction
 *
 */

int neighborIndexFullLattice(int i, int dx4, int dx3, int dx2, int dx1)
{
  int oddBit = 0;
  int half_idx = i;
  if (i >= Vh){
    oddBit =1;
    half_idx = i - Vh;
  }

  int nbr_half_idx = neighborIndex(half_idx, oddBit, dx4,dx3,dx2,dx1);
  int oddBitChanged = (dx4+dx3+dx2+dx1)%2;
  if (oddBitChanged){
    oddBit = 1 - oddBit;
  }
  int ret = nbr_half_idx;
  if (oddBit){
    ret = Vh + nbr_half_idx;
  }

  return ret;
}

int
neighborIndexFullLattice(int dim[4], int index, int dx[4])
{
  const int volume = dim[0]*dim[1]*dim[2]*dim[3];
  const int halfVolume = volume/2;
  int oddBit = 0;
  int halfIndex = index;

  if(index >= halfVolume){
    oddBit = 1;
    halfIndex = index - halfVolume;
  }

  int neighborHalfIndex = neighborIndex(dim, halfIndex, oddBit, dx);

  int oddBitChanged = (dx[0]+dx[1]+dx[2]+dx[3])%2;
  if(oddBitChanged){
    oddBit = 1 - oddBit;
  }

  return neighborHalfIndex + oddBit*halfVolume;
}

int neighborIndexFullLattice_mg(int i, int dx4, int dx3, int dx2, int dx1)
{
  int ret;
  int oddBit = 0;
  int half_idx = i;
  if (i >= Vh){
    oddBit =1;
    half_idx = i - Vh;
  }

  int Y = fullLatticeIndex(half_idx, oddBit);
  int x4 = Y/(Z[2]*Z[1]*Z[0]);
  int x3 = (Y/(Z[1]*Z[0])) % Z[2];
  int x2 = (Y/Z[0]) % Z[1];
  int x1 = Y % Z[0];
  int ghost_x4 = x4+ dx4;

  x4 = (x4+dx4+Z[3]) % Z[3];
  x3 = (x3+dx3+Z[2]) % Z[2];
  x2 = (x2+dx2+Z[1]) % Z[1];
  x1 = (x1+dx1+Z[0]) % Z[0];

  if ( ghost_x4 >= 0 && ghost_x4 < Z[3]){
    ret = (x4*(Z[2]*Z[1]*Z[0]) + x3*(Z[1]*Z[0]) + x2*(Z[0]) + x1) / 2;
  }else{
    ret = (x3 * (Z[1] * Z[0]) + x2 * (Z[0]) + x1) / 2;
    return ret;
  }

  int oddBitChanged = (dx4+dx3+dx2+dx1)%2;
  if (oddBitChanged){
    oddBit = 1 - oddBit;
  }

  if (oddBit){
    ret += Vh;
  }

  return ret;
}


// 4d checkerboard.
// given a "half index" i into either an even or odd half lattice (corresponding
// to oddBit = {0, 1}), returns the corresponding full lattice index.
// Cf. GPGPU code in dslash_core_ante.h.
// There, i is the thread index.
int fullLatticeIndex_4d(int i, int oddBit) {
  if (i >= Vh || i < 0) {printf("i out of range in fullLatticeIndex_4d"); exit(-1);}
  /*
    int boundaryCrossings = i/(Z[0]/2) + i/(Z[1]*Z[0]/2) + i/(Z[2]*Z[1]*Z[0]/2);
    return 2*i + (boundaryCrossings + oddBit) % 2;
  */

  int X1 = Z[0];
  int X2 = Z[1];
  int X3 = Z[2];
  //int X4 = Z[3];
  int X1h =X1/2;

  int sid =i;
  int za = sid/X1h;
  //int x1h = sid - za*X1h;
  int zb = za/X2;
  int x2 = za - zb*X2;
  int x4 = zb/X3;
  int x3 = zb - x4*X3;
  int x1odd = (x2 + x3 + x4 + oddBit) & 1;
  //int x1 = 2*x1h + x1odd;
  int X = 2 * sid + x1odd;

  return X;
}

// 5d checkerboard.
// given a "half index" i into either an even or odd half lattice (corresponding
// to oddBit = {0, 1}), returns the corresponding full lattice index.
// Cf. GPGPU code in dslash_core_ante.h.
// There, i is the thread index sid.
// This function is used by neighborIndex_5d in dslash_reference.cpp.
//ok
int fullLatticeIndex_5d(int i, int oddBit) {
  int boundaryCrossings = i/(Z[0]/2) + i/(Z[1]*Z[0]/2) + i/(Z[2]*Z[1]*Z[0]/2) + i/(Z[3]*Z[2]*Z[1]*Z[0]/2);
  return 2*i + (boundaryCrossings + oddBit) % 2;
}

int fullLatticeIndex_5d_4dpc(int i, int oddBit) {
  int boundaryCrossings = i/(Z[0]/2) + i/(Z[1]*Z[0]/2) + i/(Z[2]*Z[1]*Z[0]/2);
  return 2*i + (boundaryCrossings + oddBit) % 2;
}

int x4_from_full_index(int i)
{
  int oddBit = 0;
  int half_idx = i;
  if (i >= Vh){
    oddBit =1;
    half_idx = i - Vh;
  }

  int Y = fullLatticeIndex(half_idx, oddBit);
  int x4 = Y/(Z[2]*Z[1]*Z[0]);

  return x4;
}

template <typename Float>
static void applyGaugeFieldScaling(Float **gauge, int Vh, QudaGaugeParam *param) {
  // Apply spatial scaling factor (u0) to spatial links
  for (int d = 0; d < 3; d++) {
    for (int i = 0; i < gaugeSiteSize*Vh*2; i++) {
      gauge[d][i] /= param->anisotropy;
    }
  }

  // only apply T-boundary at edge nodes
#ifdef MULTI_GPU
  bool last_node_in_t = (commCoords(3) == commDim(3)-1) ? true : false;
#else
  bool last_node_in_t = true;
#endif

  // Apply boundary conditions to temporal links
  if (param->t_boundary == QUDA_ANTI_PERIODIC_T && last_node_in_t) {
    for (int j = (Z[0]/2)*Z[1]*Z[2]*(Z[3]-1); j < Vh; j++) {
      for (int i = 0; i < gaugeSiteSize; i++) {
	gauge[3][j*gaugeSiteSize+i] *= -1.0;
	gauge[3][(Vh+j)*gaugeSiteSize+i] *= -1.0;
      }
    }
  }

  if (param->gauge_fix) {
    // set all gauge links (except for the last Z[0]*Z[1]*Z[2]/2) to the identity,
    // to simulate fixing to the temporal gauge.
    int iMax = ( last_node_in_t ? (Z[0]/2)*Z[1]*Z[2]*(Z[3]-1) : Vh );
    int dir = 3; // time direction only
    Float *even = gauge[dir];
    Float *odd  = gauge[dir]+Vh*gaugeSiteSize;
    for (int i = 0; i< iMax; i++) {
      for (int m = 0; m < 3; m++) {
	for (int n = 0; n < 3; n++) {
	  even[i*(3*3*2) + m*(3*2) + n*(2) + 0] = (m==n) ? 1 : 0;
	  even[i*(3*3*2) + m*(3*2) + n*(2) + 1] = 0.0;
	  odd [i*(3*3*2) + m*(3*2) + n*(2) + 0] = (m==n) ? 1 : 0;
	  odd [i*(3*3*2) + m*(3*2) + n*(2) + 1] = 0.0;
	}
      }
    }
  }
}

template <typename Float>
void applyGaugeFieldScaling_long(Float **gauge, int Vh, QudaGaugeParam *param, QudaDslashType dslash_type)
{

  int X1h=param->X[0]/2;
  int X1 =param->X[0];
  int X2 =param->X[1];
  int X3 =param->X[2];
  int X4 =param->X[3];

  // rescale long links by the appropriate coefficient
  if (dslash_type == QUDA_ASQTAD_DSLASH) {
    for(int d=0; d<4; d++){
      for(int i=0; i < V*gaugeSiteSize; i++){
	gauge[d][i] /= (-24*param->tadpole_coeff*param->tadpole_coeff);
      }
    }
  }

  // apply the staggered phases
  for (int d = 0; d < 3; d++) {

    //even
    for (int i = 0; i < Vh; i++) {

      int index = fullLatticeIndex(i, 0);
      int i4 = index /(X3*X2*X1);
      int i3 = (index - i4*(X3*X2*X1))/(X2*X1);
      int i2 = (index - i4*(X3*X2*X1) - i3*(X2*X1))/X1;
      int i1 = index - i4*(X3*X2*X1) - i3*(X2*X1) - i2*X1;
      int sign = 1;

      if (d == 0) {
	if (i4 % 2 == 1){
	  sign= -1;
	}
      }

      if (d == 1){
	if ((i4+i1) % 2 == 1){
	  sign= -1;
	}
      }
      if (d == 2){
	if ( (i4+i1+i2) % 2 == 1){
	  sign= -1;
	}
      }

      for (int j=0; j < 18; j++) {
	gauge[d][i*gaugeSiteSize + j] *= sign;
      }
    }
    //odd
    for (int i = 0; i < Vh; i++) {
      int index = fullLatticeIndex(i, 1);
      int i4 = index /(X3*X2*X1);
      int i3 = (index - i4*(X3*X2*X1))/(X2*X1);
      int i2 = (index - i4*(X3*X2*X1) - i3*(X2*X1))/X1;
      int i1 = index - i4*(X3*X2*X1) - i3*(X2*X1) - i2*X1;
      int sign = 1;

      if (d == 0) {
	if (i4 % 2 == 1){
	  sign = -1;
	}
      }

      if (d == 1){
	if ((i4+i1) % 2 == 1){
	  sign = -1;
	}
      }
      if (d == 2){
	if ( (i4+i1+i2) % 2 == 1){
	  sign = -1;
	}
      }

      for (int j=0; j<18; j++){
	gauge[d][(Vh+i)*gaugeSiteSize + j] *= sign;
      }
    }

  }

  // Apply boundary conditions to temporal links
  if (param->t_boundary == QUDA_ANTI_PERIODIC_T) {
    for (int j = 0; j < Vh; j++) {
      int sign =1;
      if (dslash_type == QUDA_ASQTAD_DSLASH) {
	if (j >= (X4-3)*X1h*X2*X3 ){
	  sign = -1;
	}
      } else {
	if (j >= (X4-1)*X1h*X2*X3 ){
	  sign = -1;
	}
      }

      for (int i=0; i<18; i++) {
	gauge[3][j*gaugeSiteSize + i] *= sign;
	gauge[3][(Vh+j)*gaugeSiteSize + i] *= sign;
      }
    }
  }

}

void applyGaugeFieldScaling_long(void **gauge, int Vh, QudaGaugeParam *param, QudaDslashType dslash_type, QudaPrecision local_prec) {
  if (local_prec == QUDA_DOUBLE_PRECISION) {
    applyGaugeFieldScaling_long((double**)gauge, Vh, param, dslash_type);
  } else if (local_prec == QUDA_SINGLE_PRECISION) {
    applyGaugeFieldScaling_long((float**)gauge, Vh, param, dslash_type);
  } else {
    errorQuda("Invalid type %d for applyGaugeFieldScaling_long\n", local_prec);
  }
}

template <typename Float>
static void constructUnitGaugeField(Float **res, QudaGaugeParam *param) {
  Float *resOdd[4], *resEven[4];
  for (int dir = 0; dir < 4; dir++) {
    resEven[dir] = res[dir];
    resOdd[dir]  = res[dir]+Vh*gaugeSiteSize;
  }

  for (int dir = 0; dir < 4; dir++) {
    for (int i = 0; i < Vh; i++) {
      for (int m = 0; m < 3; m++) {
	for (int n = 0; n < 3; n++) {
	  resEven[dir][i*(3*3*2) + m*(3*2) + n*(2) + 0] = (m==n) ? 1 : 0;
	  resEven[dir][i*(3*3*2) + m*(3*2) + n*(2) + 1] = 0.0;
	  resOdd[dir][i*(3*3*2) + m*(3*2) + n*(2) + 0] = (m==n) ? 1 : 0;
	  resOdd[dir][i*(3*3*2) + m*(3*2) + n*(2) + 1] = 0.0;
	}
      }
    }
  }

  applyGaugeFieldScaling(res, Vh, param);
}

// normalize the vector a
template <typename Float>
static void normalize(complex<Float> *a, int len) {
  double sum = 0.0;
  for (int i=0; i<len; i++) sum += norm(a[i]);
  for (int i=0; i<len; i++) a[i] /= sqrt(sum);
}

// orthogonalize vector b to vector a
template <typename Float>
static void orthogonalize(complex<Float> *a, complex<Float> *b, int len) {
  complex<double> dot = 0.0;
  for (int i=0; i<len; i++) dot += conj(a[i])*b[i];
  for (int i=0; i<len; i++) b[i] -= (complex<Float>)dot*a[i];
}

template <typename Float>
static void constructGaugeField(Float **res, QudaGaugeParam *param, QudaDslashType dslash_type = QUDA_WILSON_DSLASH)
{
  Float *resOdd[4], *resEven[4];
  for (int dir = 0; dir < 4; dir++) {
    resEven[dir] = res[dir];
    resOdd[dir]  = res[dir]+Vh*gaugeSiteSize;
  }

  for (int dir = 0; dir < 4; dir++) {
    for (int i = 0; i < Vh; i++) {
      for (int m = 1; m < 3; m++) { // last 2 rows
	for (int n = 0; n < 3; n++) { // 3 columns
	  resEven[dir][i*(3*3*2) + m*(3*2) + n*(2) + 0] = rand() / (Float)RAND_MAX;
	  resEven[dir][i*(3*3*2) + m*(3*2) + n*(2) + 1] = rand() / (Float)RAND_MAX;
	  resOdd[dir][i*(3*3*2) + m*(3*2) + n*(2) + 0] = rand() / (Float)RAND_MAX;
          resOdd[dir][i * (3 * 3 * 2) + m * (3 * 2) + n * (2) + 1] = rand() / (Float)RAND_MAX;
        }
      }
      normalize((complex<Float>*)(resEven[dir] + (i*3+1)*3*2), 3);
      orthogonalize((complex<Float>*)(resEven[dir] + (i*3+1)*3*2), (complex<Float>*)(resEven[dir] + (i*3+2)*3*2), 3);
      normalize((complex<Float>*)(resEven[dir] + (i*3 + 2)*3*2), 3);

      normalize((complex<Float>*)(resOdd[dir] + (i*3+1)*3*2), 3);
      orthogonalize((complex<Float>*)(resOdd[dir] + (i*3+1)*3*2), (complex<Float>*)(resOdd[dir] + (i*3+2)*3*2), 3);
      normalize((complex<Float>*)(resOdd[dir] + (i*3 + 2)*3*2), 3);

      {
	Float *w = resEven[dir]+(i*3+0)*3*2;
	Float *u = resEven[dir]+(i*3+1)*3*2;
	Float *v = resEven[dir]+(i*3+2)*3*2;

        for (int n = 0; n < 6; n++) w[n] = 0.0;
	accumulateConjugateProduct(w+0*(2), u+1*(2), v+2*(2), +1);
	accumulateConjugateProduct(w+0*(2), u+2*(2), v+1*(2), -1);
	accumulateConjugateProduct(w+1*(2), u+2*(2), v+0*(2), +1);
	accumulateConjugateProduct(w+1*(2), u+0*(2), v+2*(2), -1);
	accumulateConjugateProduct(w+2*(2), u+0*(2), v+1*(2), +1);
	accumulateConjugateProduct(w+2*(2), u+1*(2), v+0*(2), -1);
      }

      {
	Float *w = resOdd[dir]+(i*3+0)*3*2;
	Float *u = resOdd[dir]+(i*3+1)*3*2;
	Float *v = resOdd[dir]+(i*3+2)*3*2;

        for (int n = 0; n < 6; n++) w[n] = 0.0;
	accumulateConjugateProduct(w+0*(2), u+1*(2), v+2*(2), +1);
	accumulateConjugateProduct(w+0*(2), u+2*(2), v+1*(2), -1);
	accumulateConjugateProduct(w+1*(2), u+2*(2), v+0*(2), +1);
	accumulateConjugateProduct(w+1*(2), u+0*(2), v+2*(2), -1);
	accumulateConjugateProduct(w+2*(2), u+0*(2), v+1*(2), +1);
	accumulateConjugateProduct(w+2*(2), u+1*(2), v+0*(2), -1);
      }

    }
  }

  if (param->type == QUDA_WILSON_LINKS) {
    applyGaugeFieldScaling(res, Vh, param);
  } else if (param->type == QUDA_ASQTAD_LONG_LINKS) {
    applyGaugeFieldScaling_long(res, Vh, param, dslash_type);
  } else if (param->type == QUDA_ASQTAD_FAT_LINKS) {
    for (int dir = 0; dir < 4; dir++) {
      for (int i = 0; i < Vh; i++) {
	for (int m = 0; m < 3; m++) { // last 2 rows
	  for (int n = 0; n < 3; n++) { // 3 columns
	    resEven[dir][i*(3*3*2) + m*(3*2) + n*(2) + 0] =1.0* rand() / (Float)RAND_MAX;
	    resEven[dir][i*(3*3*2) + m*(3*2) + n*(2) + 1] = 2.0* rand() / (Float)RAND_MAX;
	    resOdd[dir][i*(3*3*2) + m*(3*2) + n*(2) + 0] = 3.0*rand() / (Float)RAND_MAX;
	    resOdd[dir][i*(3*3*2) + m*(3*2) + n*(2) + 1] = 4.0*rand() / (Float)RAND_MAX;
	  }
	}
      }
    }
  }
}

template <typename Float> void constructUnitaryGaugeField(Float **res)
{
  Float *resOdd[4], *resEven[4];
  for (int dir = 0; dir < 4; dir++) {
    resEven[dir] = res[dir];
    resOdd[dir]  = res[dir]+Vh*gaugeSiteSize;
  }

  for (int dir = 0; dir < 4; dir++) {
    for (int i = 0; i < Vh; i++) {
      for (int m = 1; m < 3; m++) { // last 2 rows
	for (int n = 0; n < 3; n++) { // 3 columns
	  resEven[dir][i*(3*3*2) + m*(3*2) + n*(2) + 0] = rand() / (Float)RAND_MAX;
	  resEven[dir][i*(3*3*2) + m*(3*2) + n*(2) + 1] = rand() / (Float)RAND_MAX;
	  resOdd[dir][i*(3*3*2) + m*(3*2) + n*(2) + 0] = rand() / (Float)RAND_MAX;
          resOdd[dir][i * (3 * 3 * 2) + m * (3 * 2) + n * (2) + 1] = rand() / (Float)RAND_MAX;
        }
      }
      normalize((complex<Float>*)(resEven[dir] + (i*3+1)*3*2), 3);
      orthogonalize((complex<Float>*)(resEven[dir] + (i*3+1)*3*2), (complex<Float>*)(resEven[dir] + (i*3+2)*3*2), 3);
      normalize((complex<Float>*)(resEven[dir] + (i*3 + 2)*3*2), 3);

      normalize((complex<Float>*)(resOdd[dir] + (i*3+1)*3*2), 3);
      orthogonalize((complex<Float>*)(resOdd[dir] + (i*3+1)*3*2), (complex<Float>*)(resOdd[dir] + (i*3+2)*3*2), 3);
      normalize((complex<Float>*)(resOdd[dir] + (i*3 + 2)*3*2), 3);

      {
	Float *w = resEven[dir]+(i*3+0)*3*2;
	Float *u = resEven[dir]+(i*3+1)*3*2;
	Float *v = resEven[dir]+(i*3+2)*3*2;

        for (int n = 0; n < 6; n++) w[n] = 0.0;
	accumulateConjugateProduct(w+0*(2), u+1*(2), v+2*(2), +1);
	accumulateConjugateProduct(w+0*(2), u+2*(2), v+1*(2), -1);
	accumulateConjugateProduct(w+1*(2), u+2*(2), v+0*(2), +1);
	accumulateConjugateProduct(w+1*(2), u+0*(2), v+2*(2), -1);
	accumulateConjugateProduct(w+2*(2), u+0*(2), v+1*(2), +1);
	accumulateConjugateProduct(w+2*(2), u+1*(2), v+0*(2), -1);
      }

      {
	Float *w = resOdd[dir]+(i*3+0)*3*2;
	Float *u = resOdd[dir]+(i*3+1)*3*2;
	Float *v = resOdd[dir]+(i*3+2)*3*2;

        for (int n = 0; n < 6; n++) w[n] = 0.0;
	accumulateConjugateProduct(w+0*(2), u+1*(2), v+2*(2), +1);
	accumulateConjugateProduct(w+0*(2), u+2*(2), v+1*(2), -1);
	accumulateConjugateProduct(w+1*(2), u+2*(2), v+0*(2), +1);
	accumulateConjugateProduct(w+1*(2), u+0*(2), v+2*(2), -1);
	accumulateConjugateProduct(w+2*(2), u+0*(2), v+1*(2), +1);
	accumulateConjugateProduct(w+2*(2), u+1*(2), v+0*(2), -1);
      }
    }
  }
}

template <typename Float> static void applyStaggeredScaling(Float **res, QudaGaugeParam *param, int type)
{

  if(type == 3)  applyGaugeFieldScaling_long((Float**)res, Vh, param, QUDA_STAGGERED_DSLASH);

  return;
}

void construct_gauge_field(void **gauge, int type, QudaPrecision precision, QudaGaugeParam *param) {
  if (type == 0) {
    if (precision == QUDA_DOUBLE_PRECISION) constructUnitGaugeField((double**)gauge, param);
    else constructUnitGaugeField((float**)gauge, param);
  } else if (type == 1) {
    if (precision == QUDA_DOUBLE_PRECISION) constructGaugeField((double**)gauge, param);
    else constructGaugeField((float**)gauge, param);
  } else {
    if (precision == QUDA_DOUBLE_PRECISION) applyGaugeFieldScaling((double**)gauge, Vh, param);
    else
      applyGaugeFieldScaling((float **)gauge, Vh, param);
  }

}

void construct_fat_long_gauge_field(void **fatlink, void **longlink, int type, QudaPrecision precision,
    QudaGaugeParam *param, QudaDslashType dslash_type)
{
  if (type == 0) {
    if (precision == QUDA_DOUBLE_PRECISION) {
      constructUnitGaugeField((double**)fatlink, param);
      constructUnitGaugeField((double**)longlink, param);
    }else {
      constructUnitGaugeField((float**)fatlink, param);
      constructUnitGaugeField((float**)longlink, param);
    }
  } else {
    if (precision == QUDA_DOUBLE_PRECISION) {
      // if doing naive staggered then set to long links so that the staggered phase is applied
      param->type = dslash_type == QUDA_ASQTAD_DSLASH ? QUDA_ASQTAD_FAT_LINKS : QUDA_ASQTAD_LONG_LINKS;
      if(type != 3) constructGaugeField((double**)fatlink, param, dslash_type);
      else applyStaggeredScaling((double**)fatlink, param, type);
      param->type = QUDA_ASQTAD_LONG_LINKS;
      if (dslash_type == QUDA_ASQTAD_DSLASH)
      {
        if(type != 3) constructGaugeField((double**)longlink, param, dslash_type);
        else applyStaggeredScaling((double**)longlink, param, type);
      }
    }else {
      param->type = dslash_type == QUDA_ASQTAD_DSLASH ? QUDA_ASQTAD_FAT_LINKS : QUDA_ASQTAD_LONG_LINKS;
      if(type != 3) constructGaugeField((float**)fatlink, param, dslash_type);
      else applyStaggeredScaling((float**)fatlink, param, type);

      param->type = QUDA_ASQTAD_LONG_LINKS;
      if (dslash_type == QUDA_ASQTAD_DSLASH) {
        if(type != 3) constructGaugeField((float**)longlink, param, dslash_type);
        else applyStaggeredScaling((float**)longlink, param, type);
      }
    }

    if (dslash_type == QUDA_ASQTAD_DSLASH) {
      // incorporate non-trivial phase into long links
      const double phase = (M_PI * rand()) / RAND_MAX;
      const complex<double> z = polar(1.0, phase);
      for (int dir = 0; dir < 4; ++dir) {
        for (int i = 0; i < V; ++i) {
          for (int j = 0; j < gaugeSiteSize; j += 2) {
            if (precision == QUDA_DOUBLE_PRECISION) {
              complex<double> *l = (complex<double> *)(&(((double *)longlink[dir])[i * gaugeSiteSize + j]));
              *l *= z;
            } else {
              complex<float> *l = (complex<float> *)(&(((float *)longlink[dir])[i * gaugeSiteSize + j]));
              *l *= z;
            }
          }
        }
      }
    }

    if (type == 3) return;

    // set all links to zero to emulate the 1-link operator (needed for host comparison)
    if (dslash_type == QUDA_STAGGERED_DSLASH) {
      for (int dir = 0; dir < 4; ++dir) {
        for (int i = 0; i < V; ++i) {
          for (int j = 0; j < gaugeSiteSize; j += 2) {
            if (precision == QUDA_DOUBLE_PRECISION) {
              ((double *)longlink[dir])[i * gaugeSiteSize + j] = 0.0;
              ((double *)longlink[dir])[i * gaugeSiteSize + j + 1] = 0.0;
            } else {
              ((float *)longlink[dir])[i * gaugeSiteSize + j] = 0.0;
              ((float *)longlink[dir])[i * gaugeSiteSize + j + 1] = 0.0;
            }
          }
        }
      }
    }
  }
}

template <typename Float>
static void constructCloverField(Float *res, double norm, double diag) {

  Float c = 2.0 * norm / RAND_MAX;

  for(int i = 0; i < V; i++) {
    for (int j = 0; j < 72; j++) {
      res[i*72 + j] = c*rand() - norm;
    }

    //impose clover symmetry on each chiral block
    for (int ch=0; ch<2; ch++) {
      res[i*72 + 3 + 36*ch] = -res[i*72 + 0 + 36*ch];
      res[i*72 + 4 + 36*ch] = -res[i*72 + 1 + 36*ch];
      res[i*72 + 5 + 36*ch] = -res[i*72 + 2 + 36*ch];
      res[i*72 + 30 + 36*ch] = -res[i*72 + 6 + 36*ch];
      res[i*72 + 31 + 36*ch] = -res[i*72 + 7 + 36*ch];
      res[i*72 + 32 + 36*ch] = -res[i*72 + 8 + 36*ch];
      res[i*72 + 33 + 36*ch] = -res[i*72 + 9 + 36*ch];
      res[i*72 + 34 + 36*ch] = -res[i*72 + 16 + 36*ch];
      res[i*72 + 35 + 36*ch] = -res[i*72 + 17 + 36*ch];
    }

    for (int j = 0; j<6; j++) {
      res[i*72 + j] += diag;
      res[i*72 + j+36] += diag;
    }
  }
}

void construct_clover_field(void *clover, double norm, double diag, QudaPrecision precision) {

  if (precision == QUDA_DOUBLE_PRECISION) constructCloverField((double *)clover, norm, diag);
  else constructCloverField((float *)clover, norm, diag);
}

/*void strong_check(void *spinorRef, void *spinorGPU, int len, QudaPrecision prec) {
  printf("Reference:\n");
  printSpinorElement(spinorRef, 0, prec); printf("...\n");
  printSpinorElement(spinorRef, len-1, prec); printf("\n");

  printf("\nCUDA:\n");
  printSpinorElement(spinorGPU, 0, prec); printf("...\n");
  printSpinorElement(spinorGPU, len-1, prec); printf("\n");

  compare_spinor(spinorRef, spinorGPU, len, prec);
  }*/

template <typename Float>
static void checkGauge(Float **oldG, Float **newG, double epsilon) {

  const int fail_check = 17;
  int fail[4][fail_check];
  int iter[4][18];
  for (int d=0; d<4; d++) for (int i=0; i<fail_check; i++) fail[d][i] = 0;
  for (int d=0; d<4; d++) for (int i=0; i<18; i++) iter[d][i] = 0;

  for (int d=0; d<4; d++) {
    for (int eo=0; eo<2; eo++) {
      for (int i=0; i<Vh; i++) {
	int ga_idx = (eo*Vh+i);
	for (int j=0; j<18; j++) {
	  double diff = fabs(newG[d][ga_idx*18+j] - oldG[d][ga_idx*18+j]);/// fabs(oldG[d][ga_idx*18+j]);

	  for (int f=0; f<fail_check; f++) if (diff > pow(10.0,-(f+1))) fail[d][f]++;
	  if (diff > epsilon) iter[d][j]++;
	}
      }
    }
  }

  printf("Component fails (X, Y, Z, T)\n");
  for (int i=0; i<18; i++) printf("%d fails = (%8d, %8d, %8d, %8d)\n", i, iter[0][i], iter[1][i], iter[2][i], iter[3][i]);

  printf("\nDeviation Failures = (X, Y, Z, T)\n");
  for (int f=0; f<fail_check; f++) {
    printf("%e Failures = (%9d, %9d, %9d, %9d) = (%6.5f, %6.5f, %6.5f, %6.5f)\n", pow(10.0, -(f + 1)), fail[0][f],
           fail[1][f], fail[2][f], fail[3][f], fail[0][f] / (double)(V * 18), fail[1][f] / (double)(V * 18),
           fail[2][f] / (double)(V * 18), fail[3][f] / (double)(V * 18));
  }

}

void check_gauge(void **oldG, void **newG, double epsilon, QudaPrecision precision) {
  if (precision == QUDA_DOUBLE_PRECISION)
    checkGauge((double**)oldG, (double**)newG, epsilon);
  else
    checkGauge((float**)oldG, (float**)newG, epsilon);
}

void createSiteLinkCPU(void **link, QudaPrecision precision, int phase)
{

  if (precision == QUDA_DOUBLE_PRECISION) {
    constructUnitaryGaugeField((double**)link);
  }else {
    constructUnitaryGaugeField((float**)link);
  }

  // only apply temporal boundary condition if I'm the last node in T
#ifdef MULTI_GPU
  bool last_node_in_t = (commCoords(3) == commDim(3)-1) ? true : false;
#else
  bool last_node_in_t = true;
#endif

  if(phase){

    for(int i=0;i < V;i++){
      for(int dir =XUP; dir <= TUP; dir++){
	int idx = i;
	int oddBit =0;
	if (i >= Vh) {
	  idx = i - Vh;
	  oddBit = 1;
	}

	int X1 = Z[0];
	int X2 = Z[1];
	int X3 = Z[2];
	int X4 = Z[3];

	int full_idx = fullLatticeIndex(idx, oddBit);
	int i4 = full_idx /(X3*X2*X1);
	int i3 = (full_idx - i4*(X3*X2*X1))/(X2*X1);
	int i2 = (full_idx - i4*(X3*X2*X1) - i3*(X2*X1))/X1;
        int i1 = full_idx - i4 * (X3 * X2 * X1) - i3 * (X2 * X1) - i2 * X1;

        double coeff= 1.0;
	switch(dir){
	case XUP:
	  if ( (i4 & 1) != 0){
	    coeff *= -1;
	  }
	  break;

	case YUP:
	  if ( ((i4+i1) & 1) != 0){
	    coeff *= -1;
	  }
	  break;

	case ZUP:
	  if ( ((i4+i1+i2) & 1) != 0){
	    coeff *= -1;
	  }
	  break;

        case TUP:
	  if (last_node_in_t && i4 == (X4-1)){
	    coeff *= -1;
	  }
	  break;

	default:
	  printf("ERROR: wrong dir(%d)\n", dir);
	  exit(1);
	}

        if (precision == QUDA_DOUBLE_PRECISION){
	  //double* mylink = (double*)link;
	  //mylink = mylink + (4*i + dir)*gaugeSiteSize;
	  double* mylink = (double*)link[dir];
	  mylink = mylink + i*gaugeSiteSize;

	  mylink[12] *= coeff;
	  mylink[13] *= coeff;
	  mylink[14] *= coeff;
	  mylink[15] *= coeff;
	  mylink[16] *= coeff;
	  mylink[17] *= coeff;

        }else{
	  //float* mylink = (float*)link;
	  //mylink = mylink + (4*i + dir)*gaugeSiteSize;
	  float* mylink = (float*)link[dir];
	  mylink = mylink + i*gaugeSiteSize;

          mylink[12] *= coeff;
	  mylink[13] *= coeff;
	  mylink[14] *= coeff;
	  mylink[15] *= coeff;
	  mylink[16] *= coeff;
	  mylink[17] *= coeff;
        }
      }
    }
  }

#if 1
  for(int dir= 0;dir < 4;dir++){
    for(int i=0;i< V*gaugeSiteSize;i++){
      if (precision ==QUDA_SINGLE_PRECISION){
	float* f = (float*)link[dir];
	if (f[i] != f[i] || (fabsf(f[i]) > 1.e+3) ){
	  fprintf(stderr, "ERROR:  %dth: bad number(%f) in function %s \n",i, f[i], __FUNCTION__);
	  exit(1);
	}
      }else{
	double* f = (double*)link[dir];
	if (f[i] != f[i] || (fabs(f[i]) > 1.e+3)){
	  fprintf(stderr, "ERROR:  %dth: bad number(%f) in function %s \n",i, f[i], __FUNCTION__);
	  exit(1);
	}
      }
    }
  }
#endif

  return;
}

void construct_spinor_source(void *v, int nSpin, int nColor, QudaPrecision precision, const int *const x, quda::RNG &rng)
{
  quda::ColorSpinorParam param;
  param.v = v;
  param.nColor = nColor;
  param.nSpin = nSpin;
  param.setPrecision(precision);
  param.create = QUDA_REFERENCE_FIELD_CREATE;
  param.fieldOrder = QUDA_SPACE_SPIN_COLOR_FIELD_ORDER;
  param.nDim = 4;
  param.siteSubset = QUDA_FULL_SITE_SUBSET;
  param.siteOrder = QUDA_EVEN_ODD_SITE_ORDER;
  for (int d = 0; d < 4; d++) param.x[d] = x[d];
  quda::cpuColorSpinorField spinor_in(param);

  quda::spinorNoise(spinor_in, rng, QUDA_NOISE_UNIFORM);
}

template <typename Float>
int compareLink(Float **linkA, Float **linkB, int len) {
  const int fail_check = 16;
  int fail[fail_check];
  for (int f=0; f<fail_check; f++) fail[f] = 0;

  int iter[18];
  for (int i=0; i<18; i++) iter[i] = 0;

  for(int dir=0;dir < 4; dir++){
    for (int i=0; i<len; i++) {
      for (int j=0; j<18; j++) {
	int is = i*18+j;
	double diff = fabs(linkA[dir][is]-linkB[dir][is]);
	for (int f=0; f<fail_check; f++)
	  if (diff > pow(10.0,-(f+1))) fail[f]++;
	//if (diff > 1e-1) printf("%d %d %e\n", i, j, diff);
	if (diff > 1e-3) iter[j]++;
      }
    }
  }

  for (int i=0; i<18; i++) printfQuda("%d fails = %d\n", i, iter[i]);

  int accuracy_level = 0;
  for(int f =0; f < fail_check; f++){
    if(fail[f] == 0){
      accuracy_level =f;
    }
  }

  for (int f=0; f<fail_check; f++) {
    printfQuda("%e Failures: %d / %d  = %e\n", pow(10.0,-(f+1)), fail[f], 4*len*18, fail[f] / (double)(4*len*18));
  }

  return accuracy_level;
}

static int
compare_link(void **linkA, void **linkB, int len, QudaPrecision precision)
{
  int ret;

  if (precision == QUDA_DOUBLE_PRECISION) {
    ret = compareLink((double**)linkA, (double**)linkB, len);
  } else {
    ret = compareLink((float**)linkA, (float**)linkB, len);
  }

  return ret;
}


// X indexes the lattice site
static void printLinkElement(void *link, int X, QudaPrecision precision)
{
  if (precision == QUDA_DOUBLE_PRECISION){
    for(int i=0; i < 3;i++){
      printVector((double*)link+ X*gaugeSiteSize + i*6);
    }

  }
  else{
    for(int i=0;i < 3;i++){
      printVector((float*)link+X*gaugeSiteSize + i*6);
    }
  }
}

int strong_check_link(void **linkA, const char *msgA, void **linkB, const char *msgB, int len, QudaPrecision prec)
{
  printfQuda("%s\n", msgA);
  printLinkElement(linkA[0], 0, prec);
  printfQuda("\n");
  printLinkElement(linkA[0], 1, prec);
  printfQuda("...\n");
  printLinkElement(linkA[3], len - 1, prec);
  printfQuda("\n");

  printfQuda("\n%s\n", msgB);
  printLinkElement(linkB[0], 0, prec);
  printfQuda("\n");
  printLinkElement(linkB[0], 1, prec);
  printfQuda("...\n");
  printLinkElement(linkB[3], len - 1, prec);
  printfQuda("\n");

  int ret = compare_link(linkA, linkB, len, prec);
  return ret;
}

void createMomCPU(void *mom, QudaPrecision precision)
{
  void* temp;

  size_t gSize = (precision == QUDA_DOUBLE_PRECISION) ? sizeof(double) : sizeof(float);
  temp = malloc(4*V*gaugeSiteSize*gSize);
  if (temp == NULL){
    fprintf(stderr, "Error: malloc failed for temp in function %s\n", __FUNCTION__);
    exit(1);
  }

  for(int i=0;i < V;i++){
    if (precision == QUDA_DOUBLE_PRECISION){
      for(int dir=0;dir < 4;dir++){
        double *thismom = (double *)mom;
        for(int k=0; k < momSiteSize; k++){
          thismom[(4 * i + dir) * momSiteSize + k] = 1.0 * rand() / RAND_MAX;
          if (k==momSiteSize-1) thismom[ (4*i+dir)*momSiteSize + k ]= 0.0;
        }
      }
    }else{
      for(int dir=0;dir < 4;dir++){
	float* thismom=(float*)mom;
	for(int k=0; k < momSiteSize; k++){
          thismom[(4 * i + dir) * momSiteSize + k] = 1.0 * rand() / RAND_MAX;
          if (k==momSiteSize-1) thismom[ (4*i+dir)*momSiteSize + k ]= 0.0;
        }
      }
    }
  }

  free(temp);
  return;
}

void
createHwCPU(void* hw,  QudaPrecision precision)
{
  for(int i=0;i < V;i++){
    if (precision == QUDA_DOUBLE_PRECISION){
      for(int dir=0;dir < 4;dir++){
	double* thishw = (double*)hw;
	for(int k=0; k < hwSiteSize; k++){
	  thishw[ (4*i+dir)*hwSiteSize + k ]= 1.0* rand() /RAND_MAX;
	}
      }
    }else{
      for(int dir=0;dir < 4;dir++){
	float* thishw=(float*)hw;
	for(int k=0; k < hwSiteSize; k++){
	  thishw[ (4*i+dir)*hwSiteSize + k ]= 1.0* rand() /RAND_MAX;
	}
      }
    }
  }

  return;
}


template <typename Float>
int compare_mom(Float *momA, Float *momB, int len) {
  const int fail_check = 16;
  int fail[fail_check];
  for (int f=0; f<fail_check; f++) fail[f] = 0;

  int iter[momSiteSize];
  for (int i=0; i<momSiteSize; i++) iter[i] = 0;

  for (int i=0; i<len; i++) {
    for (int j=0; j<momSiteSize-1; j++) {
      int is = i*momSiteSize+j;
      double diff = fabs(momA[is]-momB[is]);
      for (int f=0; f<fail_check; f++)
	if (diff > pow(10.0,-(f+1))) fail[f]++;
      //if (diff > 1e-1) printf("%d %d %e\n", i, j, diff);
      if (diff > 1e-3) iter[j]++;
    }
  }

  int accuracy_level = 0;
  for(int f =0; f < fail_check; f++){
    if(fail[f] == 0){
      accuracy_level =f+1;
    }
  }

  for (int i=0; i<momSiteSize; i++) printfQuda("%d fails = %d\n", i, iter[i]);

  for (int f=0; f<fail_check; f++) {
    printfQuda("%e Failures: %d / %d  = %e\n", pow(10.0,-(f+1)), fail[f], len*9, fail[f]/(double)(len*9));
  }

  return accuracy_level;
}

static void printMomElement(void *mom, int X, QudaPrecision precision)
{
  if (precision == QUDA_DOUBLE_PRECISION){
    double* thismom = ((double*)mom)+ X*momSiteSize;
    printVector(thismom);
    printfQuda("(%9f,%9f) (%9f,%9f)\n", thismom[6], thismom[7], thismom[8], thismom[9]);
  }else{
    float* thismom = ((float*)mom)+ X*momSiteSize;
    printVector(thismom);
    printfQuda("(%9f,%9f) (%9f,%9f)\n", thismom[6], thismom[7], thismom[8], thismom[9]);
  }
}
int strong_check_mom(void *momA, void *momB, int len, QudaPrecision prec)
{
  printfQuda("mom:\n");
  printMomElement(momA, 0, prec);
  printfQuda("\n");
  printMomElement(momA, 1, prec);
  printfQuda("\n");
  printMomElement(momA, 2, prec);
  printfQuda("\n");
  printMomElement(momA, 3, prec);
  printfQuda("...\n");

  printfQuda("\nreference mom:\n");
  printMomElement(momB, 0, prec);
  printfQuda("\n");
  printMomElement(momB, 1, prec);
  printfQuda("\n");
  printMomElement(momB, 2, prec);
  printfQuda("\n");
  printMomElement(momB, 3, prec);
  printfQuda("\n");

  int ret;
  if (prec == QUDA_DOUBLE_PRECISION){
    ret = compare_mom((double*)momA, (double*)momB, len);
  }else{
    ret = compare_mom((float*)momA, (float*)momB, len);
  }

  return ret;
}

/************
 * return value
 *
 * 0: command line option matched and processed sucessfully
 * non-zero: command line option does not match
 *
 */

#ifdef MULTI_GPU
int device = -1;
#else
int device = 0;
#endif

QudaReconstructType link_recon = QUDA_RECONSTRUCT_NO;
QudaReconstructType link_recon_sloppy = QUDA_RECONSTRUCT_INVALID;
QudaReconstructType link_recon_precondition = QUDA_RECONSTRUCT_INVALID;
QudaPrecision prec = QUDA_SINGLE_PRECISION;
QudaPrecision prec_sloppy = QUDA_INVALID_PRECISION;
QudaPrecision prec_refinement_sloppy = QUDA_INVALID_PRECISION;
QudaPrecision prec_precondition = QUDA_INVALID_PRECISION;
QudaPrecision prec_null = QUDA_INVALID_PRECISION;
QudaPrecision prec_ritz = QUDA_INVALID_PRECISION;
QudaVerbosity verbosity = QUDA_SUMMARIZE;
int xdim = 24;
int ydim = 24;
int zdim = 24;
int tdim = 24;
int Lsdim = 16;
QudaDagType dagger = QUDA_DAG_NO;
QudaDslashType dslash_type = QUDA_WILSON_DSLASH;
int laplace3D = 4;
char latfile[256] = "";
bool unit_gauge = false;
char gauge_outfile[256] = "";
int Nsrc = 1;
int Msrc = 1;
int niter = 100;
int gcrNkrylov = 10;
QudaCABasis ca_basis = QUDA_POWER_BASIS;
double ca_lambda_min = 0.0;
double ca_lambda_max = -1.0;
int pipeline = 0;
int solution_accumulator_pipeline = 0;
int test_type = 0;
int nvec[QUDA_MAX_MG_LEVEL] = { };
char vec_infile[256] = "";
char vec_outfile[256] = "";
QudaInverterType inv_type;
QudaInverterType precon_type = QUDA_INVALID_INVERTER;
int multishift = 0;
bool verify_results = true;
bool low_mode_check = false;
bool oblique_proj_check = false;
double mass = 0.1;
double kappa = -1.0;
double mu = 0.1;
double epsilon = 0.01;
double anisotropy = 1.0;
double tadpole_factor = 1.0;
double eps_naik = 0.0;
double clover_coeff = 0.1;
bool compute_clover = false;
bool compute_fatlong = false;
double tol = 1e-7;
double tol_hq = 0.;
double reliable_delta = 0.1;
bool alternative_reliable = false;
QudaTwistFlavorType twist_flavor = QUDA_TWIST_SINGLET;
QudaMassNormalization normalization = QUDA_KAPPA_NORMALIZATION;
QudaMatPCType matpc_type = QUDA_MATPC_EVEN_EVEN;
QudaSolveType solve_type = QUDA_NORMOP_PC_SOLVE;
QudaSolutionType solution_type = QUDA_MAT_SOLUTION;

int mg_levels = 2;

QudaFieldLocation solver_location[QUDA_MAX_MG_LEVEL] = { };
QudaFieldLocation setup_location[QUDA_MAX_MG_LEVEL] = { };

int nu_pre[QUDA_MAX_MG_LEVEL] = { };
int nu_post[QUDA_MAX_MG_LEVEL] = { };
int n_block_ortho[QUDA_MAX_MG_LEVEL] = {};
double mu_factor[QUDA_MAX_MG_LEVEL] = { };
QudaVerbosity mg_verbosity[QUDA_MAX_MG_LEVEL] = { };
QudaInverterType setup_inv[QUDA_MAX_MG_LEVEL] = { };
QudaSolveType coarse_solve_type[QUDA_MAX_MG_LEVEL] = { };
QudaSolveType smoother_solve_type[QUDA_MAX_MG_LEVEL] = { };
int num_setup_iter[QUDA_MAX_MG_LEVEL] = { };
double setup_tol[QUDA_MAX_MG_LEVEL] = { };
int setup_maxiter[QUDA_MAX_MG_LEVEL] = { };
int setup_maxiter_refresh[QUDA_MAX_MG_LEVEL] = { };
QudaCABasis setup_ca_basis[QUDA_MAX_MG_LEVEL] = { };
int setup_ca_basis_size[QUDA_MAX_MG_LEVEL] = { };
double setup_ca_lambda_min[QUDA_MAX_MG_LEVEL] = { };
double setup_ca_lambda_max[QUDA_MAX_MG_LEVEL] = { };
QudaSetupType setup_type = QUDA_NULL_VECTOR_SETUP;
bool pre_orthonormalize = false;
bool post_orthonormalize = true;
double omega = 0.85;
QudaInverterType coarse_solver[QUDA_MAX_MG_LEVEL] = { };
double coarse_solver_tol[QUDA_MAX_MG_LEVEL] = { };
QudaInverterType smoother_type[QUDA_MAX_MG_LEVEL] = { };
QudaPrecision smoother_halo_prec = QUDA_INVALID_PRECISION;
double smoother_tol[QUDA_MAX_MG_LEVEL] = { };
int coarse_solver_maxiter[QUDA_MAX_MG_LEVEL] = { };
QudaCABasis coarse_solver_ca_basis[QUDA_MAX_MG_LEVEL] = { };
int coarse_solver_ca_basis_size[QUDA_MAX_MG_LEVEL] = { };
double coarse_solver_ca_lambda_min[QUDA_MAX_MG_LEVEL] = { };
double coarse_solver_ca_lambda_max[QUDA_MAX_MG_LEVEL] = { };
bool generate_nullspace = true;
bool generate_all_levels = true;
QudaSchwarzType schwarz_type[QUDA_MAX_MG_LEVEL] = { };
int schwarz_cycle[QUDA_MAX_MG_LEVEL] = { };

int geo_block_size[QUDA_MAX_MG_LEVEL][QUDA_MAX_DIM] = { };
int nev = 8;
int max_search_dim = 64;
int deflation_grid = 16;
double tol_restart = 5e+3*tol;

int eigcg_max_restarts = 3;
int max_restart_num = 3;
double inc_tol = 1e-2;
double eigenval_tol = 1e-1;

QudaExtLibType solver_ext_lib     = QUDA_EIGEN_EXTLIB;
QudaExtLibType deflation_ext_lib  = QUDA_EIGEN_EXTLIB;
QudaFieldLocation location_ritz   = QUDA_CUDA_FIELD_LOCATION;
QudaMemoryType    mem_type_ritz   = QUDA_MEMORY_DEVICE;

// Parameters for the stand alone eigensolver
int eig_nEv = 16;
int eig_nKr = 32;
int eig_nConv = -1; // If unchanged, will be set to nEv
int eig_check_interval = 10;
int eig_max_restarts = 1000;
double eig_tol = 1e-6;
bool eig_use_poly_acc = true;
int eig_poly_deg = 100;
double eig_amin = 0.1;
double eig_amax = 4.0;
bool eig_use_normop = true;
bool eig_use_dagger = false;
bool eig_compute_svd = false;
QudaEigSpectrumType eig_spectrum = QUDA_SPECTRUM_LR_EIG;
QudaEigType eig_type = QUDA_EIG_TR_LANCZOS;
bool eig_arpack_check = false;
char eig_arpack_logfile[256] = "arpack_logfile.log";
char eig_QUDA_logfile[256] = "QUDA_logfile.log";
char eig_vec_infile[256] = "";
char eig_vec_outfile[256] = "";

// Parameters for the MG eigensolver.
// The coarsest grid params are for deflation,
// all others are for PR vectors.
bool mg_eig[QUDA_MAX_MG_LEVEL] = {};
int mg_eig_nEv[QUDA_MAX_MG_LEVEL] = {};
int mg_eig_nKr[QUDA_MAX_MG_LEVEL] = {};
int mg_eig_check_interval[QUDA_MAX_MG_LEVEL] = {};
int mg_eig_max_restarts[QUDA_MAX_MG_LEVEL] = {};
double mg_eig_tol[QUDA_MAX_MG_LEVEL] = {};
bool mg_eig_use_poly_acc[QUDA_MAX_MG_LEVEL] = {};
int mg_eig_poly_deg[QUDA_MAX_MG_LEVEL] = {};
double mg_eig_amin[QUDA_MAX_MG_LEVEL] = {};
double mg_eig_amax[QUDA_MAX_MG_LEVEL] = {};
bool mg_eig_use_normop[QUDA_MAX_MG_LEVEL] = {};
bool mg_eig_use_dagger[QUDA_MAX_MG_LEVEL] = {};
QudaEigSpectrumType mg_eig_spectrum[QUDA_MAX_MG_LEVEL] = {};
QudaEigType mg_eig_type[QUDA_MAX_MG_LEVEL] = {};
bool mg_eig_coarse_guess = false;

double heatbath_beta_value = 6.2;
int heatbath_warmup_steps = 10;
int heatbath_num_steps = 10;
int heatbath_num_heatbath_per_step = 5;
int heatbath_num_overrelax_per_step = 5;
bool heatbath_coldstart = false;

QudaContractType contract_type = QUDA_CONTRACT_TYPE_OPEN;

static int dim_partitioned[4] = {0,0,0,0};

int dimPartitioned(int dim)
{
  return ((gridsize_from_cmdline[dim] > 1) || dim_partitioned[dim]);
}

void __attribute__((weak)) usage_extra(char** argv){};

void usage(char** argv )
{
  printf("Usage: %s [options]\n", argv[0]);
  printf("Common options: \n");
#ifndef MULTI_GPU
  printf("    --device <n>                              # Set the CUDA device to use (default 0, single GPU only)\n");
#endif

  // Problem size and type parameters
  printf("    --verbosity <silent/summurize/verbose>    # The the verbosity on the top level of QUDA( default summarize)\n");
  printf("    --prec <double/single/half>               # Precision in GPU\n");
  printf("    --prec-sloppy <double/single/half>        # Sloppy precision in GPU\n");
  printf("    --prec-refine <double/single/half>        # Sloppy precision for refinement in GPU\n");
  printf("    --prec-precondition <double/single/half>  # Preconditioner precision in GPU\n");
  printf("    --prec-ritz <double/single/half>  # Eigenvector precision in GPU\n");
  printf("    --recon <8/9/12/13/18>                    # Link reconstruction type\n");
  printf("    --recon-sloppy <8/9/12/13/18>             # Sloppy link reconstruction type\n");
  printf("    --recon-precondition <8/9/12/13/18>       # Preconditioner link reconstruction type\n");
  printf("    --dagger                                  # Set the dagger to 1 (default 0)\n");
  printf("    --dim <n>                                 # Set space-time dimension (X Y Z T)\n");
  printf("    --sdim <n>                                # Set space dimension(X/Y/Z) size\n");
  printf("    --xdim <n>                                # Set X dimension size(default 24)\n");
  printf("    --ydim <n>                                # Set X dimension size(default 24)\n");
  printf("    --zdim <n>                                # Set X dimension size(default 24)\n");
  printf("    --tdim <n>                                # Set T dimension size(default 24)\n");
  printf("    --Lsdim <n>                               # Set Ls dimension size(default 16)\n");
  printf("    --gridsize <x y z t>                      # Set the grid size in all four dimension (default 1 1 1 1)\n");
  printf("    --xgridsize <n>                           # Set grid size in X dimension (default 1)\n");
  printf("    --ygridsize <n>                           # Set grid size in Y dimension (default 1)\n");
  printf("    --zgridsize <n>                           # Set grid size in Z dimension (default 1)\n");
  printf("    --tgridsize <n>                           # Set grid size in T dimension (default 1)\n");
  printf("    --partition <mask>                        # Set the communication topology (X=1, Y=2, Z=4, T=8, and combinations of these)\n");
  printf("    --rank-order <col/row>                    # Set the [t][z][y][x] rank order as either column major (t fastest, default) or row major (x fastest)\n");
  printf("    --dslash-type <type>                      # Set the dslash type, the following values are valid\n"
	 "                                                  wilson/clover/twisted-mass/twisted-clover/staggered\n"
         "                                                  /asqtad/domain-wall/domain-wall-4d/mobius/laplace\n");
  printf("    --laplace3D <n>                           # Restrict laplace operator to omit the t dimension (n=3), or include all dims (n=4) (default 4)\n");
  printf("    --flavor <type>                           # Set the twisted mass flavor type (singlet (default), deg-doublet, nondeg-doublet)\n");
  printf("    --load-gauge file                         # Load gauge field \"file\" for the test (requires QIO)\n");
  printf("    --save-gauge file                         # Save gauge field \"file\" for the test (requires QIO, "
         "heatbath test only)\n");
  printf("    --unit-gauge <true/false>                 # Generate a unit valued gauge field in the tests. If false, a "
         "random gauge is generated (default false)\n");
  printf("    --niter <n>                               # The number of iterations to perform (default 10)\n");
  printf("    --ngcrkrylov <n>                          # The number of inner iterations to use for GCR, BiCGstab-l, CA-CG (default 10)\n");
  printf("    --ca-basis-type <power/chebyshev>         # The basis to use for CA-CG (default power)\n");
  printf("    --cheby-basis-eig-min                     # Conservative estimate of smallest eigenvalue for Chebyshev basis CA-CG (default 0)\n");
  printf("    --cheby-basis-eig-max                     # Conservative estimate of largest eigenvalue for Chebyshev basis CA-CG (default is to guess with power iterations)\n");
  printf("    --pipeline <n>                            # The pipeline length for fused operations in GCR, BiCGstab-l (default 0, no pipelining)\n");
  printf("    --solution-pipeline <n>                   # The pipeline length for fused solution accumulation (default 0, no pipelining)\n");
  printf("    --inv-type <cg/bicgstab/gcr>              # The type of solver to use (default cg)\n");
  printf("    --precon-type <mr/ (unspecified)>         # The type of solver to use (default none (=unspecified)).\n");
  printf("    --multishift <true/false>                 # Whether to do a multi-shift solver test or not (default false)\n");
  printf("    --mass                                    # Mass of Dirac operator (default 0.1)\n");
  printf("    --kappa                                   # Kappa of Dirac operator (default 0.12195122... [equiv to mass])\n");
  printf("    --mu                                      # Twisted-Mass chiral twist of Dirac operator (default 0.1)\n");
  printf(
	 "    --epsilon                                 # Twisted-Mass flavor twist of Dirac operator (default 0.01)\n");
  printf("    --tadpole-coeff                           # Tadpole coefficient for HISQ fermions (default 1.0, recommended [Plaq]^1/4)\n");
  printf("    --epsilon-naik                            # Epsilon factor on Naik term (default 0.0, suggested non-zero -0.1)\n");
  printf("    --compute-clover                          # Compute the clover field or use random numbers (default false)\n");
  printf("    --compute-fat-long                        # Compute the fat/long field or use random numbers (default false)\n");
  printf("    --clover-coeff                            # Clover coefficient (default 1.0)\n");
  printf("    --anisotropy                              # Temporal anisotropy factor (default 1.0)\n");
  printf("    --mass-normalization                      # Mass normalization (kappa (default) / mass / asym-mass)\n");
  printf("    --matpc                                   # Matrix preconditioning type (even-even, odd-odd, even-even-asym, odd-odd-asym) \n");
  printf("    --solve-type                              # The type of solve to do (direct, direct-pc, normop, "
         "normop-pc, normerr, normerr-pc) \n");
  printf("    --solution-type                           # The solution we desire (mat (default), mat-dag-mat, mat-pc, "
         "mat-pc-dag-mat-pc (default for multi-shift))\n");
  printf("    --tol  <resid_tol>                        # Set L2 residual tolerance\n");
  printf("    --tolhq  <resid_hq_tol>                   # Set heavy-quark residual tolerance\n");
  printf("    --reliable-delta <delta>                  # Set reliable update delta factor\n");
  printf("    --test                                    # Test method (different for each test)\n");
  printf("    --verify <true/false>                     # Verify the GPU results using CPU results (default true)\n");

  // Multigrid
  printf("    --mg-low-mode-check <true/false>          # Measure how well the null vector subspace overlaps with the "
         "low eigenmode subspace (default false)\n");
  printf("    --mg-oblique-proj-check <true/false>      # Measure how well the null vector subspace adjusts the low "
         "eigenmode subspace (default false)\n");
  printf("    --mg-nvec <level nvec>                    # Number of null-space vectors to define the multigrid "
         "transfer operator on a given level\n"
         "                                                If using the eigensolver of the coarsest level then this "
         "dictates the size of the deflation space.\n");
  printf("    --mg-gpu-prolongate <true/false>          # Whether to do the multigrid transfer operators on the GPU (default false)\n");
  printf("    --mg-levels <2+>                          # The number of multigrid levels to do (default 2)\n");
  printf("    --mg-nu-pre <level 1-20>                  # The number of pre-smoother applications to do at a given multigrid level (default 2)\n");
  printf("    --mg-nu-post <level 1-20>                 # The number of post-smoother applications to do at a given multigrid level (default 2)\n");
  printf("    --mg-coarse-solve-type <level solve>      # The type of solve to do on each level (direct, direct-pc) (default = solve_type)\n");
  printf("    --mg-smoother-solve-type <level solve>    # The type of solve to do in smoother (direct, direct-pc (default) )\n");
  printf("    --mg-solve-location <level cpu/cuda>      # The location where the multigrid solver will run (default cuda)\n");
  printf("    --mg-setup-location <level cpu/cuda>      # The location where the multigrid setup will be computed (default cuda)\n");
  printf("    --mg-setup-inv <level inv>                # The inverter to use for the setup of multigrid (default bicgstab)\n");
  printf("    --mg-setup-maxiter <level iter>           # The maximum number of solver iterations to use when relaxing on a null space vector (default 500)\n");
  printf("    --mg-setup-maxiter-refresh <level iter>   # The maximum number of solver iterations to use when refreshing the pre-existing null space vectors (default 100)\n");
  printf("    --mg-setup-iters <level iter>             # The number of setup iterations to use for the multigrid (default 1)\n");
  printf("    --mg-setup-tol <level tol>                # The tolerance to use for the setup of multigrid (default 5e-6)\n");
  printf("    --mg-setup-ca-basis-type <level power/chebyshev> # The basis to use for CA-CG setup of multigrid(default power)\n");
  printf("    --mg-setup-ca-basis-size <level size>     # The basis size to use for CA-CG setup of multigrid (default 4)\n");
  printf("    --mg-setup-cheby-basis-eig-min <level val> # Conservative estimate of smallest eigenvalue for Chebyshev basis CA-CG in setup of multigrid (default 0)\n");
  printf("    --mg-setup-cheby-basis-eig-max <level val> # Conservative estimate of largest eigenvalue for Chebyshev basis CA-CG in setup of multigrid (default is to guess with power iterations)\n");
  printf("    --mg-setup-type <null/test>               # The type of setup to use for the multigrid (default null)\n");
  printf("    --mg-pre-orth <true/false>                # If orthonormalize the vector before inverting in the setup of multigrid (default false)\n");
  printf("    --mg-post-orth <true/false>               # If orthonormalize the vector after inverting in the setup of multigrid (default true)\n");
  printf("    --mg-n-block-ortho <level n>              # The number of times to run Gram-Schmidt during block "
         "orthonormalization (default 1)\n");
  printf("    --mg-omega                                # The over/under relaxation factor for the smoother of multigrid (default 0.85)\n");
  printf("    --mg-coarse-solver <level gcr/etc.>       # The solver to wrap the V cycle on each level (default gcr, only for levels 1+)\n");
  printf("    --mg-coarse-solver-tol <level gcr/etc.>   # The coarse solver tolerance for each level (default 0.25, only for levels 1+)\n");
  printf("    --mg-coarse-solver-maxiter <level n>      # The coarse solver maxiter for each level (default 100)\n");
  printf("    --mg-coarse-solver-ca-basis-type <level power/chebyshev> # The basis to use for CA-CG setup of multigrid(default power)\n");
  printf("    --mg-coarse-solver-ca-basis-size <level size>  # The basis size to use for CA-CG setup of multigrid (default 4)\n");
  printf("    --mg-coarse-solver-cheby-basis-eig-min <level val> # Conservative estimate of smallest eigenvalue for Chebyshev basis CA-CG in setup of multigrid (default 0)\n");
  printf("    --mg-coarse-solver-cheby-basis-eig-max <level val> # Conservative estimate of largest eigenvalue for Chebyshev basis CA-CG in setup of multigrid (default is to guess with power iterations)\n");
  printf("    --mg-smoother <level mr/etc.>             # The smoother to use for multigrid (default mr)\n");
  printf("    --mg-smoother-tol <level resid_tol>       # The smoother tolerance to use for each multigrid (default 0.25)\n");
  printf("    --mg-smoother-halo-prec                   # The smoother halo precision (applies to all levels - defaults to null_precision)\n");
  printf("    --mg-schwarz-type <level false/add/mul>   # Whether to use Schwarz preconditioning (requires MR smoother and GCR setup solver) (default false)\n");
  printf("    --mg-schwarz-cycle <level cycle>          # The number of Schwarz cycles to apply per smoother application (default=1)\n");
  printf("    --mg-block-size <level x y z t>           # Set the geometric block size for the each multigrid level's transfer operator (default 4 4 4 4)\n");
  printf("    --mg-mu-factor <level factor>             # Set the multiplicative factor for the twisted mass mu parameter on each level (default 1)\n");
  printf("    --mg-generate-nullspace <true/false>      # Generate the null-space vector dynamically (default true, if set false and mg-load-vec isn't set, creates free-field null vectors)\n");
  printf("    --mg-generate-all-levels <true/talse>     # true=generate null-space on all levels, false=generate on level 0 and create other levels from that (default true)\n");
  printf("    --mg-load-vec file                        # Load the vectors \"file\" for the multigrid_test (requires QIO)\n");
<<<<<<< HEAD
  printf("    --mg-save-vec file                        # Save the generated null-space vectors \"file\" from the multigrid_test (requires QIO)\n");
  printf("    --mg-verbosity <level verb>               # The verbosity to use on each level of the multigrid (default "
         "summarize)\n");
=======
  printf("    --mg-save-vec file                        # Save the generated null-space vectors \"file\" from the "
         "multigrid_test (requires QIO)\n");
  printf("    --mg-verbosity <level verb>               # The verbosity to use on each level of the multigrid (default "
         "summarize)\n");

  // Deflated solvers
>>>>>>> fe8aa963
  printf("    --df-nev <nev>                            # Set number of eigenvectors computed within a single solve cycle (default 8)\n");
  printf("    --df-max-search-dim <dim>                 # Set the size of eigenvector search space (default 64)\n");
  printf("    --df-deflation-grid <n>                   # Set maximum number of cycles needed to compute eigenvectors(default 1)\n");
  printf("    --df-eigcg-max-restarts <n>               # Set how many iterative refinement cycles will be solved with eigCG within a single physical right hand site solve (default 4)\n");
  printf("    --df-tol-restart <tol>                    # Set tolerance for the first restart in the initCG solver(default 5e-5)\n");
  printf("    --df-tol-inc <tol>                        # Set tolerance for the subsequent restarts in the initCG solver  (default 1e-2)\n");
  printf("    --df-max-restart-num <n>                  # Set maximum number of the initCG restarts in the deflation stage (default 3)\n");
  printf("    --df-tol-eigenval <tol>                   # Set maximum eigenvalue residual norm (default 1e-1)\n");

  printf("    --solver-ext-lib-type <eigen/magma>       # Set external library for the solvers  (default Eigen library)\n");
  printf("    --df-ext-lib-type <eigen/magma>           # Set external library for the deflation methods  (default Eigen library)\n");
  printf("    --df-location-ritz <host/cuda>            # Set memory location for the ritz vectors  (default cuda memory location)\n");
  printf("    --df-mem-type-ritz <device/pinned/mapped> # Set memory type for the ritz vectors  (default device memory type)\n");

  // Eigensolver
  printf("    --eig-nEv <n>                             # The size of eigenvector search space in the eigensolver\n");
  printf("    --eig-nKr <n>                             # The size of the Krylov subspace to use in the eigensolver\n");
  printf("    --eig-nConv <n>                           # The number of converged eigenvalues requested\n");
  printf("    --eig-check-interval <n>                  # Perform a convergence check every nth restart/iteration in "
         "the IRAM,IRLM/lanczos,arnoldi eigensolver\n");
  printf("    --eig-max-restarts <n>                    # Perform n iterations of the restart in the eigensolver\n");
  printf("    --eig-tol <tol>                           # The tolerance to use in the eigensolver\n");
  printf("    --eig-use-poly-acc <true/false>           # Use Chebyshev polynomial acceleration in the eigensolver\n");
  printf("    --eig-poly-deg <n>                        # Set the degree of the Chebyshev polynomial acceleration in "
         "the eigensolver\n");
  printf("    --eig-amin <Float>                        # The minimum in the polynomial acceleration\n");
  printf("    --eig-amax <Float>                        # The maximum in the polynomial acceleration\n");
  printf("    --eig-use-normop <true/false>             # Solve the MdagM problem instead of M (MMdag if "
         "eig-use-dagger == true) (default false)\n");
  printf("    --eig-use-dagger <true/false>             # Solve the Mdag  problem instead of M (MMdag if "
         "eig-use-normop == true) (default false)\n");
  printf("    --eig-compute-svd <true/false>            # Solve the MdagM problem, use to compute SVD of M (default "
         "false)\n");
  printf("    --eig-spectrum <SR/LR/SM/LM/SI/LI>        # The spectrum part to be calulated. S=smallest L=largest "
         "R=real M=modulus I=imaginary\n");
  printf("    --eig-type <eigensolver>                  # The type of eigensolver to use (default trlm)\n");
  printf("    --eig-QUDA-logfile <file_name>            # The filename storing the stdout from the QUDA eigensolver\n");
  printf("    --eig-arpack-check <true/false>           # Cross check the device data against ARPACK (requires ARPACK, "
         "default false)\n");
  printf("    --eig-load-vec <file>                     # Load eigenvectors to <file> (requires QIO)\n");
  printf("    --eig-save-vec <file>                     # Save eigenvectors to <file> (requires QIO)\n");

  // Multigrid Eigensolver
  printf("    --mg-eig <level> <true/false>                     # Use the eigensolver on this level (default false)\n");
  printf("    --mg-eig-nEv <level> <n>                          # The size of eigenvector search space in the "
         "eigensolver\n");
  printf("    --mg-eig-nKr <level> <n>                          # The size of the Krylov subspace to use in the "
         "eigensolver\n");
  printf("    --mg-eig-check-interval <level> <n>               # Perform a convergence check every nth "
         "restart/iteration (only used in Implicit Restart types)\n");
  printf("    --mg-eig-max-restarts <level> <n>                 # Perform a maximun of n restarts in eigensolver "
         "(default 100)\n");
  printf("    --mg-eig-use-normop <level> <true/false>          # Solve the MdagM problem instead of M (MMdag if "
         "eig-use-dagger == true) (default false)\n");
  printf("    --mg-eig-use-dagger <level> <true/false>          # Solve the MMdag problem instead of M (MMdag if "
         "eig-use-normop == true) (default false)\n");
  printf(
    "    --mg-eig-tol <level> <tol>                        # The tolerance to use in the eigensolver (default 1e-6)\n");
  printf("    --mg-eig-use-poly-acc <level> <true/false>        # Use Chebyshev polynomial acceleration in the "
         "eigensolver (default true)\n");
  printf("    --mg-eig-poly-deg <level> <n>                     # Set the degree of the Chebyshev polynomial (default "
         "100)\n");
  printf("    --mg-eig-amin <level> <Float>                     # The minimum in the polynomial acceleration (default "
         "0.1)\n");
  printf("    --mg-eig-amax <level> <Float>                     # The maximum in the polynomial acceleration (default "
         "4.0)\n");
  printf("    --mg-eig-spectrum <level> <SR/LR/SM/LM/SI/LI>     # The spectrum part to be calulated. S=smallest "
         "L=largest R=real M=modulus I=imaginary (default SR)\n");
  printf("    --mg-eig-coarse-guess <true/false>                # If deflating on the coarse grid, optionaly use an "
         "initial guess (default = false)\n");
  printf("    --mg-eig-type <level> <eigensolver>               # The type of eigensolver to use (default trlm)\n");

  // Miscellanea
  printf("    --nsrc <n>                                # How many spinors to apply the dslash to simultaneusly (experimental for staggered only)\n");
  printf("    --msrc <n>                                # Used for testing non-square block blas routines where nsrc defines the other dimension\n");
  printf("    --heatbath-beta <beta>                    # Beta value used in heatbath test (default 6.2)\n");
  printf("    --heatbath-warmup-steps <n>               # Number of warmup steps in heatbath test (default 10)\n");
  printf("    --heatbath-num-steps <n>                  # Number of measurement steps in heatbath test (default 10)\n");
  printf("    --heatbath-num-hb-per-step <n>            # Number of heatbath hits per heatbath step (default 5)\n");
  printf("    --heatbath-num-or-per-step <n>            # Number of overrelaxation hits per heatbath step (default 5)\n");
  printf("    --heatbath-coldstart <true/false>         # Whether to use a cold or hot start in heatbath test (default false)\n");

  printf("    --contraction-type <open/dr/dp>           # Whether to leave spin elemental open, or use a gamma basis "
         "and contract on spin (default open)\n");

  printf("    --help                                    # Print out this message\n");

  usage_extra(argv);
#ifdef MULTI_GPU
  char msg[]="multi";
#else
  char msg[]="single";
#endif
  printf("Note: this program is %s GPU build\n", msg);
  exit(1);
  return ;
}

int process_command_line_option(int argc, char** argv, int* idx)
{
#ifdef MULTI_GPU
  char msg[]="multi";
#else
  char msg[]="single";
#endif

  int ret = -1;

  int i = *idx;

  if( strcmp(argv[i], "--help")== 0){
    usage(argv);
  }

  if( strcmp(argv[i], "--verify") == 0){
    if (i + 1 >= argc) { usage(argv); }

    if (strcmp(argv[i+1], "true") == 0){
      verify_results = true;
    }else if (strcmp(argv[i+1], "false") == 0){
      verify_results = false;
    }else{
      fprintf(stderr, "ERROR: invalid verify type\n");
      exit(1);
    }

    i++;
    ret = 0;
    goto out;
  }

  if (strcmp(argv[i], "--mg-low-mode-check") == 0) {
    if (i + 1 >= argc) { usage(argv); }

    if (strcmp(argv[i + 1], "true") == 0) {
      low_mode_check = true;
    } else if (strcmp(argv[i + 1], "false") == 0) {
      low_mode_check = false;
    } else {
      fprintf(stderr, "ERROR: invalid low_mode_check type (true/false)\n");
      exit(1);
    }

    i++;
    ret = 0;
    goto out;
  }

  if (strcmp(argv[i], "--mg-oblique-proj-check") == 0) {
    if (i + 1 >= argc) { usage(argv); }

    if (strcmp(argv[i + 1], "true") == 0) {
      oblique_proj_check = true;
    } else if (strcmp(argv[i + 1], "false") == 0) {
      oblique_proj_check = false;
    } else {
      fprintf(stderr, "ERROR: invalid oblique_proj_check type (true/false)\n");
      exit(1);
    }

    i++;
    ret = 0;
    goto out;
  }

  if( strcmp(argv[i], "--device") == 0){
    if (i+1 >= argc){
      usage(argv);
    }
    device = atoi(argv[i+1]);
    if (device < 0 || device > 16){
      printf("ERROR: Invalid CUDA device number (%d)\n", device);
      usage(argv);
    }
    i++;
    ret = 0;
    goto out;
  }

  if( strcmp(argv[i], "--verbosity") == 0){
    if (i+1 >= argc){
      usage(argv);
    }
    verbosity =  get_verbosity_type(argv[i+1]);
    i++;
    ret = 0;
    goto out;
  }

  if( strcmp(argv[i], "--prec") == 0){
    if (i + 1 >= argc) { usage(argv); }
    prec =  get_prec(argv[i+1]);
    i++;
    ret = 0;
    goto out;
  }

  if( strcmp(argv[i], "--prec-sloppy") == 0){
    if (i + 1 >= argc) { usage(argv); }
    prec_sloppy =  get_prec(argv[i+1]);
    i++;
    ret = 0;
    goto out;
  }

  if( strcmp(argv[i], "--prec-refine") == 0){
    if (i + 1 >= argc) { usage(argv); }
    prec_refinement_sloppy =  get_prec(argv[i+1]);
    i++;
    ret = 0;
    goto out;
  }

  if( strcmp(argv[i], "--prec-precondition") == 0){
    if (i+1 >= argc){
      usage(argv);
    }
    prec_precondition =  get_prec(argv[i+1]);
    i++;
    ret = 0;
    goto out;
  }

  if( strcmp(argv[i], "--prec-null") == 0){
    if (i+1 >= argc){
      usage(argv);
    }
    prec_null =  get_prec(argv[i+1]);
    i++;
    ret = 0;
    goto out;
  }

  if( strcmp(argv[i], "--prec-ritz") == 0){
    if (i+1 >= argc){
      usage(argv);
    }
    prec_ritz =  get_prec(argv[i+1]);
    i++;
    ret = 0;
    goto out;
  }

  if( strcmp(argv[i], "--recon") == 0){
    if (i+1 >= argc){
      usage(argv);
    }
    link_recon =  get_recon(argv[i+1]);
    i++;
    ret = 0;
    goto out;
  }

  if( strcmp(argv[i], "--recon-sloppy") == 0){
    if (i+1 >= argc){
      usage(argv);
    }
    link_recon_sloppy =  get_recon(argv[i+1]);
    i++;
    ret = 0;
    goto out;
  }

  if( strcmp(argv[i], "--recon-precondition") == 0){
    if (i+1 >= argc){
      usage(argv);
    }
    link_recon_precondition =  get_recon(argv[i+1]);
    i++;
    ret = 0;
    goto out;
  }

  if( strcmp(argv[i], "--dim") == 0){
    if (i+4 >= argc){
      usage(argv);
    }
    xdim= atoi(argv[i+1]);
    if (xdim < 0 || xdim > 512){
      printf("ERROR: invalid X dimension (%d)\n", xdim);
      usage(argv);
    }
    i++;

    if (i+1 >= argc){
      usage(argv);
    }
    ydim= atoi(argv[i+1]);
    if (ydim < 0 || ydim > 512){
      printf("ERROR: invalid Y dimension (%d)\n", ydim);
      usage(argv);
    }
    i++;

    if (i+1 >= argc){
      usage(argv);
    }
    zdim= atoi(argv[i+1]);
    if (zdim < 0 || zdim > 512){
      printf("ERROR: invalid Z dimension (%d)\n", zdim);
      usage(argv);
    }
    i++;

    if (i+1 >= argc){
      usage(argv);
    }
    tdim= atoi(argv[i+1]);
    if (tdim < 0 || tdim > 512){
      printf("ERROR: invalid T dimension (%d)\n", tdim);
      usage(argv);
    }
    i++;

    ret = 0;
    goto out;
  }

  if( strcmp(argv[i], "--xdim") == 0){
    if (i+1 >= argc){
      usage(argv);
    }
    xdim= atoi(argv[i+1]);
    if (xdim < 0 || xdim > 512){
      printf("ERROR: invalid X dimension (%d)\n", xdim);
      usage(argv);
    }
    i++;
    ret = 0;
    goto out;
  }

  if( strcmp(argv[i], "--ydim") == 0){
    if (i+1 >= argc){
      usage(argv);
    }
    ydim= atoi(argv[i+1]);
    if (ydim < 0 || ydim > 512){
      printf("ERROR: invalid T dimension (%d)\n", ydim);
      usage(argv);
    }
    i++;
    ret = 0;
    goto out;
  }


  if( strcmp(argv[i], "--zdim") == 0){
    if (i+1 >= argc){
      usage(argv);
    }
    zdim= atoi(argv[i+1]);
    if (zdim < 0 || zdim > 512){
      printf("ERROR: invalid T dimension (%d)\n", zdim);
      usage(argv);
    }
    i++;
    ret = 0;
    goto out;
  }

  if( strcmp(argv[i], "--tdim") == 0){
    if (i + 1 >= argc) { usage(argv); }
    tdim =  atoi(argv[i+1]);
    if (tdim < 0 || tdim > 512){
      printf("Error: invalid t dimension");
      usage(argv);
    }
    i++;
    ret = 0;
    goto out;
  }

  if( strcmp(argv[i], "--sdim") == 0){
    if (i + 1 >= argc) { usage(argv); }
    int sdim =  atoi(argv[i+1]);
    if (sdim < 0 || sdim > 512){
      printf("ERROR: invalid S dimension\n");
      usage(argv);
    }
    xdim=ydim=zdim=sdim;
    i++;
    ret = 0;
    goto out;
  }

  if( strcmp(argv[i], "--Lsdim") == 0){
    if (i + 1 >= argc) { usage(argv); }
    int Ls =  atoi(argv[i+1]);
    if (Ls < 0 || Ls > 128){
      printf("ERROR: invalid Ls dimension\n");
      usage(argv);
    }
    Lsdim=Ls;
    i++;
    ret = 0;
    goto out;
  }

  if( strcmp(argv[i], "--dagger") == 0){
    dagger = QUDA_DAG_YES;
    ret = 0;
    goto out;
  }

  if( strcmp(argv[i], "--partition") == 0){
    if (i+1 >= argc){
      usage(argv);
    }
#ifdef MULTI_GPU
    int value  =  atoi(argv[i+1]);
    for(int j=0; j < 4;j++){
      if (value &  (1 << j)){
	commDimPartitionedSet(j);
	dim_partitioned[j] = 1;
      }
    }
#else
    printfQuda("WARNING: Ignoring --partition option since this is a single-GPU build.\n");
#endif
    i++;
    ret = 0;
    goto out;
  }

  if( strcmp(argv[i], "--multishift") == 0){
    if (i + 1 >= argc) { usage(argv); }

    if (strcmp(argv[i+1], "true") == 0){
      multishift = true;
    }else if (strcmp(argv[i+1], "false") == 0){
      multishift = false;
    }else{
      fprintf(stderr, "ERROR: invalid multishift boolean\n");
      exit(1);
    }

    i++;
    ret = 0;
    goto out;
  }

  if( strcmp(argv[i], "--gridsize") == 0){
    if (i + 4 >= argc) { usage(argv); }
    int xsize =  atoi(argv[i+1]);
    if (xsize <= 0 ){
      printf("ERROR: invalid X grid size");
      usage(argv);
    }
    gridsize_from_cmdline[0] = xsize;
    i++;

    int ysize =  atoi(argv[i+1]);
    if (ysize <= 0 ){
      printf("ERROR: invalid Y grid size");
      usage(argv);
    }
    gridsize_from_cmdline[1] = ysize;
    i++;

    int zsize =  atoi(argv[i+1]);
    if (zsize <= 0 ){
      printf("ERROR: invalid Z grid size");
      usage(argv);
    }
    gridsize_from_cmdline[2] = zsize;
    i++;

    int tsize =  atoi(argv[i+1]);
    if (tsize <= 0 ){
      printf("ERROR: invalid T grid size");
      usage(argv);
    }
    gridsize_from_cmdline[3] = tsize;
    i++;

    ret = 0;
    goto out;
  }

  if( strcmp(argv[i], "--xgridsize") == 0){
    if (i + 1 >= argc) { usage(argv); }
    int xsize =  atoi(argv[i+1]);
    if (xsize <= 0 ){
      printf("ERROR: invalid X grid size");
      usage(argv);
    }
    gridsize_from_cmdline[0] = xsize;
    i++;
    ret = 0;
    goto out;
  }

  if( strcmp(argv[i], "--ygridsize") == 0){
    if (i + 1 >= argc) { usage(argv); }
    int ysize =  atoi(argv[i+1]);
    if (ysize <= 0 ){
      printf("ERROR: invalid Y grid size");
      usage(argv);
    }
    gridsize_from_cmdline[1] = ysize;
    i++;
    ret = 0;
    goto out;
  }

  if( strcmp(argv[i], "--zgridsize") == 0){
    if (i + 1 >= argc) { usage(argv); }
    int zsize =  atoi(argv[i+1]);
    if (zsize <= 0 ){
      printf("ERROR: invalid Z grid size");
      usage(argv);
    }
    gridsize_from_cmdline[2] = zsize;
    i++;
    ret = 0;
    goto out;
  }

  if( strcmp(argv[i], "--tgridsize") == 0){
    if (i + 1 >= argc) { usage(argv); }
    int tsize =  atoi(argv[i+1]);
    if (tsize <= 0 ){
      printf("ERROR: invalid T grid size");
      usage(argv);
    }
    gridsize_from_cmdline[3] = tsize;
    i++;
    ret = 0;
    goto out;
  }

  if( strcmp(argv[i], "--rank-order") == 0){
    if (i+1 >= argc){
      usage(argv);
    }
    rank_order = get_rank_order(argv[i+1]);
    i++;
    ret = 0;
    goto out;
  }

  if( strcmp(argv[i], "--dslash-type") == 0){
    if (i + 1 >= argc) { usage(argv); }
    dslash_type = get_dslash_type(argv[i+1]);
    i++;
    ret = 0;
    goto out;
  }

  if (strcmp(argv[i], "--laplace3D") == 0) {
    if (i + 1 >= argc) { usage(argv); }
    laplace3D = atoi(argv[i + 1]);
    if (laplace3D > 4 || laplace3D < 3) {
      printf("ERROR: invalid transverse dim %d given. Please use 3 or 4 for t,none.\n", laplace3D);
      usage(argv);
    }
    i++;
    ret = 0;
    goto out;
  }

  if( strcmp(argv[i], "--flavor") == 0){
    if (i + 1 >= argc) { usage(argv); }
    twist_flavor = get_flavor_type(argv[i+1]);
    i++;
    ret = 0;
    goto out;
  }

  if( strcmp(argv[i], "--inv-type") == 0){
    if (i + 1 >= argc) { usage(argv); }
    inv_type = get_solver_type(argv[i+1]);
    i++;
    ret = 0;
    goto out;
  }

  if (strcmp(argv[i], "--precon-type") == 0) {
    if (i + 1 >= argc) { usage(argv); }
    precon_type = get_solver_type(argv[i + 1]);
    i++;
    ret = 0;
    goto out;
  }

  if (strcmp(argv[i], "--mass") == 0) {
    if (i + 1 >= argc) { usage(argv); }
    mass = atof(argv[i+1]);
    i++;
    ret = 0;
    goto out;
  }

  if( strcmp(argv[i], "--kappa") == 0){
    if (i+1 >= argc){
      usage(argv);
    }
    kappa = atof(argv[i+1]);
    i++;
    ret = 0;
    goto out;
  }

  if( strcmp(argv[i], "--compute-clover") == 0){
    if (i+1 >= argc){
      usage(argv);
    }
    if (strcmp(argv[i+1], "true") == 0){
      compute_clover = true;
    }else if (strcmp(argv[i+1], "false") == 0){
      compute_clover = false;
    }else{
      fprintf(stderr, "ERROR: invalid compute_clover type\n");
      exit(1);
    }

    i++;
    ret = 0;
    goto out;
  }

  if( strcmp(argv[i], "--clover-coeff") == 0){
    if (i+1 >= argc){
      usage(argv);
    }
    clover_coeff = atof(argv[i+1]);
    i++;
    ret = 0;
    goto out;
  }

  if( strcmp(argv[i], "--mu") == 0){
    if (i+1 >= argc){
      usage(argv);
    }
    mu = atof(argv[i+1]);
    i++;
    ret = 0;
    goto out;
  }

  if (strcmp(argv[i], "--epsilon") == 0) {
    if (i + 1 >= argc) { usage(argv); }
    epsilon = atof(argv[i + 1]);
    i++;
    ret = 0;
    goto out;
  }

  if( strcmp(argv[i], "--compute-fat-long") == 0){
    if (i+1 >= argc){
      usage(argv);
    }
    if (strcmp(argv[i+1], "true") == 0){
      compute_fatlong = true;
    }else if (strcmp(argv[i+1], "false") == 0){
      compute_fatlong = false;
    }else{
      fprintf(stderr, "ERROR: invalid compute_fatlong type\n");
      exit(1);
    }

    i++;
    ret = 0;
    goto out;
  }


  if( strcmp(argv[i], "--epsilon-naik") == 0){
    if (i+1 >= argc){
      usage(argv);
    }
    eps_naik = atof(argv[i+1]);
    i++;
    ret = 0;
    goto out;
  }

  if( strcmp(argv[i], "--tadpole-coeff") == 0){
    if (i+1 >= argc){
      usage(argv);
    }
    tadpole_factor = atof(argv[i+1]);
    i++;
    ret = 0;
    goto out;
  }

  if( strcmp(argv[i], "--anisotropy") == 0){
    if (i+1 >= argc){
      usage(argv);
    }
    anisotropy = atof(argv[i+1]);
    i++;
    ret = 0;
    goto out;
  }

  if( strcmp(argv[i], "--tol") == 0){
    if (i+1 >= argc){
      usage(argv);
    }
    tol= atof(argv[i+1]);
    i++;
    ret = 0;
    goto out;
  }

  if( strcmp(argv[i], "--tolhq") == 0){
    if (i+1 >= argc){
      usage(argv);
    }
    tol_hq= atof(argv[i+1]);
    i++;
    ret = 0;
    goto out;
  }

  if( strcmp(argv[i], "--reliable-delta") == 0){
    if (i+1 >= argc){
      usage(argv);
    }
    reliable_delta = atof(argv[i+1]);
    i++;
    ret = 0;
    goto out;
  }

  if( strcmp(argv[i], "--alternative-reliable") == 0){
    if (i+1 >= argc) {
      usage(argv);
    }
    if (strcmp(argv[i+1], "true") == 0) {
      alternative_reliable = true;
    } else if (strcmp(argv[i+1], "false") == 0) {
      alternative_reliable = false;
    } else {
      fprintf(stderr, "ERROR: invalid multishift boolean\n");
      exit(1);
    }
    i++;
    ret = 0;
    goto out;
  }

  if( strcmp(argv[i], "--mass-normalization") == 0){
    if (i+1 >= argc){
      usage(argv);
    }
    normalization = get_mass_normalization_type(argv[i+1]);
    i++;
    ret = 0;
    goto out;
  }

  if( strcmp(argv[i], "--matpc") == 0){
    if (i+1 >= argc){
      usage(argv);
    }
    matpc_type = get_matpc_type(argv[i+1]);
    i++;
    ret = 0;
    goto out;
  }

  if( strcmp(argv[i], "--solve-type") == 0){
    if (i+1 >= argc){
      usage(argv);
    }
    solve_type = get_solve_type(argv[i+1]);
    i++;
    ret = 0;
    goto out;
  }

  if (strcmp(argv[i], "--solution-type") == 0) {
    if (i + 1 >= argc) { usage(argv); }
    solution_type = get_solution_type(argv[i + 1]);
    i++;
    ret = 0;
    goto out;
  }

  if( strcmp(argv[i], "--load-gauge") == 0){
    if (i + 1 >= argc) { usage(argv); }
    strcpy(latfile, argv[i+1]);
    i++;
    ret = 0;
    goto out;
  }

  if( strcmp(argv[i], "--save-gauge") == 0){
    if (i + 1 >= argc) { usage(argv); }
    strcpy(gauge_outfile, argv[i+1]);
    i++;
    ret = 0;
    goto out;
  }

  if (strcmp(argv[i], "--unit-gauge") == 0) {
    if (i + 1 >= argc) { usage(argv); }

    if (strcmp(argv[i + 1], "true") == 0) {
      unit_gauge = true;
    } else if (strcmp(argv[i + 1], "false") == 0) {
      unit_gauge = false;
    } else {
      fprintf(stderr, "ERROR: invalid unit-gauge type given (true/false)\n");
      exit(1);
    }

    i++;
    ret = 0;
    goto out;
  }

  if( strcmp(argv[i], "--nsrc") == 0){
    if (i+1 >= argc){
      usage(argv);
    }
    Nsrc = atoi(argv[i+1]);
    if (Nsrc < 0 || Nsrc > 128){ // allow 0 for testing setup in isolation
      printf("ERROR: invalid number of sources (Nsrc=%d)\n", Nsrc);
      usage(argv);
    }
    i++;
    ret = 0;
    goto out;
  }

  if( strcmp(argv[i], "--msrc") == 0){
    if (i+1 >= argc){
      usage(argv);
    }
    Msrc = atoi(argv[i+1]);
    if (Msrc < 1 || Msrc > 128){
      printf("ERROR: invalid number of sources (Msrc=%d)\n", Msrc);
      usage(argv);
    }
    i++;
    ret = 0;
    goto out;
  }

  if( strcmp(argv[i], "--test") == 0){
    if (i + 1 >= argc) { usage(argv); }
    test_type = atoi(argv[i+1]);
    i++;
    ret = 0;
    goto out;
  }

  if( strcmp(argv[i], "--mg-nvec") == 0){
    if (i+2 >= argc){
      usage(argv);
    }
    int level = atoi(argv[i+1]);
    if (level < 0 || level >= QUDA_MAX_MG_LEVEL) {
      printf("ERROR: invalid multigrid level %d", level);
      usage(argv);
    }
    i++;

    nvec[level] = atoi(argv[i+1]);
    if (nvec[level] < 0 || nvec[level] > 1024) {
      printf("ERROR: invalid number of vectors (%d)\n", nvec[level]);
      usage(argv);
    }
    i++;
    ret = 0;
    goto out;
  }

  if( strcmp(argv[i], "--mg-levels") == 0){
    if (i+1 >= argc){
      usage(argv);
    }
    mg_levels= atoi(argv[i+1]);
    if (mg_levels < 2 || mg_levels > QUDA_MAX_MG_LEVEL){
      printf("ERROR: invalid number of multigrid levels (%d)\n", mg_levels);
      usage(argv);
    }
    i++;
    ret = 0;
    goto out;
  }

  if( strcmp(argv[i], "--mg-nu-pre") == 0){
    if (i+1 >= argc){
      usage(argv);
    }
    int level = atoi(argv[i+1]);
    if (level < 0 || level >= QUDA_MAX_MG_LEVEL) {
      printf("ERROR: invalid multigrid level %d", level);
      usage(argv);
    }
    i++;

    nu_pre[level] = atoi(argv[i+1]);
    if (nu_pre[level] < 0 || nu_pre[level] > 20){
      printf("ERROR: invalid pre-smoother applications value (nu_pre=%d)\n", nu_pre[level]);
      usage(argv);
    }
    i++;
    ret = 0;
    goto out;
  }

  if( strcmp(argv[i], "--mg-nu-post") == 0){
    if (i+1 >= argc){
      usage(argv);
    }
    int level = atoi(argv[i+1]);
    if (level < 0 || level >= QUDA_MAX_MG_LEVEL) {
      printf("ERROR: invalid multigrid level %d", level);
      usage(argv);
    }
    i++;

    nu_post[level] = atoi(argv[i+1]);
    if (nu_post[level] < 0 || nu_post[level] > 20){
      printf("ERROR: invalid pre-smoother applications value (nu_post=%d)\n", nu_post[level]);
      usage(argv);
    }
    i++;
    ret = 0;
    goto out;
  }

  if( strcmp(argv[i], "--mg-coarse-solve-type") == 0){
    if (i+1 >= argc){
      usage(argv);
    }
    int level = atoi(argv[i+1]);
    if (level < 0 || level >= QUDA_MAX_MG_LEVEL) {
      printf("ERROR: invalid multigrid level %d", level);
      usage(argv);
    }
    i++;

    coarse_solve_type[level] = get_solve_type(argv[i+1]);
    i++;
    ret = 0;
    goto out;
  }

  if( strcmp(argv[i], "--mg-smoother-solve-type") == 0){
    if (i+1 >= argc){
      usage(argv);
    }
    int level = atoi(argv[i+1]);
    if (level < 0 || level >= QUDA_MAX_MG_LEVEL) {
      printf("ERROR: invalid multigrid level %d", level);
      usage(argv);
    }
    i++;

    smoother_solve_type[level] = get_solve_type(argv[i+1]);
    i++;
    ret = 0;
    goto out;
  }

  if( strcmp(argv[i], "--mg-solver-location") == 0){
    if (i+2 >= argc){
      usage(argv);
    }
    int level = atoi(argv[i+1]);

    if (level < 0 || level >= QUDA_MAX_MG_LEVEL) {
      printf("ERROR: invalid multigrid level %d", level);
      usage(argv);
    }
    i++;

    solver_location[level] = get_location(argv[i+1]);
    i++;
    ret = 0;
    goto out;
  }

  if( strcmp(argv[i], "--mg-setup-location") == 0){
    if (i+2 >= argc){
      usage(argv);
    }
    int level = atoi(argv[i+1]);

    if (level < 0 || level >= QUDA_MAX_MG_LEVEL) {
      printf("ERROR: invalid multigrid level %d", level);
      usage(argv);
    }
    i++;

    setup_location[level] = get_location(argv[i+1]);
    i++;
    ret = 0;
    goto out;
  }

  if( strcmp(argv[i], "--mg-setup-inv") == 0){
    if (i+2 >= argc){
      usage(argv);
    }
    int level = atoi(argv[i+1]);
    if (level < 0 || level >= QUDA_MAX_MG_LEVEL) {
      printf("ERROR: invalid multigrid level %d", level);
      usage(argv);
    }
    i++;

    setup_inv[level] = get_solver_type(argv[i+1]);
    i++;
    ret = 0;
    goto out;
  }

  if( strcmp(argv[i], "--mg-setup-iters") == 0){
    if (i+2 >= argc){
      usage(argv);
    }
    int level = atoi(argv[i+1]);
    if (level < 0 || level >= QUDA_MAX_MG_LEVEL) {
      printf("ERROR: invalid multigrid level %d", level);
      usage(argv);
    }
    i++;

    num_setup_iter[level] = atoi(argv[i+1]);
    i++;
    ret = 0;
    goto out;
  }

  if( strcmp(argv[i], "--mg-setup-tol") == 0){
    if (i+1 >= argc){
      usage(argv);
    }
    int level = atoi(argv[i+1]);
    if (level < 0 || level >= QUDA_MAX_MG_LEVEL) {
      printf("ERROR: invalid multigrid level %d", level);
      usage(argv);
    }
    i++;

    setup_tol[level] = atof(argv[i+1]);
    i++;
    ret = 0;
    goto out;
  }


  if( strcmp(argv[i], "--mg-setup-maxiter") == 0){
    if (i+2 >= argc){
      usage(argv);
    }
    int level = atoi(argv[i+1]);
    if (level < 0 || level >= QUDA_MAX_MG_LEVEL) {
      printf("ERROR: invalid multigrid level %d", level);
      usage(argv);
    }
    i++;

    setup_maxiter[level] = atoi(argv[i+1]);
    i++;
    ret = 0;
    goto out;
  }

  if( strcmp(argv[i], "--mg-setup-maxiter-refresh") == 0){
    if (i+2 >= argc){
      usage(argv);
    }
    int level = atoi(argv[i+1]);
    if (level < 0 || level >= QUDA_MAX_MG_LEVEL) {
      printf("ERROR: invalid multigrid level %d", level);
      usage(argv);
    }
    i++;

    setup_maxiter_refresh[level] = atoi(argv[i+1]);
    i++;
    ret = 0;
    goto out;
  }

  if( strcmp(argv[i], "--mg-setup-ca-basis-type") == 0){
    if (i+2 >= argc){
      usage(argv);
    }
    int level = atoi(argv[i+1]);
    if (level < 0 || level >= QUDA_MAX_MG_LEVEL) {
      printf("ERROR: invalid multigrid level %d", level);
      usage(argv);
    }
    i++;

    if (strcmp(argv[i+1], "power") == 0){
      setup_ca_basis[level] = QUDA_POWER_BASIS;
    }else if (strcmp(argv[i+1], "chebyshev") == 0 || strcmp(argv[i+1], "cheby") == 0){
      setup_ca_basis[level] = QUDA_CHEBYSHEV_BASIS;
    }else{
      fprintf(stderr, "ERROR: invalid value for basis ca cg type\n");
      exit(1);
    }

    i++;
    ret = 0;
    goto out;
  }

  if( strcmp(argv[i], "--mg-setup-ca-basis-size") == 0){
    if (i+2 >= argc){
      usage(argv);
    }
    int level = atoi(argv[i+1]);
    if (level < 0 || level >= QUDA_MAX_MG_LEVEL) {
      printf("ERROR: invalid multigrid level %d", level);
      usage(argv);
    }
    i++;

    setup_ca_basis_size[level] = atoi(argv[i+1]);
    if (setup_ca_basis_size[level] < 1){
      printf("ERROR: invalid basis size for CA-CG (%d < 1)\n", setup_ca_basis_size[level]);
      usage(argv);
    }
    i++;
    ret = 0;
    goto out;
  }

  if( strcmp(argv[i], "--mg-setup-cheby-basis-eig-min") == 0){
    if (i+2 >= argc){
      usage(argv);
    }
    int level = atoi(argv[i+1]);
    if (level < 0 || level >= QUDA_MAX_MG_LEVEL) {
      printf("ERROR: invalid multigrid level %d", level);
      usage(argv);
    }
    i++;

    setup_ca_lambda_min[level] = atof(argv[i+1]);
    if (setup_ca_lambda_min[level] < 0.0){
      printf("ERROR: invalid minimum eigenvalue for CA-CG (%f < 0.0)\n", setup_ca_lambda_min[level]);
      usage(argv);
    }
    i++;
    ret = 0;
    goto out;
  }

  if( strcmp(argv[i], "--mg-setup-cheby-basis-eig-max") == 0){
    if (i+2 >= argc){
      usage(argv);
    }
    int level = atoi(argv[i+1]);
    if (level < 0 || level >= QUDA_MAX_MG_LEVEL) {
      printf("ERROR: invalid multigrid level %d", level);
      usage(argv);
    }
    i++;

    setup_ca_lambda_max[level] = atof(argv[i+1]);
    // negative value induces power iterations to guess
    i++;
    ret = 0;
    goto out;
  }

  if( strcmp(argv[i], "--mg-setup-type") == 0){
    if (i+1 >= argc){
      usage(argv);
    }

    if( strcmp(argv[i+1], "test") == 0)
      setup_type = QUDA_TEST_VECTOR_SETUP;
    else if( strcmp(argv[i+1], "null")==0)
      setup_type = QUDA_NULL_VECTOR_SETUP;
    else {
      fprintf(stderr, "ERROR: invalid setup type\n");
      exit(1);
    }

    i++;
    ret = 0;
    goto out;
  }

  if( strcmp(argv[i], "--mg-pre-orth") == 0){
    if (i+1 >= argc){
      usage(argv);
    }

    if (strcmp(argv[i+1], "true") == 0){
      pre_orthonormalize = true;
    }else if (strcmp(argv[i+1], "false") == 0){
      pre_orthonormalize = false;
    }else{
      fprintf(stderr, "ERROR: invalid pre orthogonalize type\n");
      exit(1);
    }

    i++;
    ret = 0;
    goto out;
  }

  if( strcmp(argv[i], "--mg-post-orth") == 0){
    if (i+1 >= argc){
      usage(argv);
    }

    if (strcmp(argv[i+1], "true") == 0){
      post_orthonormalize = true;
    }else if (strcmp(argv[i+1], "false") == 0){
      post_orthonormalize = false;
    }else{
      fprintf(stderr, "ERROR: invalid post orthogonalize type\n");
      exit(1);
    }

    i++;
    ret = 0;
    goto out;
  }

  if (strcmp(argv[i], "--mg-n-block-ortho") == 0) {
    if (i + 2 >= argc) { usage(argv); }

    int level = atoi(argv[i + 1]);
    if (level < 0 || level >= QUDA_MAX_MG_LEVEL) {
      printf("ERROR: invalid multigrid level %d for number of block orthos", level);
      usage(argv);
    }
    i++;

    n_block_ortho[level] = atoi(argv[i + 1]);
    if (n_block_ortho[level] < 1) {
      fprintf(stderr, "ERROR: invalid number %d of block orthonormalizations", n_block_ortho[level]);
    }
    i++;
    ret = 0;
    goto out;
  }

  if( strcmp(argv[i], "--mg-omega") == 0){
    if (i+1 >= argc){
      usage(argv);
    }

    omega = atof(argv[i+1]);
    i++;
    ret = 0;
    goto out;
  }

  if( strcmp(argv[i], "--mg-verbosity") == 0){
    if (i+2 >= argc){
      usage(argv);
    }
    int level = atoi(argv[i+1]);
    if (level < 0 || level >= QUDA_MAX_MG_LEVEL) {
      printf("ERROR: invalid multigrid level %d", level);
      usage(argv);
    }
    i++;

    mg_verbosity[level] = get_verbosity_type(argv[i+1]);
    i++;
    ret = 0;
    goto out;
  }

  if( strcmp(argv[i], "--mg-coarse-solver") == 0){
    if (i+2 >= argc){
      usage(argv);
    }
    int level = atoi(argv[i+1]);
    if (level < 1 || level >= QUDA_MAX_MG_LEVEL) {
      printf("ERROR: invalid multigrid level %d for coarse solver", level);
      usage(argv);
    }
    i++;

    coarse_solver[level] = get_solver_type(argv[i+1]);
    i++;
    ret = 0;
    goto out;
  }

  if( strcmp(argv[i], "--mg-smoother") == 0){
    if (i+2 >= argc){
      usage(argv);
    }
    int level = atoi(argv[i+1]);
    if (level < 0 || level >= QUDA_MAX_MG_LEVEL) {
      printf("ERROR: invalid multigrid level %d", level);
      usage(argv);
    }
    i++;

    smoother_type[level] = get_solver_type(argv[i+1]);
    i++;
    ret = 0;
    goto out;
  }

  if( strcmp(argv[i], "--mg-smoother-tol") == 0){
    if (i+2 >= argc){
      usage(argv);
    }
    int level = atoi(argv[i+1]);
    if (level < 0 || level >= QUDA_MAX_MG_LEVEL) {
      printf("ERROR: invalid multigrid level %d", level);
      usage(argv);
    }
    i++;

    smoother_tol[level] = atof(argv[i+1]);

    i++;
    ret = 0;
    goto out;
  }

  if( strcmp(argv[i], "--mg-coarse-solver-tol") == 0){
    if (i+2 >= argc){
      usage(argv);
    }
    int level = atoi(argv[i+1]);
    if (level < 1 || level >= QUDA_MAX_MG_LEVEL) {
      printf("ERROR: invalid multigrid level %d for coarse solver", level);
      usage(argv);
    }
    i++;

    coarse_solver_tol[level] = atof(argv[i+1]);
    i++;
    ret = 0;
    goto out;
  }

  if( strcmp(argv[i], "--mg-coarse-solver-maxiter") == 0){
    if (i+2 >= argc){
      usage(argv);
    }

    int level = atoi(argv[i+1]);
    if (level < 1 || level >= QUDA_MAX_MG_LEVEL) {
      printf("ERROR: invalid multigrid level %d for coarse solver", level);
      usage(argv);
    }
    i++;

    coarse_solver_maxiter[level] = atoi(argv[i+1]);
    i++;
    ret = 0;
    goto out;
  }

    if( strcmp(argv[i], "--mg-coarse-solver-ca-basis-type") == 0){
    if (i+2 >= argc){
      usage(argv);
    }
    int level = atoi(argv[i+1]);
    if (level < 0 || level >= QUDA_MAX_MG_LEVEL) {
      printf("ERROR: invalid multigrid level %d", level);
      usage(argv);
    }
    i++;

    if (strcmp(argv[i+1], "power") == 0){
      coarse_solver_ca_basis[level] = QUDA_POWER_BASIS;
    }else if (strcmp(argv[i+1], "chebyshev") == 0 || strcmp(argv[i+1], "cheby") == 0){
      coarse_solver_ca_basis[level] = QUDA_CHEBYSHEV_BASIS;
    }else{
      fprintf(stderr, "ERROR: invalid value for basis ca cg type\n");
      exit(1);
    }

    i++;
    ret = 0;
    goto out;
  }

  if( strcmp(argv[i], "--mg-coarse-solver-ca-basis-size") == 0){
    if (i+2 >= argc){
      usage(argv);
    }
    int level = atoi(argv[i+1]);
    if (level < 0 || level >= QUDA_MAX_MG_LEVEL) {
      printf("ERROR: invalid multigrid level %d", level);
      usage(argv);
    }
    i++;

    coarse_solver_ca_basis_size[level] = atoi(argv[i+1]);
    if (coarse_solver_ca_basis_size[level] < 1){
      printf("ERROR: invalid basis size for CA-CG (%d < 1)\n", coarse_solver_ca_basis_size[level]);
      usage(argv);
    }
    i++;
    ret = 0;
    goto out;
  }

  if( strcmp(argv[i], "--mg-coarse-solver-cheby-basis-eig-min") == 0){
    if (i+2 >= argc){
      usage(argv);
    }
    int level = atoi(argv[i+1]);
    if (level < 0 || level >= QUDA_MAX_MG_LEVEL) {
      printf("ERROR: invalid multigrid level %d", level);
      usage(argv);
    }
    i++;

    coarse_solver_ca_lambda_min[level] = atof(argv[i+1]);
    if (coarse_solver_ca_lambda_min[level] < 0.0){
      printf("ERROR: invalid minimum eigenvalue for CA-CG (%f < 0.0)\n", coarse_solver_ca_lambda_min[level]);
      usage(argv);
    }
    i++;
    ret = 0;
    goto out;
  }

  if( strcmp(argv[i], "--mg-coarse-solver-cheby-basis-eig-max") == 0){
    if (i+2 >= argc){
      usage(argv);
    }
    int level = atoi(argv[i+1]);
    if (level < 0 || level >= QUDA_MAX_MG_LEVEL) {
      printf("ERROR: invalid multigrid level %d", level);
      usage(argv);
    }
    i++;

    coarse_solver_ca_lambda_max[level] = atof(argv[i+1]);
    // negative value induces power iterations to guess
    i++;
    ret = 0;
    goto out;
  }



  if( strcmp(argv[i], "--mg-smoother-halo-prec") == 0){
    if (i+1 >= argc){
      usage(argv);
    }
    smoother_halo_prec =  get_prec(argv[i+1]);
    i++;
    ret = 0;
    goto out;
  }


  if( strcmp(argv[i], "--mg-schwarz-type") == 0){
    if (i+2 >= argc){
      usage(argv);
    }
    int level = atoi(argv[i+1]);
    if (level < 0 || level >= QUDA_MAX_MG_LEVEL) {
      printf("ERROR: invalid multigrid level %d", level);
      usage(argv);
    }
    i++;

    schwarz_type[level] = get_schwarz_type(argv[i+1]);
    i++;
    ret = 0;
    goto out;
  }

  if( strcmp(argv[i], "--mg-schwarz-cycle") == 0){
    if (i+2 >= argc){
      usage(argv);
    }
    int level = atoi(argv[i+1]);
    if (level < 0 || level >= QUDA_MAX_MG_LEVEL) {
      printf("ERROR: invalid multigrid level %d", level);
      usage(argv);
    }
    i++;

    schwarz_cycle[level] = atoi(argv[i+1]);
    if (schwarz_cycle[level] < 0 || schwarz_cycle[level] >= 128) {
      printf("ERROR: invalid Schwarz cycle value requested %d for level %d",
	     level, schwarz_cycle[level]);
      usage(argv);
    }
    i++;
    ret = 0;
    goto out;
  }

  if( strcmp(argv[i], "--mg-block-size") == 0){
    if (i + 5 >= argc) { usage(argv); }
    int level = atoi(argv[i+1]);
    if (level < 0 || level >= QUDA_MAX_MG_LEVEL) {
      printf("ERROR: invalid multigrid level %d", level);
      usage(argv);
    }
    i++;

    int xsize =  atoi(argv[i+1]);
    if (xsize <= 0 ){
      printf("ERROR: invalid X block size");
      usage(argv);
    }
    geo_block_size[level][0] = xsize;
    i++;

    int ysize =  atoi(argv[i+1]);
    if (ysize <= 0 ){
      printf("ERROR: invalid Y block size");
      usage(argv);
    }
    geo_block_size[level][1] = ysize;
    i++;

    int zsize =  atoi(argv[i+1]);
    if (zsize <= 0 ){
      printf("ERROR: invalid Z block size");
      usage(argv);
    }
    geo_block_size[level][2] = zsize;
    i++;

    int tsize =  atoi(argv[i+1]);
    if (tsize <= 0 ){
      printf("ERROR: invalid T block size");
      usage(argv);
    }
    geo_block_size[level][3] = tsize;
    i++;

    ret = 0;
    goto out;
  }

  if( strcmp(argv[i], "--mg-mu-factor") == 0){
    if (i+2 >= argc){
      usage(argv);
    }
    int level = atoi(argv[i+1]);
    if (level < 0 || level >= QUDA_MAX_MG_LEVEL) {
      printf("ERROR: invalid multigrid level %d", level);
      usage(argv);
    }
    i++;

    double factor =  atof(argv[i+1]);
    mu_factor[level] = factor;
    i++;
    ret=0;
    goto out;
  }

  if( strcmp(argv[i], "--mg-generate-nullspace") == 0){
    if (i+1 >= argc){
      usage(argv);
    }

    if (strcmp(argv[i+1], "true") == 0){
      generate_nullspace = true;
    }else if (strcmp(argv[i+1], "false") == 0){
      generate_nullspace = false;
    }else{
      fprintf(stderr, "ERROR: invalid generate nullspace type\n");
      exit(1);
    }

    i++;
    ret = 0;
    goto out;
  }

  if( strcmp(argv[i], "--mg-generate-all-levels") == 0){
    if (i+1 >= argc){
      usage(argv);
    }

    if (strcmp(argv[i+1], "true") == 0){
      generate_all_levels = true;
    }else if (strcmp(argv[i+1], "false") == 0){
      generate_all_levels = false;
    }else{
      fprintf(stderr, "ERROR: invalid value for generate_all_levels type\n");
      exit(1);
    }

    i++;
    ret = 0;
    goto out;
  }

  if( strcmp(argv[i], "--mg-load-vec") == 0){
    if (i+1 >= argc){
      usage(argv);
    }
    strcpy(vec_infile, argv[i+1]);
    i++;
    ret = 0;
    goto out;
  }

  if( strcmp(argv[i], "--mg-save-vec") == 0){
    if (i+1 >= argc){
      usage(argv);
    }
    strcpy(vec_outfile, argv[i+1]);
    i++;
    ret = 0;
    goto out;
  }

  if( strcmp(argv[i], "--df-nev") == 0){
    if (i+1 >= argc){
      usage(argv);
    }

    nev = atoi(argv[i+1]);
    i++;
    ret = 0;
    goto out;
  }

  if( strcmp(argv[i], "--df-max-search-dim") == 0){
    if (i+1 >= argc){
      usage(argv);
    }

    max_search_dim = atoi(argv[i+1]);
    i++;
    ret = 0;
    goto out;
  }

  if( strcmp(argv[i], "--df-deflation-grid") == 0){
    if (i+1 >= argc){
      usage(argv);
    }

    deflation_grid = atoi(argv[i+1]);
    i++;
    ret = 0;
    goto out;
  }


  if( strcmp(argv[i], "--df-eigcg-max-restarts") == 0){
    if (i+1 >= argc){
      usage(argv);
    }

    eigcg_max_restarts = atoi(argv[i+1]);
    i++;
    ret = 0;
    goto out;
  }

  if( strcmp(argv[i], "--df-max-restart-num") == 0){
    if (i+1 >= argc){
      usage(argv);
    }

    max_restart_num = atoi(argv[i+1]);
    i++;
    ret = 0;
    goto out;
  }

  if( strcmp(argv[i], "--df-tol-restart") == 0){
    if (i+1 >= argc){
      usage(argv);
    }

    tol_restart = atof(argv[i+1]);
    i++;
    ret = 0;
    goto out;
  }

  if( strcmp(argv[i], "--df-tol-eigenval") == 0){
    if (i+1 >= argc){
      usage(argv);
    }

    eigenval_tol = atof(argv[i+1]);
    i++;
    ret = 0;
    goto out;
  }

  if( strcmp(argv[i], "--df-tol-inc") == 0){
    if (i+1 >= argc){
      usage(argv);
    }

    inc_tol = atof(argv[i+1]);
    i++;
    ret = 0;
    goto out;
  }

  if( strcmp(argv[i], "--solver-ext-lib-type") == 0){
    if (i+1 >= argc){
      usage(argv);
    }
    solver_ext_lib = get_solve_ext_lib_type(argv[i+1]);
    i++;
    ret = 0;
    goto out;
  }

  if( strcmp(argv[i], "--df-ext-lib-type") == 0){
    if (i+1 >= argc){
      usage(argv);
    }
    deflation_ext_lib = get_solve_ext_lib_type(argv[i+1]);
    i++;
    ret = 0;
    goto out;
  }

  if( strcmp(argv[i], "--df-location-ritz") == 0){
    if (i+1 >= argc){
      usage(argv);
    }
    location_ritz = get_location(argv[i+1]);
    i++;
    ret = 0;
    goto out;
  }

  if( strcmp(argv[i], "--df-mem-type-ritz") == 0){
    if (i+1 >= argc){
      usage(argv);
    }
    mem_type_ritz = get_df_mem_type_ritz(argv[i+1]);
    i++;
    ret = 0;
    goto out;
  }

  if (strcmp(argv[i], "--eig-nEv") == 0) {
    if (i + 1 >= argc) { usage(argv); }
    eig_nEv = atoi(argv[i + 1]);
    i++;
    ret = 0;
    goto out;
  }

  if (strcmp(argv[i], "--eig-nKr") == 0) {
    if (i + 1 >= argc) { usage(argv); }
    eig_nKr = atoi(argv[i + 1]);
    i++;
    ret = 0;
    goto out;
  }

  if (strcmp(argv[i], "--eig-nConv") == 0) {
    if (i + 1 >= argc) { usage(argv); }
    eig_nConv = atoi(argv[i + 1]);
    i++;
    ret = 0;
    goto out;
  }

  if (strcmp(argv[i], "--eig-check-interval") == 0) {
    if (i + 1 >= argc) { usage(argv); }
    eig_check_interval = atoi(argv[i + 1]);
    i++;
    ret = 0;
    goto out;
  }

  if (strcmp(argv[i], "--eig-max-restarts") == 0) {
    if (i + 1 >= argc) { usage(argv); }
    eig_max_restarts = atoi(argv[i + 1]);
    i++;
    ret = 0;
    goto out;
  }

  if (strcmp(argv[i], "--eig-tol") == 0) {
    if (i + 1 >= argc) { usage(argv); }
    eig_tol = atof(argv[i + 1]);
    i++;
    ret = 0;
    goto out;
  }

  if (strcmp(argv[i], "--eig-use-poly-acc") == 0) {
    if (i + 1 >= argc) { usage(argv); }

    if (strcmp(argv[i + 1], "true") == 0) {
      eig_use_poly_acc = true;
    } else if (strcmp(argv[i + 1], "false") == 0) {
      eig_use_poly_acc = false;
    } else {
      fprintf(stderr, "ERROR: invalid value for use-poly-acc (true/false)\n");
      exit(1);
    }

    i++;
    ret = 0;
    goto out;
  }

  if (strcmp(argv[i], "--eig-poly-deg") == 0) {
    if (i + 1 >= argc) { usage(argv); }
    eig_poly_deg = atoi(argv[i + 1]);
    i++;
    ret = 0;
    goto out;
  }

  if (strcmp(argv[i], "--eig-amin") == 0) {
    if (i + 1 >= argc) { usage(argv); }
    eig_amin = atof(argv[i + 1]);
    i++;
    ret = 0;
    goto out;
  }

  if (strcmp(argv[i], "--eig-amax") == 0) {
    if (i + 1 >= argc) { usage(argv); }
    eig_amax = atof(argv[i + 1]);
    i++;
    ret = 0;
    goto out;
  }

  if (strcmp(argv[i], "--eig-use-normop") == 0) {
    if (i + 1 >= argc) { usage(argv); }

    if (strcmp(argv[i + 1], "true") == 0) {
      eig_use_normop = true;
    } else if (strcmp(argv[i + 1], "false") == 0) {
      eig_use_normop = false;
    } else {
      fprintf(stderr, "ERROR: invalid value for eig-use-normop (true/false)\n");
      exit(1);
    }

    i++;
    ret = 0;
    goto out;
  }

  if (strcmp(argv[i], "--eig-use-dagger") == 0) {
    if (i + 1 >= argc) { usage(argv); }

    if (strcmp(argv[i + 1], "true") == 0) {
      eig_use_dagger = true;
    } else if (strcmp(argv[i + 1], "false") == 0) {
      eig_use_dagger = false;
    } else {
      fprintf(stderr, "ERROR: invalid value for eig-use-dagger (true/false)\n");
      exit(1);
    }

    i++;
    ret = 0;
    goto out;
  }

  if (strcmp(argv[i], "--eig-compute-svd") == 0) {
    if (i + 1 >= argc) { usage(argv); }

    if (strcmp(argv[i + 1], "true") == 0) {
      eig_compute_svd = true;
    } else if (strcmp(argv[i + 1], "false") == 0) {
      eig_compute_svd = false;
    } else {
      fprintf(stderr, "ERROR: invalid value for eig-compute-svd (true/false)\n");
      exit(1);
    }

    i++;
    ret = 0;
    goto out;
  }

  if (strcmp(argv[i], "--eig-spectrum") == 0) {
    if (i + 1 >= argc) { usage(argv); }
    eig_spectrum = get_eig_spectrum_type(argv[i + 1]);
    i++;
    ret = 0;
    goto out;
  }

  if (strcmp(argv[i], "--eig-type") == 0) {
    if (i + 1 >= argc) { usage(argv); }
    eig_type = get_eig_type(argv[i + 1]);
    i++;
    ret = 0;
    goto out;
  }

  if (strcmp(argv[i], "--eig-ARPACK-logfile") == 0) {
    if (i + 1 >= argc) { usage(argv); }
    strcpy(eig_arpack_logfile, argv[i + 1]);
    i++;
    ret = 0;
    goto out;
  }

  if (strcmp(argv[i], "--eig-QUDA-logfile") == 0) {
    if (i + 1 >= argc) { usage(argv); }
    strcpy(eig_QUDA_logfile, argv[i + 1]);
    i++;
    ret = 0;
    goto out;
  }

  if (strcmp(argv[i], "--eig-arpack-check") == 0) {
    if (i + 1 >= argc) { usage(argv); }

    if (strcmp(argv[i + 1], "true") == 0) {
      eig_arpack_check = true;
    } else if (strcmp(argv[i + 1], "false") == 0) {
      eig_arpack_check = false;
    } else {
      fprintf(stderr, "ERROR: invalid value for arpack-check (true/false)\n");
      exit(1);
    }

    i++;
    ret = 0;
    goto out;
  }

  if (strcmp(argv[i], "--eig-load-vec") == 0) {
    if (i + 1 >= argc) { usage(argv); }
    strcpy(eig_vec_infile, argv[i + 1]);
    i++;
    ret = 0;
    goto out;
  }

  if (strcmp(argv[i], "--eig-save-vec") == 0) {
    if (i + 1 >= argc) { usage(argv); }
    strcpy(eig_vec_outfile, argv[i + 1]);
    i++;
    ret = 0;
    goto out;
  }

  if (strcmp(argv[i], "--mg-eig") == 0) {
    if (i + 1 >= argc) { usage(argv); }
    int level = atoi(argv[i + 1]);
    if (level < 0 || level >= QUDA_MAX_MG_LEVEL) {
      printf("ERROR: invalid multigrid level %d", level);
      usage(argv);
    }
    i++;

    if (strcmp(argv[i + 1], "true") == 0) {
      mg_eig[level] = true;
    } else if (strcmp(argv[i + 1], "false") == 0) {
      mg_eig[level] = false;
    } else {
      fprintf(stderr, "ERROR: invalid value for mg-eig %d (true/false)\n", level);
      exit(1);
    }

    i++;
    ret = 0;
    goto out;
  }

  if (strcmp(argv[i], "--mg-eig-nEv") == 0) {
    if (i + 1 >= argc) { usage(argv); }
    int level = atoi(argv[i + 1]);
    if (level < 0 || level >= QUDA_MAX_MG_LEVEL) {
      printf("ERROR: invalid multigrid level %d", level);
      usage(argv);
    }
    i++;

    mg_eig_nEv[level] = atoi(argv[i + 1]);

    i++;
    ret = 0;
    goto out;
  }

  if (strcmp(argv[i], "--mg-eig-nKr") == 0) {
    if (i + 1 >= argc) { usage(argv); }
    int level = atoi(argv[i + 1]);
    if (level < 0 || level >= QUDA_MAX_MG_LEVEL) {
      printf("ERROR: invalid multigrid level %d", level);
      usage(argv);
    }
    i++;

    mg_eig_nKr[level] = atoi(argv[i + 1]);

    i++;
    ret = 0;
    goto out;
  }

  if (strcmp(argv[i], "--mg-eig-check-interval") == 0) {
    if (i + 1 >= argc) { usage(argv); }
    int level = atoi(argv[i + 1]);
    if (level < 0 || level >= QUDA_MAX_MG_LEVEL) {
      printf("ERROR: invalid multigrid level %d", level);
      usage(argv);
    }
    i++;

    mg_eig_check_interval[level] = atoi(argv[i + 1]);

    i++;
    ret = 0;
    goto out;
  }

  if (strcmp(argv[i], "--mg-eig-max-restarts") == 0) {
    if (i + 1 >= argc) { usage(argv); }
    int level = atoi(argv[i + 1]);
    if (level < 0 || level >= QUDA_MAX_MG_LEVEL) {
      printf("ERROR: invalid multigrid level %d", level);
      usage(argv);
    }
    i++;

    mg_eig_max_restarts[level] = atoi(argv[i + 1]);

    i++;
    ret = 0;
    goto out;
  }

  if (strcmp(argv[i], "--mg-eig-tol") == 0) {
    if (i + 1 >= argc) { usage(argv); }
    int level = atoi(argv[i + 1]);
    if (level < 0 || level >= QUDA_MAX_MG_LEVEL) {
      printf("ERROR: invalid multigrid level %d", level);
      usage(argv);
    }
    i++;

    mg_eig_tol[level] = atof(argv[i + 1]);

    i++;
    ret = 0;
    goto out;
  }

  if (strcmp(argv[i], "--mg-eig-use-poly-acc") == 0) {
    if (i + 1 >= argc) { usage(argv); }
    int level = atoi(argv[i + 1]);
    if (level < 0 || level >= QUDA_MAX_MG_LEVEL) {
      printf("ERROR: invalid multigrid level %d", level);
      usage(argv);
    }
    i++;

    if (strcmp(argv[i + 1], "true") == 0) {
      mg_eig_use_poly_acc[level] = true;
    } else if (strcmp(argv[i + 1], "false") == 0) {
      mg_eig_use_poly_acc[level] = false;
    } else {
      fprintf(stderr, "ERROR: invalid value for mg-eig-use-poly-acc %d (true/false)\n", level);
      exit(1);
    }

    i++;
    ret = 0;
    goto out;
  }

  if (strcmp(argv[i], "--mg-eig-poly-deg") == 0) {
    if (i + 1 >= argc) { usage(argv); }
    int level = atoi(argv[i + 1]);
    if (level < 0 || level >= QUDA_MAX_MG_LEVEL) {
      printf("ERROR: invalid multigrid level %d", level);
      usage(argv);
    }
    i++;

    mg_eig_poly_deg[level] = atoi(argv[i + 1]);

    i++;
    ret = 0;
    goto out;
  }

  if (strcmp(argv[i], "--mg-eig-amin") == 0) {
    if (i + 1 >= argc) { usage(argv); }
    int level = atoi(argv[i + 1]);
    if (level < 0 || level >= QUDA_MAX_MG_LEVEL) {
      printf("ERROR: invalid multigrid level %d", level);
      usage(argv);
    }
    i++;

    mg_eig_amin[level] = atof(argv[i + 1]);

    i++;
    ret = 0;
    goto out;
  }

  if (strcmp(argv[i], "--mg-eig-amax") == 0) {
    if (i + 1 >= argc) { usage(argv); }
    int level = atoi(argv[i + 1]);
    if (level < 0 || level >= QUDA_MAX_MG_LEVEL) {
      printf("ERROR: invalid multigrid level %d", level);
      usage(argv);
    }
    i++;

    mg_eig_amax[level] = atof(argv[i + 1]);

    i++;
    ret = 0;
    goto out;
  }

  if (strcmp(argv[i], "--mg-eig-use-normop") == 0) {
    if (i + 1 >= argc) { usage(argv); }
    int level = atoi(argv[i + 1]);
    if (level < 0 || level >= QUDA_MAX_MG_LEVEL) {
      printf("ERROR: invalid multigrid level %d", level);
      usage(argv);
    }
    i++;

    if (strcmp(argv[i + 1], "true") == 0) {
      mg_eig_use_normop[level] = true;
    } else if (strcmp(argv[i + 1], "false") == 0) {
      mg_eig_use_normop[level] = false;
    } else {
      fprintf(stderr, "ERROR: invalid value for mg-eig-use-normop (true/false)\n");
      exit(1);
    }

    i++;
    ret = 0;
    goto out;
  }

  if (strcmp(argv[i], "--mg-eig-use-dagger") == 0) {
    if (i + 1 >= argc) { usage(argv); }
    int level = atoi(argv[i + 1]);
    if (level < 0 || level >= QUDA_MAX_MG_LEVEL) {
      printf("ERROR: invalid multigrid level %d", level);
      usage(argv);
    }
    i++;

    if (strcmp(argv[i + 1], "true") == 0) {
      mg_eig_use_dagger[level] = true;
    } else if (strcmp(argv[i + 1], "false") == 0) {
      mg_eig_use_dagger[level] = false;
    } else {
      fprintf(stderr, "ERROR: invalid value for mg-eig-use-dagger (true/false)\n");
      exit(1);
    }

    i++;
    ret = 0;
    goto out;
  }

  if (strcmp(argv[i], "--mg-eig-spectrum") == 0) {
    if (i + 1 >= argc) { usage(argv); }
    int level = atoi(argv[i + 1]);
    if (level < 0 || level >= QUDA_MAX_MG_LEVEL) {
      printf("ERROR: invalid multigrid level %d", level);
      usage(argv);
    }
    i++;

    mg_eig_spectrum[level] = get_eig_spectrum_type(argv[i + 1]);

    i++;
    ret = 0;
    goto out;
  }

  if (strcmp(argv[i], "--mg-eig-type") == 0) {
    if (i + 1 >= argc) { usage(argv); }
    int level = atoi(argv[i + 1]);
    if (level < 0 || level >= QUDA_MAX_MG_LEVEL) {
      printf("ERROR: invalid multigrid level %d", level);
      usage(argv);
    }
    i++;

    mg_eig_type[level] = get_eig_type(argv[i + 1]);

    i++;
    ret = 0;
    goto out;
  }

  if (strcmp(argv[i], "--mg-eig-coarse-guess") == 0) {
    if (i + 1 >= argc) { usage(argv); }

    if (strcmp(argv[i + 1], "true") == 0) {
      eig_use_poly_acc = true;
    } else if (strcmp(argv[i + 1], "false") == 0) {
      eig_use_poly_acc = false;
    } else {
      fprintf(stderr, "ERROR: invalid value for mg-eig-coarse-guess (true/false)\n");
      exit(1);
    }

    i++;
    ret = 0;
    goto out;
  }

  if( strcmp(argv[i], "--niter") == 0){
    if (i+1 >= argc){
      usage(argv);
    }
    niter= atoi(argv[i+1]);
    if (niter < 1 || niter > 1e6){
      printf("ERROR: invalid number of iterations (%d)\n", niter);
      usage(argv);
    }
    i++;
    ret = 0;
    goto out;
  }

  if( strcmp(argv[i], "--ngcrkrylov") == 0 || strcmp(argv[i], "--ca-basis-size") == 0) {
    if (i+1 >= argc){
      usage(argv);
    }
    gcrNkrylov = atoi(argv[i+1]);
    if (gcrNkrylov < 1 || gcrNkrylov > 1e6){
      printf("ERROR: invalid number of gcrkrylov iterations (%d)\n", gcrNkrylov);
      usage(argv);
    }
    i++;
    ret = 0;
    goto out;
  }

  if( strcmp(argv[i], "--ca-basis-type") == 0){
    if (i+1 >= argc){
      usage(argv);
    }

    if (strcmp(argv[i+1], "power") == 0){
      ca_basis = QUDA_POWER_BASIS;
    }else if (strcmp(argv[i+1], "chebyshev") == 0 || strcmp(argv[i+1], "cheby") == 0){
      ca_basis = QUDA_CHEBYSHEV_BASIS;
    }else{
      fprintf(stderr, "ERROR: invalid value for basis ca cg type\n");
      exit(1);
    }

    i++;
    ret = 0;
    goto out;
  }

  if( strcmp(argv[i], "--cheby-basis-eig-min") == 0){
    if (i+1 >= argc){
      usage(argv);
    }
    ca_lambda_min = atof(argv[i+1]);
    if (ca_lambda_min < 0.0){
      printf("ERROR: invalid minimum eigenvalue for CA-CG (%f < 0.0)\n", ca_lambda_min);
      usage(argv);
    }
    i++;
    ret = 0;
    goto out;
  }

  if( strcmp(argv[i], "--cheby-basis-eig-max") == 0){
    if (i+1 >= argc){
      usage(argv);
    }
    ca_lambda_max = atof(argv[i+1]);
    // negative value induces power iterations to guess
    i++;
    ret = 0;
    goto out;
  }

  if( strcmp(argv[i], "--pipeline") == 0){
    if (i+1 >= argc){
      usage(argv);
    }
    pipeline = atoi(argv[i+1]);
    if (pipeline < 0 || pipeline > 16){
      printf("ERROR: invalid pipeline length (%d)\n", pipeline);
      usage(argv);
    }
    i++;
    ret = 0;
    goto out;
  }

  if( strcmp(argv[i], "--solution-pipeline") == 0){
    if (i+1 >= argc){
      usage(argv);
    }
    solution_accumulator_pipeline = atoi(argv[i+1]);
    if (solution_accumulator_pipeline < 0 || solution_accumulator_pipeline > 16){
      printf("ERROR: invalid solution pipeline length (%d)\n", solution_accumulator_pipeline);
      usage(argv);
    }
    i++;
    ret = 0;
    goto out;
  }

  if( strcmp(argv[i], "--heatbath-beta") == 0){
    if (i+1 >= argc){
      usage(argv);
    }
    heatbath_beta_value = atof(argv[i+1]);
    if (heatbath_beta_value <= 0.0){
      printf("ERROR: invalid beta (%f)\n", heatbath_beta_value);
      usage(argv);
    }
    i++;
    ret = 0;
    goto out;
  }

  if( strcmp(argv[i], "--heatbath-warmup-steps") == 0){
    if (i+1 >= argc){
      usage(argv);
    }
    heatbath_warmup_steps = atoi(argv[i+1]);
    if (heatbath_warmup_steps < 0){
      printf("ERROR: invalid number of warmup steps (%d)\n", heatbath_warmup_steps);
      usage(argv);
    }
    i++;
    ret = 0;
    goto out;
  }

  if( strcmp(argv[i], "--heatbath-num-steps") == 0){
    if (i+1 >= argc){
      usage(argv);
    }
    heatbath_num_steps = atoi(argv[i+1]);
    if (heatbath_num_steps < 0){
      printf("ERROR: invalid number of heatbath steps (%d)\n", heatbath_num_steps);
      usage(argv);
    }
    i++;
    ret = 0;
    goto out;
  }

  if( strcmp(argv[i], "--heatbath-num-hb-per-step") == 0){
    if (i+1 >= argc){
      usage(argv);
    }
    heatbath_num_heatbath_per_step = atoi(argv[i+1]);
    if (heatbath_num_heatbath_per_step <= 0){
      printf("ERROR: invalid number of heatbath hits per step (%d)\n", heatbath_num_heatbath_per_step);
      usage(argv);
    }
    i++;
    ret = 0;
    goto out;
  }

  if( strcmp(argv[i], "--heatbath-num-or-per-step") == 0){
    if (i+1 >= argc){
      usage(argv);
    }
    heatbath_num_overrelax_per_step = atoi(argv[i+1]);
    if (heatbath_num_overrelax_per_step <= 0){
      printf("ERROR: invalid number of overrelaxation hits per step (%d)\n", heatbath_num_overrelax_per_step);
      usage(argv);
    }
    i++;
    ret = 0;
    goto out;
  }

  if( strcmp(argv[i], "--heatbath-coldstart") == 0){
    if (i+1 >= argc){
      usage(argv);
    }

    if (strcmp(argv[i+1], "true") == 0){
      heatbath_coldstart = true;
    }else if (strcmp(argv[i+1], "false") == 0){
      heatbath_coldstart = false;
    }else{
      fprintf(stderr, "ERROR: invalid value for heatbath_coldstart type\n");
      usage(argv);
    }

    i++;
    ret = 0;
    goto out;
  }

  if (strcmp(argv[i], "--contract-type") == 0) {
    if (i + 1 >= argc) { usage(argv); }
    contract_type = get_contract_type(argv[i + 1]);
    i++;
    ret = 0;
    goto out;
  }

  if( strcmp(argv[i], "--version") == 0){
    printf("This program is linked with QUDA library, version %s,", get_quda_ver_str());
    printf(" %s GPU build\n", msg);
    exit(0);
  }

 out:
  *idx = i;
  return ret ;

}


static struct timeval startTime;

void stopwatchStart() {
  gettimeofday(&startTime, NULL);
}

double stopwatchReadSeconds() {
  struct timeval endTime;
  gettimeofday(&endTime, NULL);

  long ds = endTime.tv_sec - startTime.tv_sec;
  long dus = endTime.tv_usec - startTime.tv_usec;
  return ds + 0.000001*dus;
}<|MERGE_RESOLUTION|>--- conflicted
+++ resolved
@@ -1908,18 +1908,12 @@
   printf("    --mg-generate-nullspace <true/false>      # Generate the null-space vector dynamically (default true, if set false and mg-load-vec isn't set, creates free-field null vectors)\n");
   printf("    --mg-generate-all-levels <true/talse>     # true=generate null-space on all levels, false=generate on level 0 and create other levels from that (default true)\n");
   printf("    --mg-load-vec file                        # Load the vectors \"file\" for the multigrid_test (requires QIO)\n");
-<<<<<<< HEAD
-  printf("    --mg-save-vec file                        # Save the generated null-space vectors \"file\" from the multigrid_test (requires QIO)\n");
-  printf("    --mg-verbosity <level verb>               # The verbosity to use on each level of the multigrid (default "
-         "summarize)\n");
-=======
   printf("    --mg-save-vec file                        # Save the generated null-space vectors \"file\" from the "
          "multigrid_test (requires QIO)\n");
   printf("    --mg-verbosity <level verb>               # The verbosity to use on each level of the multigrid (default "
          "summarize)\n");
 
   // Deflated solvers
->>>>>>> fe8aa963
   printf("    --df-nev <nev>                            # Set number of eigenvectors computed within a single solve cycle (default 8)\n");
   printf("    --df-max-search-dim <dim>                 # Set the size of eigenvector search space (default 64)\n");
   printf("    --df-deflation-grid <n>                   # Set maximum number of cycles needed to compute eigenvectors(default 1)\n");
