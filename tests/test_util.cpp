#include <complex>
#include <stdlib.h>
#include <stdio.h>
#include <string.h>
#include <short.h>

#include <comm_quda.h>

// This contains the appropriate ifdef guards already
#include <mpi_comm_handle.h>

#include <wilson_dslash_reference.h>
#include <test_util.h>

#include <dslash_quda.h>
#include "misc.h"

using namespace std;

#define XUP 0
#define YUP 1
#define ZUP 2
#define TUP 3


int Z[4];
int V;
int Vh;
int Vs_x, Vs_y, Vs_z, Vs_t;
int Vsh_x, Vsh_y, Vsh_z, Vsh_t;
int faceVolume[4];

//extended volume, +4
int E1, E1h, E2, E3, E4;
int E[4];
int V_ex, Vh_ex;

int Ls;
int V5;
int V5h;

int mySpinorSiteSize;

extern float fat_link_max;

/**
 * For MPI, the default node mapping is lexicographical with t varying fastest.
 */
int gridsize_from_cmdline[4] = {1,1,1,1};

void get_gridsize_from_env(int *const dims)
{
  char *grid_size_env = getenv("QUDA_TEST_GRID_SIZE");
  if (grid_size_env) {
    std::stringstream grid_list(grid_size_env);

    int dim;
    int i = 0;
    while (grid_list >> dim) {
      if (i >= 4) errorQuda("Unexpected grid size array length");
      dims[i] = dim;
      if (grid_list.peek() == ',') grid_list.ignore();
      i++;
    }
  }
}

static int lex_rank_from_coords_t(const int *coords, void *fdata)
{
  int rank = coords[0];
  for (int i = 1; i < 4; i++) {
    rank = gridsize_from_cmdline[i] * rank + coords[i];
  }
  return rank;
}

static int lex_rank_from_coords_x(const int *coords, void *fdata)
{
  int rank = coords[3];
  for (int i = 2; i >= 0; i--) {
    rank = gridsize_from_cmdline[i] * rank + coords[i];
  }
  return rank;
}

static int rank_order = 0;

void initComms(int argc, char **argv, int *const commDims)
{
  if (getenv("QUDA_TEST_GRID_SIZE")) get_gridsize_from_env(commDims);

#if defined(QMP_COMMS)
  QMP_thread_level_t tl;
  QMP_init_msg_passing(&argc, &argv, QMP_THREAD_SINGLE, &tl);

  // make sure the QMP logical ordering matches QUDA's
  if (rank_order == 0) {
    int map[] = { 3, 1, 2, 0 };
    QMP_declare_logical_topology_map(commDims, 4, map, 4);
  } else {
    int map[] = { 0, 1, 2, 3 };
    QMP_declare_logical_topology_map(commDims, 4, map, 4);
  }
#elif defined(MPI_COMMS)
  MPI_Init(&argc, &argv);
#endif

  QudaCommsMap func = rank_order == 0 ? lex_rank_from_coords_t : lex_rank_from_coords_x;

  initCommsGridQuda(4, commDims, func, NULL);
  initRand();

  printfQuda("Rank order is %s major (%s running fastest)\n",
	     rank_order == 0 ? "column" : "row", rank_order == 0 ? "t" : "x");

}


void finalizeComms()
{
#if defined(QMP_COMMS)
  QMP_finalize_msg_passing();
#elif defined(MPI_COMMS)
  MPI_Finalize();
#endif
}


void initRand()
{
  int rank = 0;

#if defined(QMP_COMMS)
  rank = QMP_get_node_number();
#elif defined(MPI_COMMS)
  MPI_Comm_rank(MPI_COMM_WORLD, &rank);
#endif

  srand(17*rank + 137);
}

void setDims(int *X) {
  V = 1;
  for (int d=0; d< 4; d++) {
    V *= X[d];
    Z[d] = X[d];

    faceVolume[d] = 1;
    for (int i=0; i<4; i++) {
      if (i==d) continue;
      faceVolume[d] *= X[i];
    }
  }
  Vh = V/2;

  Vs_x = X[1]*X[2]*X[3];
  Vs_y = X[0]*X[2]*X[3];
  Vs_z = X[0]*X[1]*X[3];
  Vs_t = X[0]*X[1]*X[2];

  Vsh_x = Vs_x/2;
  Vsh_y = Vs_y/2;
  Vsh_z = Vs_z/2;
  Vsh_t = Vs_t/2;


  E1=X[0]+4; E2=X[1]+4; E3=X[2]+4; E4=X[3]+4;
  E1h=E1/2;
  E[0] = E1;
  E[1] = E2;
  E[2] = E3;
  E[3] = E4;
  V_ex = E1*E2*E3*E4;
  Vh_ex = V_ex/2;

}

void dw_setDims(int *X, const int L5)
{
  V = 1;
  for (int d = 0; d < 4; d++) {
    V *= X[d];
    Z[d] = X[d];

    faceVolume[d] = 1;
    for (int i=0; i<4; i++) {
      if (i==d) continue;
      faceVolume[d] *= X[i];
    }
  }
  Vh = V/2;

  Ls = L5;
  V5 = V*Ls;
  V5h = Vh*Ls;

  Vs_t = Z[0]*Z[1]*Z[2]*Ls;//?
  Vsh_t = Vs_t/2;  //?
}


void setSpinorSiteSize(int n)
{
  mySpinorSiteSize = n;
}


template <typename Float>
static void printVector(Float *v) {
  printfQuda("{(%f %f) (%f %f) (%f %f)}\n", v[0], v[1], v[2], v[3], v[4], v[5]);
}

// X indexes the lattice site
void printSpinorElement(void *spinor, int X, QudaPrecision precision) {
  if (precision == QUDA_DOUBLE_PRECISION)
    for (int s=0; s<4; s++) printVector((double*)spinor+X*24+s*6);
  else
    for (int s=0; s<4; s++) printVector((float*)spinor+X*24+s*6);
}

// X indexes the full lattice
void printGaugeElement(void *gauge, int X, QudaPrecision precision) {
  if (getOddBit(X) == 0) {
    if (precision == QUDA_DOUBLE_PRECISION)
      for (int m=0; m<3; m++) printVector((double*)gauge +(X/2)*gaugeSiteSize + m*3*2);
    else
      for (int m=0; m<3; m++) printVector((float*)gauge +(X/2)*gaugeSiteSize + m*3*2);

  } else {
    if (precision == QUDA_DOUBLE_PRECISION)
      for (int m = 0; m < 3; m++) printVector((double*)gauge + (X/2+Vh)*gaugeSiteSize + m*3*2);
    else
      for (int m = 0; m < 3; m++) printVector((float*)gauge + (X/2+Vh)*gaugeSiteSize + m*3*2);
  }
}

// returns 0 or 1 if the full lattice index X is even or odd
int getOddBit(int Y) {
  int x4 = Y/(Z[2]*Z[1]*Z[0]);
  int x3 = (Y/(Z[1]*Z[0])) % Z[2];
  int x2 = (Y/Z[0]) % Z[1];
  int x1 = Y % Z[0];
  return (x4+x3+x2+x1) % 2;
}

// a+=b
template <typename Float>
inline void complexAddTo(Float *a, Float *b) {
  a[0] += b[0];
  a[1] += b[1];
}

// a = b*c
template <typename Float>
inline void complexProduct(Float *a, Float *b, Float *c) {
  a[0] = b[0]*c[0] - b[1]*c[1];
  a[1] = b[0]*c[1] + b[1]*c[0];
}

// a = conj(b)*conj(c)
template <typename Float>
inline void complexConjugateProduct(Float *a, Float *b, Float *c) {
  a[0] = b[0]*c[0] - b[1]*c[1];
  a[1] = -b[0]*c[1] - b[1]*c[0];
}

// a = conj(b)*c
template <typename Float>
inline void complexDotProduct(Float *a, Float *b, Float *c) {
  a[0] = b[0]*c[0] + b[1]*c[1];
  a[1] = b[0]*c[1] - b[1]*c[0];
}

// a += b*c
template <typename Float>
inline void accumulateComplexProduct(Float *a, Float *b, Float *c, Float sign) {
  a[0] += sign*(b[0]*c[0] - b[1]*c[1]);
  a[1] += sign*(b[0]*c[1] + b[1]*c[0]);
}

// a += conj(b)*c)
template <typename Float>
inline void accumulateComplexDotProduct(Float *a, Float *b, Float *c) {
  a[0] += b[0]*c[0] + b[1]*c[1];
  a[1] += b[0]*c[1] - b[1]*c[0];
}

template <typename Float>
inline void accumulateConjugateProduct(Float *a, Float *b, Float *c, int sign) {
  a[0] += sign * (b[0]*c[0] - b[1]*c[1]);
  a[1] -= sign * (b[0]*c[1] + b[1]*c[0]);
}

template <typename Float>
inline void su3Construct12(Float *mat) {
  Float *w = mat+12;
  w[0] = 0.0;
  w[1] = 0.0;
  w[2] = 0.0;
  w[3] = 0.0;
  w[4] = 0.0;
  w[5] = 0.0;
}

// Stabilized Bunk and Sommer
template <typename Float>
inline void su3Construct8(Float *mat) {
  mat[0] = atan2(mat[1], mat[0]);
  mat[1] = atan2(mat[13], mat[12]);
  for (int i=8; i<18; i++) mat[i] = 0.0;
}

void su3_construct(void *mat, QudaReconstructType reconstruct, QudaPrecision precision) {
  if (reconstruct == QUDA_RECONSTRUCT_12) {
    if (precision == QUDA_DOUBLE_PRECISION) su3Construct12((double*)mat);
    else su3Construct12((float*)mat);
  } else {
    if (precision == QUDA_DOUBLE_PRECISION) su3Construct8((double*)mat);
    else su3Construct8((float*)mat);
  }
}

// given first two rows (u,v) of SU(3) matrix mat, reconstruct the third row
// as the cross product of the conjugate vectors: w = u* x v*
//
// 48 flops
template <typename Float>
static void su3Reconstruct12(Float *mat, int dir, int ga_idx, QudaGaugeParam *param) {
  Float *u = &mat[0*(3*2)];
  Float *v = &mat[1*(3*2)];
  Float *w = &mat[2*(3*2)];
  w[0] = 0.0; w[1] = 0.0; w[2] = 0.0; w[3] = 0.0; w[4] = 0.0; w[5] = 0.0;
  accumulateConjugateProduct(w+0*(2), u+1*(2), v+2*(2), +1);
  accumulateConjugateProduct(w+0*(2), u+2*(2), v+1*(2), -1);
  accumulateConjugateProduct(w+1*(2), u+2*(2), v+0*(2), +1);
  accumulateConjugateProduct(w+1*(2), u+0*(2), v+2*(2), -1);
  accumulateConjugateProduct(w+2*(2), u+0*(2), v+1*(2), +1);
  accumulateConjugateProduct(w+2*(2), u+1*(2), v+0*(2), -1);
  Float u0 = (dir < 3 ? param->anisotropy :
	      (ga_idx >= (Z[3]-1)*Z[0]*Z[1]*Z[2]/2 ? param->t_boundary : 1));
  w[0]*=u0; w[1]*=u0; w[2]*=u0; w[3]*=u0; w[4]*=u0; w[5]*=u0;
}

template <typename Float>
static void su3Reconstruct8(Float *mat, int dir, int ga_idx, QudaGaugeParam *param) {
  // First reconstruct first row
  Float row_sum = 0.0;
  row_sum += mat[2]*mat[2];
  row_sum += mat[3]*mat[3];
  row_sum += mat[4]*mat[4];
  row_sum += mat[5]*mat[5];
  Float u0 = (dir < 3 ? param->anisotropy :
	      (ga_idx >= (Z[3]-1)*Z[0]*Z[1]*Z[2]/2 ? param->t_boundary : 1));
  Float U00_mag = sqrt(1.f/(u0*u0) - row_sum);

  mat[14] = mat[0];
  mat[15] = mat[1];

  mat[0] = U00_mag * cos(mat[14]);
  mat[1] = U00_mag * sin(mat[14]);

  Float column_sum = 0.0;
  for (int i=0; i<2; i++) column_sum += mat[i]*mat[i];
  for (int i=6; i<8; i++) column_sum += mat[i]*mat[i];
  Float U20_mag = sqrt(1.f/(u0*u0) - column_sum);

  mat[12] = U20_mag * cos(mat[15]);
  mat[13] = U20_mag * sin(mat[15]);

  // First column now restored

  // finally reconstruct last elements from SU(2) rotation
  Float r_inv2 = 1.0/(u0*row_sum);

  // U11
  Float A[2];
  complexDotProduct(A, mat+0, mat+6);
  complexConjugateProduct(mat+8, mat+12, mat+4);
  accumulateComplexProduct(mat+8, A, mat+2, u0);
  mat[8] *= -r_inv2;
  mat[9] *= -r_inv2;

  // U12
  complexConjugateProduct(mat+10, mat+12, mat+2);
  accumulateComplexProduct(mat+10, A, mat+4, -u0);
  mat[10] *= r_inv2;
  mat[11] *= r_inv2;

  // U21
  complexDotProduct(A, mat+0, mat+12);
  complexConjugateProduct(mat+14, mat+6, mat+4);
  accumulateComplexProduct(mat+14, A, mat+2, -u0);
  mat[14] *= r_inv2;
  mat[15] *= r_inv2;

  // U12
  complexConjugateProduct(mat+16, mat+6, mat+2);
  accumulateComplexProduct(mat+16, A, mat+4, u0);
  mat[16] *= -r_inv2;
  mat[17] *= -r_inv2;
}

void su3_reconstruct(void *mat, int dir, int ga_idx, QudaReconstructType reconstruct, QudaPrecision precision, QudaGaugeParam *param) {
  if (reconstruct == QUDA_RECONSTRUCT_12) {
    if (precision == QUDA_DOUBLE_PRECISION) su3Reconstruct12((double*)mat, dir, ga_idx, param);
    else su3Reconstruct12((float*)mat, dir, ga_idx, param);
  } else {
    if (precision == QUDA_DOUBLE_PRECISION) su3Reconstruct8((double*)mat, dir, ga_idx, param);
    else su3Reconstruct8((float*)mat, dir, ga_idx, param);
  }
}

template <typename Float>
static int compareFloats(Float *a, Float *b, int len, double epsilon) {
  for (int i = 0; i < len; i++) {
    double diff = fabs(a[i] - b[i]);
    if (diff > epsilon) {
      printfQuda("ERROR: i=%d, a[%d]=%f, b[%d]=%f\n", i, i, a[i], i, b[i]);
      return 0;
    }
  }
  return 1;
}

int compare_floats(void *a, void *b, int len, double epsilon, QudaPrecision precision) {
  if  (precision == QUDA_DOUBLE_PRECISION) return compareFloats((double*)a, (double*)b, len, epsilon);
  else return compareFloats((float*)a, (float*)b, len, epsilon);
}

int fullLatticeIndex(int dim[4], int index, int oddBit){

  int za = index/(dim[0]>>1);
  int zb = za/dim[1];
  int x2 = za - zb*dim[1];
  int x4 = zb/dim[2];
  int x3 = zb - x4*dim[2];

  return  2*index + ((x2 + x3 + x4 + oddBit) & 1);
}

// given a "half index" i into either an even or odd half lattice (corresponding
// to oddBit = {0, 1}), returns the corresponding full lattice index.
int fullLatticeIndex(int i, int oddBit) {
  /*
    int boundaryCrossings = i/(Z[0]/2) + i/(Z[1]*Z[0]/2) + i/(Z[2]*Z[1]*Z[0]/2);
    return 2*i + (boundaryCrossings + oddBit) % 2;
  */

  int X1 = Z[0];
  int X2 = Z[1];
  int X3 = Z[2];
  //int X4 = Z[3];
  int X1h =X1/2;

  int sid =i;
  int za = sid/X1h;
  //int x1h = sid - za*X1h;
  int zb = za/X2;
  int x2 = za - zb*X2;
  int x4 = zb/X3;
  int x3 = zb - x4*X3;
  int x1odd = (x2 + x3 + x4 + oddBit) & 1;
  //int x1 = 2*x1h + x1odd;
  int X = 2 * sid + x1odd;

  return X;
}

// i represents a "half index" into an even or odd "half lattice".
// when oddBit={0,1} the half lattice is {even,odd}.
//
// the displacements, such as dx, refer to the full lattice coordinates.
//
// neighborIndex() takes a "half index", displaces it, and returns the
// new "half index", which can be an index into either the even or odd lattices.
// displacements of magnitude one always interchange odd and even lattices.
//

int neighborIndex(int i, int oddBit, int dx4, int dx3, int dx2, int dx1) {
  int Y = fullLatticeIndex(i, oddBit);
  int x4 = Y/(Z[2]*Z[1]*Z[0]);
  int x3 = (Y/(Z[1]*Z[0])) % Z[2];
  int x2 = (Y/Z[0]) % Z[1];
  int x1 = Y % Z[0];

  // assert (oddBit == (x+y+z+t)%2);

  x4 = (x4+dx4+Z[3]) % Z[3];
  x3 = (x3+dx3+Z[2]) % Z[2];
  x2 = (x2+dx2+Z[1]) % Z[1];
  x1 = (x1+dx1+Z[0]) % Z[0];

  return (x4*(Z[2]*Z[1]*Z[0]) + x3*(Z[1]*Z[0]) + x2*(Z[0]) + x1) / 2;
}


int neighborIndex(int dim[4], int index, int oddBit, int dx[4]){

  const int fullIndex = fullLatticeIndex(dim, index, oddBit);

  int x[4];
  x[3] = fullIndex/(dim[2]*dim[1]*dim[0]);
  x[2] = (fullIndex/(dim[1]*dim[0])) % dim[2];
  x[1] = (fullIndex/dim[0]) % dim[1];
  x[0] = fullIndex % dim[0];

  for(int dir=0; dir<4; ++dir)
    x[dir] = (x[dir]+dx[dir]+dim[dir]) % dim[dir];

  return (((x[3]*dim[2] + x[2])*dim[1] + x[1])*dim[0] + x[0])/2;
}

int
neighborIndex_mg(int i, int oddBit, int dx4, int dx3, int dx2, int dx1)
{
  int ret;

  int Y = fullLatticeIndex(i, oddBit);
  int x4 = Y/(Z[2]*Z[1]*Z[0]);
  int x3 = (Y/(Z[1]*Z[0])) % Z[2];
  int x2 = (Y/Z[0]) % Z[1];
  int x1 = Y % Z[0];

  int ghost_x4 = x4+ dx4;

  // assert (oddBit == (x+y+z+t)%2);

  x4 = (x4+dx4+Z[3]) % Z[3];
  x3 = (x3+dx3+Z[2]) % Z[2];
  x2 = (x2+dx2+Z[1]) % Z[1];
  x1 = (x1+dx1+Z[0]) % Z[0];

  if ( (ghost_x4 >= 0 && ghost_x4 < Z[3]) || !comm_dim_partitioned(3)){
    ret = (x4*(Z[2]*Z[1]*Z[0]) + x3*(Z[1]*Z[0]) + x2*(Z[0]) + x1) / 2;
  }else{
    ret = (x3 * (Z[1] * Z[0]) + x2 * (Z[0]) + x1) / 2;
  }

  return ret;
}

/*
 * This is a computation of neighbor using the full index and the displacement in each direction
 *
 */

int neighborIndexFullLattice(int i, int dx4, int dx3, int dx2, int dx1)
{
  int oddBit = 0;
  int half_idx = i;
  if (i >= Vh){
    oddBit =1;
    half_idx = i - Vh;
  }

  int nbr_half_idx = neighborIndex(half_idx, oddBit, dx4,dx3,dx2,dx1);
  int oddBitChanged = (dx4+dx3+dx2+dx1)%2;
  if (oddBitChanged){
    oddBit = 1 - oddBit;
  }
  int ret = nbr_half_idx;
  if (oddBit){
    ret = Vh + nbr_half_idx;
  }

  return ret;
}

int
neighborIndexFullLattice(int dim[4], int index, int dx[4])
{
  const int volume = dim[0]*dim[1]*dim[2]*dim[3];
  const int halfVolume = volume/2;
  int oddBit = 0;
  int halfIndex = index;

  if(index >= halfVolume){
    oddBit = 1;
    halfIndex = index - halfVolume;
  }

  int neighborHalfIndex = neighborIndex(dim, halfIndex, oddBit, dx);

  int oddBitChanged = (dx[0]+dx[1]+dx[2]+dx[3])%2;
  if(oddBitChanged){
    oddBit = 1 - oddBit;
  }

  return neighborHalfIndex + oddBit*halfVolume;
}

int neighborIndexFullLattice_mg(int i, int dx4, int dx3, int dx2, int dx1)
{
  int ret;
  int oddBit = 0;
  int half_idx = i;
  if (i >= Vh){
    oddBit =1;
    half_idx = i - Vh;
  }

  int Y = fullLatticeIndex(half_idx, oddBit);
  int x4 = Y/(Z[2]*Z[1]*Z[0]);
  int x3 = (Y/(Z[1]*Z[0])) % Z[2];
  int x2 = (Y/Z[0]) % Z[1];
  int x1 = Y % Z[0];
  int ghost_x4 = x4+ dx4;

  x4 = (x4+dx4+Z[3]) % Z[3];
  x3 = (x3+dx3+Z[2]) % Z[2];
  x2 = (x2+dx2+Z[1]) % Z[1];
  x1 = (x1+dx1+Z[0]) % Z[0];

  if ( ghost_x4 >= 0 && ghost_x4 < Z[3]){
    ret = (x4*(Z[2]*Z[1]*Z[0]) + x3*(Z[1]*Z[0]) + x2*(Z[0]) + x1) / 2;
  }else{
    ret = (x3 * (Z[1] * Z[0]) + x2 * (Z[0]) + x1) / 2;
    return ret;
  }

  int oddBitChanged = (dx4+dx3+dx2+dx1)%2;
  if (oddBitChanged){
    oddBit = 1 - oddBit;
  }

  if (oddBit){
    ret += Vh;
  }

  return ret;
}


// 4d checkerboard.
// given a "half index" i into either an even or odd half lattice (corresponding
// to oddBit = {0, 1}), returns the corresponding full lattice index.
// Cf. GPGPU code in dslash_core_ante.h.
// There, i is the thread index.
int fullLatticeIndex_4d(int i, int oddBit) {
  if (i >= Vh || i < 0) {printf("i out of range in fullLatticeIndex_4d"); exit(-1);}
  /*
    int boundaryCrossings = i/(Z[0]/2) + i/(Z[1]*Z[0]/2) + i/(Z[2]*Z[1]*Z[0]/2);
    return 2*i + (boundaryCrossings + oddBit) % 2;
  */

  int X1 = Z[0];
  int X2 = Z[1];
  int X3 = Z[2];
  //int X4 = Z[3];
  int X1h =X1/2;

  int sid =i;
  int za = sid/X1h;
  //int x1h = sid - za*X1h;
  int zb = za/X2;
  int x2 = za - zb*X2;
  int x4 = zb/X3;
  int x3 = zb - x4*X3;
  int x1odd = (x2 + x3 + x4 + oddBit) & 1;
  //int x1 = 2*x1h + x1odd;
  int X = 2 * sid + x1odd;

  return X;
}

// 5d checkerboard.
// given a "half index" i into either an even or odd half lattice (corresponding
// to oddBit = {0, 1}), returns the corresponding full lattice index.
// Cf. GPGPU code in dslash_core_ante.h.
// There, i is the thread index sid.
// This function is used by neighborIndex_5d in dslash_reference.cpp.
//ok
int fullLatticeIndex_5d(int i, int oddBit) {
  int boundaryCrossings = i/(Z[0]/2) + i/(Z[1]*Z[0]/2) + i/(Z[2]*Z[1]*Z[0]/2) + i/(Z[3]*Z[2]*Z[1]*Z[0]/2);
  return 2*i + (boundaryCrossings + oddBit) % 2;
}

int fullLatticeIndex_5d_4dpc(int i, int oddBit) {
  int boundaryCrossings = i/(Z[0]/2) + i/(Z[1]*Z[0]/2) + i/(Z[2]*Z[1]*Z[0]/2);
  return 2*i + (boundaryCrossings + oddBit) % 2;
}

int x4_from_full_index(int i)
{
  int oddBit = 0;
  int half_idx = i;
  if (i >= Vh){
    oddBit =1;
    half_idx = i - Vh;
  }

  int Y = fullLatticeIndex(half_idx, oddBit);
  int x4 = Y/(Z[2]*Z[1]*Z[0]);

  return x4;
}

template <typename Float>
static void applyGaugeFieldScaling(Float **gauge, int Vh, QudaGaugeParam *param) {
  // Apply spatial scaling factor (u0) to spatial links
  for (int d = 0; d < 3; d++) {
    for (int i = 0; i < gaugeSiteSize*Vh*2; i++) {
      gauge[d][i] /= param->anisotropy;
    }
  }

  // only apply T-boundary at edge nodes
#ifdef MULTI_GPU
  bool last_node_in_t = (commCoords(3) == commDim(3)-1) ? true : false;
#else
  bool last_node_in_t = true;
#endif

  // Apply boundary conditions to temporal links
  if (param->t_boundary == QUDA_ANTI_PERIODIC_T && last_node_in_t) {
    for (int j = (Z[0]/2)*Z[1]*Z[2]*(Z[3]-1); j < Vh; j++) {
      for (int i = 0; i < gaugeSiteSize; i++) {
	gauge[3][j*gaugeSiteSize+i] *= -1.0;
	gauge[3][(Vh+j)*gaugeSiteSize+i] *= -1.0;
      }
    }
  }

  if (param->gauge_fix) {
    // set all gauge links (except for the last Z[0]*Z[1]*Z[2]/2) to the identity,
    // to simulate fixing to the temporal gauge.
    int iMax = ( last_node_in_t ? (Z[0]/2)*Z[1]*Z[2]*(Z[3]-1) : Vh );
    int dir = 3; // time direction only
    Float *even = gauge[dir];
    Float *odd  = gauge[dir]+Vh*gaugeSiteSize;
    for (int i = 0; i< iMax; i++) {
      for (int m = 0; m < 3; m++) {
	for (int n = 0; n < 3; n++) {
	  even[i*(3*3*2) + m*(3*2) + n*(2) + 0] = (m==n) ? 1 : 0;
	  even[i*(3*3*2) + m*(3*2) + n*(2) + 1] = 0.0;
	  odd [i*(3*3*2) + m*(3*2) + n*(2) + 0] = (m==n) ? 1 : 0;
	  odd [i*(3*3*2) + m*(3*2) + n*(2) + 1] = 0.0;
	}
      }
    }
  }
}

template <typename Float>
void applyGaugeFieldScaling_long(Float **gauge, int Vh, QudaGaugeParam *param, QudaDslashType dslash_type)
{

  int X1h=param->X[0]/2;
  int X1 =param->X[0];
  int X2 =param->X[1];
  int X3 =param->X[2];
  int X4 =param->X[3];

  // rescale long links by the appropriate coefficient
  if (dslash_type == QUDA_ASQTAD_DSLASH) {
    for(int d=0; d<4; d++){
      for(int i=0; i < V*gaugeSiteSize; i++){
	gauge[d][i] /= (-24*param->tadpole_coeff*param->tadpole_coeff);
      }
    }
  }

  // apply the staggered phases
  for (int d = 0; d < 3; d++) {

    //even
    for (int i = 0; i < Vh; i++) {

      int index = fullLatticeIndex(i, 0);
      int i4 = index /(X3*X2*X1);
      int i3 = (index - i4*(X3*X2*X1))/(X2*X1);
      int i2 = (index - i4*(X3*X2*X1) - i3*(X2*X1))/X1;
      int i1 = index - i4*(X3*X2*X1) - i3*(X2*X1) - i2*X1;
      int sign = 1;

      if (d == 0) {
	if (i4 % 2 == 1){
	  sign= -1;
	}
      }

      if (d == 1){
	if ((i4+i1) % 2 == 1){
	  sign= -1;
	}
      }
      if (d == 2){
	if ( (i4+i1+i2) % 2 == 1){
	  sign= -1;
	}
      }

      for (int j=0; j < 18; j++) {
	gauge[d][i*gaugeSiteSize + j] *= sign;
      }
    }
    //odd
    for (int i = 0; i < Vh; i++) {
      int index = fullLatticeIndex(i, 1);
      int i4 = index /(X3*X2*X1);
      int i3 = (index - i4*(X3*X2*X1))/(X2*X1);
      int i2 = (index - i4*(X3*X2*X1) - i3*(X2*X1))/X1;
      int i1 = index - i4*(X3*X2*X1) - i3*(X2*X1) - i2*X1;
      int sign = 1;

      if (d == 0) {
	if (i4 % 2 == 1){
	  sign = -1;
	}
      }

      if (d == 1){
	if ((i4+i1) % 2 == 1){
	  sign = -1;
	}
      }
      if (d == 2){
	if ( (i4+i1+i2) % 2 == 1){
	  sign = -1;
	}
      }

      for (int j=0; j<18; j++){
	gauge[d][(Vh+i)*gaugeSiteSize + j] *= sign;
      }
    }

  }

  // Apply boundary conditions to temporal links
  if (param->t_boundary == QUDA_ANTI_PERIODIC_T) {
    for (int j = 0; j < Vh; j++) {
      int sign =1;
      if (dslash_type == QUDA_ASQTAD_DSLASH) {
	if (j >= (X4-3)*X1h*X2*X3 ){
	  sign = -1;
	}
      } else {
	if (j >= (X4-1)*X1h*X2*X3 ){
	  sign = -1;
	}
      }

      for (int i=0; i<18; i++) {
	gauge[3][j*gaugeSiteSize + i] *= sign;
	gauge[3][(Vh+j)*gaugeSiteSize + i] *= sign;
      }
    }
  }

}

void applyGaugeFieldScaling_long(void **gauge, int Vh, QudaGaugeParam *param, QudaDslashType dslash_type, QudaPrecision local_prec) {
  if (local_prec == QUDA_DOUBLE_PRECISION) {
    applyGaugeFieldScaling_long((double**)gauge, Vh, param, dslash_type);
  } else if (local_prec == QUDA_SINGLE_PRECISION) {
    applyGaugeFieldScaling_long((float**)gauge, Vh, param, dslash_type);
  } else {
    errorQuda("Invalid type %d for applyGaugeFieldScaling_long\n", local_prec);
  }
}

template <typename Float>
static void constructUnitGaugeField(Float **res, QudaGaugeParam *param) {
  Float *resOdd[4], *resEven[4];
  for (int dir = 0; dir < 4; dir++) {
    resEven[dir] = res[dir];
    resOdd[dir]  = res[dir]+Vh*gaugeSiteSize;
  }

  for (int dir = 0; dir < 4; dir++) {
    for (int i = 0; i < Vh; i++) {
      for (int m = 0; m < 3; m++) {
	for (int n = 0; n < 3; n++) {
	  resEven[dir][i*(3*3*2) + m*(3*2) + n*(2) + 0] = (m==n) ? 1 : 0;
	  resEven[dir][i*(3*3*2) + m*(3*2) + n*(2) + 1] = 0.0;
	  resOdd[dir][i*(3*3*2) + m*(3*2) + n*(2) + 0] = (m==n) ? 1 : 0;
	  resOdd[dir][i*(3*3*2) + m*(3*2) + n*(2) + 1] = 0.0;
	}
      }
    }
  }

  applyGaugeFieldScaling(res, Vh, param);
}

// normalize the vector a
template <typename Float>
static void normalize(complex<Float> *a, int len) {
  double sum = 0.0;
  for (int i=0; i<len; i++) sum += norm(a[i]);
  for (int i=0; i<len; i++) a[i] /= sqrt(sum);
}

// orthogonalize vector b to vector a
template <typename Float>
static void orthogonalize(complex<Float> *a, complex<Float> *b, int len) {
  complex<double> dot = 0.0;
  for (int i=0; i<len; i++) dot += conj(a[i])*b[i];
  for (int i=0; i<len; i++) b[i] -= (complex<Float>)dot*a[i];
}

template <typename Float>
static void constructGaugeField(Float **res, QudaGaugeParam *param, QudaDslashType dslash_type = QUDA_WILSON_DSLASH)
{
  Float *resOdd[4], *resEven[4];
  for (int dir = 0; dir < 4; dir++) {
    resEven[dir] = res[dir];
    resOdd[dir]  = res[dir]+Vh*gaugeSiteSize;
  }

  for (int dir = 0; dir < 4; dir++) {
    for (int i = 0; i < Vh; i++) {
      for (int m = 1; m < 3; m++) { // last 2 rows
	for (int n = 0; n < 3; n++) { // 3 columns
	  resEven[dir][i*(3*3*2) + m*(3*2) + n*(2) + 0] = rand() / (Float)RAND_MAX;
	  resEven[dir][i*(3*3*2) + m*(3*2) + n*(2) + 1] = rand() / (Float)RAND_MAX;
	  resOdd[dir][i*(3*3*2) + m*(3*2) + n*(2) + 0] = rand() / (Float)RAND_MAX;
          resOdd[dir][i * (3 * 3 * 2) + m * (3 * 2) + n * (2) + 1] = rand() / (Float)RAND_MAX;
        }
      }
      normalize((complex<Float>*)(resEven[dir] + (i*3+1)*3*2), 3);
      orthogonalize((complex<Float>*)(resEven[dir] + (i*3+1)*3*2), (complex<Float>*)(resEven[dir] + (i*3+2)*3*2), 3);
      normalize((complex<Float>*)(resEven[dir] + (i*3 + 2)*3*2), 3);

      normalize((complex<Float>*)(resOdd[dir] + (i*3+1)*3*2), 3);
      orthogonalize((complex<Float>*)(resOdd[dir] + (i*3+1)*3*2), (complex<Float>*)(resOdd[dir] + (i*3+2)*3*2), 3);
      normalize((complex<Float>*)(resOdd[dir] + (i*3 + 2)*3*2), 3);

      {
	Float *w = resEven[dir]+(i*3+0)*3*2;
	Float *u = resEven[dir]+(i*3+1)*3*2;
	Float *v = resEven[dir]+(i*3+2)*3*2;

        for (int n = 0; n < 6; n++) w[n] = 0.0;
	accumulateConjugateProduct(w+0*(2), u+1*(2), v+2*(2), +1);
	accumulateConjugateProduct(w+0*(2), u+2*(2), v+1*(2), -1);
	accumulateConjugateProduct(w+1*(2), u+2*(2), v+0*(2), +1);
	accumulateConjugateProduct(w+1*(2), u+0*(2), v+2*(2), -1);
	accumulateConjugateProduct(w+2*(2), u+0*(2), v+1*(2), +1);
	accumulateConjugateProduct(w+2*(2), u+1*(2), v+0*(2), -1);
      }

      {
	Float *w = resOdd[dir]+(i*3+0)*3*2;
	Float *u = resOdd[dir]+(i*3+1)*3*2;
	Float *v = resOdd[dir]+(i*3+2)*3*2;

        for (int n = 0; n < 6; n++) w[n] = 0.0;
	accumulateConjugateProduct(w+0*(2), u+1*(2), v+2*(2), +1);
	accumulateConjugateProduct(w+0*(2), u+2*(2), v+1*(2), -1);
	accumulateConjugateProduct(w+1*(2), u+2*(2), v+0*(2), +1);
	accumulateConjugateProduct(w+1*(2), u+0*(2), v+2*(2), -1);
	accumulateConjugateProduct(w+2*(2), u+0*(2), v+1*(2), +1);
	accumulateConjugateProduct(w+2*(2), u+1*(2), v+0*(2), -1);
      }

    }
  }

  if (param->type == QUDA_WILSON_LINKS) {
    applyGaugeFieldScaling(res, Vh, param);
  } else if (param->type == QUDA_ASQTAD_LONG_LINKS) {
    applyGaugeFieldScaling_long(res, Vh, param, dslash_type);
  } else if (param->type == QUDA_ASQTAD_FAT_LINKS) {
    for (int dir = 0; dir < 4; dir++) {
      for (int i = 0; i < Vh; i++) {
	for (int m = 0; m < 3; m++) { // last 2 rows
	  for (int n = 0; n < 3; n++) { // 3 columns
	    resEven[dir][i*(3*3*2) + m*(3*2) + n*(2) + 0] =1.0* rand() / (Float)RAND_MAX;
	    resEven[dir][i*(3*3*2) + m*(3*2) + n*(2) + 1] = 2.0* rand() / (Float)RAND_MAX;
	    resOdd[dir][i*(3*3*2) + m*(3*2) + n*(2) + 0] = 3.0*rand() / (Float)RAND_MAX;
	    resOdd[dir][i*(3*3*2) + m*(3*2) + n*(2) + 1] = 4.0*rand() / (Float)RAND_MAX;
	  }
	}
      }
    }
  }
}

template <typename Float> void constructUnitaryGaugeField(Float **res)
{
  Float *resOdd[4], *resEven[4];
  for (int dir = 0; dir < 4; dir++) {
    resEven[dir] = res[dir];
    resOdd[dir]  = res[dir]+Vh*gaugeSiteSize;
  }

  for (int dir = 0; dir < 4; dir++) {
    for (int i = 0; i < Vh; i++) {
      for (int m = 1; m < 3; m++) { // last 2 rows
	for (int n = 0; n < 3; n++) { // 3 columns
	  resEven[dir][i*(3*3*2) + m*(3*2) + n*(2) + 0] = rand() / (Float)RAND_MAX;
	  resEven[dir][i*(3*3*2) + m*(3*2) + n*(2) + 1] = rand() / (Float)RAND_MAX;
	  resOdd[dir][i*(3*3*2) + m*(3*2) + n*(2) + 0] = rand() / (Float)RAND_MAX;
          resOdd[dir][i * (3 * 3 * 2) + m * (3 * 2) + n * (2) + 1] = rand() / (Float)RAND_MAX;
        }
      }
      normalize((complex<Float>*)(resEven[dir] + (i*3+1)*3*2), 3);
      orthogonalize((complex<Float>*)(resEven[dir] + (i*3+1)*3*2), (complex<Float>*)(resEven[dir] + (i*3+2)*3*2), 3);
      normalize((complex<Float>*)(resEven[dir] + (i*3 + 2)*3*2), 3);

      normalize((complex<Float>*)(resOdd[dir] + (i*3+1)*3*2), 3);
      orthogonalize((complex<Float>*)(resOdd[dir] + (i*3+1)*3*2), (complex<Float>*)(resOdd[dir] + (i*3+2)*3*2), 3);
      normalize((complex<Float>*)(resOdd[dir] + (i*3 + 2)*3*2), 3);

      {
	Float *w = resEven[dir]+(i*3+0)*3*2;
	Float *u = resEven[dir]+(i*3+1)*3*2;
	Float *v = resEven[dir]+(i*3+2)*3*2;

        for (int n = 0; n < 6; n++) w[n] = 0.0;
	accumulateConjugateProduct(w+0*(2), u+1*(2), v+2*(2), +1);
	accumulateConjugateProduct(w+0*(2), u+2*(2), v+1*(2), -1);
	accumulateConjugateProduct(w+1*(2), u+2*(2), v+0*(2), +1);
	accumulateConjugateProduct(w+1*(2), u+0*(2), v+2*(2), -1);
	accumulateConjugateProduct(w+2*(2), u+0*(2), v+1*(2), +1);
	accumulateConjugateProduct(w+2*(2), u+1*(2), v+0*(2), -1);
      }

      {
	Float *w = resOdd[dir]+(i*3+0)*3*2;
	Float *u = resOdd[dir]+(i*3+1)*3*2;
	Float *v = resOdd[dir]+(i*3+2)*3*2;

        for (int n = 0; n < 6; n++) w[n] = 0.0;
	accumulateConjugateProduct(w+0*(2), u+1*(2), v+2*(2), +1);
	accumulateConjugateProduct(w+0*(2), u+2*(2), v+1*(2), -1);
	accumulateConjugateProduct(w+1*(2), u+2*(2), v+0*(2), +1);
	accumulateConjugateProduct(w+1*(2), u+0*(2), v+2*(2), -1);
	accumulateConjugateProduct(w+2*(2), u+0*(2), v+1*(2), +1);
	accumulateConjugateProduct(w+2*(2), u+1*(2), v+0*(2), -1);
      }
    }
  }
}

template <typename Float> static void applyStaggeredScaling(Float **res, QudaGaugeParam *param, int type)
{

  if(type == 3)  applyGaugeFieldScaling_long((Float**)res, Vh, param, QUDA_STAGGERED_DSLASH);

  return;
}

void construct_gauge_field(void **gauge, int type, QudaPrecision precision, QudaGaugeParam *param) {
  if (type == 0) {
    if (precision == QUDA_DOUBLE_PRECISION) constructUnitGaugeField((double**)gauge, param);
    else constructUnitGaugeField((float**)gauge, param);
  } else if (type == 1) {
    if (precision == QUDA_DOUBLE_PRECISION) constructGaugeField((double**)gauge, param);
    else constructGaugeField((float**)gauge, param);
  } else {
    if (precision == QUDA_DOUBLE_PRECISION) applyGaugeFieldScaling((double**)gauge, Vh, param);
    else
      applyGaugeFieldScaling((float **)gauge, Vh, param);
  }

}

void construct_fat_long_gauge_field(void **fatlink, void **longlink, int type, QudaPrecision precision,
    QudaGaugeParam *param, QudaDslashType dslash_type)
{
  if (type == 0) {
    if (precision == QUDA_DOUBLE_PRECISION) {
      constructUnitGaugeField((double**)fatlink, param);
      constructUnitGaugeField((double**)longlink, param);
    }else {
      constructUnitGaugeField((float**)fatlink, param);
      constructUnitGaugeField((float**)longlink, param);
    }
  } else {
    if (precision == QUDA_DOUBLE_PRECISION) {
      // if doing naive staggered then set to long links so that the staggered phase is applied
      param->type = dslash_type == QUDA_ASQTAD_DSLASH ? QUDA_ASQTAD_FAT_LINKS : QUDA_ASQTAD_LONG_LINKS;
      if(type != 3) constructGaugeField((double**)fatlink, param, dslash_type);
      else applyStaggeredScaling((double**)fatlink, param, type);
      param->type = QUDA_ASQTAD_LONG_LINKS;
      if (dslash_type == QUDA_ASQTAD_DSLASH)
      {
        if(type != 3) constructGaugeField((double**)longlink, param, dslash_type);
        else applyStaggeredScaling((double**)longlink, param, type);
      }
    }else {
      param->type = dslash_type == QUDA_ASQTAD_DSLASH ? QUDA_ASQTAD_FAT_LINKS : QUDA_ASQTAD_LONG_LINKS;
      if(type != 3) constructGaugeField((float**)fatlink, param, dslash_type);
      else applyStaggeredScaling((float**)fatlink, param, type);

      param->type = QUDA_ASQTAD_LONG_LINKS;
      if (dslash_type == QUDA_ASQTAD_DSLASH) {
        if(type != 3) constructGaugeField((float**)longlink, param, dslash_type);
        else applyStaggeredScaling((float**)longlink, param, type);
      }
    }

    if (dslash_type == QUDA_ASQTAD_DSLASH) {
      // incorporate non-trivial phase into long links
      const double phase = (M_PI * rand()) / RAND_MAX;
      const complex<double> z = polar(1.0, phase);
      for (int dir = 0; dir < 4; ++dir) {
        for (int i = 0; i < V; ++i) {
          for (int j = 0; j < gaugeSiteSize; j += 2) {
            if (precision == QUDA_DOUBLE_PRECISION) {
              complex<double> *l = (complex<double> *)(&(((double *)longlink[dir])[i * gaugeSiteSize + j]));
              *l *= z;
            } else {
              complex<float> *l = (complex<float> *)(&(((float *)longlink[dir])[i * gaugeSiteSize + j]));
              *l *= z;
            }
          }
        }
      }
    }

    if (type == 3) return;

    // set all links to zero to emulate the 1-link operator (needed for host comparison)
    if (dslash_type == QUDA_STAGGERED_DSLASH) {
      for (int dir = 0; dir < 4; ++dir) {
        for (int i = 0; i < V; ++i) {
          for (int j = 0; j < gaugeSiteSize; j += 2) {
            if (precision == QUDA_DOUBLE_PRECISION) {
              ((double *)longlink[dir])[i * gaugeSiteSize + j] = 0.0;
              ((double *)longlink[dir])[i * gaugeSiteSize + j + 1] = 0.0;
            } else {
              ((float *)longlink[dir])[i * gaugeSiteSize + j] = 0.0;
              ((float *)longlink[dir])[i * gaugeSiteSize + j + 1] = 0.0;
            }
          }
        }
      }
    }
  }
}

template <typename Float>
static void constructCloverField(Float *res, double norm, double diag) {

  Float c = 2.0 * norm / RAND_MAX;

  for(int i = 0; i < V; i++) {
    for (int j = 0; j < 72; j++) {
      res[i*72 + j] = c*rand() - norm;
    }

    //impose clover symmetry on each chiral block
    for (int ch=0; ch<2; ch++) {
      res[i*72 + 3 + 36*ch] = -res[i*72 + 0 + 36*ch];
      res[i*72 + 4 + 36*ch] = -res[i*72 + 1 + 36*ch];
      res[i*72 + 5 + 36*ch] = -res[i*72 + 2 + 36*ch];
      res[i*72 + 30 + 36*ch] = -res[i*72 + 6 + 36*ch];
      res[i*72 + 31 + 36*ch] = -res[i*72 + 7 + 36*ch];
      res[i*72 + 32 + 36*ch] = -res[i*72 + 8 + 36*ch];
      res[i*72 + 33 + 36*ch] = -res[i*72 + 9 + 36*ch];
      res[i*72 + 34 + 36*ch] = -res[i*72 + 16 + 36*ch];
      res[i*72 + 35 + 36*ch] = -res[i*72 + 17 + 36*ch];
    }

    for (int j = 0; j<6; j++) {
      res[i*72 + j] += diag;
      res[i*72 + j+36] += diag;
    }
  }
}

void construct_clover_field(void *clover, double norm, double diag, QudaPrecision precision) {

  if (precision == QUDA_DOUBLE_PRECISION) constructCloverField((double *)clover, norm, diag);
  else constructCloverField((float *)clover, norm, diag);
}

/*void strong_check(void *spinorRef, void *spinorGPU, int len, QudaPrecision prec) {
  printf("Reference:\n");
  printSpinorElement(spinorRef, 0, prec); printf("...\n");
  printSpinorElement(spinorRef, len-1, prec); printf("\n");

  printf("\nCUDA:\n");
  printSpinorElement(spinorGPU, 0, prec); printf("...\n");
  printSpinorElement(spinorGPU, len-1, prec); printf("\n");

  compare_spinor(spinorRef, spinorGPU, len, prec);
  }*/

template <typename Float>
static void checkGauge(Float **oldG, Float **newG, double epsilon) {

  const int fail_check = 17;
  int fail[4][fail_check];
  int iter[4][18];
  for (int d=0; d<4; d++) for (int i=0; i<fail_check; i++) fail[d][i] = 0;
  for (int d=0; d<4; d++) for (int i=0; i<18; i++) iter[d][i] = 0;

  for (int d=0; d<4; d++) {
    for (int eo=0; eo<2; eo++) {
      for (int i=0; i<Vh; i++) {
	int ga_idx = (eo*Vh+i);
	for (int j=0; j<18; j++) {
	  double diff = fabs(newG[d][ga_idx*18+j] - oldG[d][ga_idx*18+j]);/// fabs(oldG[d][ga_idx*18+j]);

	  for (int f=0; f<fail_check; f++) if (diff > pow(10.0,-(f+1))) fail[d][f]++;
	  if (diff > epsilon) iter[d][j]++;
	}
      }
    }
  }

  printf("Component fails (X, Y, Z, T)\n");
  for (int i=0; i<18; i++) printf("%d fails = (%8d, %8d, %8d, %8d)\n", i, iter[0][i], iter[1][i], iter[2][i], iter[3][i]);

  printf("\nDeviation Failures = (X, Y, Z, T)\n");
  for (int f=0; f<fail_check; f++) {
    printf("%e Failures = (%9d, %9d, %9d, %9d) = (%6.5f, %6.5f, %6.5f, %6.5f)\n", pow(10.0, -(f + 1)), fail[0][f],
           fail[1][f], fail[2][f], fail[3][f], fail[0][f] / (double)(V * 18), fail[1][f] / (double)(V * 18),
           fail[2][f] / (double)(V * 18), fail[3][f] / (double)(V * 18));
  }

}

void check_gauge(void **oldG, void **newG, double epsilon, QudaPrecision precision) {
  if (precision == QUDA_DOUBLE_PRECISION)
    checkGauge((double**)oldG, (double**)newG, epsilon);
  else
    checkGauge((float**)oldG, (float**)newG, epsilon);
}

void createSiteLinkCPU(void **link, QudaPrecision precision, int phase)
{

  if (precision == QUDA_DOUBLE_PRECISION) {
    constructUnitaryGaugeField((double**)link);
  }else {
    constructUnitaryGaugeField((float**)link);
  }

  // only apply temporal boundary condition if I'm the last node in T
#ifdef MULTI_GPU
  bool last_node_in_t = (commCoords(3) == commDim(3)-1) ? true : false;
#else
  bool last_node_in_t = true;
#endif

  if(phase){

    for(int i=0;i < V;i++){
      for(int dir =XUP; dir <= TUP; dir++){
	int idx = i;
	int oddBit =0;
	if (i >= Vh) {
	  idx = i - Vh;
	  oddBit = 1;
	}

	int X1 = Z[0];
	int X2 = Z[1];
	int X3 = Z[2];
	int X4 = Z[3];

	int full_idx = fullLatticeIndex(idx, oddBit);
	int i4 = full_idx /(X3*X2*X1);
	int i3 = (full_idx - i4*(X3*X2*X1))/(X2*X1);
	int i2 = (full_idx - i4*(X3*X2*X1) - i3*(X2*X1))/X1;
        int i1 = full_idx - i4 * (X3 * X2 * X1) - i3 * (X2 * X1) - i2 * X1;

        double coeff= 1.0;
	switch(dir){
	case XUP:
	  if ( (i4 & 1) != 0){
	    coeff *= -1;
	  }
	  break;

	case YUP:
	  if ( ((i4+i1) & 1) != 0){
	    coeff *= -1;
	  }
	  break;

	case ZUP:
	  if ( ((i4+i1+i2) & 1) != 0){
	    coeff *= -1;
	  }
	  break;

        case TUP:
	  if (last_node_in_t && i4 == (X4-1)){
	    coeff *= -1;
	  }
	  break;

	default:
	  printf("ERROR: wrong dir(%d)\n", dir);
	  exit(1);
	}

        if (precision == QUDA_DOUBLE_PRECISION){
	  //double* mylink = (double*)link;
	  //mylink = mylink + (4*i + dir)*gaugeSiteSize;
	  double* mylink = (double*)link[dir];
	  mylink = mylink + i*gaugeSiteSize;

	  mylink[12] *= coeff;
	  mylink[13] *= coeff;
	  mylink[14] *= coeff;
	  mylink[15] *= coeff;
	  mylink[16] *= coeff;
	  mylink[17] *= coeff;

        }else{
	  //float* mylink = (float*)link;
	  //mylink = mylink + (4*i + dir)*gaugeSiteSize;
	  float* mylink = (float*)link[dir];
	  mylink = mylink + i*gaugeSiteSize;

          mylink[12] *= coeff;
	  mylink[13] *= coeff;
	  mylink[14] *= coeff;
	  mylink[15] *= coeff;
	  mylink[16] *= coeff;
	  mylink[17] *= coeff;
        }
      }
    }
  }

#if 1
  for(int dir= 0;dir < 4;dir++){
    for(int i=0;i< V*gaugeSiteSize;i++){
      if (precision ==QUDA_SINGLE_PRECISION){
	float* f = (float*)link[dir];
	if (f[i] != f[i] || (fabsf(f[i]) > 1.e+3) ){
	  fprintf(stderr, "ERROR:  %dth: bad number(%f) in function %s \n",i, f[i], __FUNCTION__);
	  exit(1);
	}
      }else{
	double* f = (double*)link[dir];
	if (f[i] != f[i] || (fabs(f[i]) > 1.e+3)){
	  fprintf(stderr, "ERROR:  %dth: bad number(%f) in function %s \n",i, f[i], __FUNCTION__);
	  exit(1);
	}
      }
    }
  }
#endif

  return;
}

void construct_spinor_source(void *v, int nSpin, int nColor, QudaPrecision precision, const int *const x, quda::RNG &rng)
{
  quda::ColorSpinorParam param;
  param.v = v;
  param.nColor = nColor;
  param.nSpin = nSpin;
  param.setPrecision(precision);
  param.create = QUDA_REFERENCE_FIELD_CREATE;
  param.fieldOrder = QUDA_SPACE_SPIN_COLOR_FIELD_ORDER;
  param.nDim = 4;
  param.siteSubset = QUDA_FULL_SITE_SUBSET;
  param.siteOrder = QUDA_EVEN_ODD_SITE_ORDER;
  for (int d = 0; d < 4; d++) param.x[d] = x[d];
  quda::cpuColorSpinorField spinor_in(param);

  quda::spinorNoise(spinor_in, rng, QUDA_NOISE_UNIFORM);
}

template <typename Float>
int compareLink(Float **linkA, Float **linkB, int len) {
  const int fail_check = 16;
  int fail[fail_check];
  for (int f=0; f<fail_check; f++) fail[f] = 0;

  int iter[18];
  for (int i=0; i<18; i++) iter[i] = 0;

  for(int dir=0;dir < 4; dir++){
    for (int i=0; i<len; i++) {
      for (int j=0; j<18; j++) {
	int is = i*18+j;
	double diff = fabs(linkA[dir][is]-linkB[dir][is]);
	for (int f=0; f<fail_check; f++)
	  if (diff > pow(10.0,-(f+1))) fail[f]++;
	//if (diff > 1e-1) printf("%d %d %e\n", i, j, diff);
	if (diff > 1e-3) iter[j]++;
      }
    }
  }

  for (int i=0; i<18; i++) printfQuda("%d fails = %d\n", i, iter[i]);

  int accuracy_level = 0;
  for(int f =0; f < fail_check; f++){
    if(fail[f] == 0){
      accuracy_level =f;
    }
  }

  for (int f=0; f<fail_check; f++) {
    printfQuda("%e Failures: %d / %d  = %e\n", pow(10.0,-(f+1)), fail[f], 4*len*18, fail[f] / (double)(4*len*18));
  }

  return accuracy_level;
}

static int
compare_link(void **linkA, void **linkB, int len, QudaPrecision precision)
{
  int ret;

  if (precision == QUDA_DOUBLE_PRECISION) {
    ret = compareLink((double**)linkA, (double**)linkB, len);
  } else {
    ret = compareLink((float**)linkA, (float**)linkB, len);
  }

  return ret;
}


// X indexes the lattice site
static void printLinkElement(void *link, int X, QudaPrecision precision)
{
  if (precision == QUDA_DOUBLE_PRECISION){
    for(int i=0; i < 3;i++){
      printVector((double*)link+ X*gaugeSiteSize + i*6);
    }

  }
  else{
    for(int i=0;i < 3;i++){
      printVector((float*)link+X*gaugeSiteSize + i*6);
    }
  }
}

int strong_check_link(void **linkA, const char *msgA, void **linkB, const char *msgB, int len, QudaPrecision prec)
{
  printfQuda("%s\n", msgA);
  printLinkElement(linkA[0], 0, prec);
  printfQuda("\n");
  printLinkElement(linkA[0], 1, prec);
  printfQuda("...\n");
  printLinkElement(linkA[3], len - 1, prec);
  printfQuda("\n");

  printfQuda("\n%s\n", msgB);
  printLinkElement(linkB[0], 0, prec);
  printfQuda("\n");
  printLinkElement(linkB[0], 1, prec);
  printfQuda("...\n");
  printLinkElement(linkB[3], len - 1, prec);
  printfQuda("\n");

  int ret = compare_link(linkA, linkB, len, prec);
  return ret;
}

void createMomCPU(void *mom, QudaPrecision precision)
{
  void* temp;

  size_t gSize = (precision == QUDA_DOUBLE_PRECISION) ? sizeof(double) : sizeof(float);
  temp = malloc(4*V*gaugeSiteSize*gSize);
  if (temp == NULL){
    fprintf(stderr, "Error: malloc failed for temp in function %s\n", __FUNCTION__);
    exit(1);
  }

  for(int i=0;i < V;i++){
    if (precision == QUDA_DOUBLE_PRECISION){
      for(int dir=0;dir < 4;dir++){
        double *thismom = (double *)mom;
        for(int k=0; k < momSiteSize; k++){
          thismom[(4 * i + dir) * momSiteSize + k] = 1.0 * rand() / RAND_MAX;
          if (k==momSiteSize-1) thismom[ (4*i+dir)*momSiteSize + k ]= 0.0;
        }
      }
    }else{
      for(int dir=0;dir < 4;dir++){
	float* thismom=(float*)mom;
	for(int k=0; k < momSiteSize; k++){
          thismom[(4 * i + dir) * momSiteSize + k] = 1.0 * rand() / RAND_MAX;
          if (k==momSiteSize-1) thismom[ (4*i+dir)*momSiteSize + k ]= 0.0;
        }
      }
    }
  }

  free(temp);
  return;
}

void
createHwCPU(void* hw,  QudaPrecision precision)
{
  for(int i=0;i < V;i++){
    if (precision == QUDA_DOUBLE_PRECISION){
      for(int dir=0;dir < 4;dir++){
	double* thishw = (double*)hw;
	for(int k=0; k < hwSiteSize; k++){
	  thishw[ (4*i+dir)*hwSiteSize + k ]= 1.0* rand() /RAND_MAX;
	}
      }
    }else{
      for(int dir=0;dir < 4;dir++){
	float* thishw=(float*)hw;
	for(int k=0; k < hwSiteSize; k++){
	  thishw[ (4*i+dir)*hwSiteSize + k ]= 1.0* rand() /RAND_MAX;
	}
      }
    }
  }

  return;
}


template <typename Float>
int compare_mom(Float *momA, Float *momB, int len) {
  const int fail_check = 16;
  int fail[fail_check];
  for (int f=0; f<fail_check; f++) fail[f] = 0;

  int iter[momSiteSize];
  for (int i=0; i<momSiteSize; i++) iter[i] = 0;

  for (int i=0; i<len; i++) {
    for (int j=0; j<momSiteSize-1; j++) {
      int is = i*momSiteSize+j;
      double diff = fabs(momA[is]-momB[is]);
      for (int f=0; f<fail_check; f++)
	if (diff > pow(10.0,-(f+1))) fail[f]++;
      //if (diff > 1e-1) printf("%d %d %e\n", i, j, diff);
      if (diff > 1e-3) iter[j]++;
    }
  }

  int accuracy_level = 0;
  for(int f =0; f < fail_check; f++){
    if(fail[f] == 0){
      accuracy_level =f+1;
    }
  }

  for (int i=0; i<momSiteSize; i++) printfQuda("%d fails = %d\n", i, iter[i]);

  for (int f=0; f<fail_check; f++) {
    printfQuda("%e Failures: %d / %d  = %e\n", pow(10.0,-(f+1)), fail[f], len*9, fail[f]/(double)(len*9));
  }

  return accuracy_level;
}

static void printMomElement(void *mom, int X, QudaPrecision precision)
{
  if (precision == QUDA_DOUBLE_PRECISION){
    double* thismom = ((double*)mom)+ X*momSiteSize;
    printVector(thismom);
    printfQuda("(%9f,%9f) (%9f,%9f)\n", thismom[6], thismom[7], thismom[8], thismom[9]);
  }else{
    float* thismom = ((float*)mom)+ X*momSiteSize;
    printVector(thismom);
    printfQuda("(%9f,%9f) (%9f,%9f)\n", thismom[6], thismom[7], thismom[8], thismom[9]);
  }
}
int strong_check_mom(void *momA, void *momB, int len, QudaPrecision prec)
{
  printfQuda("mom:\n");
  printMomElement(momA, 0, prec);
  printfQuda("\n");
  printMomElement(momA, 1, prec);
  printfQuda("\n");
  printMomElement(momA, 2, prec);
  printfQuda("\n");
  printMomElement(momA, 3, prec);
  printfQuda("...\n");

  printfQuda("\nreference mom:\n");
  printMomElement(momB, 0, prec);
  printfQuda("\n");
  printMomElement(momB, 1, prec);
  printfQuda("\n");
  printMomElement(momB, 2, prec);
  printfQuda("\n");
  printMomElement(momB, 3, prec);
  printfQuda("\n");

  int ret;
  if (prec == QUDA_DOUBLE_PRECISION){
    ret = compare_mom((double*)momA, (double*)momB, len);
  }else{
    ret = compare_mom((float*)momA, (float*)momB, len);
  }

  return ret;
}

/************
 * return value
 *
 * 0: command line option matched and processed sucessfully
 * non-zero: command line option does not match
 *
 */

#ifdef MULTI_GPU
int device = -1;
#else
int device = 0;
#endif

QudaReconstructType link_recon = QUDA_RECONSTRUCT_NO;
QudaReconstructType link_recon_sloppy = QUDA_RECONSTRUCT_INVALID;
QudaReconstructType link_recon_precondition = QUDA_RECONSTRUCT_INVALID;
QudaPrecision prec = QUDA_SINGLE_PRECISION;
QudaPrecision prec_sloppy = QUDA_INVALID_PRECISION;
QudaPrecision prec_refinement_sloppy = QUDA_INVALID_PRECISION;
QudaPrecision prec_precondition = QUDA_INVALID_PRECISION;
QudaPrecision prec_null = QUDA_INVALID_PRECISION;
QudaPrecision  prec_ritz = QUDA_INVALID_PRECISION;
QudaVerbosity verbosity = QUDA_SUMMARIZE;
int xdim = 24;
int ydim = 24;
int zdim = 24;
int tdim = 24;
int Lsdim = 16;
QudaDagType dagger = QUDA_DAG_NO;
QudaDslashType dslash_type = QUDA_WILSON_DSLASH;
<<<<<<< HEAD
QudaDslashType dslash_type_precondition = QUDA_WILSON_DSLASH;
=======
int laplace3D = 4;
>>>>>>> 8448b3ae
char latfile[256] = "";
char gauge_outfile[256] = "";
int Nsrc = 1;
int Msrc = 1;
int niter = 100;
int gcrNkrylov = 10;
QudaCABasis ca_basis = QUDA_POWER_BASIS;
double ca_lambda_min = 0.0;
double ca_lambda_max = -1.0;
int pipeline = 0;
int solution_accumulator_pipeline = 0;
int test_type = 0;
int nvec[QUDA_MAX_MG_LEVEL] = { };
char vec_infile[256] = "";
char vec_outfile[256] = "";
QudaInverterType inv_type;
QudaInverterType precon_type = QUDA_INVALID_INVERTER;
int multishift = 0;
bool verify_results = true;
double mass = 0.1;
double kappa = -1.0;
double mu = 0.1;
double epsilon = 0.01;
double anisotropy = 1.0;
double tadpole_factor = 1.0;
double eps_naik = 0.0;
double clover_coeff = 0.1;
bool compute_clover = false;
bool compute_fatlong = false;
double tol = 1e-7;
double tol_hq = 0.;
double reliable_delta = 0.1;
bool alternative_reliable = false;
QudaTwistFlavorType twist_flavor = QUDA_TWIST_SINGLET;
QudaMassNormalization normalization = QUDA_KAPPA_NORMALIZATION;
QudaMatPCType matpc_type = QUDA_MATPC_EVEN_EVEN;
QudaSolveType solve_type = QUDA_DIRECT_PC_SOLVE;


int mg_levels = 2;

QudaFieldLocation solver_location[QUDA_MAX_MG_LEVEL] = { };
QudaFieldLocation setup_location[QUDA_MAX_MG_LEVEL] = { };

int nu_pre[QUDA_MAX_MG_LEVEL] = { };
int nu_post[QUDA_MAX_MG_LEVEL] = { };
double mu_factor[QUDA_MAX_MG_LEVEL] = { };
QudaVerbosity mg_verbosity[QUDA_MAX_MG_LEVEL] = { };
QudaInverterType setup_inv[QUDA_MAX_MG_LEVEL] = { };
QudaSolveType coarse_solve_type[QUDA_MAX_MG_LEVEL] = { };
QudaSolveType smoother_solve_type[QUDA_MAX_MG_LEVEL] = { };
int num_setup_iter[QUDA_MAX_MG_LEVEL] = { };
double setup_tol[QUDA_MAX_MG_LEVEL] = { };
int setup_maxiter[QUDA_MAX_MG_LEVEL] = { };
int setup_maxiter_refresh[QUDA_MAX_MG_LEVEL] = { };
QudaCABasis setup_ca_basis[QUDA_MAX_MG_LEVEL] = { };
int setup_ca_basis_size[QUDA_MAX_MG_LEVEL] = { };
double setup_ca_lambda_min[QUDA_MAX_MG_LEVEL] = { };
double setup_ca_lambda_max[QUDA_MAX_MG_LEVEL] = { };
QudaSetupType setup_type = QUDA_NULL_VECTOR_SETUP;
bool pre_orthonormalize = false;
bool post_orthonormalize = true;
double omega = 0.85;
QudaInverterType coarse_solver[QUDA_MAX_MG_LEVEL] = { };
double coarse_solver_tol[QUDA_MAX_MG_LEVEL] = { };
QudaInverterType smoother_type[QUDA_MAX_MG_LEVEL] = { };
QudaPrecision smoother_halo_prec = QUDA_INVALID_PRECISION;
double smoother_tol[QUDA_MAX_MG_LEVEL] = { };
int coarse_solver_maxiter[QUDA_MAX_MG_LEVEL] = { };
QudaCABasis coarse_solver_ca_basis[QUDA_MAX_MG_LEVEL] = { };
int coarse_solver_ca_basis_size[QUDA_MAX_MG_LEVEL] = { };
double coarse_solver_ca_lambda_min[QUDA_MAX_MG_LEVEL] = { };
double coarse_solver_ca_lambda_max[QUDA_MAX_MG_LEVEL] = { };
bool generate_nullspace = true;
bool generate_all_levels = true;
QudaSchwarzType schwarz_type[QUDA_MAX_MG_LEVEL] = { };
int schwarz_cycle[QUDA_MAX_MG_LEVEL] = { };

int geo_block_size[QUDA_MAX_MG_LEVEL][QUDA_MAX_DIM] = { };
int nev = 8;
int max_search_dim = 64;
int deflation_grid = 16;
double tol_restart = 5e+3*tol;

int eigcg_max_restarts = 3;
int max_restart_num = 3;
double inc_tol = 1e-2;
double eigenval_tol = 1e-1;

QudaExtLibType solver_ext_lib     = QUDA_EIGEN_EXTLIB;
QudaExtLibType deflation_ext_lib  = QUDA_EIGEN_EXTLIB;
QudaFieldLocation location_ritz   = QUDA_CUDA_FIELD_LOCATION;
QudaMemoryType    mem_type_ritz   = QUDA_MEMORY_DEVICE;

double heatbath_beta_value = 6.2;
int heatbath_warmup_steps = 10;
int heatbath_num_steps = 10;
int heatbath_num_heatbath_per_step = 5;
int heatbath_num_overrelax_per_step = 5;
bool heatbath_coldstart = false;


static int dim_partitioned[4] = {0,0,0,0};

int dimPartitioned(int dim)
{
  return ((gridsize_from_cmdline[dim] > 1) || dim_partitioned[dim]);
}

void __attribute__((weak)) usage_extra(char** argv){};

void usage(char** argv )
{
  printf("Usage: %s [options]\n", argv[0]);
  printf("Common options: \n");
#ifndef MULTI_GPU
  printf("    --device <n>                              # Set the CUDA device to use (default 0, single GPU only)\n");
#endif
  printf("    --verbosity <silent/summurize/verbose>    # The the verbosity on the top level of QUDA( default summarize)\n");
  printf("    --prec <double/single/half>               # Precision in GPU\n");
  printf("    --prec-sloppy <double/single/half>        # Sloppy precision in GPU\n");
  printf("    --prec-refine <double/single/half>        # Sloppy precision for refinement in GPU\n");
  printf("    --prec-precondition <double/single/half>  # Preconditioner precision in GPU\n");
  printf("    --prec-ritz <double/single/half>  # Eigenvector precision in GPU\n");
  printf("    --recon <8/9/12/13/18>                    # Link reconstruction type\n");
  printf("    --recon-sloppy <8/9/12/13/18>             # Sloppy link reconstruction type\n");
  printf("    --recon-precondition <8/9/12/13/18>       # Preconditioner link reconstruction type\n");
  printf("    --dagger                                  # Set the dagger to 1 (default 0)\n");
  printf("    --dim <n>                                 # Set space-time dimension (X Y Z T)\n");
  printf("    --sdim <n>                                # Set space dimension(X/Y/Z) size\n");
  printf("    --xdim <n>                                # Set X dimension size(default 24)\n");
  printf("    --ydim <n>                                # Set X dimension size(default 24)\n");
  printf("    --zdim <n>                                # Set X dimension size(default 24)\n");
  printf("    --tdim <n>                                # Set T dimension size(default 24)\n");
  printf("    --Lsdim <n>                               # Set Ls dimension size(default 16)\n");
  printf("    --gridsize <x y z t>                      # Set the grid size in all four dimension (default 1 1 1 1)\n");
  printf("    --xgridsize <n>                           # Set grid size in X dimension (default 1)\n");
  printf("    --ygridsize <n>                           # Set grid size in Y dimension (default 1)\n");
  printf("    --zgridsize <n>                           # Set grid size in Z dimension (default 1)\n");
  printf("    --tgridsize <n>                           # Set grid size in T dimension (default 1)\n");
  printf("    --partition <mask>                        # Set the communication topology (X=1, Y=2, Z=4, T=8, and combinations of these)\n");
  printf("    --rank-order <col/row>                    # Set the [t][z][y][x] rank order as either column major (t fastest, default) or row major (x fastest)\n");
  printf("    --dslash-type <type>                      # Set the dslash type, the following values are valid\n"
	 "                                                  wilson/clover/twisted-mass/twisted-clover/staggered\n"
         "                                                  /asqtad/domain-wall/domain-wall-4d/mobius/laplace\n");
<<<<<<< HEAD
  printf("    --dslash-type-precondition <type>         # Set the dslash type for the preconditioner, the following values are valid\n"
         "                                                  wilson/clover/twisted-mass/twisted-clover/staggered\n"
         "                                                  /asqtad/domain-wall/domain-wall-4d/mobius/laplace\n");
=======
  printf("    --laplace3D <n>                           # Restrict laplace operator to omit the t dimension (n=3), or include all dims (n=4) (default 4)\n");
>>>>>>> 8448b3ae
  printf("    --flavor <type>                           # Set the twisted mass flavor type (singlet (default), deg-doublet, nondeg-doublet)\n");
  printf("    --load-gauge file                         # Load gauge field \"file\" for the test (requires QIO)\n");
  printf("    --save-gauge file                         # Save gauge field \"file\" for the test (requires QIO, heatbath test only)\n");
  printf("    --niter <n>                               # The number of iterations to perform (default 10)\n");
  printf("    --ngcrkrylov <n>                          # The number of inner iterations to use for GCR, BiCGstab-l, CA-CG (default 10)\n");
  printf("    --ca-basis-type <power/chebyshev>         # The basis to use for CA-CG (default power)\n");
  printf("    --cheby-basis-eig-min                     # Conservative estimate of smallest eigenvalue for Chebyshev basis CA-CG (default 0)\n");
  printf("    --cheby-basis-eig-max                     # Conservative estimate of largest eigenvalue for Chebyshev basis CA-CG (default is to guess with power iterations)\n");
  printf("    --pipeline <n>                            # The pipeline length for fused operations in GCR, BiCGstab-l (default 0, no pipelining)\n");
  printf("    --solution-pipeline <n>                   # The pipeline length for fused solution accumulation (default 0, no pipelining)\n");
  printf("    --inv-type <cg/bicgstab/gcr>              # The type of solver to use (default cg)\n");
  printf("    --precon-type <mr/ (unspecified)>         # The type of solver to use (default none (=unspecified)).\n");
  printf("    --multishift <true/false>                 # Whether to do a multi-shift solver test or not (default false)\n");
  printf("    --mass                                    # Mass of Dirac operator (default 0.1)\n");
  printf("    --kappa                                   # Kappa of Dirac operator (default 0.12195122... [equiv to mass])\n");
  printf("    --mu                                      # Twisted-Mass chiral twist of Dirac operator (default 0.1)\n");
  printf(
	 "    --epsilon                                 # Twisted-Mass flavor twist of Dirac operator (default 0.01)\n");
  printf("    --tadpole-coeff                           # Tadpole coefficient for HISQ fermions (default 1.0, recommended [Plaq]^1/4)\n");
  printf("    --epsilon-naik                            # Epsilon factor on Naik term (default 0.0, suggested non-zero -0.1)\n");
  printf("    --compute-clover                          # Compute the clover field or use random numbers (default false)\n");
  printf("    --compute-fat-long                        # Compute the fat/long field or use random numbers (default false)\n");
  printf("    --clover-coeff                            # Clover coefficient (default 1.0)\n");
  printf("    --anisotropy                              # Temporal anisotropy factor (default 1.0)\n");
  printf("    --mass-normalization                      # Mass normalization (kappa (default) / mass / asym-mass)\n");
  printf("    --matpc                                   # Matrix preconditioning type (even-even, odd-odd, even-even-asym, odd-odd-asym) \n");
  printf("    --solve-type                              # The type of solve to do (direct, direct-pc, normop, normop-pc, normerr, normerr-pc) \n");
  printf("    --tol  <resid_tol>                        # Set L2 residual tolerance\n");
  printf("    --tolhq  <resid_hq_tol>                   # Set heavy-quark residual tolerance\n");
  printf("    --reliable-delta <delta>                  # Set reliable update delta factor\n");
  printf("    --test                                    # Test method (different for each test)\n");
  printf("    --verify <true/false>                     # Verify the GPU results using CPU results (default true)\n");
  printf("    --mg-nvec <level nvec>                    # Number of null-space vectors to define the multigrid transfer operator on a given level\n");
  printf("    --mg-gpu-prolongate <true/false>          # Whether to do the multigrid transfer operators on the GPU (default false)\n");
  printf("    --mg-levels <2+>                          # The number of multigrid levels to do (default 2)\n");
  printf("    --mg-nu-pre <level 1-20>                  # The number of pre-smoother applications to do at a given multigrid level (default 2)\n");
  printf("    --mg-nu-post <level 1-20>                 # The number of post-smoother applications to do at a given multigrid level (default 2)\n");
  printf("    --mg-coarse-solve-type <level solve>      # The type of solve to do on each level (direct, direct-pc) (default = solve_type)\n");
  printf("    --mg-smoother-solve-type <level solve>    # The type of solve to do in smoother (direct, direct-pc (default) )\n");
  printf("    --mg-solve-location <level cpu/cuda>      # The location where the multigrid solver will run (default cuda)\n");
  printf("    --mg-setup-location <level cpu/cuda>      # The location where the multigrid setup will be computed (default cuda)\n");
  printf("    --mg-setup-inv <level inv>                # The inverter to use for the setup of multigrid (default bicgstab)\n");
  printf("    --mg-setup-maxiter <level iter>           # The maximum number of solver iterations to use when relaxing on a null space vector (default 500)\n");
  printf("    --mg-setup-maxiter-refresh <level iter>   # The maximum number of solver iterations to use when refreshing the pre-existing null space vectors (default 100)\n");
  printf("    --mg-setup-iters <level iter>             # The number of setup iterations to use for the multigrid (default 1)\n");
  printf("    --mg-setup-tol <level tol>                # The tolerance to use for the setup of multigrid (default 5e-6)\n");
  printf("    --mg-setup-ca-basis-type <level power/chebyshev> # The basis to use for CA-CG setup of multigrid(default power)\n");
  printf("    --mg-setup-ca-basis-size <level size>     # The basis size to use for CA-CG setup of multigrid (default 4)\n");
  printf("    --mg-setup-cheby-basis-eig-min <level val> # Conservative estimate of smallest eigenvalue for Chebyshev basis CA-CG in setup of multigrid (default 0)\n");
  printf("    --mg-setup-cheby-basis-eig-max <level val> # Conservative estimate of largest eigenvalue for Chebyshev basis CA-CG in setup of multigrid (default is to guess with power iterations)\n");
  printf("    --mg-setup-type <null/test>               # The type of setup to use for the multigrid (default null)\n");
  printf("    --mg-pre-orth <true/false>                # If orthonormalize the vector before inverting in the setup of multigrid (default false)\n");
  printf("    --mg-post-orth <true/false>               # If orthonormalize the vector after inverting in the setup of multigrid (default true)\n");
  printf("    --mg-omega                                # The over/under relaxation factor for the smoother of multigrid (default 0.85)\n");
  printf("    --mg-coarse-solver <level gcr/etc.>       # The solver to wrap the V cycle on each level (default gcr, only for levels 1+)\n");
  printf("    --mg-coarse-solver-tol <level gcr/etc.>   # The coarse solver tolerance for each level (default 0.25, only for levels 1+)\n");
  printf("    --mg-coarse-solver-maxiter <level n>      # The coarse solver maxiter for each level (default 100)\n");
  printf("    --mg-coarse-solver-ca-basis-type <level power/chebyshev> # The basis to use for CA-CG setup of multigrid(default power)\n");
  printf("    --mg-coarse-solver-ca-basis-size <level size>  # The basis size to use for CA-CG setup of multigrid (default 4)\n");
  printf("    --mg-coarse-solver-cheby-basis-eig-min <level val> # Conservative estimate of smallest eigenvalue for Chebyshev basis CA-CG in setup of multigrid (default 0)\n");
  printf("    --mg-coarse-solver-cheby-basis-eig-max <level val> # Conservative estimate of largest eigenvalue for Chebyshev basis CA-CG in setup of multigrid (default is to guess with power iterations)\n");
  printf("    --mg-smoother <level mr/etc.>             # The smoother to use for multigrid (default mr)\n");
  printf("    --mg-smoother-tol <level resid_tol>       # The smoother tolerance to use for each multigrid (default 0.25)\n");
  printf("    --mg-smoother-halo-prec                   # The smoother halo precision (applies to all levels - defaults to null_precision)\n");
  printf("    --mg-schwarz-type <level false/add/mul>   # Whether to use Schwarz preconditioning (requires MR smoother and GCR setup solver) (default false)\n");
  printf("    --mg-schwarz-cycle <level cycle>          # The number of Schwarz cycles to apply per smoother application (default=1)\n");
  printf("    --mg-block-size <level x y z t>           # Set the geometric block size for the each multigrid level's transfer operator (default 4 4 4 4)\n");
  printf("    --mg-mu-factor <level factor>             # Set the multiplicative factor for the twisted mass mu parameter on each level (default 1)\n");
  printf("    --mg-generate-nullspace <true/false>      # Generate the null-space vector dynamically (default true, if set false and mg-load-vec isn't set, creates free-field null vectors)\n");
  printf("    --mg-generate-all-levels <true/talse>     # true=generate null-space on all levels, false=generate on level 0 and create other levels from that (default true)\n");
  printf("    --mg-load-vec file                        # Load the vectors \"file\" for the multigrid_test (requires QIO)\n");
  printf("    --mg-save-vec file                        # Save the generated null-space vectors \"file\" from the multigrid_test (requires QIO)\n");
  printf("    --mg-verbosity <level verb>                # The verbosity to use on each level of the multigrid (default summarize)\n");
  printf("    --df-nev <nev>                            # Set number of eigenvectors computed within a single solve cycle (default 8)\n");
  printf("    --df-max-search-dim <dim>                 # Set the size of eigenvector search space (default 64)\n");
  printf("    --df-deflation-grid <n>                   # Set maximum number of cycles needed to compute eigenvectors(default 1)\n");
  printf("    --df-eigcg-max-restarts <n>               # Set how many iterative refinement cycles will be solved with eigCG within a single physical right hand site solve (default 4)\n");
  printf("    --df-tol-restart <tol>                    # Set tolerance for the first restart in the initCG solver(default 5e-5)\n");
  printf("    --df-tol-inc <tol>                        # Set tolerance for the subsequent restarts in the initCG solver  (default 1e-2)\n");
  printf("    --df-max-restart-num <n>                  # Set maximum number of the initCG restarts in the deflation stage (default 3)\n");
  printf("    --df-tol-eigenval <tol>                   # Set maximum eigenvalue residual norm (default 1e-1)\n");


  printf("    --solver-ext-lib-type <eigen/magma>       # Set external library for the solvers  (default Eigen library)\n");
  printf("    --df-ext-lib-type <eigen/magma>           # Set external library for the deflation methods  (default Eigen library)\n");
  printf("    --df-location-ritz <host/cuda>            # Set memory location for the ritz vectors  (default cuda memory location)\n");
  printf("    --df-mem-type-ritz <device/pinned/mapped> # Set memory type for the ritz vectors  (default device memory type)\n");

  printf("    --nsrc <n>                                # How many spinors to apply the dslash to simultaneusly (experimental for staggered only)\n");

  printf("    --msrc <n>                                # Used for testing non-square block blas routines where nsrc defines the other dimension\n");
  printf("    --heatbath-beta <beta>                    # Beta value used in heatbath test (default 6.2)\n");
  printf("    --heatbath-warmup-steps <n>               # Number of warmup steps in heatbath test (default 10)\n");
  printf("    --heatbath-num-steps <n>                  # Number of measurement steps in heatbath test (default 10)\n");
  printf("    --heatbath-num-hb-per-step <n>            # Number of heatbath hits per heatbath step (default 5)\n");
  printf("    --heatbath-num-or-per-step <n>            # Number of overrelaxation hits per heatbath step (default 5)\n");
  printf("    --heatbath-coldstart <true/false>         # Whether to use a cold or hot start in heatbath test (default false)\n");
  printf("    --help                                    # Print out this message\n");

  usage_extra(argv);
#ifdef MULTI_GPU
  char msg[]="multi";
#else
  char msg[]="single";
#endif
  printf("Note: this program is %s GPU build\n", msg);
  exit(1);
  return ;
}

int process_command_line_option(int argc, char** argv, int* idx)
{
#ifdef MULTI_GPU
  char msg[]="multi";
#else
  char msg[]="single";
#endif

  int ret = -1;

  int i = *idx;

  if( strcmp(argv[i], "--help")== 0){
    usage(argv);
  }

  if( strcmp(argv[i], "--verify") == 0){
    if (i + 1 >= argc) { usage(argv); }

    if (strcmp(argv[i+1], "true") == 0){
      verify_results = true;
    }else if (strcmp(argv[i+1], "false") == 0){
      verify_results = false;
    }else{
      fprintf(stderr, "ERROR: invalid verify type\n");
      exit(1);
    }

    i++;
    ret = 0;
    goto out;
  }

  if( strcmp(argv[i], "--device") == 0){
    if (i+1 >= argc){
      usage(argv);
    }
    device = atoi(argv[i+1]);
    if (device < 0 || device > 16){
      printf("ERROR: Invalid CUDA device number (%d)\n", device);
      usage(argv);
    }
    i++;
    ret = 0;
    goto out;
  }

  if( strcmp(argv[i], "--verbosity") == 0){
    if (i+1 >= argc){
      usage(argv);
    }
    verbosity =  get_verbosity_type(argv[i+1]);
    i++;
    ret = 0;
    goto out;
  }

  if( strcmp(argv[i], "--prec") == 0){
    if (i + 1 >= argc) { usage(argv); }
    prec =  get_prec(argv[i+1]);
    i++;
    ret = 0;
    goto out;
  }

  if( strcmp(argv[i], "--prec-sloppy") == 0){
    if (i + 1 >= argc) { usage(argv); }
    prec_sloppy =  get_prec(argv[i+1]);
    i++;
    ret = 0;
    goto out;
  }

  if( strcmp(argv[i], "--prec-refine") == 0){
    if (i + 1 >= argc) { usage(argv); }
    prec_refinement_sloppy =  get_prec(argv[i+1]);
    i++;
    ret = 0;
    goto out;
  }

  if( strcmp(argv[i], "--prec-precondition") == 0){
    if (i+1 >= argc){
      usage(argv);
    }
    prec_precondition =  get_prec(argv[i+1]);
    i++;
    ret = 0;
    goto out;
  }

  if( strcmp(argv[i], "--prec-null") == 0){
    if (i+1 >= argc){
      usage(argv);
    }
    prec_null =  get_prec(argv[i+1]);
    i++;
    ret = 0;
    goto out;
  }

  if( strcmp(argv[i], "--prec-ritz") == 0){
    if (i+1 >= argc){
      usage(argv);
    }
    prec_ritz =  get_prec(argv[i+1]);
    i++;
    ret = 0;
    goto out;
  }

  if( strcmp(argv[i], "--recon") == 0){
    if (i+1 >= argc){
      usage(argv);
    }
    link_recon =  get_recon(argv[i+1]);
    i++;
    ret = 0;
    goto out;
  }

  if( strcmp(argv[i], "--recon-sloppy") == 0){
    if (i+1 >= argc){
      usage(argv);
    }
    link_recon_sloppy =  get_recon(argv[i+1]);
    i++;
    ret = 0;
    goto out;
  }

  if( strcmp(argv[i], "--recon-precondition") == 0){
    if (i+1 >= argc){
      usage(argv);
    }
    link_recon_precondition =  get_recon(argv[i+1]);
    i++;
    ret = 0;
    goto out;
  }

  if( strcmp(argv[i], "--dim") == 0){
    if (i+4 >= argc){
      usage(argv);
    }
    xdim= atoi(argv[i+1]);
    if (xdim < 0 || xdim > 512){
      printf("ERROR: invalid X dimension (%d)\n", xdim);
      usage(argv);
    }
    i++;

    if (i+1 >= argc){
      usage(argv);
    }
    ydim= atoi(argv[i+1]);
    if (ydim < 0 || ydim > 512){
      printf("ERROR: invalid Y dimension (%d)\n", ydim);
      usage(argv);
    }
    i++;

    if (i+1 >= argc){
      usage(argv);
    }
    zdim= atoi(argv[i+1]);
    if (zdim < 0 || zdim > 512){
      printf("ERROR: invalid Z dimension (%d)\n", zdim);
      usage(argv);
    }
    i++;

    if (i+1 >= argc){
      usage(argv);
    }
    tdim= atoi(argv[i+1]);
    if (tdim < 0 || tdim > 512){
      printf("ERROR: invalid T dimension (%d)\n", tdim);
      usage(argv);
    }
    i++;

    ret = 0;
    goto out;
  }

  if( strcmp(argv[i], "--xdim") == 0){
    if (i+1 >= argc){
      usage(argv);
    }
    xdim= atoi(argv[i+1]);
    if (xdim < 0 || xdim > 512){
      printf("ERROR: invalid X dimension (%d)\n", xdim);
      usage(argv);
    }
    i++;
    ret = 0;
    goto out;
  }

  if( strcmp(argv[i], "--ydim") == 0){
    if (i+1 >= argc){
      usage(argv);
    }
    ydim= atoi(argv[i+1]);
    if (ydim < 0 || ydim > 512){
      printf("ERROR: invalid T dimension (%d)\n", ydim);
      usage(argv);
    }
    i++;
    ret = 0;
    goto out;
  }


  if( strcmp(argv[i], "--zdim") == 0){
    if (i+1 >= argc){
      usage(argv);
    }
    zdim= atoi(argv[i+1]);
    if (zdim < 0 || zdim > 512){
      printf("ERROR: invalid T dimension (%d)\n", zdim);
      usage(argv);
    }
    i++;
    ret = 0;
    goto out;
  }

  if( strcmp(argv[i], "--tdim") == 0){
    if (i + 1 >= argc) { usage(argv); }
    tdim =  atoi(argv[i+1]);
    if (tdim < 0 || tdim > 512){
      printf("Error: invalid t dimension");
      usage(argv);
    }
    i++;
    ret = 0;
    goto out;
  }

  if( strcmp(argv[i], "--sdim") == 0){
    if (i + 1 >= argc) { usage(argv); }
    int sdim =  atoi(argv[i+1]);
    if (sdim < 0 || sdim > 512){
      printf("ERROR: invalid S dimension\n");
      usage(argv);
    }
    xdim=ydim=zdim=sdim;
    i++;
    ret = 0;
    goto out;
  }

  if( strcmp(argv[i], "--Lsdim") == 0){
    if (i + 1 >= argc) { usage(argv); }
    int Ls =  atoi(argv[i+1]);
    if (Ls < 0 || Ls > 128){
      printf("ERROR: invalid Ls dimension\n");
      usage(argv);
    }
    Lsdim=Ls;
    i++;
    ret = 0;
    goto out;
  }

  if( strcmp(argv[i], "--dagger") == 0){
    dagger = QUDA_DAG_YES;
    ret = 0;
    goto out;
  }

  if( strcmp(argv[i], "--partition") == 0){
    if (i+1 >= argc){
      usage(argv);
    }
#ifdef MULTI_GPU
    int value  =  atoi(argv[i+1]);
    for(int j=0; j < 4;j++){
      if (value &  (1 << j)){
	commDimPartitionedSet(j);
	dim_partitioned[j] = 1;
      }
    }
#else
    printfQuda("WARNING: Ignoring --partition option since this is a single-GPU build.\n");
#endif
    i++;
    ret = 0;
    goto out;
  }

  if( strcmp(argv[i], "--multishift") == 0){
    if (i + 1 >= argc) { usage(argv); }

    if (strcmp(argv[i+1], "true") == 0){
      multishift = true;
    }else if (strcmp(argv[i+1], "false") == 0){
      multishift = false;
    }else{
      fprintf(stderr, "ERROR: invalid multishift boolean\n");
      exit(1);
    }

    i++;
    ret = 0;
    goto out;
  }

  if( strcmp(argv[i], "--gridsize") == 0){
    if (i + 4 >= argc) { usage(argv); }
    int xsize =  atoi(argv[i+1]);
    if (xsize <= 0 ){
      printf("ERROR: invalid X grid size");
      usage(argv);
    }
    gridsize_from_cmdline[0] = xsize;
    i++;

    int ysize =  atoi(argv[i+1]);
    if (ysize <= 0 ){
      printf("ERROR: invalid Y grid size");
      usage(argv);
    }
    gridsize_from_cmdline[1] = ysize;
    i++;

    int zsize =  atoi(argv[i+1]);
    if (zsize <= 0 ){
      printf("ERROR: invalid Z grid size");
      usage(argv);
    }
    gridsize_from_cmdline[2] = zsize;
    i++;

    int tsize =  atoi(argv[i+1]);
    if (tsize <= 0 ){
      printf("ERROR: invalid T grid size");
      usage(argv);
    }
    gridsize_from_cmdline[3] = tsize;
    i++;

    ret = 0;
    goto out;
  }

  if( strcmp(argv[i], "--xgridsize") == 0){
    if (i + 1 >= argc) { usage(argv); }
    int xsize =  atoi(argv[i+1]);
    if (xsize <= 0 ){
      printf("ERROR: invalid X grid size");
      usage(argv);
    }
    gridsize_from_cmdline[0] = xsize;
    i++;
    ret = 0;
    goto out;
  }

  if( strcmp(argv[i], "--ygridsize") == 0){
    if (i + 1 >= argc) { usage(argv); }
    int ysize =  atoi(argv[i+1]);
    if (ysize <= 0 ){
      printf("ERROR: invalid Y grid size");
      usage(argv);
    }
    gridsize_from_cmdline[1] = ysize;
    i++;
    ret = 0;
    goto out;
  }

  if( strcmp(argv[i], "--zgridsize") == 0){
    if (i + 1 >= argc) { usage(argv); }
    int zsize =  atoi(argv[i+1]);
    if (zsize <= 0 ){
      printf("ERROR: invalid Z grid size");
      usage(argv);
    }
    gridsize_from_cmdline[2] = zsize;
    i++;
    ret = 0;
    goto out;
  }

  if( strcmp(argv[i], "--tgridsize") == 0){
    if (i + 1 >= argc) { usage(argv); }
    int tsize =  atoi(argv[i+1]);
    if (tsize <= 0 ){
      printf("ERROR: invalid T grid size");
      usage(argv);
    }
    gridsize_from_cmdline[3] = tsize;
    i++;
    ret = 0;
    goto out;
  }

  if( strcmp(argv[i], "--rank-order") == 0){
    if (i+1 >= argc){
      usage(argv);
    }
    rank_order = get_rank_order(argv[i+1]);
    i++;
    ret = 0;
    goto out;
  }

  if( strcmp(argv[i], "--dslash-type") == 0){
    if (i + 1 >= argc) { usage(argv); }
    dslash_type = get_dslash_type(argv[i+1]);
    i++;
    ret = 0;
    goto out;
  }

<<<<<<< HEAD
  if( strcmp(argv[i], "--dslash-type-precondition") == 0){
    if (i+1 >= argc){
      usage(argv);
    }
    dslash_type_precondition = get_dslash_type(argv[i+1]);
    i++;
    ret = 0;
    goto out;
  }

  if( strcmp(argv[i], "--flavor") == 0){
    if (i+1 >= argc){
=======
  if (strcmp(argv[i], "--laplace3D") == 0) {
    if (i + 1 >= argc) { usage(argv); }
    laplace3D = atoi(argv[i + 1]);
    if (laplace3D > 4 || laplace3D < 3) {
      printf("ERROR: invalid transverse dim %d given. Please use 3 or 4 for t,none.\n", laplace3D);
>>>>>>> 8448b3ae
      usage(argv);
    }
    i++;
    ret = 0;
    goto out;
  }

  if( strcmp(argv[i], "--flavor") == 0){
    if (i + 1 >= argc) { usage(argv); }
    twist_flavor = get_flavor_type(argv[i+1]);
    i++;
    ret = 0;
    goto out;
  }

  if( strcmp(argv[i], "--inv-type") == 0){
    if (i + 1 >= argc) { usage(argv); }
    inv_type = get_solver_type(argv[i+1]);
    i++;
    ret = 0;
    goto out;
  }

  if( strcmp(argv[i], "--precon-type") == 0){
    if (i+1 >= argc){
      usage(argv);
    }
    precon_type = get_solver_type(argv[i+1]);
    i++;
    ret = 0;
    goto out;
  }

  if( strcmp(argv[i], "--mass") == 0){
    if (i+1 >= argc){
      usage(argv);
    }
    mass = atof(argv[i+1]);
    i++;
    ret = 0;
    goto out;
  }

  if( strcmp(argv[i], "--kappa") == 0){
    if (i+1 >= argc){
      usage(argv);
    }
    kappa = atof(argv[i+1]);
    i++;
    ret = 0;
    goto out;
  }

  if( strcmp(argv[i], "--compute-clover") == 0){
    if (i+1 >= argc){
      usage(argv);
    }
    if (strcmp(argv[i+1], "true") == 0){
      compute_clover = true;
    }else if (strcmp(argv[i+1], "false") == 0){
      compute_clover = false;
    }else{
      fprintf(stderr, "ERROR: invalid compute_clover type\n");
      exit(1);
    }

    i++;
    ret = 0;
    goto out;
  }

  if( strcmp(argv[i], "--clover-coeff") == 0){
    if (i+1 >= argc){
      usage(argv);
    }
    clover_coeff = atof(argv[i+1]);
    i++;
    ret = 0;
    goto out;
  }

  if( strcmp(argv[i], "--mu") == 0){
    if (i+1 >= argc){
      usage(argv);
    }
    mu = atof(argv[i+1]);
    i++;
    ret = 0;
    goto out;
  }

  if (strcmp(argv[i], "--epsilon") == 0) {
    if (i + 1 >= argc) { usage(argv); }
    epsilon = atof(argv[i + 1]);
    i++;
    ret = 0;
    goto out;
  }

  if( strcmp(argv[i], "--compute-fat-long") == 0){
    if (i+1 >= argc){
      usage(argv);
    }
    if (strcmp(argv[i+1], "true") == 0){
      compute_fatlong = true;
    }else if (strcmp(argv[i+1], "false") == 0){
      compute_fatlong = false;
    }else{
      fprintf(stderr, "ERROR: invalid compute_fatlong type\n");
      exit(1);
    }

    i++;
    ret = 0;
    goto out;
  }


  if( strcmp(argv[i], "--epsilon-naik") == 0){
    if (i+1 >= argc){
      usage(argv);
    }
    eps_naik = atof(argv[i+1]);
    i++;
    ret = 0;
    goto out;
  }

  if( strcmp(argv[i], "--tadpole-coeff") == 0){
    if (i+1 >= argc){
      usage(argv);
    }
    tadpole_factor = atof(argv[i+1]);
    i++;
    ret = 0;
    goto out;
  }

  if( strcmp(argv[i], "--anisotropy") == 0){
    if (i+1 >= argc){
      usage(argv);
    }
    anisotropy = atof(argv[i+1]);
    i++;
    ret = 0;
    goto out;
  }

  if( strcmp(argv[i], "--tol") == 0){
    if (i+1 >= argc){
      usage(argv);
    }
    tol= atof(argv[i+1]);
    i++;
    ret = 0;
    goto out;
  }

  if( strcmp(argv[i], "--tolhq") == 0){
    if (i+1 >= argc){
      usage(argv);
    }
    tol_hq= atof(argv[i+1]);
    i++;
    ret = 0;
    goto out;
  }

  if( strcmp(argv[i], "--reliable-delta") == 0){
    if (i+1 >= argc){
      usage(argv);
    }
    reliable_delta = atof(argv[i+1]);
    i++;
    ret = 0;
    goto out;
  }

  if( strcmp(argv[i], "--alternative-reliable") == 0){
    if (i+1 >= argc) {
      usage(argv);
    }
    if (strcmp(argv[i+1], "true") == 0) {
      alternative_reliable = true;
    } else if (strcmp(argv[i+1], "false") == 0) {
      alternative_reliable = false;
    } else {
      fprintf(stderr, "ERROR: invalid multishift boolean\n");
      exit(1);
    }
    i++;
    ret = 0;
    goto out;
  }

  if( strcmp(argv[i], "--mass-normalization") == 0){
    if (i+1 >= argc){
      usage(argv);
    }
    normalization = get_mass_normalization_type(argv[i+1]);
    i++;
    ret = 0;
    goto out;
  }

  if( strcmp(argv[i], "--matpc") == 0){
    if (i+1 >= argc){
      usage(argv);
    }
    matpc_type = get_matpc_type(argv[i+1]);
    i++;
    ret = 0;
    goto out;
  }

  if( strcmp(argv[i], "--solve-type") == 0){
    if (i+1 >= argc){
      usage(argv);
    }
    solve_type = get_solve_type(argv[i+1]);
    i++;
    ret = 0;
    goto out;
  }

  if( strcmp(argv[i], "--load-gauge") == 0){
    if (i + 1 >= argc) { usage(argv); }
    strcpy(latfile, argv[i+1]);
    i++;
    ret = 0;
    goto out;
  }

  if( strcmp(argv[i], "--save-gauge") == 0){
    if (i + 1 >= argc) { usage(argv); }
    strcpy(gauge_outfile, argv[i+1]);
    i++;
    ret = 0;
    goto out;
  }

  if( strcmp(argv[i], "--nsrc") == 0){
    if (i+1 >= argc){
      usage(argv);
    }
    Nsrc = atoi(argv[i+1]);
    if (Nsrc < 0 || Nsrc > 128){ // allow 0 for testing setup in isolation
      printf("ERROR: invalid number of sources (Nsrc=%d)\n", Nsrc);
      usage(argv);
    }
    i++;
    ret = 0;
    goto out;
  }

  if( strcmp(argv[i], "--msrc") == 0){
    if (i+1 >= argc){
      usage(argv);
    }
    Msrc = atoi(argv[i+1]);
    if (Msrc < 1 || Msrc > 128){
      printf("ERROR: invalid number of sources (Msrc=%d)\n", Msrc);
      usage(argv);
    }
    i++;
    ret = 0;
    goto out;
  }

  if( strcmp(argv[i], "--test") == 0){
    if (i + 1 >= argc) { usage(argv); }
    test_type = atoi(argv[i+1]);
    i++;
    ret = 0;
    goto out;
  }

  if( strcmp(argv[i], "--mg-nvec") == 0){
    if (i+2 >= argc){
      usage(argv);
    }
    int level = atoi(argv[i+1]);
    if (level < 0 || level >= QUDA_MAX_MG_LEVEL) {
      printf("ERROR: invalid multigrid level %d", level);
      usage(argv);
    }
    i++;

    nvec[level] = atoi(argv[i+1]);
    if (nvec[level] < 0 || nvec[level] > 128){
      printf("ERROR: invalid number of vectors (%d)\n", nvec[level]);
      usage(argv);
    }
    i++;
    ret = 0;
    goto out;
  }

  if( strcmp(argv[i], "--mg-levels") == 0){
    if (i+1 >= argc){
      usage(argv);
    }
    mg_levels= atoi(argv[i+1]);
    if (mg_levels < 2 || mg_levels > QUDA_MAX_MG_LEVEL){
      printf("ERROR: invalid number of multigrid levels (%d)\n", mg_levels);
      usage(argv);
    }
    i++;
    ret = 0;
    goto out;
  }

  if( strcmp(argv[i], "--mg-nu-pre") == 0){
    if (i+1 >= argc){
      usage(argv);
    }
    int level = atoi(argv[i+1]);
    if (level < 0 || level >= QUDA_MAX_MG_LEVEL) {
      printf("ERROR: invalid multigrid level %d", level);
      usage(argv);
    }
    i++;

    nu_pre[level] = atoi(argv[i+1]);
    if (nu_pre[level] < 0 || nu_pre[level] > 20){
      printf("ERROR: invalid pre-smoother applications value (nu_pre=%d)\n", nu_pre[level]);
      usage(argv);
    }
    i++;
    ret = 0;
    goto out;
  }

  if( strcmp(argv[i], "--mg-nu-post") == 0){
    if (i+1 >= argc){
      usage(argv);
    }
    int level = atoi(argv[i+1]);
    if (level < 0 || level >= QUDA_MAX_MG_LEVEL) {
      printf("ERROR: invalid multigrid level %d", level);
      usage(argv);
    }
    i++;

    nu_post[level] = atoi(argv[i+1]);
    if (nu_post[level] < 0 || nu_post[level] > 20){
      printf("ERROR: invalid pre-smoother applications value (nu_post=%d)\n", nu_post[level]);
      usage(argv);
    }
    i++;
    ret = 0;
    goto out;
  }

  if( strcmp(argv[i], "--mg-coarse-solve-type") == 0){
    if (i+1 >= argc){
      usage(argv);
    }
    int level = atoi(argv[i+1]);
    if (level < 0 || level >= QUDA_MAX_MG_LEVEL) {
      printf("ERROR: invalid multigrid level %d", level);
      usage(argv);
    }
    i++;

    coarse_solve_type[level] = get_solve_type(argv[i+1]);
    i++;
    ret = 0;
    goto out;
  }

  if( strcmp(argv[i], "--mg-smoother-solve-type") == 0){
    if (i+1 >= argc){
      usage(argv);
    }
    int level = atoi(argv[i+1]);
    if (level < 0 || level >= QUDA_MAX_MG_LEVEL) {
      printf("ERROR: invalid multigrid level %d", level);
      usage(argv);
    }
    i++;

    smoother_solve_type[level] = get_solve_type(argv[i+1]);
    i++;
    ret = 0;
    goto out;
  }

  if( strcmp(argv[i], "--mg-solver-location") == 0){
    if (i+2 >= argc){
      usage(argv);
    }
    int level = atoi(argv[i+1]);

    if (level < 0 || level >= QUDA_MAX_MG_LEVEL) {
      printf("ERROR: invalid multigrid level %d", level);
      usage(argv);
    }
    i++;

    solver_location[level] = get_location(argv[i+1]);
    i++;
    ret = 0;
    goto out;
  }

  if( strcmp(argv[i], "--mg-setup-location") == 0){
    if (i+2 >= argc){
      usage(argv);
    }
    int level = atoi(argv[i+1]);

    if (level < 0 || level >= QUDA_MAX_MG_LEVEL) {
      printf("ERROR: invalid multigrid level %d", level);
      usage(argv);
    }
    i++;

    setup_location[level] = get_location(argv[i+1]);
    i++;
    ret = 0;
    goto out;
  }

  if( strcmp(argv[i], "--mg-setup-inv") == 0){
    if (i+2 >= argc){
      usage(argv);
    }
    int level = atoi(argv[i+1]);
    if (level < 0 || level >= QUDA_MAX_MG_LEVEL) {
      printf("ERROR: invalid multigrid level %d", level);
      usage(argv);
    }
    i++;

    setup_inv[level] = get_solver_type(argv[i+1]);
    i++;
    ret = 0;
    goto out;
  }

  if( strcmp(argv[i], "--mg-setup-iters") == 0){
    if (i+2 >= argc){
      usage(argv);
    }
    int level = atoi(argv[i+1]);
    if (level < 0 || level >= QUDA_MAX_MG_LEVEL) {
      printf("ERROR: invalid multigrid level %d", level);
      usage(argv);
    }
    i++;

    num_setup_iter[level] = atoi(argv[i+1]);
    i++;
    ret = 0;
    goto out;
  }

  if( strcmp(argv[i], "--mg-setup-tol") == 0){
    if (i+1 >= argc){
      usage(argv);
    }
    int level = atoi(argv[i+1]);
    if (level < 0 || level >= QUDA_MAX_MG_LEVEL) {
      printf("ERROR: invalid multigrid level %d", level);
      usage(argv);
    }
    i++;

    setup_tol[level] = atof(argv[i+1]);
    i++;
    ret = 0;
    goto out;
  }


  if( strcmp(argv[i], "--mg-setup-maxiter") == 0){
    if (i+2 >= argc){
      usage(argv);
    }
    int level = atoi(argv[i+1]);
    if (level < 0 || level >= QUDA_MAX_MG_LEVEL) {
      printf("ERROR: invalid multigrid level %d", level);
      usage(argv);
    }
    i++;

    setup_maxiter[level] = atoi(argv[i+1]);
    i++;
    ret = 0;
    goto out;
  }

  if( strcmp(argv[i], "--mg-setup-maxiter-refresh") == 0){
    if (i+2 >= argc){
      usage(argv);
    }
    int level = atoi(argv[i+1]);
    if (level < 0 || level >= QUDA_MAX_MG_LEVEL) {
      printf("ERROR: invalid multigrid level %d", level);
      usage(argv);
    }
    i++;

    setup_maxiter_refresh[level] = atoi(argv[i+1]);
    i++;
    ret = 0;
    goto out;
  }

  if( strcmp(argv[i], "--mg-setup-ca-basis-type") == 0){
    if (i+2 >= argc){
      usage(argv);
    }
    int level = atoi(argv[i+1]);
    if (level < 0 || level >= QUDA_MAX_MG_LEVEL) {
      printf("ERROR: invalid multigrid level %d", level);
      usage(argv);
    }
    i++;

    if (strcmp(argv[i+1], "power") == 0){
      setup_ca_basis[level] = QUDA_POWER_BASIS;
    }else if (strcmp(argv[i+1], "chebyshev") == 0 || strcmp(argv[i+1], "cheby") == 0){
      setup_ca_basis[level] = QUDA_CHEBYSHEV_BASIS;
    }else{
      fprintf(stderr, "ERROR: invalid value for basis ca cg type\n");
      exit(1);
    }

    i++;
    ret = 0;
    goto out;
  }

  if( strcmp(argv[i], "--mg-setup-ca-basis-size") == 0){
    if (i+2 >= argc){
      usage(argv);
    }
    int level = atoi(argv[i+1]);
    if (level < 0 || level >= QUDA_MAX_MG_LEVEL) {
      printf("ERROR: invalid multigrid level %d", level);
      usage(argv);
    }
    i++;

    setup_ca_basis_size[level] = atoi(argv[i+1]);
    if (setup_ca_basis_size[level] < 1){
      printf("ERROR: invalid basis size for CA-CG (%d < 1)\n", setup_ca_basis_size[level]);
      usage(argv);
    }
    i++;
    ret = 0;
    goto out;
  }

  if( strcmp(argv[i], "--mg-setup-cheby-basis-eig-min") == 0){
    if (i+2 >= argc){
      usage(argv);
    }
    int level = atoi(argv[i+1]);
    if (level < 0 || level >= QUDA_MAX_MG_LEVEL) {
      printf("ERROR: invalid multigrid level %d", level);
      usage(argv);
    }
    i++;

    setup_ca_lambda_min[level] = atof(argv[i+1]);
    if (setup_ca_lambda_min[level] < 0.0){
      printf("ERROR: invalid minimum eigenvalue for CA-CG (%f < 0.0)\n", setup_ca_lambda_min[level]);
      usage(argv);
    }
    i++;
    ret = 0;
    goto out;
  }

  if( strcmp(argv[i], "--mg-setup-cheby-basis-eig-max") == 0){
    if (i+2 >= argc){
      usage(argv);
    }
    int level = atoi(argv[i+1]);
    if (level < 0 || level >= QUDA_MAX_MG_LEVEL) {
      printf("ERROR: invalid multigrid level %d", level);
      usage(argv);
    }
    i++;

    setup_ca_lambda_max[level] = atof(argv[i+1]);
    // negative value induces power iterations to guess
    i++;
    ret = 0;
    goto out;
  }

  if( strcmp(argv[i], "--mg-setup-type") == 0){
    if (i+1 >= argc){
      usage(argv);
    }

    if( strcmp(argv[i+1], "test") == 0)
      setup_type = QUDA_TEST_VECTOR_SETUP;
    else if( strcmp(argv[i+1], "null")==0)
      setup_type = QUDA_NULL_VECTOR_SETUP;
    else {
      fprintf(stderr, "ERROR: invalid setup type\n");
      exit(1);
    }

    i++;
    ret = 0;
    goto out;
  }

  if( strcmp(argv[i], "--mg-pre-orth") == 0){
    if (i+1 >= argc){
      usage(argv);
    }

    if (strcmp(argv[i+1], "true") == 0){
      pre_orthonormalize = true;
    }else if (strcmp(argv[i+1], "false") == 0){
      pre_orthonormalize = false;
    }else{
      fprintf(stderr, "ERROR: invalid pre orthogonalize type\n");
      exit(1);
    }

    i++;
    ret = 0;
    goto out;
  }

  if( strcmp(argv[i], "--mg-post-orth") == 0){
    if (i+1 >= argc){
      usage(argv);
    }

    if (strcmp(argv[i+1], "true") == 0){
      post_orthonormalize = true;
    }else if (strcmp(argv[i+1], "false") == 0){
      post_orthonormalize = false;
    }else{
      fprintf(stderr, "ERROR: invalid post orthogonalize type\n");
      exit(1);
    }

    i++;
    ret = 0;
    goto out;
  }

  if( strcmp(argv[i], "--mg-omega") == 0){
    if (i+1 >= argc){
      usage(argv);
    }

    omega = atof(argv[i+1]);
    i++;
    ret = 0;
    goto out;
  }

  if( strcmp(argv[i], "--mg-verbosity") == 0){
    if (i+2 >= argc){
      usage(argv);
    }
    int level = atoi(argv[i+1]);
    if (level < 0 || level >= QUDA_MAX_MG_LEVEL) {
      printf("ERROR: invalid multigrid level %d", level);
      usage(argv);
    }
    i++;

    mg_verbosity[level] = get_verbosity_type(argv[i+1]);
    i++;
    ret = 0;
    goto out;
  }

  if( strcmp(argv[i], "--mg-coarse-solver") == 0){
    if (i+2 >= argc){
      usage(argv);
    }
    int level = atoi(argv[i+1]);
    if (level < 1 || level >= QUDA_MAX_MG_LEVEL) {
      printf("ERROR: invalid multigrid level %d for coarse solver", level);
      usage(argv);
    }
    i++;

    coarse_solver[level] = get_solver_type(argv[i+1]);
    i++;
    ret = 0;
    goto out;
  }

  if( strcmp(argv[i], "--mg-smoother") == 0){
    if (i+2 >= argc){
      usage(argv);
    }
    int level = atoi(argv[i+1]);
    if (level < 0 || level >= QUDA_MAX_MG_LEVEL) {
      printf("ERROR: invalid multigrid level %d", level);
      usage(argv);
    }
    i++;

    smoother_type[level] = get_solver_type(argv[i+1]);
    i++;
    ret = 0;
    goto out;
  }

  if( strcmp(argv[i], "--mg-smoother-tol") == 0){
    if (i+2 >= argc){
      usage(argv);
    }
    int level = atoi(argv[i+1]);
    if (level < 0 || level >= QUDA_MAX_MG_LEVEL) {
      printf("ERROR: invalid multigrid level %d", level);
      usage(argv);
    }
    i++;

    smoother_tol[level] = atof(argv[i+1]);

    i++;
    ret = 0;
    goto out;
  }

  if( strcmp(argv[i], "--mg-coarse-solver-tol") == 0){
    if (i+2 >= argc){
      usage(argv);
    }
    int level = atoi(argv[i+1]);
    if (level < 1 || level >= QUDA_MAX_MG_LEVEL) {
      printf("ERROR: invalid multigrid level %d for coarse solver", level);
      usage(argv);
    }
    i++;

    coarse_solver_tol[level] = atof(argv[i+1]);
    i++;
    ret = 0;
    goto out;
  }

  if( strcmp(argv[i], "--mg-coarse-solver-maxiter") == 0){
    if (i+2 >= argc){
      usage(argv);
    }

    int level = atoi(argv[i+1]);
    if (level < 1 || level >= QUDA_MAX_MG_LEVEL) {
      printf("ERROR: invalid multigrid level %d for coarse solver", level);
      usage(argv);
    }
    i++;

    coarse_solver_maxiter[level] = atoi(argv[i+1]);
    i++;
    ret = 0;
    goto out;
  }

    if( strcmp(argv[i], "--mg-coarse-solver-ca-basis-type") == 0){
    if (i+2 >= argc){
      usage(argv);
    }
    int level = atoi(argv[i+1]);
    if (level < 0 || level >= QUDA_MAX_MG_LEVEL) {
      printf("ERROR: invalid multigrid level %d", level);
      usage(argv);
    }
    i++;

    if (strcmp(argv[i+1], "power") == 0){
      coarse_solver_ca_basis[level] = QUDA_POWER_BASIS;
    }else if (strcmp(argv[i+1], "chebyshev") == 0 || strcmp(argv[i+1], "cheby") == 0){
      coarse_solver_ca_basis[level] = QUDA_CHEBYSHEV_BASIS;
    }else{
      fprintf(stderr, "ERROR: invalid value for basis ca cg type\n");
      exit(1);
    }

    i++;
    ret = 0;
    goto out;
  }

  if( strcmp(argv[i], "--mg-coarse-solver-ca-basis-size") == 0){
    if (i+2 >= argc){
      usage(argv);
    }
    int level = atoi(argv[i+1]);
    if (level < 0 || level >= QUDA_MAX_MG_LEVEL) {
      printf("ERROR: invalid multigrid level %d", level);
      usage(argv);
    }
    i++;

    coarse_solver_ca_basis_size[level] = atoi(argv[i+1]);
    if (coarse_solver_ca_basis_size[level] < 1){
      printf("ERROR: invalid basis size for CA-CG (%d < 1)\n", coarse_solver_ca_basis_size[level]);
      usage(argv);
    }
    i++;
    ret = 0;
    goto out;
  }

  if( strcmp(argv[i], "--mg-coarse-solver-cheby-basis-eig-min") == 0){
    if (i+2 >= argc){
      usage(argv);
    }
    int level = atoi(argv[i+1]);
    if (level < 0 || level >= QUDA_MAX_MG_LEVEL) {
      printf("ERROR: invalid multigrid level %d", level);
      usage(argv);
    }
    i++;

    coarse_solver_ca_lambda_min[level] = atof(argv[i+1]);
    if (coarse_solver_ca_lambda_min[level] < 0.0){
      printf("ERROR: invalid minimum eigenvalue for CA-CG (%f < 0.0)\n", coarse_solver_ca_lambda_min[level]);
      usage(argv);
    }
    i++;
    ret = 0;
    goto out;
  }

  if( strcmp(argv[i], "--mg-coarse-solver-cheby-basis-eig-max") == 0){
    if (i+2 >= argc){
      usage(argv);
    }
    int level = atoi(argv[i+1]);
    if (level < 0 || level >= QUDA_MAX_MG_LEVEL) {
      printf("ERROR: invalid multigrid level %d", level);
      usage(argv);
    }
    i++;

    coarse_solver_ca_lambda_max[level] = atof(argv[i+1]);
    // negative value induces power iterations to guess
    i++;
    ret = 0;
    goto out;
  }



  if( strcmp(argv[i], "--mg-smoother-halo-prec") == 0){
    if (i+1 >= argc){
      usage(argv);
    }
    smoother_halo_prec =  get_prec(argv[i+1]);
    i++;
    ret = 0;
    goto out;
  }


  if( strcmp(argv[i], "--mg-schwarz-type") == 0){
    if (i+2 >= argc){
      usage(argv);
    }
    int level = atoi(argv[i+1]);
    if (level < 0 || level >= QUDA_MAX_MG_LEVEL) {
      printf("ERROR: invalid multigrid level %d", level);
      usage(argv);
    }
    i++;

    schwarz_type[level] = get_schwarz_type(argv[i+1]);
    i++;
    ret = 0;
    goto out;
  }

  if( strcmp(argv[i], "--mg-schwarz-cycle") == 0){
    if (i+2 >= argc){
      usage(argv);
    }
    int level = atoi(argv[i+1]);
    if (level < 0 || level >= QUDA_MAX_MG_LEVEL) {
      printf("ERROR: invalid multigrid level %d", level);
      usage(argv);
    }
    i++;

    schwarz_cycle[level] = atoi(argv[i+1]);
    if (schwarz_cycle[level] < 0 || schwarz_cycle[level] >= 128) {
      printf("ERROR: invalid Schwarz cycle value requested %d for level %d",
	     level, schwarz_cycle[level]);
      usage(argv);
    }
    i++;
    ret = 0;
    goto out;
  }

  if( strcmp(argv[i], "--mg-block-size") == 0){
    if (i + 5 >= argc) { usage(argv); }
    int level = atoi(argv[i+1]);
    if (level < 0 || level >= QUDA_MAX_MG_LEVEL) {
      printf("ERROR: invalid multigrid level %d", level);
      usage(argv);
    }
    i++;

    int xsize =  atoi(argv[i+1]);
    if (xsize <= 0 ){
      printf("ERROR: invalid X block size");
      usage(argv);
    }
    geo_block_size[level][0] = xsize;
    i++;

    int ysize =  atoi(argv[i+1]);
    if (ysize <= 0 ){
      printf("ERROR: invalid Y block size");
      usage(argv);
    }
    geo_block_size[level][1] = ysize;
    i++;

    int zsize =  atoi(argv[i+1]);
    if (zsize <= 0 ){
      printf("ERROR: invalid Z block size");
      usage(argv);
    }
    geo_block_size[level][2] = zsize;
    i++;

    int tsize =  atoi(argv[i+1]);
    if (tsize <= 0 ){
      printf("ERROR: invalid T block size");
      usage(argv);
    }
    geo_block_size[level][3] = tsize;
    i++;

    ret = 0;
    goto out;
  }

  if( strcmp(argv[i], "--mg-mu-factor") == 0){
    if (i+2 >= argc){
      usage(argv);
    }
    int level = atoi(argv[i+1]);
    if (level < 0 || level >= QUDA_MAX_MG_LEVEL) {
      printf("ERROR: invalid multigrid level %d", level);
      usage(argv);
    }
    i++;

    double factor =  atof(argv[i+1]);
    mu_factor[level] = factor;
    i++;
    ret=0;
    goto out;
  }

  if( strcmp(argv[i], "--mg-generate-nullspace") == 0){
    if (i+1 >= argc){
      usage(argv);
    }

    if (strcmp(argv[i+1], "true") == 0){
      generate_nullspace = true;
    }else if (strcmp(argv[i+1], "false") == 0){
      generate_nullspace = false;
    }else{
      fprintf(stderr, "ERROR: invalid generate nullspace type\n");
      exit(1);
    }

    i++;
    ret = 0;
    goto out;
  }

  if( strcmp(argv[i], "--mg-generate-all-levels") == 0){
    if (i+1 >= argc){
      usage(argv);
    }

    if (strcmp(argv[i+1], "true") == 0){
      generate_all_levels = true;
    }else if (strcmp(argv[i+1], "false") == 0){
      generate_all_levels = false;
    }else{
      fprintf(stderr, "ERROR: invalid value for generate_all_levels type\n");
      exit(1);
    }

    i++;
    ret = 0;
    goto out;
  }

  if( strcmp(argv[i], "--mg-load-vec") == 0){
    if (i+1 >= argc){
      usage(argv);
    }
    strcpy(vec_infile, argv[i+1]);
    i++;
    ret = 0;
    goto out;
  }

  if( strcmp(argv[i], "--mg-save-vec") == 0){
    if (i+1 >= argc){
      usage(argv);
    }
    strcpy(vec_outfile, argv[i+1]);
    i++;
    ret = 0;
    goto out;
  }

  if( strcmp(argv[i], "--df-nev") == 0){
    if (i+1 >= argc){
      usage(argv);
    }

    nev = atoi(argv[i+1]);
    i++;
    ret = 0;
    goto out;
  }

  if( strcmp(argv[i], "--df-max-search-dim") == 0){
    if (i+1 >= argc){
      usage(argv);
    }

    max_search_dim = atoi(argv[i+1]);
    i++;
    ret = 0;
    goto out;
  }

  if( strcmp(argv[i], "--df-deflation-grid") == 0){
    if (i+1 >= argc){
      usage(argv);
    }

    deflation_grid = atoi(argv[i+1]);
    i++;
    ret = 0;
    goto out;
  }


  if( strcmp(argv[i], "--df-eigcg-max-restarts") == 0){
    if (i+1 >= argc){
      usage(argv);
    }

    eigcg_max_restarts = atoi(argv[i+1]);
    i++;
    ret = 0;
    goto out;
  }

  if( strcmp(argv[i], "--df-max-restart-num") == 0){
    if (i+1 >= argc){
      usage(argv);
    }

    max_restart_num = atoi(argv[i+1]);
    i++;
    ret = 0;
    goto out;
  }

  if( strcmp(argv[i], "--df-tol-restart") == 0){
    if (i+1 >= argc){
      usage(argv);
    }

    tol_restart = atof(argv[i+1]);
    i++;
    ret = 0;
    goto out;
  }

  if( strcmp(argv[i], "--df-tol-eigenval") == 0){
    if (i+1 >= argc){
      usage(argv);
    }

    eigenval_tol = atof(argv[i+1]);
    i++;
    ret = 0;
    goto out;
  }

  if( strcmp(argv[i], "--df-tol-inc") == 0){
    if (i+1 >= argc){
      usage(argv);
    }

    inc_tol = atof(argv[i+1]);
    i++;
    ret = 0;
    goto out;
  }

  if( strcmp(argv[i], "--solver-ext-lib-type") == 0){
    if (i+1 >= argc){
      usage(argv);
    }
    solver_ext_lib = get_solve_ext_lib_type(argv[i+1]);
    i++;
    ret = 0;
    goto out;
  }

  if( strcmp(argv[i], "--df-ext-lib-type") == 0){
    if (i+1 >= argc){
      usage(argv);
    }
    deflation_ext_lib = get_solve_ext_lib_type(argv[i+1]);
    i++;
    ret = 0;
    goto out;
  }

  if( strcmp(argv[i], "--df-location-ritz") == 0){
    if (i+1 >= argc){
      usage(argv);
    }
    location_ritz = get_location(argv[i+1]);
    i++;
    ret = 0;
    goto out;
  }

  if( strcmp(argv[i], "--df-mem-type-ritz") == 0){
    if (i+1 >= argc){
      usage(argv);
    }
    mem_type_ritz = get_df_mem_type_ritz(argv[i+1]);
    i++;
    ret = 0;
    goto out;
  }

  if( strcmp(argv[i], "--niter") == 0){
    if (i+1 >= argc){
      usage(argv);
    }
    niter= atoi(argv[i+1]);
    if (niter < 1 || niter > 1e6){
      printf("ERROR: invalid number of iterations (%d)\n", niter);
      usage(argv);
    }
    i++;
    ret = 0;
    goto out;
  }

  if( strcmp(argv[i], "--ngcrkrylov") == 0 || strcmp(argv[i], "--ca-basis-size") == 0) {
    if (i+1 >= argc){
      usage(argv);
    }
    gcrNkrylov = atoi(argv[i+1]);
    if (gcrNkrylov < 1 || gcrNkrylov > 1e6){
      printf("ERROR: invalid number of gcrkrylov iterations (%d)\n", gcrNkrylov);
      usage(argv);
    }
    i++;
    ret = 0;
    goto out;
  }

  if( strcmp(argv[i], "--ca-basis-type") == 0){
    if (i+1 >= argc){
      usage(argv);
    }

    if (strcmp(argv[i+1], "power") == 0){
      ca_basis = QUDA_POWER_BASIS;
    }else if (strcmp(argv[i+1], "chebyshev") == 0 || strcmp(argv[i+1], "cheby") == 0){
      ca_basis = QUDA_CHEBYSHEV_BASIS;
    }else{
      fprintf(stderr, "ERROR: invalid value for basis ca cg type\n");
      exit(1);
    }

    i++;
    ret = 0;
    goto out;
  }

  if( strcmp(argv[i], "--cheby-basis-eig-min") == 0){
    if (i+1 >= argc){
      usage(argv);
    }
    ca_lambda_min = atof(argv[i+1]);
    if (ca_lambda_min < 0.0){
      printf("ERROR: invalid minimum eigenvalue for CA-CG (%f < 0.0)\n", ca_lambda_min);
      usage(argv);
    }
    i++;
    ret = 0;
    goto out;
  }

  if( strcmp(argv[i], "--cheby-basis-eig-max") == 0){
    if (i+1 >= argc){
      usage(argv);
    }
    ca_lambda_max = atof(argv[i+1]);
    // negative value induces power iterations to guess
    i++;
    ret = 0;
    goto out;
  }

  if( strcmp(argv[i], "--pipeline") == 0){
    if (i+1 >= argc){
      usage(argv);
    }
    pipeline = atoi(argv[i+1]);
    if (pipeline < 0 || pipeline > 16){
      printf("ERROR: invalid pipeline length (%d)\n", pipeline);
      usage(argv);
    }
    i++;
    ret = 0;
    goto out;
  }

  if( strcmp(argv[i], "--solution-pipeline") == 0){
    if (i+1 >= argc){
      usage(argv);
    }
    solution_accumulator_pipeline = atoi(argv[i+1]);
    if (solution_accumulator_pipeline < 0 || solution_accumulator_pipeline > 16){
      printf("ERROR: invalid solution pipeline length (%d)\n", solution_accumulator_pipeline);
      usage(argv);
    }
    i++;
    ret = 0;
    goto out;
  }

  if( strcmp(argv[i], "--heatbath-beta") == 0){
    if (i+1 >= argc){
      usage(argv);
    }
    heatbath_beta_value = atof(argv[i+1]);
    if (heatbath_beta_value <= 0.0){
      printf("ERROR: invalid beta (%f)\n", heatbath_beta_value);
      usage(argv);
    }
    i++;
    ret = 0;
    goto out;
  }

  if( strcmp(argv[i], "--heatbath-warmup-steps") == 0){
    if (i+1 >= argc){
      usage(argv);
    }
    heatbath_warmup_steps = atoi(argv[i+1]);
    if (heatbath_warmup_steps < 0){
      printf("ERROR: invalid number of warmup steps (%d)\n", heatbath_warmup_steps);
      usage(argv);
    }
    i++;
    ret = 0;
    goto out;
  }

  if( strcmp(argv[i], "--heatbath-num-steps") == 0){
    if (i+1 >= argc){
      usage(argv);
    }
    heatbath_num_steps = atoi(argv[i+1]);
    if (heatbath_num_steps < 0){
      printf("ERROR: invalid number of heatbath steps (%d)\n", heatbath_num_steps);
      usage(argv);
    }
    i++;
    ret = 0;
    goto out;
  }

  if( strcmp(argv[i], "--heatbath-num-hb-per-step") == 0){
    if (i+1 >= argc){
      usage(argv);
    }
    heatbath_num_heatbath_per_step = atoi(argv[i+1]);
    if (heatbath_num_heatbath_per_step <= 0){
      printf("ERROR: invalid number of heatbath hits per step (%d)\n", heatbath_num_heatbath_per_step);
      usage(argv);
    }
    i++;
    ret = 0;
    goto out;
  }

  if( strcmp(argv[i], "--heatbath-num-or-per-step") == 0){
    if (i+1 >= argc){
      usage(argv);
    }
    heatbath_num_overrelax_per_step = atoi(argv[i+1]);
    if (heatbath_num_overrelax_per_step <= 0){
      printf("ERROR: invalid number of overrelaxation hits per step (%d)\n", heatbath_num_overrelax_per_step);
      usage(argv);
    }
    i++;
    ret = 0;
    goto out;
  }

  if( strcmp(argv[i], "--heatbath-coldstart") == 0){
    if (i+1 >= argc){
      usage(argv);
    }

    if (strcmp(argv[i+1], "true") == 0){
      heatbath_coldstart = true;
    }else if (strcmp(argv[i+1], "false") == 0){
      heatbath_coldstart = false;
    }else{
      fprintf(stderr, "ERROR: invalid value for heatbath_coldstart type\n");
      usage(argv);
    }

    i++;
    ret = 0;
    goto out;
  }

  if( strcmp(argv[i], "--version") == 0){
    printf("This program is linked with QUDA library, version %s,", get_quda_ver_str());
    printf(" %s GPU build\n", msg);
    exit(0);
  }

 out:
  *idx = i;
  return ret ;

}


static struct timeval startTime;

void stopwatchStart() {
  gettimeofday(&startTime, NULL);
}

double stopwatchReadSeconds() {
  struct timeval endTime;
  gettimeofday(&endTime, NULL);

  long ds = endTime.tv_sec - startTime.tv_sec;
  long dus = endTime.tv_usec - startTime.tv_usec;
  return ds + 0.000001*dus;
}<|MERGE_RESOLUTION|>--- conflicted
+++ resolved
@@ -1625,11 +1625,8 @@
 int Lsdim = 16;
 QudaDagType dagger = QUDA_DAG_NO;
 QudaDslashType dslash_type = QUDA_WILSON_DSLASH;
-<<<<<<< HEAD
 QudaDslashType dslash_type_precondition = QUDA_WILSON_DSLASH;
-=======
 int laplace3D = 4;
->>>>>>> 8448b3ae
 char latfile[256] = "";
 char gauge_outfile[256] = "";
 int Nsrc = 1;
@@ -1775,13 +1772,10 @@
   printf("    --dslash-type <type>                      # Set the dslash type, the following values are valid\n"
 	 "                                                  wilson/clover/twisted-mass/twisted-clover/staggered\n"
          "                                                  /asqtad/domain-wall/domain-wall-4d/mobius/laplace\n");
-<<<<<<< HEAD
   printf("    --dslash-type-precondition <type>         # Set the dslash type for the preconditioner, the following values are valid\n"
          "                                                  wilson/clover/twisted-mass/twisted-clover/staggered\n"
          "                                                  /asqtad/domain-wall/domain-wall-4d/mobius/laplace\n");
-=======
   printf("    --laplace3D <n>                           # Restrict laplace operator to omit the t dimension (n=3), or include all dims (n=4) (default 4)\n");
->>>>>>> 8448b3ae
   printf("    --flavor <type>                           # Set the twisted mass flavor type (singlet (default), deg-doublet, nondeg-doublet)\n");
   printf("    --load-gauge file                         # Load gauge field \"file\" for the test (requires QIO)\n");
   printf("    --save-gauge file                         # Save gauge field \"file\" for the test (requires QIO, heatbath test only)\n");
@@ -2310,7 +2304,6 @@
     goto out;
   }
 
-<<<<<<< HEAD
   if( strcmp(argv[i], "--dslash-type-precondition") == 0){
     if (i+1 >= argc){
       usage(argv);
@@ -2323,13 +2316,11 @@
 
   if( strcmp(argv[i], "--flavor") == 0){
     if (i+1 >= argc){
-=======
   if (strcmp(argv[i], "--laplace3D") == 0) {
     if (i + 1 >= argc) { usage(argv); }
     laplace3D = atoi(argv[i + 1]);
     if (laplace3D > 4 || laplace3D < 3) {
       printf("ERROR: invalid transverse dim %d given. Please use 3 or 4 for t,none.\n", laplace3D);
->>>>>>> 8448b3ae
       usage(argv);
     }
     i++;
