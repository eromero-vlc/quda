#include <complex>
#include <stdlib.h>
#include <stdio.h>
#include <string.h>
#include <short.h>

#if defined(QMP_COMMS)
#include <qmp.h>
#elif defined(MPI_COMMS)
#include <mpi.h>
#endif

#include <wilson_dslash_reference.h>
#include <test_util.h>

#include <dslash_quda.h>
#include "misc.h"

using namespace std;

#define XUP 0
#define YUP 1
#define ZUP 2
#define TUP 3


int Z[4];
int V;
int Vh;
int Vs_x, Vs_y, Vs_z, Vs_t;
int Vsh_x, Vsh_y, Vsh_z, Vsh_t;
int faceVolume[4];

//extended volume, +4
int E1, E1h, E2, E3, E4; 
int E[4];
int V_ex, Vh_ex;

int Ls;
int V5;
int V5h;

int mySpinorSiteSize;

extern float fat_link_max;

/**
 * For MPI, the default node mapping is lexicographical with t varying fastest.
 */
int gridsize_from_cmdline[4] = {1,1,1,1};

static int lex_rank_from_coords_t(const int *coords, void *fdata)
{
  int rank = coords[0];
  for (int i = 1; i < 4; i++) {
    rank = gridsize_from_cmdline[i] * rank + coords[i];
  }
  return rank;
}

static int lex_rank_from_coords_x(const int *coords, void *fdata)
{
  int rank = coords[3];
  for (int i = 2; i >= 0; i--) {
    rank = gridsize_from_cmdline[i] * rank + coords[i];
  }
  return rank;
}

static int rank_order = 0;

void initComms(int argc, char **argv, const int *commDims)
{
#if defined(QMP_COMMS)
  QMP_thread_level_t tl;
  QMP_init_msg_passing(&argc, &argv, QMP_THREAD_SINGLE, &tl);

  // make sure the QMP logical ordering matches QUDA's
  if (rank_order == 0) {
    int map[] = { 3, 1, 2, 0 };
    QMP_declare_logical_topology_map(commDims, 4, map, 4);
  } else {
    int map[] = { 0, 1, 2, 3 };
    QMP_declare_logical_topology_map(commDims, 4, map, 4);
  }

#elif defined(MPI_COMMS)
#ifdef PTHREADS
  int provided;
  MPI_Init_thread(&argc, &argv, MPI_THREAD_MULTIPLE, &provided);
#else
  MPI_Init(&argc, &argv);
#endif

#endif
  QudaCommsMap func = rank_order == 0 ? lex_rank_from_coords_t : lex_rank_from_coords_x;

  initCommsGridQuda(4, commDims, func, NULL);
  initRand();

  printfQuda("Rank order is %s major (%s running fastest)\n",
	     rank_order == 0 ? "column" : "row", rank_order == 0 ? "t" : "x");

}


void finalizeComms()
{
#if defined(QMP_COMMS)
  QMP_finalize_msg_passing();
#elif defined(MPI_COMMS)
  MPI_Finalize();
#endif
}


void initRand()
{
  int rank = 0;

#if defined(QMP_COMMS)
  rank = QMP_get_node_number();
#elif defined(MPI_COMMS)
  MPI_Comm_rank(MPI_COMM_WORLD, &rank);
#endif

  srand(17*rank + 137);
}

void setDims(int *X) {
  V = 1;
  for (int d=0; d< 4; d++) {
    V *= X[d];
    Z[d] = X[d];

    faceVolume[d] = 1;
    for (int i=0; i<4; i++) {
      if (i==d) continue;
      faceVolume[d] *= X[i];
    }
  }
  Vh = V/2;

  Vs_x = X[1]*X[2]*X[3];
  Vs_y = X[0]*X[2]*X[3];
  Vs_z = X[0]*X[1]*X[3];
  Vs_t = X[0]*X[1]*X[2];
  
  Vsh_x = Vs_x/2;
  Vsh_y = Vs_y/2;
  Vsh_z = Vs_z/2;
  Vsh_t = Vs_t/2;


  E1=X[0]+4; E2=X[1]+4; E3=X[2]+4; E4=X[3]+4;
  E1h=E1/2;
  E[0] = E1;
  E[1] = E2;
  E[2] = E3;
  E[3] = E4;
  V_ex = E1*E2*E3*E4;
  Vh_ex = V_ex/2;

}


void dw_setDims(int *X, const int L5) 
{
  V = 1;
  for (int d=0; d< 4; d++) 
  {
    V *= X[d];
    Z[d] = X[d];

    faceVolume[d] = 1;
    for (int i=0; i<4; i++) {
      if (i==d) continue;
      faceVolume[d] *= X[i];
    }
  }
  Vh = V/2;
  
  Ls = L5;
  V5 = V*Ls;
  V5h = Vh*Ls;

  Vs_t = Z[0]*Z[1]*Z[2]*Ls;//?
  Vsh_t = Vs_t/2;  //?
}


void setSpinorSiteSize(int n)
{
  mySpinorSiteSize = n;
}


template <typename Float>
static void printVector(Float *v) {
  printfQuda("{(%f %f) (%f %f) (%f %f)}\n", v[0], v[1], v[2], v[3], v[4], v[5]);
}

// X indexes the lattice site
void printSpinorElement(void *spinor, int X, QudaPrecision precision) {
  if (precision == QUDA_DOUBLE_PRECISION)
    for (int s=0; s<4; s++) printVector((double*)spinor+X*24+s*6);
  else
    for (int s=0; s<4; s++) printVector((float*)spinor+X*24+s*6);
}

// X indexes the full lattice
void printGaugeElement(void *gauge, int X, QudaPrecision precision) {
  if (getOddBit(X) == 0) {
    if (precision == QUDA_DOUBLE_PRECISION)
      for (int m=0; m<3; m++) printVector((double*)gauge +(X/2)*gaugeSiteSize + m*3*2);
    else
      for (int m=0; m<3; m++) printVector((float*)gauge +(X/2)*gaugeSiteSize + m*3*2);
      
  } else {
    if (precision == QUDA_DOUBLE_PRECISION)
      for (int m = 0; m < 3; m++) printVector((double*)gauge + (X/2+Vh)*gaugeSiteSize + m*3*2);
    else
      for (int m = 0; m < 3; m++) printVector((float*)gauge + (X/2+Vh)*gaugeSiteSize + m*3*2);
  }
}

// returns 0 or 1 if the full lattice index X is even or odd
int getOddBit(int Y) {
  int x4 = Y/(Z[2]*Z[1]*Z[0]);
  int x3 = (Y/(Z[1]*Z[0])) % Z[2];
  int x2 = (Y/Z[0]) % Z[1];
  int x1 = Y % Z[0];
  return (x4+x3+x2+x1) % 2;
}

// a+=b
template <typename Float>
inline void complexAddTo(Float *a, Float *b) {
  a[0] += b[0];
  a[1] += b[1];
}

// a = b*c
template <typename Float>
inline void complexProduct(Float *a, Float *b, Float *c) {
  a[0] = b[0]*c[0] - b[1]*c[1];
  a[1] = b[0]*c[1] + b[1]*c[0];
}

// a = conj(b)*conj(c)
template <typename Float>
inline void complexConjugateProduct(Float *a, Float *b, Float *c) {
  a[0] = b[0]*c[0] - b[1]*c[1];
  a[1] = -b[0]*c[1] - b[1]*c[0];
}

// a = conj(b)*c
template <typename Float>
inline void complexDotProduct(Float *a, Float *b, Float *c) {
  a[0] = b[0]*c[0] + b[1]*c[1];
  a[1] = b[0]*c[1] - b[1]*c[0];
}

// a += b*c
template <typename Float>
inline void accumulateComplexProduct(Float *a, Float *b, Float *c, Float sign) {
  a[0] += sign*(b[0]*c[0] - b[1]*c[1]);
  a[1] += sign*(b[0]*c[1] + b[1]*c[0]);
}

// a += conj(b)*c)
template <typename Float>
inline void accumulateComplexDotProduct(Float *a, Float *b, Float *c) {
  a[0] += b[0]*c[0] + b[1]*c[1];
  a[1] += b[0]*c[1] - b[1]*c[0];
}

template <typename Float>
inline void accumulateConjugateProduct(Float *a, Float *b, Float *c, int sign) {
  a[0] += sign * (b[0]*c[0] - b[1]*c[1]);
  a[1] -= sign * (b[0]*c[1] + b[1]*c[0]);
}

template <typename Float>
inline void su3Construct12(Float *mat) {
  Float *w = mat+12;
  w[0] = 0.0;
  w[1] = 0.0;
  w[2] = 0.0;
  w[3] = 0.0;
  w[4] = 0.0;
  w[5] = 0.0;
}

// Stabilized Bunk and Sommer
template <typename Float>
inline void su3Construct8(Float *mat) {
  mat[0] = atan2(mat[1], mat[0]);
  mat[1] = atan2(mat[13], mat[12]);
  for (int i=8; i<18; i++) mat[i] = 0.0;
}

void su3_construct(void *mat, QudaReconstructType reconstruct, QudaPrecision precision) {
  if (reconstruct == QUDA_RECONSTRUCT_12) {
    if (precision == QUDA_DOUBLE_PRECISION) su3Construct12((double*)mat);
    else su3Construct12((float*)mat);
  } else {
    if (precision == QUDA_DOUBLE_PRECISION) su3Construct8((double*)mat);
    else su3Construct8((float*)mat);
  }
}

// given first two rows (u,v) of SU(3) matrix mat, reconstruct the third row
// as the cross product of the conjugate vectors: w = u* x v*
// 
// 48 flops
template <typename Float>
static void su3Reconstruct12(Float *mat, int dir, int ga_idx, QudaGaugeParam *param) {
  Float *u = &mat[0*(3*2)];
  Float *v = &mat[1*(3*2)];
  Float *w = &mat[2*(3*2)];
  w[0] = 0.0; w[1] = 0.0; w[2] = 0.0; w[3] = 0.0; w[4] = 0.0; w[5] = 0.0;
  accumulateConjugateProduct(w+0*(2), u+1*(2), v+2*(2), +1);
  accumulateConjugateProduct(w+0*(2), u+2*(2), v+1*(2), -1);
  accumulateConjugateProduct(w+1*(2), u+2*(2), v+0*(2), +1);
  accumulateConjugateProduct(w+1*(2), u+0*(2), v+2*(2), -1);
  accumulateConjugateProduct(w+2*(2), u+0*(2), v+1*(2), +1);
  accumulateConjugateProduct(w+2*(2), u+1*(2), v+0*(2), -1);
  Float u0 = (dir < 3 ? param->anisotropy :
	      (ga_idx >= (Z[3]-1)*Z[0]*Z[1]*Z[2]/2 ? param->t_boundary : 1));
  w[0]*=u0; w[1]*=u0; w[2]*=u0; w[3]*=u0; w[4]*=u0; w[5]*=u0;
}

template <typename Float>
static void su3Reconstruct8(Float *mat, int dir, int ga_idx, QudaGaugeParam *param) {
  // First reconstruct first row
  Float row_sum = 0.0;
  row_sum += mat[2]*mat[2];
  row_sum += mat[3]*mat[3];
  row_sum += mat[4]*mat[4];
  row_sum += mat[5]*mat[5];
  Float u0 = (dir < 3 ? param->anisotropy :
	      (ga_idx >= (Z[3]-1)*Z[0]*Z[1]*Z[2]/2 ? param->t_boundary : 1));
  Float U00_mag = sqrt(1.f/(u0*u0) - row_sum);

  mat[14] = mat[0];
  mat[15] = mat[1];

  mat[0] = U00_mag * cos(mat[14]);
  mat[1] = U00_mag * sin(mat[14]);

  Float column_sum = 0.0;
  for (int i=0; i<2; i++) column_sum += mat[i]*mat[i];
  for (int i=6; i<8; i++) column_sum += mat[i]*mat[i];
  Float U20_mag = sqrt(1.f/(u0*u0) - column_sum);

  mat[12] = U20_mag * cos(mat[15]);
  mat[13] = U20_mag * sin(mat[15]);

  // First column now restored

  // finally reconstruct last elements from SU(2) rotation
  Float r_inv2 = 1.0/(u0*row_sum);

  // U11
  Float A[2];
  complexDotProduct(A, mat+0, mat+6);
  complexConjugateProduct(mat+8, mat+12, mat+4);
  accumulateComplexProduct(mat+8, A, mat+2, u0);
  mat[8] *= -r_inv2;
  mat[9] *= -r_inv2;

  // U12
  complexConjugateProduct(mat+10, mat+12, mat+2);
  accumulateComplexProduct(mat+10, A, mat+4, -u0);
  mat[10] *= r_inv2;
  mat[11] *= r_inv2;

  // U21
  complexDotProduct(A, mat+0, mat+12);
  complexConjugateProduct(mat+14, mat+6, mat+4);
  accumulateComplexProduct(mat+14, A, mat+2, -u0);
  mat[14] *= r_inv2;
  mat[15] *= r_inv2;

  // U12
  complexConjugateProduct(mat+16, mat+6, mat+2);
  accumulateComplexProduct(mat+16, A, mat+4, u0);
  mat[16] *= -r_inv2;
  mat[17] *= -r_inv2;
}

void su3_reconstruct(void *mat, int dir, int ga_idx, QudaReconstructType reconstruct, QudaPrecision precision, QudaGaugeParam *param) {
  if (reconstruct == QUDA_RECONSTRUCT_12) {
    if (precision == QUDA_DOUBLE_PRECISION) su3Reconstruct12((double*)mat, dir, ga_idx, param);
    else su3Reconstruct12((float*)mat, dir, ga_idx, param);
  } else {
    if (precision == QUDA_DOUBLE_PRECISION) su3Reconstruct8((double*)mat, dir, ga_idx, param);
    else su3Reconstruct8((float*)mat, dir, ga_idx, param);
  }
}

/*
  void su3_construct_8_half(float *mat, short *mat_half) {
  su3Construct8(mat);

  mat_half[0] = floatToShort(mat[0] / M_PI);
  mat_half[1] = floatToShort(mat[1] / M_PI);
  for (int i=2; i<18; i++) {
  mat_half[i] = floatToShort(mat[i]);
  }
  }

  void su3_reconstruct_8_half(float *mat, short *mat_half, int dir, int ga_idx, QudaGaugeParam *param) {

  for (int i=0; i<18; i++) {
  mat[i] = shortToFloat(mat_half[i]);
  }
  mat[0] *= M_PI;
  mat[1] *= M_PI;

  su3Reconstruct8(mat, dir, ga_idx, param);
  }*/

template <typename Float>
static int compareFloats(Float *a, Float *b, int len, double epsilon) {
  for (int i = 0; i < len; i++) {
    double diff = fabs(a[i] - b[i]);
    if (diff > epsilon) {
      printfQuda("ERROR: i=%d, a[%d]=%f, b[%d]=%f\n", i, i, a[i], i, b[i]);
      return 0;
    }
  }
  return 1;
}

int compare_floats(void *a, void *b, int len, double epsilon, QudaPrecision precision) {
  if  (precision == QUDA_DOUBLE_PRECISION) return compareFloats((double*)a, (double*)b, len, epsilon);
  else return compareFloats((float*)a, (float*)b, len, epsilon);
}

int fullLatticeIndex(int dim[4], int index, int oddBit){

  int za = index/(dim[0]>>1);
  int zb = za/dim[1];
  int x2 = za - zb*dim[1];
  int x4 = zb/dim[2];
  int x3 = zb - x4*dim[2];
  
  return  2*index + ((x2 + x3 + x4 + oddBit) & 1);
}

// given a "half index" i into either an even or odd half lattice (corresponding
// to oddBit = {0, 1}), returns the corresponding full lattice index.
int fullLatticeIndex(int i, int oddBit) {
  /*
    int boundaryCrossings = i/(Z[0]/2) + i/(Z[1]*Z[0]/2) + i/(Z[2]*Z[1]*Z[0]/2);
    return 2*i + (boundaryCrossings + oddBit) % 2;
  */

  int X1 = Z[0];  
  int X2 = Z[1];
  int X3 = Z[2];
  //int X4 = Z[3];
  int X1h =X1/2;

  int sid =i;
  int za = sid/X1h;
  //int x1h = sid - za*X1h;
  int zb = za/X2;
  int x2 = za - zb*X2;
  int x4 = zb/X3;
  int x3 = zb - x4*X3;
  int x1odd = (x2 + x3 + x4 + oddBit) & 1;
  //int x1 = 2*x1h + x1odd;
  int X = 2*sid + x1odd; 

  return X;
}


// i represents a "half index" into an even or odd "half lattice".
// when oddBit={0,1} the half lattice is {even,odd}.
// 
// the displacements, such as dx, refer to the full lattice coordinates. 
//
// neighborIndex() takes a "half index", displaces it, and returns the
// new "half index", which can be an index into either the even or odd lattices.
// displacements of magnitude one always interchange odd and even lattices.
//

int neighborIndex(int i, int oddBit, int dx4, int dx3, int dx2, int dx1) {
  int Y = fullLatticeIndex(i, oddBit);
  int x4 = Y/(Z[2]*Z[1]*Z[0]);
  int x3 = (Y/(Z[1]*Z[0])) % Z[2];
  int x2 = (Y/Z[0]) % Z[1];
  int x1 = Y % Z[0];
  
  // assert (oddBit == (x+y+z+t)%2);
  
  x4 = (x4+dx4+Z[3]) % Z[3];
  x3 = (x3+dx3+Z[2]) % Z[2];
  x2 = (x2+dx2+Z[1]) % Z[1];
  x1 = (x1+dx1+Z[0]) % Z[0];
  
  return (x4*(Z[2]*Z[1]*Z[0]) + x3*(Z[1]*Z[0]) + x2*(Z[0]) + x1) / 2;
}


int neighborIndex(int dim[4], int index, int oddBit, int dx[4]){

  const int fullIndex = fullLatticeIndex(dim, index, oddBit);

  int x[4];
  x[3] = fullIndex/(dim[2]*dim[1]*dim[0]);
  x[2] = (fullIndex/(dim[1]*dim[0])) % dim[2];
  x[1] = (fullIndex/dim[0]) % dim[1];
  x[0] = fullIndex % dim[0];

  for(int dir=0; dir<4; ++dir)
    x[dir] = (x[dir]+dx[dir]+dim[dir]) % dim[dir];

  return (((x[3]*dim[2] + x[2])*dim[1] + x[1])*dim[0] + x[0])/2;
}

int
neighborIndex_mg(int i, int oddBit, int dx4, int dx3, int dx2, int dx1)
{
  int ret;
  
  int Y = fullLatticeIndex(i, oddBit);
  int x4 = Y/(Z[2]*Z[1]*Z[0]);
  int x3 = (Y/(Z[1]*Z[0])) % Z[2];
  int x2 = (Y/Z[0]) % Z[1];
  int x1 = Y % Z[0];
  
  int ghost_x4 = x4+ dx4;
  
  // assert (oddBit == (x+y+z+t)%2);
  
  x4 = (x4+dx4+Z[3]) % Z[3];
  x3 = (x3+dx3+Z[2]) % Z[2];
  x2 = (x2+dx2+Z[1]) % Z[1];
  x1 = (x1+dx1+Z[0]) % Z[0];
  
  if ( (ghost_x4 >= 0 && ghost_x4 < Z[3]) || !comm_dim_partitioned(3)){
    ret = (x4*(Z[2]*Z[1]*Z[0]) + x3*(Z[1]*Z[0]) + x2*(Z[0]) + x1) / 2;
  }else{
    ret = (x3*(Z[1]*Z[0]) + x2*(Z[0]) + x1) / 2;    
  }

  
  return ret;
}


/*  
 * This is a computation of neighbor using the full index and the displacement in each direction
 *
 */

int
neighborIndexFullLattice(int i, int dx4, int dx3, int dx2, int dx1) 
{
  int oddBit = 0;
  int half_idx = i;
  if (i >= Vh){
    oddBit =1;
    half_idx = i - Vh;
  }
    
  int nbr_half_idx = neighborIndex(half_idx, oddBit, dx4,dx3,dx2,dx1);
  int oddBitChanged = (dx4+dx3+dx2+dx1)%2;
  if (oddBitChanged){
    oddBit = 1 - oddBit;
  }
  int ret = nbr_half_idx;
  if (oddBit){
    ret = Vh + nbr_half_idx;
  }
    
  return ret;
}

int
neighborIndexFullLattice(int dim[4], int index, int dx[4])
{
  const int volume = dim[0]*dim[1]*dim[2]*dim[3];
  const int halfVolume = volume/2;
  int oddBit = 0;
  int halfIndex = index;

  if(index >= halfVolume){
    oddBit = 1;
    halfIndex = index - halfVolume;
  }

  int neighborHalfIndex = neighborIndex(dim, halfIndex, oddBit, dx);

  int oddBitChanged = (dx[0]+dx[1]+dx[2]+dx[3])%2;
  if(oddBitChanged){
    oddBit = 1 - oddBit;
  }

  return neighborHalfIndex + oddBit*halfVolume;
}



int
neighborIndexFullLattice_mg(int i, int dx4, int dx3, int dx2, int dx1) 
{
  int ret;
  int oddBit = 0;
  int half_idx = i;
  if (i >= Vh){
    oddBit =1;
    half_idx = i - Vh;
  }
    
  int Y = fullLatticeIndex(half_idx, oddBit);
  int x4 = Y/(Z[2]*Z[1]*Z[0]);
  int x3 = (Y/(Z[1]*Z[0])) % Z[2];
  int x2 = (Y/Z[0]) % Z[1];
  int x1 = Y % Z[0];
  int ghost_x4 = x4+ dx4;
    
  x4 = (x4+dx4+Z[3]) % Z[3];
  x3 = (x3+dx3+Z[2]) % Z[2];
  x2 = (x2+dx2+Z[1]) % Z[1];
  x1 = (x1+dx1+Z[0]) % Z[0];

  if ( ghost_x4 >= 0 && ghost_x4 < Z[3]){
    ret = (x4*(Z[2]*Z[1]*Z[0]) + x3*(Z[1]*Z[0]) + x2*(Z[0]) + x1) / 2;
  }else{
    ret = (x3*(Z[1]*Z[0]) + x2*(Z[0]) + x1) / 2;    
    return ret;
  }

  int oddBitChanged = (dx4+dx3+dx2+dx1)%2;
  if (oddBitChanged){
    oddBit = 1 - oddBit;
  }
    
  if (oddBit){
    ret += Vh;
  }
    
  return ret;
}


// 4d checkerboard.
// given a "half index" i into either an even or odd half lattice (corresponding
// to oddBit = {0, 1}), returns the corresponding full lattice index.
// Cf. GPGPU code in dslash_core_ante.h.
// There, i is the thread index.
int fullLatticeIndex_4d(int i, int oddBit) {
  if (i >= Vh || i < 0) {printf("i out of range in fullLatticeIndex_4d"); exit(-1);}
  /*
    int boundaryCrossings = i/(Z[0]/2) + i/(Z[1]*Z[0]/2) + i/(Z[2]*Z[1]*Z[0]/2);
    return 2*i + (boundaryCrossings + oddBit) % 2;
  */

  int X1 = Z[0];  
  int X2 = Z[1];
  int X3 = Z[2];
  //int X4 = Z[3];
  int X1h =X1/2;

  int sid =i;
  int za = sid/X1h;
  //int x1h = sid - za*X1h;
  int zb = za/X2;
  int x2 = za - zb*X2;
  int x4 = zb/X3;
  int x3 = zb - x4*X3;
  int x1odd = (x2 + x3 + x4 + oddBit) & 1;
  //int x1 = 2*x1h + x1odd;
  int X = 2*sid + x1odd; 

  return X;
}

// 5d checkerboard.
// given a "half index" i into either an even or odd half lattice (corresponding
// to oddBit = {0, 1}), returns the corresponding full lattice index.
// Cf. GPGPU code in dslash_core_ante.h.
// There, i is the thread index sid.
// This function is used by neighborIndex_5d in dslash_reference.cpp.
//ok
int fullLatticeIndex_5d(int i, int oddBit) {
  int boundaryCrossings = i/(Z[0]/2) + i/(Z[1]*Z[0]/2) + i/(Z[2]*Z[1]*Z[0]/2) + i/(Z[3]*Z[2]*Z[1]*Z[0]/2);
  return 2*i + (boundaryCrossings + oddBit) % 2;
}

int fullLatticeIndex_5d_4dpc(int i, int oddBit) {
  int boundaryCrossings = i/(Z[0]/2) + i/(Z[1]*Z[0]/2) + i/(Z[2]*Z[1]*Z[0]/2);
  return 2*i + (boundaryCrossings + oddBit) % 2;
}

int 
x4_from_full_index(int i)
{
  int oddBit = 0;
  int half_idx = i;
  if (i >= Vh){
    oddBit =1;
    half_idx = i - Vh;
  }
  
  int Y = fullLatticeIndex(half_idx, oddBit);
  int x4 = Y/(Z[2]*Z[1]*Z[0]);
  
  return x4;
}

template <typename Float>
static void applyGaugeFieldScaling(Float **gauge, int Vh, QudaGaugeParam *param) {
  // Apply spatial scaling factor (u0) to spatial links
  for (int d = 0; d < 3; d++) {
    for (int i = 0; i < gaugeSiteSize*Vh*2; i++) {
      gauge[d][i] /= param->anisotropy;
    }
  }
    
  // only apply T-boundary at edge nodes
#ifdef MULTI_GPU
  bool last_node_in_t = (commCoords(3) == commDim(3)-1) ? true : false;
#else
  bool last_node_in_t = true;
#endif

  // Apply boundary conditions to temporal links
  if (param->t_boundary == QUDA_ANTI_PERIODIC_T && last_node_in_t) {
    for (int j = (Z[0]/2)*Z[1]*Z[2]*(Z[3]-1); j < Vh; j++) {
      for (int i = 0; i < gaugeSiteSize; i++) {
	gauge[3][j*gaugeSiteSize+i] *= -1.0;
	gauge[3][(Vh+j)*gaugeSiteSize+i] *= -1.0;
      }
    }
  }
    
  if (param->gauge_fix) {
    // set all gauge links (except for the last Z[0]*Z[1]*Z[2]/2) to the identity,
    // to simulate fixing to the temporal gauge.
    int iMax = ( last_node_in_t ? (Z[0]/2)*Z[1]*Z[2]*(Z[3]-1) : Vh );
    int dir = 3; // time direction only
    Float *even = gauge[dir];
    Float *odd  = gauge[dir]+Vh*gaugeSiteSize;
    for (int i = 0; i< iMax; i++) {
      for (int m = 0; m < 3; m++) {
	for (int n = 0; n < 3; n++) {
	  even[i*(3*3*2) + m*(3*2) + n*(2) + 0] = (m==n) ? 1 : 0;
	  even[i*(3*3*2) + m*(3*2) + n*(2) + 1] = 0.0;
	  odd [i*(3*3*2) + m*(3*2) + n*(2) + 0] = (m==n) ? 1 : 0;
	  odd [i*(3*3*2) + m*(3*2) + n*(2) + 1] = 0.0;
	}
      }
    }
  }
}

template <typename Float>
void applyGaugeFieldScaling_long(Float **gauge, int Vh, QudaGaugeParam *param, QudaDslashType dslash_type)
{

  int X1h=param->X[0]/2;
  int X1 =param->X[0];
  int X2 =param->X[1];
  int X3 =param->X[2];
  int X4 =param->X[3];

  // rescale long links by the appropriate coefficient
  if (dslash_type == QUDA_ASQTAD_DSLASH) {
    for(int d=0; d<4; d++){
      for(int i=0; i < V*gaugeSiteSize; i++){
	gauge[d][i] /= (-24*param->tadpole_coeff*param->tadpole_coeff);
      }
    }
  }

  // apply the staggered phases
  for (int d = 0; d < 3; d++) {

    //even
    for (int i = 0; i < Vh; i++) {

      int index = fullLatticeIndex(i, 0);
      int i4 = index /(X3*X2*X1);
      int i3 = (index - i4*(X3*X2*X1))/(X2*X1);
      int i2 = (index - i4*(X3*X2*X1) - i3*(X2*X1))/X1;
      int i1 = index - i4*(X3*X2*X1) - i3*(X2*X1) - i2*X1;
      int sign = 1;

      if (d == 0) {
	if (i4 % 2 == 1){
	  sign= -1;
	}
      }

      if (d == 1){
	if ((i4+i1) % 2 == 1){
	  sign= -1;
	}
      }
      if (d == 2){
	if ( (i4+i1+i2) % 2 == 1){
	  sign= -1;
	}
      }

      for (int j=0; j < 18; j++) {
	gauge[d][i*gaugeSiteSize + j] *= sign;
      }
    }
    //odd
    for (int i = 0; i < Vh; i++) {
      int index = fullLatticeIndex(i, 1);
      int i4 = index /(X3*X2*X1);
      int i3 = (index - i4*(X3*X2*X1))/(X2*X1);
      int i2 = (index - i4*(X3*X2*X1) - i3*(X2*X1))/X1;
      int i1 = index - i4*(X3*X2*X1) - i3*(X2*X1) - i2*X1;
      int sign = 1;

      if (d == 0) {
	if (i4 % 2 == 1){
	  sign = -1;
	}
      }

      if (d == 1){
	if ((i4+i1) % 2 == 1){
	  sign = -1;
	}
      }
      if (d == 2){
	if ( (i4+i1+i2) % 2 == 1){
	  sign = -1;
	}
      }

      for (int j=0; j<18; j++){
	gauge[d][(Vh+i)*gaugeSiteSize + j] *= sign;
      }
    }

  }

  // Apply boundary conditions to temporal links
  if (param->t_boundary == QUDA_ANTI_PERIODIC_T) {
    for (int j = 0; j < Vh; j++) {
      int sign =1;
      if (dslash_type == QUDA_ASQTAD_DSLASH) {
	if (j >= (X4-3)*X1h*X2*X3 ){
	  sign = -1;
	}
      } else {
	if (j >= (X4-1)*X1h*X2*X3 ){
	  sign = -1;
	}
      }

      for (int i=0; i<18; i++) {
	gauge[3][j*gaugeSiteSize + i] *= sign;
	gauge[3][(Vh+j)*gaugeSiteSize + i] *= sign;
      }
    }
  }

}

void applyGaugeFieldScaling_long(void **gauge, int Vh, QudaGaugeParam *param, QudaDslashType dslash_type, QudaPrecision local_prec) {
  if (local_prec == QUDA_DOUBLE_PRECISION) {
    applyGaugeFieldScaling_long((double**)gauge, Vh, param, dslash_type);
  } else if (local_prec == QUDA_SINGLE_PRECISION) {
    applyGaugeFieldScaling_long((float**)gauge, Vh, param, dslash_type);
  } else {
    errorQuda("Invalid type %d for applyGaugeFieldScaling_long\n", local_prec);
  }
}

template <typename Float>
static void constructUnitGaugeField(Float **res, QudaGaugeParam *param) {
  Float *resOdd[4], *resEven[4];
  for (int dir = 0; dir < 4; dir++) {  
    resEven[dir] = res[dir];
    resOdd[dir]  = res[dir]+Vh*gaugeSiteSize;
  }
    
  for (int dir = 0; dir < 4; dir++) {
    for (int i = 0; i < Vh; i++) {
      for (int m = 0; m < 3; m++) {
	for (int n = 0; n < 3; n++) {
	  resEven[dir][i*(3*3*2) + m*(3*2) + n*(2) + 0] = (m==n) ? 1 : 0;
	  resEven[dir][i*(3*3*2) + m*(3*2) + n*(2) + 1] = 0.0;
	  resOdd[dir][i*(3*3*2) + m*(3*2) + n*(2) + 0] = (m==n) ? 1 : 0;
	  resOdd[dir][i*(3*3*2) + m*(3*2) + n*(2) + 1] = 0.0;
	}
      }
    }
  }
    
  applyGaugeFieldScaling(res, Vh, param);
}

// normalize the vector a
template <typename Float>
static void normalize(complex<Float> *a, int len) {
  double sum = 0.0;
  for (int i=0; i<len; i++) sum += norm(a[i]);
  for (int i=0; i<len; i++) a[i] /= sqrt(sum);
}

// orthogonalize vector b to vector a
template <typename Float>
static void orthogonalize(complex<Float> *a, complex<Float> *b, int len) {
  complex<double> dot = 0.0;
  for (int i=0; i<len; i++) dot += conj(a[i])*b[i];
  for (int i=0; i<len; i++) b[i] -= (complex<Float>)dot*a[i];
}

template <typename Float> 
static void constructGaugeField(Float **res, QudaGaugeParam *param, QudaDslashType dslash_type=QUDA_WILSON_DSLASH) {
  Float *resOdd[4], *resEven[4];
  for (int dir = 0; dir < 4; dir++) {  
    resEven[dir] = res[dir];
    resOdd[dir]  = res[dir]+Vh*gaugeSiteSize;
  }
    
  for (int dir = 0; dir < 4; dir++) {
    for (int i = 0; i < Vh; i++) {
      for (int m = 1; m < 3; m++) { // last 2 rows
	for (int n = 0; n < 3; n++) { // 3 columns
	  resEven[dir][i*(3*3*2) + m*(3*2) + n*(2) + 0] = rand() / (Float)RAND_MAX;
	  resEven[dir][i*(3*3*2) + m*(3*2) + n*(2) + 1] = rand() / (Float)RAND_MAX;
	  resOdd[dir][i*(3*3*2) + m*(3*2) + n*(2) + 0] = rand() / (Float)RAND_MAX;
	  resOdd[dir][i*(3*3*2) + m*(3*2) + n*(2) + 1] = rand() / (Float)RAND_MAX;                    
	}
      }
      normalize((complex<Float>*)(resEven[dir] + (i*3+1)*3*2), 3);
      orthogonalize((complex<Float>*)(resEven[dir] + (i*3+1)*3*2), (complex<Float>*)(resEven[dir] + (i*3+2)*3*2), 3);
      normalize((complex<Float>*)(resEven[dir] + (i*3 + 2)*3*2), 3);
      
      normalize((complex<Float>*)(resOdd[dir] + (i*3+1)*3*2), 3);
      orthogonalize((complex<Float>*)(resOdd[dir] + (i*3+1)*3*2), (complex<Float>*)(resOdd[dir] + (i*3+2)*3*2), 3);
      normalize((complex<Float>*)(resOdd[dir] + (i*3 + 2)*3*2), 3);

      {
	Float *w = resEven[dir]+(i*3+0)*3*2;
	Float *u = resEven[dir]+(i*3+1)*3*2;
	Float *v = resEven[dir]+(i*3+2)*3*2;
	
	for (int n = 0; n < 6; n++) w[n] = 0.0;
	accumulateConjugateProduct(w+0*(2), u+1*(2), v+2*(2), +1);
	accumulateConjugateProduct(w+0*(2), u+2*(2), v+1*(2), -1);
	accumulateConjugateProduct(w+1*(2), u+2*(2), v+0*(2), +1);
	accumulateConjugateProduct(w+1*(2), u+0*(2), v+2*(2), -1);
	accumulateConjugateProduct(w+2*(2), u+0*(2), v+1*(2), +1);
	accumulateConjugateProduct(w+2*(2), u+1*(2), v+0*(2), -1);
      }

      {
	Float *w = resOdd[dir]+(i*3+0)*3*2;
	Float *u = resOdd[dir]+(i*3+1)*3*2;
	Float *v = resOdd[dir]+(i*3+2)*3*2;
	
	for (int n = 0; n < 6; n++) w[n] = 0.0;
	accumulateConjugateProduct(w+0*(2), u+1*(2), v+2*(2), +1);
	accumulateConjugateProduct(w+0*(2), u+2*(2), v+1*(2), -1);
	accumulateConjugateProduct(w+1*(2), u+2*(2), v+0*(2), +1);
	accumulateConjugateProduct(w+1*(2), u+0*(2), v+2*(2), -1);
	accumulateConjugateProduct(w+2*(2), u+0*(2), v+1*(2), +1);
	accumulateConjugateProduct(w+2*(2), u+1*(2), v+0*(2), -1);
      }

    }
  }

  if (param->type == QUDA_WILSON_LINKS){  
    applyGaugeFieldScaling(res, Vh, param);
  } else if (param->type == QUDA_ASQTAD_LONG_LINKS){
    applyGaugeFieldScaling_long(res, Vh, param, dslash_type);
  } else if (param->type == QUDA_ASQTAD_FAT_LINKS){
    for (int dir = 0; dir < 4; dir++){ 
      for (int i = 0; i < Vh; i++) {
	for (int m = 0; m < 3; m++) { // last 2 rows
	  for (int n = 0; n < 3; n++) { // 3 columns
	    resEven[dir][i*(3*3*2) + m*(3*2) + n*(2) + 0] =1.0* rand() / (Float)RAND_MAX;
	    resEven[dir][i*(3*3*2) + m*(3*2) + n*(2) + 1] = 2.0* rand() / (Float)RAND_MAX;
	    resOdd[dir][i*(3*3*2) + m*(3*2) + n*(2) + 0] = 3.0*rand() / (Float)RAND_MAX;
	    resOdd[dir][i*(3*3*2) + m*(3*2) + n*(2) + 1] = 4.0*rand() / (Float)RAND_MAX;
	  }
	}
      }
    }
    
  }

}

template <typename Float> 
void constructUnitaryGaugeField(Float **res) 
{
  Float *resOdd[4], *resEven[4];
  for (int dir = 0; dir < 4; dir++) {  
    resEven[dir] = res[dir];
    resOdd[dir]  = res[dir]+Vh*gaugeSiteSize;
  }
  
  for (int dir = 0; dir < 4; dir++) {
    for (int i = 0; i < Vh; i++) {
      for (int m = 1; m < 3; m++) { // last 2 rows
	for (int n = 0; n < 3; n++) { // 3 columns
	  resEven[dir][i*(3*3*2) + m*(3*2) + n*(2) + 0] = rand() / (Float)RAND_MAX;
	  resEven[dir][i*(3*3*2) + m*(3*2) + n*(2) + 1] = rand() / (Float)RAND_MAX;
	  resOdd[dir][i*(3*3*2) + m*(3*2) + n*(2) + 0] = rand() / (Float)RAND_MAX;
	  resOdd[dir][i*(3*3*2) + m*(3*2) + n*(2) + 1] = rand() / (Float)RAND_MAX;                    
	}
      }
      normalize((complex<Float>*)(resEven[dir] + (i*3+1)*3*2), 3);
      orthogonalize((complex<Float>*)(resEven[dir] + (i*3+1)*3*2), (complex<Float>*)(resEven[dir] + (i*3+2)*3*2), 3);
      normalize((complex<Float>*)(resEven[dir] + (i*3 + 2)*3*2), 3);
      
      normalize((complex<Float>*)(resOdd[dir] + (i*3+1)*3*2), 3);
      orthogonalize((complex<Float>*)(resOdd[dir] + (i*3+1)*3*2), (complex<Float>*)(resOdd[dir] + (i*3+2)*3*2), 3);
      normalize((complex<Float>*)(resOdd[dir] + (i*3 + 2)*3*2), 3);

      {
	Float *w = resEven[dir]+(i*3+0)*3*2;
	Float *u = resEven[dir]+(i*3+1)*3*2;
	Float *v = resEven[dir]+(i*3+2)*3*2;
	
	for (int n = 0; n < 6; n++) w[n] = 0.0;
	accumulateConjugateProduct(w+0*(2), u+1*(2), v+2*(2), +1);
	accumulateConjugateProduct(w+0*(2), u+2*(2), v+1*(2), -1);
	accumulateConjugateProduct(w+1*(2), u+2*(2), v+0*(2), +1);
	accumulateConjugateProduct(w+1*(2), u+0*(2), v+2*(2), -1);
	accumulateConjugateProduct(w+2*(2), u+0*(2), v+1*(2), +1);
	accumulateConjugateProduct(w+2*(2), u+1*(2), v+0*(2), -1);
      }
      
      {
	Float *w = resOdd[dir]+(i*3+0)*3*2;
	Float *u = resOdd[dir]+(i*3+1)*3*2;
	Float *v = resOdd[dir]+(i*3+2)*3*2;
	
	for (int n = 0; n < 6; n++) w[n] = 0.0;
	accumulateConjugateProduct(w+0*(2), u+1*(2), v+2*(2), +1);
	accumulateConjugateProduct(w+0*(2), u+2*(2), v+1*(2), -1);
	accumulateConjugateProduct(w+1*(2), u+2*(2), v+0*(2), +1);
	accumulateConjugateProduct(w+1*(2), u+0*(2), v+2*(2), -1);
	accumulateConjugateProduct(w+2*(2), u+0*(2), v+1*(2), +1);
	accumulateConjugateProduct(w+2*(2), u+1*(2), v+0*(2), -1);
      }
      
    }
  }
}

template <typename Float> 
static void applyStaggeredScaling(Float **res, QudaGaugeParam *param, int type) {

  if(type == 3)  applyGaugeFieldScaling_long((Float**)res, Vh, param, QUDA_STAGGERED_DSLASH);

  return;
}


void construct_gauge_field(void **gauge, int type, QudaPrecision precision, QudaGaugeParam *param) {
  if (type == 0) {
    if (precision == QUDA_DOUBLE_PRECISION) constructUnitGaugeField((double**)gauge, param);
    else constructUnitGaugeField((float**)gauge, param);
  } else if (type == 1) {
    if (precision == QUDA_DOUBLE_PRECISION) constructGaugeField((double**)gauge, param);
    else constructGaugeField((float**)gauge, param);
  } else {
    if (precision == QUDA_DOUBLE_PRECISION) applyGaugeFieldScaling((double**)gauge, Vh, param);
    else applyGaugeFieldScaling((float**)gauge, Vh, param);    
  }

}

void
construct_fat_long_gauge_field(void **fatlink, void** longlink, int type, 
			       QudaPrecision precision, QudaGaugeParam* param,
			       QudaDslashType dslash_type)
{
  if (type == 0) {
    if (precision == QUDA_DOUBLE_PRECISION) {
      constructUnitGaugeField((double**)fatlink, param);
      constructUnitGaugeField((double**)longlink, param);
    }else {
      constructUnitGaugeField((float**)fatlink, param);
      constructUnitGaugeField((float**)longlink, param);
    }
  } else {
    if (precision == QUDA_DOUBLE_PRECISION) {
      // if doing naive staggered then set to long links so that the staggered phase is applied
      param->type = dslash_type == QUDA_ASQTAD_DSLASH ? QUDA_ASQTAD_FAT_LINKS : QUDA_ASQTAD_LONG_LINKS;
      if(type != 3) constructGaugeField((double**)fatlink, param, dslash_type);
      else applyStaggeredScaling((double**)fatlink, param, type);
      param->type = QUDA_ASQTAD_LONG_LINKS;
      if (dslash_type == QUDA_ASQTAD_DSLASH)
      {
        if(type != 3) constructGaugeField((double**)longlink, param, dslash_type);
        else applyStaggeredScaling((double**)longlink, param, type);
      }
    }else {
      param->type = dslash_type == QUDA_ASQTAD_DSLASH ? QUDA_ASQTAD_FAT_LINKS : QUDA_ASQTAD_LONG_LINKS;
      if(type != 3) constructGaugeField((float**)fatlink, param, dslash_type);
      else applyStaggeredScaling((float**)fatlink, param, type);

      param->type = QUDA_ASQTAD_LONG_LINKS;
      if (dslash_type == QUDA_ASQTAD_DSLASH) 
      {
        if(type != 3) constructGaugeField((float**)longlink, param, dslash_type);
        else applyStaggeredScaling((float**)longlink, param, type);
      }
    }
  }

  if (param->reconstruct == QUDA_RECONSTRUCT_9 || param->reconstruct == QUDA_RECONSTRUCT_13) {
    // incorporate non-trivial phase into long links

    const double phase = (M_PI * rand())/RAND_MAX;
    const complex<double> z = polar(1.0, phase);
    for (int dir=0; dir<4; ++dir) {
      for (int i=0; i<V; ++i) {
        for (int j=0; j<gaugeSiteSize; j+=2) {
          if (precision == QUDA_DOUBLE_PRECISION) {
            complex<double> *l = (complex<double>*)( &(((double*)longlink[dir])[i*gaugeSiteSize + j]) );
	    *l *= z;
          } else {
            complex<float> *l = (complex<float>*)( &(((float*)longlink[dir])[i*gaugeSiteSize + j]) );
	    *l *= z;
          }
        } 
      }
    }
  }

  if (type==3) return;

  // set all links to zero to emulate the 1-link operator (needed for host comparison)
  if (dslash_type == QUDA_STAGGERED_DSLASH) { 
    for(int dir=0; dir<4; ++dir){
      for(int i=0; i<V; ++i){
	for(int j=0; j<gaugeSiteSize; j+=2){
	  if(precision == QUDA_DOUBLE_PRECISION){
	    ((double*)longlink[dir])[i*gaugeSiteSize + j] = 0.0;
	    ((double*)longlink[dir])[i*gaugeSiteSize + j + 1] = 0.0;
	  }else{
	    ((float*)longlink[dir])[i*gaugeSiteSize + j] = 0.0;
	    ((float*)longlink[dir])[i*gaugeSiteSize + j + 1] = 0.0;
	  }
	} 
      }
    }
  }

}


template <typename Float>
static void constructCloverField(Float *res, double norm, double diag) {

  Float c = 2.0 * norm / RAND_MAX;

  for(int i = 0; i < V; i++) {
    for (int j = 0; j < 72; j++) {
      res[i*72 + j] = c*rand() - norm;
    }

    //impose clover symmetry on each chiral block
    for (int ch=0; ch<2; ch++) {
      res[i*72 + 3 + 36*ch] = -res[i*72 + 0 + 36*ch];
      res[i*72 + 4 + 36*ch] = -res[i*72 + 1 + 36*ch];
      res[i*72 + 5 + 36*ch] = -res[i*72 + 2 + 36*ch];
      res[i*72 + 30 + 36*ch] = -res[i*72 + 6 + 36*ch];
      res[i*72 + 31 + 36*ch] = -res[i*72 + 7 + 36*ch];
      res[i*72 + 32 + 36*ch] = -res[i*72 + 8 + 36*ch];
      res[i*72 + 33 + 36*ch] = -res[i*72 + 9 + 36*ch];
      res[i*72 + 34 + 36*ch] = -res[i*72 + 16 + 36*ch];
      res[i*72 + 35 + 36*ch] = -res[i*72 + 17 + 36*ch];
    }

    for (int j = 0; j<6; j++) {
      res[i*72 + j] += diag;
      res[i*72 + j+36] += diag;
    }
  }
}

void construct_clover_field(void *clover, double norm, double diag, QudaPrecision precision) {

  if (precision == QUDA_DOUBLE_PRECISION) constructCloverField((double *)clover, norm, diag);
  else constructCloverField((float *)clover, norm, diag);
}

/*void strong_check(void *spinorRef, void *spinorGPU, int len, QudaPrecision prec) {
  printf("Reference:\n");
  printSpinorElement(spinorRef, 0, prec); printf("...\n");
  printSpinorElement(spinorRef, len-1, prec); printf("\n");    
    
  printf("\nCUDA:\n");
  printSpinorElement(spinorGPU, 0, prec); printf("...\n");
  printSpinorElement(spinorGPU, len-1, prec); printf("\n");

  compare_spinor(spinorRef, spinorGPU, len, prec);
  }*/

template <typename Float>
static void checkGauge(Float **oldG, Float **newG, double epsilon) {

  const int fail_check = 17;
  int fail[4][fail_check];
  int iter[4][18];
  for (int d=0; d<4; d++) for (int i=0; i<fail_check; i++) fail[d][i] = 0;
  for (int d=0; d<4; d++) for (int i=0; i<18; i++) iter[d][i] = 0;

  for (int d=0; d<4; d++) {
    for (int eo=0; eo<2; eo++) {
      for (int i=0; i<Vh; i++) {
	int ga_idx = (eo*Vh+i);
	for (int j=0; j<18; j++) {
	  double diff = fabs(newG[d][ga_idx*18+j] - oldG[d][ga_idx*18+j]);/// fabs(oldG[d][ga_idx*18+j]);

	  for (int f=0; f<fail_check; f++) if (diff > pow(10.0,-(f+1))) fail[d][f]++;
	  if (diff > epsilon) iter[d][j]++;
	}
      }
    }
  }

  printf("Component fails (X, Y, Z, T)\n");
  for (int i=0; i<18; i++) printf("%d fails = (%8d, %8d, %8d, %8d)\n", i, iter[0][i], iter[1][i], iter[2][i], iter[3][i]);

  printf("\nDeviation Failures = (X, Y, Z, T)\n");
  for (int f=0; f<fail_check; f++) {
    printf("%e Failures = (%9d, %9d, %9d, %9d) = (%6.5f, %6.5f, %6.5f, %6.5f)\n", pow(10.0,-(f+1)), 
	   fail[0][f], fail[1][f], fail[2][f], fail[3][f],
	   fail[0][f]/(double)(V*18), fail[1][f]/(double)(V*18), fail[2][f]/(double)(V*18), fail[3][f]/(double)(V*18));
  }

}

void check_gauge(void **oldG, void **newG, double epsilon, QudaPrecision precision) {
  if (precision == QUDA_DOUBLE_PRECISION) 
    checkGauge((double**)oldG, (double**)newG, epsilon);
  else 
    checkGauge((float**)oldG, (float**)newG, epsilon);
}



void 
createSiteLinkCPU(void** link,  QudaPrecision precision, int phase) 
{
    
  if (precision == QUDA_DOUBLE_PRECISION) {
    constructUnitaryGaugeField((double**)link);
  }else {
    constructUnitaryGaugeField((float**)link);
  }

  // only apply temporal boundary condition if I'm the last node in T
#ifdef MULTI_GPU
  bool last_node_in_t = (commCoords(3) == commDim(3)-1) ? true : false;
#else
  bool last_node_in_t = true;
#endif

  if(phase){
	
    for(int i=0;i < V;i++){
      for(int dir =XUP; dir <= TUP; dir++){
	int idx = i;
	int oddBit =0;
	if (i >= Vh) {
	  idx = i - Vh;
	  oddBit = 1;
	}

	int X1 = Z[0];
	int X2 = Z[1];
	int X3 = Z[2];
	int X4 = Z[3];

	int full_idx = fullLatticeIndex(idx, oddBit);
	int i4 = full_idx /(X3*X2*X1);
	int i3 = (full_idx - i4*(X3*X2*X1))/(X2*X1);
	int i2 = (full_idx - i4*(X3*X2*X1) - i3*(X2*X1))/X1;
	int i1 = full_idx - i4*(X3*X2*X1) - i3*(X2*X1) - i2*X1;	    

	double coeff= 1.0;
	switch(dir){
	case XUP:
	  if ( (i4 & 1) != 0){
	    coeff *= -1;
	  }
	  break;

	case YUP:
	  if ( ((i4+i1) & 1) != 0){
	    coeff *= -1;
	  }
	  break;

	case ZUP:
	  if ( ((i4+i1+i2) & 1) != 0){
	    coeff *= -1;
	  }
	  break;
		
	case TUP:
	  if (last_node_in_t && i4 == (X4-1)){
	    coeff *= -1;
	  }
	  break;

	default:
	  printf("ERROR: wrong dir(%d)\n", dir);
	  exit(1);
	}
	
	if (precision == QUDA_DOUBLE_PRECISION){
	  //double* mylink = (double*)link;
	  //mylink = mylink + (4*i + dir)*gaugeSiteSize;
	  double* mylink = (double*)link[dir];
	  mylink = mylink + i*gaugeSiteSize;

	  mylink[12] *= coeff;
	  mylink[13] *= coeff;
	  mylink[14] *= coeff;
	  mylink[15] *= coeff;
	  mylink[16] *= coeff;
	  mylink[17] *= coeff;
		
	}else{
	  //float* mylink = (float*)link;
	  //mylink = mylink + (4*i + dir)*gaugeSiteSize;
	  float* mylink = (float*)link[dir];
	  mylink = mylink + i*gaugeSiteSize;
		  
	  mylink[12] *= coeff;
	  mylink[13] *= coeff;
	  mylink[14] *= coeff;
	  mylink[15] *= coeff;
	  mylink[16] *= coeff;
	  mylink[17] *= coeff;
		
	}
      }
    }
  }    

    
#if 1
  for(int dir= 0;dir < 4;dir++){
    for(int i=0;i< V*gaugeSiteSize;i++){
      if (precision ==QUDA_SINGLE_PRECISION){
	float* f = (float*)link[dir];
	if (f[i] != f[i] || (fabsf(f[i]) > 1.e+3) ){
	  fprintf(stderr, "ERROR:  %dth: bad number(%f) in function %s \n",i, f[i], __FUNCTION__);
	  exit(1);
	}
      }else{
	double* f = (double*)link[dir];
	if (f[i] != f[i] || (fabs(f[i]) > 1.e+3)){
	  fprintf(stderr, "ERROR:  %dth: bad number(%f) in function %s \n",i, f[i], __FUNCTION__);
	  exit(1);
	}
	  
      }
	
    }
  }
#endif

  return;
}




template <typename Float>
int compareLink(Float **linkA, Float **linkB, int len) {
  const int fail_check = 16;
  int fail[fail_check];
  for (int f=0; f<fail_check; f++) fail[f] = 0;

  int iter[18];
  for (int i=0; i<18; i++) iter[i] = 0;
  
  for(int dir=0;dir < 4; dir++){
    for (int i=0; i<len; i++) {
      for (int j=0; j<18; j++) {
	int is = i*18+j;
	double diff = fabs(linkA[dir][is]-linkB[dir][is]);
	for (int f=0; f<fail_check; f++)
	  if (diff > pow(10.0,-(f+1))) fail[f]++;
	//if (diff > 1e-1) printf("%d %d %e\n", i, j, diff);
	if (diff > 1e-3) iter[j]++;
      }
    }
  }
  
  for (int i=0; i<18; i++) printfQuda("%d fails = %d\n", i, iter[i]);
  
  int accuracy_level = 0;
  for(int f =0; f < fail_check; f++){
    if(fail[f] == 0){
      accuracy_level =f;
    }
  }

  for (int f=0; f<fail_check; f++) {
    printfQuda("%e Failures: %d / %d  = %e\n", pow(10.0,-(f+1)), fail[f], 4*len*18, fail[f] / (double)(4*len*18));
  }
  
  return accuracy_level;
}

static int
compare_link(void **linkA, void **linkB, int len, QudaPrecision precision)
{
  int ret;

  if (precision == QUDA_DOUBLE_PRECISION){    
    ret = compareLink((double**)linkA, (double**)linkB, len);
  }else {
    ret = compareLink((float**)linkA, (float**)linkB, len);
  }    

  return ret;
}


// X indexes the lattice site
static void 
printLinkElement(void *link, int X, QudaPrecision precision) 
{
  if (precision == QUDA_DOUBLE_PRECISION){
    for(int i=0; i < 3;i++){
      printVector((double*)link+ X*gaugeSiteSize + i*6);
    }
	
  }
  else{
    for(int i=0;i < 3;i++){
      printVector((float*)link+X*gaugeSiteSize + i*6);
    }
  }
}

int strong_check_link(void** linkA, const char* msgA, 
		      void **linkB, const char* msgB, 
		      int len, QudaPrecision prec) 
{
  printfQuda("%s\n", msgA);
  printLinkElement(linkA[0], 0, prec); 
  printfQuda("\n");
  printLinkElement(linkA[0], 1, prec); 
  printfQuda("...\n");
  printLinkElement(linkA[3], len-1, prec); 
  printfQuda("\n");    
    
  printfQuda("\n%s\n", msgB);
  printLinkElement(linkB[0], 0, prec); 
  printfQuda("\n");
  printLinkElement(linkB[0], 1, prec); 
  printfQuda("...\n");
  printLinkElement(linkB[3], len-1, prec); 
  printfQuda("\n");
    
  int ret = compare_link(linkA, linkB, len, prec);
  return ret;
}


void 
createMomCPU(void* mom,  QudaPrecision precision) 
{
  void* temp;
    
  size_t gSize = (precision == QUDA_DOUBLE_PRECISION) ? sizeof(double) : sizeof(float);
  temp = malloc(4*V*gaugeSiteSize*gSize);
  if (temp == NULL){
    fprintf(stderr, "Error: malloc failed for temp in function %s\n", __FUNCTION__);
    exit(1);
  }
    
    
    
  for(int i=0;i < V;i++){
    if (precision == QUDA_DOUBLE_PRECISION){
      for(int dir=0;dir < 4;dir++){
	double* thismom = (double*)mom;	    
	for(int k=0; k < momSiteSize; k++){
	  thismom[ (4*i+dir)*momSiteSize + k ]= 1.0* rand() /RAND_MAX;				
	  if (k==momSiteSize-1) thismom[ (4*i+dir)*momSiteSize + k ]= 0.0;
	}	    
      }	    
    }else{
      for(int dir=0;dir < 4;dir++){
	float* thismom=(float*)mom;
	for(int k=0; k < momSiteSize; k++){
	  thismom[ (4*i+dir)*momSiteSize + k ]= 1.0* rand() /RAND_MAX;		
	  if (k==momSiteSize-1) thismom[ (4*i+dir)*momSiteSize + k ]= 0.0;
	}	    
      }
    }
  }
    
  free(temp);
  return;
}

void
createHwCPU(void* hw,  QudaPrecision precision)
{
  for(int i=0;i < V;i++){
    if (precision == QUDA_DOUBLE_PRECISION){
      for(int dir=0;dir < 4;dir++){
	double* thishw = (double*)hw;
	for(int k=0; k < hwSiteSize; k++){
	  thishw[ (4*i+dir)*hwSiteSize + k ]= 1.0* rand() /RAND_MAX;
	}
      }
    }else{
      for(int dir=0;dir < 4;dir++){
	float* thishw=(float*)hw;
	for(int k=0; k < hwSiteSize; k++){
	  thishw[ (4*i+dir)*hwSiteSize + k ]= 1.0* rand() /RAND_MAX;
	}
      }
    }
  }

  return;
}


template <typename Float>
int compare_mom(Float *momA, Float *momB, int len) {
  const int fail_check = 16;
  int fail[fail_check];
  for (int f=0; f<fail_check; f++) fail[f] = 0;

  int iter[momSiteSize];
  for (int i=0; i<momSiteSize; i++) iter[i] = 0;
  
  for (int i=0; i<len; i++) {
    for (int j=0; j<momSiteSize-1; j++) {
      int is = i*momSiteSize+j;
      double diff = fabs(momA[is]-momB[is]);
      for (int f=0; f<fail_check; f++)
	if (diff > pow(10.0,-(f+1))) fail[f]++;
      //if (diff > 1e-1) printf("%d %d %e\n", i, j, diff);
      if (diff > 1e-3) iter[j]++;
    }
  }
  
  int accuracy_level = 0;
  for(int f =0; f < fail_check; f++){
    if(fail[f] == 0){
      accuracy_level =f+1;
    }
  }

  for (int i=0; i<momSiteSize; i++) printfQuda("%d fails = %d\n", i, iter[i]);
  
  for (int f=0; f<fail_check; f++) {
    printfQuda("%e Failures: %d / %d  = %e\n", pow(10.0,-(f+1)), fail[f], len*9, fail[f]/(double)(len*9));
  }
  
  return accuracy_level;
}

static void 
printMomElement(void *mom, int X, QudaPrecision precision) 
{
  if (precision == QUDA_DOUBLE_PRECISION){
    double* thismom = ((double*)mom)+ X*momSiteSize;
    printVector(thismom);
    printfQuda("(%9f,%9f) (%9f,%9f)\n", thismom[6], thismom[7], thismom[8], thismom[9]);
  }else{
    float* thismom = ((float*)mom)+ X*momSiteSize;
    printVector(thismom);
    printfQuda("(%9f,%9f) (%9f,%9f)\n", thismom[6], thismom[7], thismom[8], thismom[9]);	
  }
}
int strong_check_mom(void * momA, void *momB, int len, QudaPrecision prec) 
{    
  printfQuda("mom:\n");
  printMomElement(momA, 0, prec); 
  printfQuda("\n");
  printMomElement(momA, 1, prec); 
  printfQuda("\n");
  printMomElement(momA, 2, prec); 
  printfQuda("\n");
  printMomElement(momA, 3, prec); 
  printfQuda("...\n");
  
  printfQuda("\nreference mom:\n");
  printMomElement(momB, 0, prec); 
  printfQuda("\n");
  printMomElement(momB, 1, prec); 
  printfQuda("\n");
  printMomElement(momB, 2, prec); 
  printfQuda("\n");
  printMomElement(momB, 3, prec); 
  printfQuda("\n");
  
  int ret;
  if (prec == QUDA_DOUBLE_PRECISION){
    ret = compare_mom((double*)momA, (double*)momB, len);
  }else{
    ret = compare_mom((float*)momA, (float*)momB, len);
  }
  
  return ret;
}


/************
 * return value
 *
 * 0: command line option matched and processed sucessfully
 * non-zero: command line option does not match
 *
 */

#ifdef MULTI_GPU
int device = -1;
#else
int device = 0;
#endif

QudaReconstructType link_recon = QUDA_RECONSTRUCT_NO;
QudaReconstructType link_recon_sloppy = QUDA_RECONSTRUCT_INVALID;
QudaReconstructType link_recon_precondition = QUDA_RECONSTRUCT_INVALID;
QudaPrecision prec = QUDA_SINGLE_PRECISION;
QudaPrecision prec_sloppy = QUDA_INVALID_PRECISION;
QudaPrecision prec_refinement_sloppy = QUDA_INVALID_PRECISION;
QudaPrecision prec_precondition = QUDA_INVALID_PRECISION;
QudaPrecision prec_null = QUDA_INVALID_PRECISION;
QudaPrecision  prec_ritz = QUDA_INVALID_PRECISION;
QudaVerbosity verbosity = QUDA_SUMMARIZE;
int xdim = 24;
int ydim = 24;
int zdim = 24;
int tdim = 24;
int Lsdim = 16;
QudaDagType dagger = QUDA_DAG_NO;
QudaDslashType dslash_type = QUDA_WILSON_DSLASH;
char latfile[256] = "";
char gauge_outfile[256] = "";
int Nsrc = 1;
int Msrc = 1;
int niter = 100;
int gcrNkrylov = 10;
int pipeline = 0;
int solution_accumulator_pipeline = 0;
int test_type = 0;
int nvec[QUDA_MAX_MG_LEVEL] = { };
char vec_infile[256] = "";
char vec_outfile[256] = "";
QudaInverterType inv_type;
QudaInverterType precon_type = QUDA_INVALID_INVERTER;
int multishift = 0;
bool verify_results = true;
bool use_low_modes = false;
bool low_mode_check = false;
bool oblique_proj_check = false;
double mass = 0.1;
double kappa = -1.0;
double mu = 0.1;
double anisotropy = 1.0;
double tadpole_factor = 1.0;
double eps_naik = 0.0;
double clover_coeff = 0.1;
bool compute_clover = false;
bool compute_fatlong = false; 
double tol = 1e-7;
double tol_hq = 0.;
double reliable_delta = 0.1;
QudaTwistFlavorType twist_flavor = QUDA_TWIST_SINGLET;
bool kernel_pack_t = false;
QudaMassNormalization normalization = QUDA_KAPPA_NORMALIZATION;
QudaMatPCType matpc_type = QUDA_MATPC_EVEN_EVEN;
QudaSolveType solve_type = QUDA_DIRECT_PC_SOLVE;


int mg_levels = 2;

QudaFieldLocation solver_location[QUDA_MAX_MG_LEVEL] = { };
QudaFieldLocation setup_location[QUDA_MAX_MG_LEVEL] = { };

int nu_pre[QUDA_MAX_MG_LEVEL] = { };
int nu_post[QUDA_MAX_MG_LEVEL] = { };
double mu_factor[QUDA_MAX_MG_LEVEL] = { };
QudaVerbosity mg_verbosity[QUDA_MAX_MG_LEVEL] = { };
QudaInverterType setup_inv[QUDA_MAX_MG_LEVEL] = { };
QudaSolveType coarse_solve_type[QUDA_MAX_MG_LEVEL] = { };
QudaSolveType smoother_solve_type[QUDA_MAX_MG_LEVEL] = { };
int num_setup_iter[QUDA_MAX_MG_LEVEL] = { };
double setup_tol[QUDA_MAX_MG_LEVEL] = { };
int setup_maxiter[QUDA_MAX_MG_LEVEL] = { };
int setup_maxiter_refresh[QUDA_MAX_MG_LEVEL] = { };
QudaSetupType setup_type = QUDA_NULL_VECTOR_SETUP;
bool pre_orthonormalize = false;
bool post_orthonormalize = true;
double omega = 0.85;
QudaInverterType coarse_solver[QUDA_MAX_MG_LEVEL] = { };
double coarse_solver_tol[QUDA_MAX_MG_LEVEL] = { };
QudaInverterType smoother_type[QUDA_MAX_MG_LEVEL] = { };
QudaPrecision smoother_halo_prec = QUDA_INVALID_PRECISION;
double smoother_tol[QUDA_MAX_MG_LEVEL] = { };
int coarse_solver_maxiter[QUDA_MAX_MG_LEVEL] = { };
bool generate_nullspace = true;
bool generate_all_levels = true;
QudaSchwarzType schwarz_type[QUDA_MAX_MG_LEVEL] = { };
int schwarz_cycle[QUDA_MAX_MG_LEVEL] = { };

int geo_block_size[QUDA_MAX_MG_LEVEL][QUDA_MAX_DIM] = { };
int nev = 8;
int max_search_dim = 64;
int deflation_grid = 16;
double tol_restart = 5e+3*tol;

int eigcg_max_restarts = 3;
int max_restart_num = 3;
double inc_tol = 1e-2;
double eigenval_tol = 1e-1;

QudaExtLibType solver_ext_lib     = QUDA_EIGEN_EXTLIB;
QudaExtLibType deflation_ext_lib  = QUDA_EIGEN_EXTLIB;
QudaFieldLocation location_ritz   = QUDA_CUDA_FIELD_LOCATION;
QudaMemoryType    mem_type_ritz   = QUDA_MEMORY_DEVICE;

<<<<<<< HEAD
//Prefix with 'eig' with the intention of making
//the params method (ARPACK/CUDA_Arnoldi) agnostic.
int eig_nEv = 10;
int eig_nKv = 20;
double eig_tol = 1e-4;
int eig_maxiter = 10000;
bool eig_use_poly_acc = false;
int eig_poly_deg = 15;
double eig_amin = 0.0;
double eig_amax = 4;
bool eig_use_normop = false;
bool eig_use_dagger = false;
bool eig_compute_svd = false;
QudaArpackSpectrumType arpack_spectrum = QUDA_SR_SPECTRUM;
int arpack_mode = 1;
char arpack_logfile[256] = "arpack_logfile.log";
=======
double heatbath_beta_value = 6.2;
int heatbath_warmup_steps = 10;
int heatbath_num_steps = 10;
int heatbath_num_heatbath_per_step = 5;
int heatbath_num_overrelax_per_step = 5;
bool heatbath_coldstart = false;
>>>>>>> 02fd8dc2


static int dim_partitioned[4] = {0,0,0,0};

int dimPartitioned(int dim)
{
  return ((gridsize_from_cmdline[dim] > 1) || dim_partitioned[dim]);
}

void __attribute__((weak)) usage_extra(char** argv){};

void usage(char** argv )
{
  printf("Usage: %s [options]\n", argv[0]);
  printf("Common options: \n");
#ifndef MULTI_GPU
  printf("    --device <n>                              # Set the CUDA device to use (default 0, single GPU only)\n");     
#endif
  printf("    --verbosity <silent/summarize/verbose>    # The the verbosity on the top level of QUDA( default summarize)\n");
  printf("    --prec <double/single/half>               # Precision in GPU\n");
  printf("    --prec-sloppy <double/single/half>        # Sloppy precision in GPU\n");
  printf("    --prec-refine <double/single/half>        # Sloppy precision for refinement in GPU\n");
  printf("    --prec-precondition <double/single/half>  # Preconditioner precision in GPU\n");
  printf("    --prec-ritz <double/single/half>          # Eigenvector precision in GPU\n");
  printf("    --recon <8/9/12/13/18>                    # Link reconstruction type\n");
  printf("    --recon-sloppy <8/9/12/13/18>             # Sloppy link reconstruction type\n");
  printf("    --recon-precondition <8/9/12/13/18>       # Preconditioner link reconstruction type\n");
  printf("    --dagger                                  # Set the dagger to 1 (default 0)\n"); 
  printf("    --dim <n>                                 # Set space-time dimension (X Y Z T)\n"); 
  printf("    --sdim <n>                                # Set space dimension(X/Y/Z) size\n"); 
  printf("    --xdim <n>                                # Set X dimension size(default 24)\n");     
  printf("    --ydim <n>                                # Set X dimension size(default 24)\n");     
  printf("    --zdim <n>                                # Set X dimension size(default 24)\n");     
  printf("    --tdim <n>                                # Set T dimension size(default 24)\n");  
  printf("    --Lsdim <n>                               # Set Ls dimension size(default 16)\n");  
  printf("    --gridsize <x y z t>                      # Set the grid size in all four dimension (default 1 1 1 1)\n");
  printf("    --xgridsize <n>                           # Set grid size in X dimension (default 1)\n");
  printf("    --ygridsize <n>                           # Set grid size in Y dimension (default 1)\n");
  printf("    --zgridsize <n>                           # Set grid size in Z dimension (default 1)\n");
  printf("    --tgridsize <n>                           # Set grid size in T dimension (default 1)\n");
  printf("    --partition <mask>                        # Set the communication topology (X=1, Y=2, Z=4, T=8, and combinations of these)\n");
  printf("    --rank-order <col/row>                    # Set the [t][z][y][x] rank order as either column major (t fastest, default) or row major (x fastest)\n");
  printf("    --kernel-pack-t                           # Set T dimension kernel packing to be true (default false)\n");
  printf("    --dslash-type <type>                      # Set the dslash type, the following values are valid\n"
	 "                                                  wilson/clover/twisted-mass/twisted-clover/staggered\n"
         "                                                  /asqtad/domain-wall/domain-wall-4d/mobius/laplace\n");
  printf("    --flavor <type>                           # Set the twisted mass flavor type (singlet (default), deg-doublet, nondeg-doublet)\n");
  printf("    --load-gauge file                         # Load gauge field \"file\" for the test (requires QIO)\n");
  printf("    --save-gauge file                         # Save gauge field \"file\" for the test (requires QIO, heatbath test only)\n");
  printf("    --niter <n>                               # The number of iterations to perform (default 10)\n");
  printf("    --ngcrkrylov <n>                          # The number of inner iterations to use for GCR, BiCGstab-l (default 10)\n");
  printf("    --pipeline <n>                            # The pipeline length for fused operations in GCR, BiCGstab-l (default 0, no pipelining)\n");
  printf("    --solution-pipeline <n>                   # The pipeline length for fused solution accumulation (default 0, no pipelining)\n");
  printf("    --inv-type <cg/bicgstab/gcr>              # The type of solver to use (default cg)\n");
  printf("    --precon-type <mr/ (unspecified)>         # The type of solver to use (default none (=unspecified)).\n");
  printf("    --multishift <true/false>                 # Whether to do a multi-shift solver test or not (default false)\n");
  printf("    --mass                                    # Mass of Dirac operator (default 0.1)\n");
  printf("    --kappa                                   # Kappa of Dirac operator (default 0.12195122... [equiv to mass])\n");
  printf("    --mu                                      # Twisted-Mass of Dirac operator (default 0.1)\n");
  printf("    --tadpole-coeff                           # Tadpole coefficient for HISQ fermions (default 1.0, recommended [Plaq]^1/4)\n");
  printf("    --epsilon-naik                            # Epsilon factor on Naik term (default 0.0, suggested non-zero -0.1)\n");
  printf("    --compute-clover                          # Compute the clover field or use random numbers (default false)\n");
  printf("    --compute-fat-long                        # Compute the fat/long field or use random numbers (default false)\n");
  printf("    --clover-coeff                            # Clover coefficient (default 1.0)\n");
  printf("    --anisotropy                              # Temporal anisotropy factor (default 1.0)\n");
  printf("    --mass-normalization                      # Mass normalization (kappa (default) / mass / asym-mass)\n");
  printf("    --matpc                                   # Matrix preconditioning type (even-even, odd-odd, even-even-asym, odd-odd-asym) \n");
  printf("    --solve-type                              # The type of solve to do (direct, direct-pc, normop, normop-pc, normerr, normerr-pc) \n");
  printf("    --tol  <resid_tol>                        # Set L2 residual tolerance\n");
  printf("    --tolhq  <resid_hq_tol>                   # Set heavy-quark residual tolerance\n");
  printf("    --reliable-delta <delta>                  # Set reliable update delta factor\n");
  printf("    --test                                    # Test method (different for each test)\n");
  printf("    --verify <true/false>                     # Verify the GPU results using CPU results (default true)\n");
  printf("    --mg-low-mode-check <true/false>          # Measure how well the null vector subspace overlaps with the low eigenmode subspace (default false)\n");
  printf("    --mg-use-low-modes <true/false>           # Use the low eigenmodes as the null vector subspace (default false)\n");
  printf("    --mg-oblique-proj-check <true/false>      # Measure how well the null vector subspace adjusts the low eigenmode subspace (default false)\n");
  printf("    --mg-nvec <level nvec>                    # Number of null-space vectors to define the multigrid transfer operator on a given level\n");
  printf("    --mg-gpu-prolongate <true/false>          # Whether to do the multigrid transfer operators on the GPU (default false)\n");
  printf("    --mg-levels <2+>                          # The number of multigrid levels to do (default 2)\n");
  printf("    --mg-nu-pre <level 1-20>                  # The number of pre-smoother applications to do at a given multigrid level (default 2)\n");
  printf("    --mg-nu-post <level 1-20>                 # The number of post-smoother applications to do at a given multigrid level (default 2)\n");
  printf("    --mg-coarse-solve-type <level solve>      # The type of solve to do on each level (direct, direct-pc) (default = solve_type)\n");
  printf("    --mg-smoother-solve-type <level solve>    # The type of solve to do in smoother (direct, direct-pc (default) )\n");
  printf("    --mg-solve-location <level cpu/cuda>      # The location where the multigrid solver will run (default cuda)\n");
  printf("    --mg-setup-location <level cpu/cuda>      # The location where the multigrid setup will be computed (default cuda)\n");
  printf("    --mg-setup-inv <level inv>                # The inverter to use for the setup of multigrid (default bicgstab)\n");
  printf("    --mg-setup-maxiter <level iter>           # The maximum number of solver iterations to use when relaxing on a null space vector (default 500)\n");
  printf("    --mg-setup-maxiter-refresh <level iter>   # The maximum number of solver iterations to use when refreshing the pre-existing null space vectors (default 100)\n");
  printf("    --mg-setup-iters <level iter>             # The number of setup iterations to use for the multigrid (default 1)\n");
  printf("    --mg-setup-tol <level tol>                # The tolerance to use for the setup of multigrid (default 5e-6)\n");
  printf("    --mg-setup-type <null/test>               # The type of setup to use for the multigrid (default null)\n");
  printf("    --mg-pre-orth <true/false>                # If orthonormalize the vector before inverting in the setup of multigrid (default false)\n");
  printf("    --mg-post-orth <true/false>               # If orthonormalize the vector after inverting in the setup of multigrid (default true)\n");
  printf("    --mg-omega                                # The over/under relaxation factor for the smoother of multigrid (default 0.85)\n");
  printf("    --mg-coarse-solver <level gcr/etc.>       # The solver to wrap the V cycle on each level (default gcr, only for levels 1+)\n");
  printf("    --mg-coarse-solver-tol <level gcr/etc.>   # The coarse solver tolerance for each level (default 0.25, only for levels 1+)\n");
  printf("    --mg-coarse-solver-maxiter <level n>      # The coarse solver maxiter for each level (default 100)\n");
  printf("    --mg-smoother <level mr/etc.>             # The smoother to use for multigrid (default mr)\n");
  printf("    --mg-smoother-tol <level resid_tol>       # The smoother tolerance to use for each multigrid (default 0.25)\n");
  printf("    --mg-smoother-halo-prec                   # The smoother halo precision (applies to all levels - defaults to null_precision)\n");
  printf("    --mg-schwarz-type <level false/add/mul>   # Whether to use Schwarz preconditioning (requires MR smoother and GCR setup solver) (default false)\n");
  printf("    --mg-schwarz-cycle <level cycle>          # The number of Schwarz cycles to apply per smoother application (default=1)\n");
  printf("    --mg-block-size <level x y z t>           # Set the geometric block size for the each multigrid level's transfer operator (default 4 4 4 4)\n");
  printf("    --mg-mu-factor <level factor>             # Set the multiplicative factor for the twisted mass mu parameter on each level (default 1)\n");
  printf("    --mg-generate-nullspace <true/false>      # Generate the null-space vector dynamically (default true, if set false and mg-load-vec isn't set, creates free-field null vectors)\n");
  printf("    --mg-generate-all-levels <true/talse>     # true=generate null-space on all levels, false=generate on level 0 and create other levels from that (default true)\n");
  printf("    --mg-load-vec file                        # Load the vectors \"file\" for the multigrid_test (requires QIO)\n");
  printf("    --mg-save-vec file                        # Save the generated null-space vectors \"file\" from the multigrid_test (requires QIO)\n");
  printf("    --mg-verbosity <level verb>               # The verbosity to use on each level of the multigrid (default summarize)\n");
  printf("    --df-nev <nev>                            # Set number of eigenvectors computed within a single solve cycle (default 8)\n");
  printf("    --df-max-search-dim <dim>                 # Set the size of eigenvector search space (default 64)\n");
  printf("    --df-deflation-grid <n>                   # Set maximum number of cycles needed to compute eigenvectors(default 1)\n");
  printf("    --df-eigcg-max-restarts <n>               # Set how many iterative refinement cycles will be solved with eigCG within a single physical right hand site solve (default 4)\n");
  printf("    --df-tol-restart <tol>                    # Set tolerance for the first restart in the initCG solver(default 5e-5)\n");
  printf("    --df-tol-inc <tol>                        # Set tolerance for the subsequent restarts in the initCG solver  (default 1e-2)\n");
  printf("    --df-max-restart-num <n>                  # Set maximum number of the initCG restarts in the deflation stage (default 3)\n");
  printf("    --df-tol-eigenval <tol>                   # Set maximum eigenvalue residual norm (default 1e-1)\n");

  printf("    --solver-ext-lib-type <eigen/magma>       # Set external library for the solvers  (default Eigen library)\n");
  printf("    --df-ext-lib-type <eigen/magma>           # Set external library for the deflation methods  (default Eigen library)\n");
  printf("    --df-location-ritz <host/cuda>            # Set memory location for the ritz vectors  (default cuda memory location)\n");
  printf("    --df-mem-type-ritz <device/pinned/mapped> # Set memory type for the ritz vectors  (default device memory type)\n");

  printf("    --eig-nEv <n>                             # The number of eigenmodes requested from the eigensolver\n");
  printf("    --eig-nKv <n>                             # The size of the Krylov subspace to use in the eigensolver\n");
  printf("    --eig-tol <tol>                           # The tolerance to use in the eigensolver\n");
  printf("    --eig-maxiter <n>                         # The maximum iterations to use in the eigensolver\n");
  printf("    --eig-usePolyAcc <true/false>             # Use Chebyshev polynomial acceleration in the eigensolver\n");
  printf("    --eig-polyDeg <n>                         # Set the degree of the Chebyshev polynomial acceleration in the eigensolver\n");
  printf("    --eig-amin <Float>                        # The minimum in the polynomial acceleration\n");
  printf("    --eig-amax <Float>                        # The maximum in the polynomial acceleration\n");
  printf("    --eig-useNormOp <true/false>              # Solve the MdagM problem instead of M (MMdag if eig-useDagger == true) (default false)\n");
  printf("    --eig-useDagger <true/false>              # Solve the Mdag  problem instead of M (MMdag if eig-useNormOp == true) (default false)\n");
  printf("    --eig-computeSVD <true/false>             # Solve the MdagM problem, use to compute SVD of M (default false)\n");
  printf("    --arpack-spectrum <SR/LR/SM/LM/SI/LI>     # The spectrum part to be calulated. S=smallest L=largest R=real M=modulus I=imaginary\n");
  printf("    --arpack-mode <n>                         # The problem type to be passed to Arpack\n");
  printf("    --arpack-logfile <file_name>              # The filename storing the stdout from Arpack\n");
  
  printf("    --nsrc <n>                                # How many spinors to apply the dslash to simultaneusly (experimental for staggered only)\n");
  printf("    --msrc <n>                                # Used for testing non-square block blas routines where nsrc defines the other dimension\n");
  printf("    --heatbath-beta <beta>                    # Beta value used in heatbath test (default 6.2)\n");
  printf("    --heatbath-warmup-steps <n>               # Number of warmup steps in heatbath test (default 10)\n");
  printf("    --heatbath-num-steps <n>                  # Number of measurement steps in heatbath test (default 10)\n");
  printf("    --heatbath-num-hb-per-step <n>            # Number of heatbath hits per heatbath step (default 5)\n");
  printf("    --heatbath-num-or-per-step <n>            # Number of overrelaxation hits per heatbath step (default 5)\n");
  printf("    --heatbath-coldstart <true/false>         # Whether to use a cold or hot start in heatbath test (default false)\n");
  printf("    --help                                    # Print out this message\n");

  usage_extra(argv); 
#ifdef MULTI_GPU
  char msg[]="multi";
#else
  char msg[]="single";
#endif  
  printf("Note: this program is %s GPU build\n", msg);
  exit(1);
  return ;
}

int process_command_line_option(int argc, char** argv, int* idx)
{
#ifdef MULTI_GPU
  char msg[]="multi";
#else
  char msg[]="single";
#endif

  int ret = -1;
  
  int i = *idx;

  if( strcmp(argv[i], "--help")== 0){
    usage(argv);
  }

  if( strcmp(argv[i], "--verify") == 0){
    if (i+1 >= argc){
      usage(argv);
    }	    

    if (strcmp(argv[i+1], "true") == 0){
      verify_results = true;
    }else if (strcmp(argv[i+1], "false") == 0){
      verify_results = false;
    }else{
      fprintf(stderr, "ERROR: invalid verify type (true/false)\n");	
      exit(1);
    }

    i++;
    ret = 0;
    goto out;
  }

  if( strcmp(argv[i], "--mg-low-mode-check") == 0){
    if (i+1 >= argc){
      usage(argv);
    }	    

    if (strcmp(argv[i+1], "true") == 0){
      low_mode_check = true;
    }else if (strcmp(argv[i+1], "false") == 0){
      low_mode_check = false;
    }else{
      fprintf(stderr, "ERROR: invalid low_mode_check type (true/false)\n");	
      exit(1);
    }

    i++;
    ret = 0;
    goto out;
  }

  if( strcmp(argv[i], "--mg-use-low-modes") == 0){
    if (i+1 >= argc){
      usage(argv);
    }	    

    if (strcmp(argv[i+1], "true") == 0){
      use_low_modes = true;
    }else if (strcmp(argv[i+1], "false") == 0){
      use_low_modes = false;
    }else{
      fprintf(stderr, "ERROR: invalid use_low_modes type (true/false)\n");	
      exit(1);
    }
    
    i++;
    ret = 0;
    goto out;
  }

  if( strcmp(argv[i], "--mg-oblique-proj-check") == 0){
    if (i+1 >= argc){
      usage(argv);
    }	    

    if (strcmp(argv[i+1], "true") == 0){
      oblique_proj_check = true;
    }else if (strcmp(argv[i+1], "false") == 0){
      oblique_proj_check = false;
    }else{
      fprintf(stderr, "ERROR: invalid oblique_proj_check type (true/false)\n");	
      exit(1);
    }

    i++;
    ret = 0;
    goto out;
  }
  
  if( strcmp(argv[i], "--device") == 0){
    if (i+1 >= argc){
      usage(argv);
    }
    device = atoi(argv[i+1]);
    if (device < 0 || device > 16){
      printf("ERROR: Invalid CUDA device number (%d)\n", device);
      usage(argv);
    }
    i++;
    ret = 0;
    goto out;
  }

  if( strcmp(argv[i], "--verbosity") == 0){
    if (i+1 >= argc){
      usage(argv);
    }
    verbosity =  get_verbosity_type(argv[i+1]);
    i++;
    ret = 0;
    goto out;
  }

  if( strcmp(argv[i], "--prec") == 0){
    if (i+1 >= argc){
      usage(argv);
    }	    
    prec =  get_prec(argv[i+1]);
    i++;
    ret = 0;
    goto out;
  }

  if( strcmp(argv[i], "--prec-sloppy") == 0){
    if (i+1 >= argc){
      usage(argv);
    }	    
    prec_sloppy =  get_prec(argv[i+1]);
    i++;
    ret = 0;
    goto out;
  }
  
  if( strcmp(argv[i], "--prec-refine") == 0){
    if (i+1 >= argc){
      usage(argv);
    }     
    prec_refinement_sloppy =  get_prec(argv[i+1]);
    i++;
    ret = 0;
    goto out;
  }

  if( strcmp(argv[i], "--prec-precondition") == 0){
    if (i+1 >= argc){
      usage(argv);
    }
    prec_precondition =  get_prec(argv[i+1]);
    i++;
    ret = 0;
    goto out;
  }

  if( strcmp(argv[i], "--prec-null") == 0){
    if (i+1 >= argc){
      usage(argv);
    }
    prec_null =  get_prec(argv[i+1]);
    i++;
    ret = 0;
    goto out;
  }

  if( strcmp(argv[i], "--prec-ritz") == 0){
    if (i+1 >= argc){
      usage(argv);
    }
    prec_ritz =  get_prec(argv[i+1]);
    i++;
    ret = 0;
    goto out;
  }

  if( strcmp(argv[i], "--recon") == 0){
    if (i+1 >= argc){
      usage(argv);
    }
    link_recon =  get_recon(argv[i+1]);
    i++;
    ret = 0;
    goto out;
  }

  if( strcmp(argv[i], "--recon-sloppy") == 0){
    if (i+1 >= argc){
      usage(argv);
    }
    link_recon_sloppy =  get_recon(argv[i+1]);
    i++;
    ret = 0;
    goto out;
  }
  
  if( strcmp(argv[i], "--recon-precondition") == 0){
    if (i+1 >= argc){
      usage(argv);
    }
    link_recon_precondition =  get_recon(argv[i+1]);
    i++;
    ret = 0;
    goto out;
  }

  if( strcmp(argv[i], "--dim") == 0){
    if (i+4 >= argc){
      usage(argv);
    }
    xdim= atoi(argv[i+1]);
    if (xdim < 0 || xdim > 512){
      printf("ERROR: invalid X dimension (%d)\n", xdim);
      usage(argv);
    }
    i++;

    if (i+1 >= argc){
      usage(argv);
    }
    ydim= atoi(argv[i+1]);
    if (ydim < 0 || ydim > 512){
      printf("ERROR: invalid Y dimension (%d)\n", ydim);
      usage(argv);
    }
    i++;

    if (i+1 >= argc){
      usage(argv);
    }
    zdim= atoi(argv[i+1]);
    if (zdim < 0 || zdim > 512){
      printf("ERROR: invalid Z dimension (%d)\n", zdim);
      usage(argv);
    }
    i++;

    if (i+1 >= argc){
      usage(argv);
    }
    tdim= atoi(argv[i+1]);
    if (tdim < 0 || tdim > 512){
      printf("ERROR: invalid T dimension (%d)\n", tdim);
      usage(argv);
    }
    i++;

    ret = 0;
    goto out;
  }

  if( strcmp(argv[i], "--xdim") == 0){
    if (i+1 >= argc){
      usage(argv);
    }
    xdim= atoi(argv[i+1]);
    if (xdim < 0 || xdim > 512){
      printf("ERROR: invalid X dimension (%d)\n", xdim);
      usage(argv);
    }
    i++;
    ret = 0;
    goto out;
  }

  if( strcmp(argv[i], "--ydim") == 0){
    if (i+1 >= argc){
      usage(argv);
    }
    ydim= atoi(argv[i+1]);
    if (ydim < 0 || ydim > 512){
      printf("ERROR: invalid T dimension (%d)\n", ydim);
      usage(argv);
    }
    i++;
    ret = 0;
    goto out;
  }


  if( strcmp(argv[i], "--zdim") == 0){
    if (i+1 >= argc){
      usage(argv);
    }
    zdim= atoi(argv[i+1]);
    if (zdim < 0 || zdim > 512){
      printf("ERROR: invalid T dimension (%d)\n", zdim);
      usage(argv);
    }
    i++;
    ret = 0;
    goto out;
  }

  if( strcmp(argv[i], "--tdim") == 0){
    if (i+1 >= argc){
      usage(argv);
    }	    
    tdim =  atoi(argv[i+1]);
    if (tdim < 0 || tdim > 512){
      printf("Error: invalid t dimension");
      usage(argv);
    }
    i++;
    ret = 0;
    goto out;
  }

  if( strcmp(argv[i], "--sdim") == 0){
    if (i+1 >= argc){
      usage(argv);
    }	    
    int sdim =  atoi(argv[i+1]);
    if (sdim < 0 || sdim > 512){
      printf("ERROR: invalid S dimension\n");
      usage(argv);
    }
    xdim=ydim=zdim=sdim;
    i++;
    ret = 0;
    goto out;
  }
  
  if( strcmp(argv[i], "--Lsdim") == 0){
    if (i+1 >= argc){
      usage(argv);
    }	    
    int Ls =  atoi(argv[i+1]);
    if (Ls < 0 || Ls > 128){
      printf("ERROR: invalid Ls dimension\n");
      usage(argv);
    }
    Lsdim=Ls;
    i++;
    ret = 0;
    goto out;
  }
  
  if( strcmp(argv[i], "--dagger") == 0){
    dagger = QUDA_DAG_YES;
    ret = 0;
    goto out;
  }	
  
  if( strcmp(argv[i], "--partition") == 0){
    if (i+1 >= argc){
      usage(argv);
    }
#ifdef MULTI_GPU
    int value  =  atoi(argv[i+1]);
    for(int j=0; j < 4;j++){
      if (value &  (1 << j)){
	commDimPartitionedSet(j);
	dim_partitioned[j] = 1;
      }
    }
#else
    printfQuda("WARNING: Ignoring --partition option since this is a single-GPU build.\n");
#endif
    i++;
    ret = 0;
    goto out;
  }
  
  if( strcmp(argv[i], "--kernel-pack-t") == 0){
    kernel_pack_t = true;
    ret= 0;
    goto out;
  }


  if( strcmp(argv[i], "--multishift") == 0){
    if (i+1 >= argc){
      usage(argv);
    }	    

    if (strcmp(argv[i+1], "true") == 0){
      multishift = true;
    }else if (strcmp(argv[i+1], "false") == 0){
      multishift = false;
    }else{
      fprintf(stderr, "ERROR: invalid multishift boolean\n");	
      exit(1);
    }

    i++;
    ret = 0;
    goto out;
  }

  if( strcmp(argv[i], "--gridsize") == 0){
    if (i+4 >= argc){
      usage(argv);
    }     
    int xsize =  atoi(argv[i+1]);
    if (xsize <= 0 ){
      printf("ERROR: invalid X grid size");
      usage(argv);
    }
    gridsize_from_cmdline[0] = xsize;
    i++;

    int ysize =  atoi(argv[i+1]);
    if (ysize <= 0 ){
      printf("ERROR: invalid Y grid size");
      usage(argv);
    }
    gridsize_from_cmdline[1] = ysize;
    i++;

    int zsize =  atoi(argv[i+1]);
    if (zsize <= 0 ){
      printf("ERROR: invalid Z grid size");
      usage(argv);
    }
    gridsize_from_cmdline[2] = zsize;
    i++;

    int tsize =  atoi(argv[i+1]);
    if (tsize <= 0 ){
      printf("ERROR: invalid T grid size");
      usage(argv);
    }
    gridsize_from_cmdline[3] = tsize;
    i++;

    ret = 0;
    goto out;
  }

  if( strcmp(argv[i], "--xgridsize") == 0){
    if (i+1 >= argc){ 
      usage(argv);
    }     
    int xsize =  atoi(argv[i+1]);
    if (xsize <= 0 ){
      printf("ERROR: invalid X grid size");
      usage(argv);
    }
    gridsize_from_cmdline[0] = xsize;
    i++;
    ret = 0;
    goto out;
  }

  if( strcmp(argv[i], "--ygridsize") == 0){
    if (i+1 >= argc){
      usage(argv);
    }     
    int ysize =  atoi(argv[i+1]);
    if (ysize <= 0 ){
      printf("ERROR: invalid Y grid size");
      usage(argv);
    }
    gridsize_from_cmdline[1] = ysize;
    i++;
    ret = 0;
    goto out;
  }

  if( strcmp(argv[i], "--zgridsize") == 0){
    if (i+1 >= argc){
      usage(argv);
    }     
    int zsize =  atoi(argv[i+1]);
    if (zsize <= 0 ){
      printf("ERROR: invalid Z grid size");
      usage(argv);
    }
    gridsize_from_cmdline[2] = zsize;
    i++;
    ret = 0;
    goto out;
  }
  
  if( strcmp(argv[i], "--tgridsize") == 0){
    if (i+1 >= argc){
      usage(argv);
    }     
    int tsize =  atoi(argv[i+1]);
    if (tsize <= 0 ){
      printf("ERROR: invalid T grid size");
      usage(argv);
    }
    gridsize_from_cmdline[3] = tsize;
    i++;
    ret = 0;
    goto out;
  }
  
  if( strcmp(argv[i], "--rank-order") == 0){
    if (i+1 >= argc){
      usage(argv);
    }
    rank_order = get_rank_order(argv[i+1]);
    i++;
    ret = 0;
    goto out;
  }

  if( strcmp(argv[i], "--dslash-type") == 0){
    if (i+1 >= argc){
      usage(argv);
    }     
    dslash_type = get_dslash_type(argv[i+1]);
    i++;
    ret = 0;
    goto out;
  }

  if( strcmp(argv[i], "--flavor") == 0){
    if (i+1 >= argc){
      usage(argv);
    }     
    twist_flavor = get_flavor_type(argv[i+1]);
    i++;
    ret = 0;
    goto out;
  }

  if( strcmp(argv[i], "--inv-type") == 0){
    if (i+1 >= argc){
      usage(argv);
    }     
    inv_type = get_solver_type(argv[i+1]);
    i++;
    ret = 0;
    goto out;
  }
  
  if( strcmp(argv[i], "--precon-type") == 0){
    if (i+1 >= argc){
      usage(argv);
    }
    precon_type = get_solver_type(argv[i+1]);
    i++;
    ret = 0;
    goto out;
  }

  if( strcmp(argv[i], "--mass") == 0){
    if (i+1 >= argc){
      usage(argv);
    }
    mass = atof(argv[i+1]);
    i++;
    ret = 0;
    goto out;
  }

  if( strcmp(argv[i], "--kappa") == 0){
    if (i+1 >= argc){
      usage(argv);
    }
    kappa = atof(argv[i+1]);
    i++;
    ret = 0;
    goto out;
  }

  if( strcmp(argv[i], "--compute-clover") == 0){
    if (i+1 >= argc){
      usage(argv);
    }
    if (strcmp(argv[i+1], "true") == 0){
      compute_clover = true;
    }else if (strcmp(argv[i+1], "false") == 0){
      compute_clover = false;
    }else{
      fprintf(stderr, "ERROR: invalid compute_clover type\n");
      exit(1);
    }

    i++;
    ret = 0;
    goto out;
  }

  if( strcmp(argv[i], "--clover-coeff") == 0){
    if (i+1 >= argc){
      usage(argv);
    }
    clover_coeff = atof(argv[i+1]);
    i++;
    ret = 0;
    goto out;
  }

  if( strcmp(argv[i], "--mu") == 0){
    if (i+1 >= argc){
      usage(argv);
    }
    mu = atof(argv[i+1]);
    i++;
    ret = 0;
    goto out;
  }

  if( strcmp(argv[i], "--compute-fat-long") == 0){
    if (i+1 >= argc){
      usage(argv);
    }
    if (strcmp(argv[i+1], "true") == 0){
      compute_fatlong = true;
    }else if (strcmp(argv[i+1], "false") == 0){
      compute_fatlong = false;
    }else{
      fprintf(stderr, "ERROR: invalid compute_fatlong type\n");
      exit(1);
    }

    i++;
    ret = 0;
    goto out;
  }


  if( strcmp(argv[i], "--epsilon-naik") == 0){
    if (i+1 >= argc){
      usage(argv);
    }
    eps_naik = atof(argv[i+1]);
    i++;
    ret = 0;
    goto out;
  }

  if( strcmp(argv[i], "--tadpole-coeff") == 0){
    if (i+1 >= argc){
      usage(argv);
    }
    tadpole_factor = atof(argv[i+1]);
    i++;
    ret = 0;
    goto out;
  }

  if( strcmp(argv[i], "--anisotropy") == 0){
    if (i+1 >= argc){
      usage(argv);
    }
    anisotropy = atof(argv[i+1]);
    i++;
    ret = 0;
    goto out;
  }

  if( strcmp(argv[i], "--tol") == 0){
    if (i+1 >= argc){
      usage(argv);
    }
    tol= atof(argv[i+1]);
    i++;
    ret = 0;
    goto out;
  }

  if( strcmp(argv[i], "--tolhq") == 0){
    if (i+1 >= argc){
      usage(argv);
    }
    tol_hq= atof(argv[i+1]);
    i++;
    ret = 0;
    goto out;
  }

  if( strcmp(argv[i], "--reliable-delta") == 0){
    if (i+1 >= argc){
      usage(argv);
    }
    reliable_delta = atof(argv[i+1]);
    i++;
    ret = 0;
    goto out;
  }

  if( strcmp(argv[i], "--mass-normalization") == 0){
    if (i+1 >= argc){
      usage(argv);
    }
    normalization = get_mass_normalization_type(argv[i+1]);
    i++;
    ret = 0;
    goto out;
  }

  if( strcmp(argv[i], "--matpc") == 0){
    if (i+1 >= argc){
      usage(argv);
    }
    matpc_type = get_matpc_type(argv[i+1]);
    i++;
    ret = 0;
    goto out;
  }

  if( strcmp(argv[i], "--solve-type") == 0){
    if (i+1 >= argc){
      usage(argv);
    }
    solve_type = get_solve_type(argv[i+1]);
    i++;
    ret = 0;
    goto out;
  }

  if( strcmp(argv[i], "--load-gauge") == 0){
    if (i+1 >= argc){
      usage(argv);
    }     
    strcpy(latfile, argv[i+1]);
    i++;
    ret = 0;
    goto out;
  }

  if( strcmp(argv[i], "--save-gauge") == 0){
    if (i+1 >= argc){
      usage(argv);
    }     
    strcpy(gauge_outfile, argv[i+1]);
    i++;
    ret = 0;
    goto out;
  }
  
  if( strcmp(argv[i], "--nsrc") == 0){
    if (i+1 >= argc){
      usage(argv);
    }
    Nsrc = atoi(argv[i+1]);
    if (Nsrc < 0 || Nsrc > 128){ // allow 0 for testing setup in isolation
      printf("ERROR: invalid number of sources (Nsrc=%d)\n", Nsrc);
      usage(argv);
    }
    i++;
    ret = 0;
    goto out;
  }

  if( strcmp(argv[i], "--msrc") == 0){
    if (i+1 >= argc){
      usage(argv);
    }
    Msrc = atoi(argv[i+1]);
    if (Msrc < 1 || Msrc > 128){
      printf("ERROR: invalid number of sources (Msrc=%d)\n", Msrc);
      usage(argv);
    }
    i++;
    ret = 0;
    goto out;
  }

  if( strcmp(argv[i], "--test") == 0){
    if (i+1 >= argc){
      usage(argv);
    }	    
    test_type = atoi(argv[i+1]);
    i++;
    ret = 0;
    goto out;	    
  }
    
  if( strcmp(argv[i], "--mg-nvec") == 0){
    if (i+2 >= argc){
      usage(argv);
    }
    int level = atoi(argv[i+1]);
    if (level < 0 || level >= QUDA_MAX_MG_LEVEL) {
      printf("ERROR: invalid multigrid level %d", level);
      usage(argv);
    }
    i++;

    nvec[level] = atoi(argv[i+1]);
    if (nvec[level] < 0 || nvec[level] > 128){
      printf("ERROR: invalid number of vectors (%d)\n", nvec[level]);
      usage(argv);
    }
    i++;
    ret = 0;
    goto out;
  }

  if( strcmp(argv[i], "--mg-levels") == 0){
    if (i+1 >= argc){
      usage(argv);
    }
    mg_levels= atoi(argv[i+1]);
    if (mg_levels < 2 || mg_levels > QUDA_MAX_MG_LEVEL){
      printf("ERROR: invalid number of multigrid levels (%d)\n", mg_levels);
      usage(argv);
    }
    i++;
    ret = 0;
    goto out;
  }

  if( strcmp(argv[i], "--mg-nu-pre") == 0){
    if (i+1 >= argc){
      usage(argv);
    }
    int level = atoi(argv[i+1]);
    if (level < 0 || level >= QUDA_MAX_MG_LEVEL) {
      printf("ERROR: invalid multigrid level %d", level);
      usage(argv);
    }
    i++;

    nu_pre[level] = atoi(argv[i+1]);
    if (nu_pre[level] < 0 || nu_pre[level] > 20){
      printf("ERROR: invalid pre-smoother applications value (nu_pre=%d)\n", nu_pre[level]);
      usage(argv);
    }
    i++;
    ret = 0;
    goto out;
  }

  if( strcmp(argv[i], "--mg-nu-post") == 0){
    if (i+1 >= argc){
      usage(argv);
    }
    int level = atoi(argv[i+1]);
    if (level < 0 || level >= QUDA_MAX_MG_LEVEL) {
      printf("ERROR: invalid multigrid level %d", level);
      usage(argv);
    }
    i++;

    nu_post[level] = atoi(argv[i+1]);
    if (nu_post[level] < 0 || nu_post[level] > 20){
      printf("ERROR: invalid pre-smoother applications value (nu_post=%d)\n", nu_post[level]);
      usage(argv);
    }
    i++;
    ret = 0;
    goto out;
  }

  if( strcmp(argv[i], "--mg-coarse-solve-type") == 0){
    if (i+1 >= argc){
      usage(argv);
    }
    int level = atoi(argv[i+1]);
    if (level < 0 || level >= QUDA_MAX_MG_LEVEL) {
      printf("ERROR: invalid multigrid level %d", level);
      usage(argv);
    }
    i++;

    coarse_solve_type[level] = get_solve_type(argv[i+1]);
    i++;
    ret = 0;
    goto out;
  }

  if( strcmp(argv[i], "--mg-smoother-solve-type") == 0){
    if (i+1 >= argc){
      usage(argv);
    }
    int level = atoi(argv[i+1]);
    if (level < 0 || level >= QUDA_MAX_MG_LEVEL) {
      printf("ERROR: invalid multigrid level %d", level);
      usage(argv);
    }
    i++;

    smoother_solve_type[level] = get_solve_type(argv[i+1]);
    i++;
    ret = 0;
    goto out;
  }

  if( strcmp(argv[i], "--mg-solver-location") == 0){
    if (i+2 >= argc){
      usage(argv);
    }
    int level = atoi(argv[i+1]);

    if (level < 0 || level >= QUDA_MAX_MG_LEVEL) {
      printf("ERROR: invalid multigrid level %d", level);
      usage(argv);
    }
    i++;

    solver_location[level] = get_location(argv[i+1]);
    i++;
    ret = 0;
    goto out;
  }

  if( strcmp(argv[i], "--mg-setup-location") == 0){
    if (i+2 >= argc){
      usage(argv);
    }
    int level = atoi(argv[i+1]);

    if (level < 0 || level >= QUDA_MAX_MG_LEVEL) {
      printf("ERROR: invalid multigrid level %d", level);
      usage(argv);
    }
    i++;

    setup_location[level] = get_location(argv[i+1]);
    i++;
    ret = 0;
    goto out;
  }

  if( strcmp(argv[i], "--mg-setup-inv") == 0){
    if (i+2 >= argc){
      usage(argv);
    }
    int level = atoi(argv[i+1]);
    if (level < 0 || level >= QUDA_MAX_MG_LEVEL) {
      printf("ERROR: invalid multigrid level %d", level);
      usage(argv);
    }
    i++;

    setup_inv[level] = get_solver_type(argv[i+1]);
    i++;
    ret = 0;
    goto out;
  }

  if( strcmp(argv[i], "--mg-setup-iters") == 0){
    if (i+2 >= argc){
      usage(argv);
    }
    int level = atoi(argv[i+1]);
    if (level < 0 || level >= QUDA_MAX_MG_LEVEL) {
      printf("ERROR: invalid multigrid level %d", level);
      usage(argv);
    }
    i++;

    num_setup_iter[level] = atoi(argv[i+1]);
    i++;
    ret = 0;
    goto out;
  }

  if( strcmp(argv[i], "--mg-setup-tol") == 0){
    if (i+1 >= argc){
      usage(argv);
    }
    int level = atoi(argv[i+1]);
    if (level < 0 || level >= QUDA_MAX_MG_LEVEL) {
      printf("ERROR: invalid multigrid level %d", level);
      usage(argv);
    }
    i++;

    setup_tol[level] = atof(argv[i+1]);
    i++;
    ret = 0;
    goto out;
  }


  if( strcmp(argv[i], "--mg-setup-maxiter") == 0){
    if (i+2 >= argc){
      usage(argv);
    }
    int level = atoi(argv[i+1]);
    if (level < 0 || level >= QUDA_MAX_MG_LEVEL) {
      printf("ERROR: invalid multigrid level %d", level);
      usage(argv);
    }
    i++;

    setup_maxiter[level] = atoi(argv[i+1]);
    i++;
    ret = 0;
    goto out;
  }

  if( strcmp(argv[i], "--mg-setup-maxiter-refresh") == 0){
    if (i+2 >= argc){
      usage(argv);
    }
    int level = atoi(argv[i+1]);
    if (level < 0 || level >= QUDA_MAX_MG_LEVEL) {
      printf("ERROR: invalid multigrid level %d", level);
      usage(argv);
    }
    i++;

    setup_maxiter_refresh[level] = atoi(argv[i+1]);
    i++;
    ret = 0;
    goto out;
  }

  if( strcmp(argv[i], "--mg-setup-type") == 0){
    if (i+1 >= argc){
      usage(argv);
    }

    if( strcmp(argv[i+1], "test") == 0)
      setup_type = QUDA_TEST_VECTOR_SETUP;
    else if( strcmp(argv[i+1], "null")==0)
      setup_type = QUDA_NULL_VECTOR_SETUP;
    else {
      fprintf(stderr, "ERROR: invalid setup type\n");
      exit(1);
    }

    i++;
    ret = 0;
    goto out;
  }

  if( strcmp(argv[i], "--mg-pre-orth") == 0){
    if (i+1 >= argc){
      usage(argv);
    }

    if (strcmp(argv[i+1], "true") == 0){
      pre_orthonormalize = true;
    }else if (strcmp(argv[i+1], "false") == 0){
      pre_orthonormalize = false;
    }else{
      fprintf(stderr, "ERROR: invalid pre orthogonalize type\n");
      exit(1);
    }

    i++;
    ret = 0;
    goto out;
  }

  if( strcmp(argv[i], "--mg-post-orth") == 0){
    if (i+1 >= argc){
      usage(argv);
    }

    if (strcmp(argv[i+1], "true") == 0){
      post_orthonormalize = true;
    }else if (strcmp(argv[i+1], "false") == 0){
      post_orthonormalize = false;
    }else{
      fprintf(stderr, "ERROR: invalid post orthogonalize type\n");
      exit(1);
    }

    i++;
    ret = 0;
    goto out;
  }

  if( strcmp(argv[i], "--mg-omega") == 0){
    if (i+1 >= argc){
      usage(argv);
    }

    omega = atof(argv[i+1]);
    i++;
    ret = 0;
    goto out;
  }

  if( strcmp(argv[i], "--mg-verbosity") == 0){
    if (i+2 >= argc){
      usage(argv);
    }
    int level = atoi(argv[i+1]);
    if (level < 0 || level >= QUDA_MAX_MG_LEVEL) {
      printf("ERROR: invalid multigrid level %d", level);
      usage(argv);
    }
    i++;

    mg_verbosity[level] = get_verbosity_type(argv[i+1]);
    i++;
    ret = 0;
    goto out;
  }

  if( strcmp(argv[i], "--mg-coarse-solver") == 0){
    if (i+2 >= argc){
      usage(argv);
    }
    int level = atoi(argv[i+1]);
    if (level < 1 || level >= QUDA_MAX_MG_LEVEL) {
      printf("ERROR: invalid multigrid level %d for coarse solver", level);
      usage(argv);
    }
    i++;

    coarse_solver[level] = get_solver_type(argv[i+1]);
    i++;
    ret = 0;
    goto out;
  }

  if( strcmp(argv[i], "--mg-smoother") == 0){
    if (i+2 >= argc){
      usage(argv);
    }
    int level = atoi(argv[i+1]);
    if (level < 0 || level >= QUDA_MAX_MG_LEVEL) {
      printf("ERROR: invalid multigrid level %d", level);
      usage(argv);
    }
    i++;

    smoother_type[level] = get_solver_type(argv[i+1]);
    i++;
    ret = 0;
    goto out;
  }

  if( strcmp(argv[i], "--mg-smoother-tol") == 0){
    if (i+2 >= argc){
      usage(argv);
    }
    int level = atoi(argv[i+1]);
    if (level < 0 || level >= QUDA_MAX_MG_LEVEL) {
      printf("ERROR: invalid multigrid level %d", level);
      usage(argv);
    }
    i++;

    smoother_tol[level] = atof(argv[i+1]);

    i++;
    ret = 0;
    goto out;
  }

  if( strcmp(argv[i], "--mg-coarse-solver-tol") == 0){
    if (i+2 >= argc){
      usage(argv);
    }
    int level = atoi(argv[i+1]);
    if (level < 1 || level >= QUDA_MAX_MG_LEVEL) {
      printf("ERROR: invalid multigrid level %d for coarse solver", level);
      usage(argv);
    }
    i++;

    coarse_solver_tol[level] = atof(argv[i+1]);
    i++;
    ret = 0;
    goto out;
  }

  if( strcmp(argv[i], "--mg-coarse-solver-maxiter") == 0){
    if (i+2 >= argc){
      usage(argv);
    }

    int level = atoi(argv[i+1]);
    if (level < 1 || level >= QUDA_MAX_MG_LEVEL) {
      printf("ERROR: invalid multigrid level %d for coarse solver", level);
      usage(argv);
    }
    i++;

    coarse_solver_maxiter[level] = atoi(argv[i+1]);
    i++;
    ret = 0;
    goto out;
  }


  if( strcmp(argv[i], "--mg-smoother-halo-prec") == 0){
    if (i+1 >= argc){
      usage(argv);
    }
    smoother_halo_prec =  get_prec(argv[i+1]);
    i++;
    ret = 0;
    goto out;
  }


  if( strcmp(argv[i], "--mg-schwarz-type") == 0){
    if (i+2 >= argc){
      usage(argv);
    }
    int level = atoi(argv[i+1]);
    if (level < 0 || level >= QUDA_MAX_MG_LEVEL) {
      printf("ERROR: invalid multigrid level %d", level);
      usage(argv);
    }
    i++;

    schwarz_type[level] = get_schwarz_type(argv[i+1]);
    i++;
    ret = 0;
    goto out;
  }

  if( strcmp(argv[i], "--mg-schwarz-cycle") == 0){
    if (i+2 >= argc){
      usage(argv);
    }
    int level = atoi(argv[i+1]);
    if (level < 0 || level >= QUDA_MAX_MG_LEVEL) {
      printf("ERROR: invalid multigrid level %d", level);
      usage(argv);
    }
    i++;

    schwarz_cycle[level] = atoi(argv[i+1]);
    if (schwarz_cycle[level] < 0 || schwarz_cycle[level] >= 128) {
      printf("ERROR: invalid Schwarz cycle value requested %d for level %d",
	     level, schwarz_cycle[level]);
      usage(argv);
    }
    i++;
    ret = 0;
    goto out;
  }

  if( strcmp(argv[i], "--mg-block-size") == 0){
    if (i+5 >= argc){
      usage(argv);
    }     
    int level = atoi(argv[i+1]);
    if (level < 0 || level >= QUDA_MAX_MG_LEVEL) {
      printf("ERROR: invalid multigrid level %d", level);
      usage(argv);
    }
    i++;

    int xsize =  atoi(argv[i+1]);
    if (xsize <= 0 ){
      printf("ERROR: invalid X block size");
      usage(argv);
    }
    geo_block_size[level][0] = xsize;
    i++;

    int ysize =  atoi(argv[i+1]);
    if (ysize <= 0 ){
      printf("ERROR: invalid Y block size");
      usage(argv);
    }
    geo_block_size[level][1] = ysize;
    i++;

    int zsize =  atoi(argv[i+1]);
    if (zsize <= 0 ){
      printf("ERROR: invalid Z block size");
      usage(argv);
    }
    geo_block_size[level][2] = zsize;
    i++;

    int tsize =  atoi(argv[i+1]);
    if (tsize <= 0 ){
      printf("ERROR: invalid T block size");
      usage(argv);
    }
    geo_block_size[level][3] = tsize;
    i++;

    ret = 0;
    goto out;
  }

  if( strcmp(argv[i], "--mg-mu-factor") == 0){
    if (i+2 >= argc){
      usage(argv);
    }
    int level = atoi(argv[i+1]);
    if (level < 0 || level >= QUDA_MAX_MG_LEVEL) {
      printf("ERROR: invalid multigrid level %d", level);
      usage(argv);
    }
    i++;

    double factor =  atof(argv[i+1]);
    mu_factor[level] = factor;
    i++;
    ret=0;
    goto out;
  }

  if( strcmp(argv[i], "--mg-generate-nullspace") == 0){
    if (i+1 >= argc){
      usage(argv);
    }

    if (strcmp(argv[i+1], "true") == 0){
      generate_nullspace = true;
    }else if (strcmp(argv[i+1], "false") == 0){
      generate_nullspace = false;
    }else{
      fprintf(stderr, "ERROR: invalid generate nullspace type\n");
      exit(1);
    }

    i++;
    ret = 0;
    goto out;
  }

  if( strcmp(argv[i], "--mg-generate-all-levels") == 0){
    if (i+1 >= argc){
      usage(argv);
    }

    if (strcmp(argv[i+1], "true") == 0){
      generate_all_levels = true;
    }else if (strcmp(argv[i+1], "false") == 0){
      generate_all_levels = false;
    }else{
      fprintf(stderr, "ERROR: invalid value for generate_all_levels type\n");
      exit(1);
    }

    i++;
    ret = 0;
    goto out;
  }

  if( strcmp(argv[i], "--mg-load-vec") == 0){
    if (i+1 >= argc){
      usage(argv);
    }
    strcpy(vec_infile, argv[i+1]);
    i++;
    ret = 0;
    goto out;
  }

  if( strcmp(argv[i], "--mg-save-vec") == 0){
    if (i+1 >= argc){
      usage(argv);
    }
    strcpy(vec_outfile, argv[i+1]);
    i++;
    ret = 0;
    goto out;
  }

  if( strcmp(argv[i], "--df-nev") == 0){
    if (i+1 >= argc){
      usage(argv);
    }

    nev = atoi(argv[i+1]);
    i++;
    ret = 0;
    goto out;
  }

  if( strcmp(argv[i], "--df-max-search-dim") == 0){
    if (i+1 >= argc){
      usage(argv);
    }

    max_search_dim = atoi(argv[i+1]);
    i++;
    ret = 0;
    goto out;
  }

  if( strcmp(argv[i], "--df-deflation-grid") == 0){
    if (i+1 >= argc){
      usage(argv);
    }

    deflation_grid = atoi(argv[i+1]);
    i++;
    ret = 0;
    goto out;
  }


  if( strcmp(argv[i], "--df-eigcg-max-restarts") == 0){
    if (i+1 >= argc){
      usage(argv);
    }

    eigcg_max_restarts = atoi(argv[i+1]);
    i++;
    ret = 0;
    goto out;
  } 

  if( strcmp(argv[i], "--df-max-restart-num") == 0){
    if (i+1 >= argc){
      usage(argv);
    }

    max_restart_num = atoi(argv[i+1]);
    i++;
    ret = 0;
    goto out;
  } 


  if( strcmp(argv[i], "--df-tol-restart") == 0){
    if (i+1 >= argc){
      usage(argv);
    }

    tol_restart = atof(argv[i+1]);
    i++;
    ret = 0;
    goto out;
  } 


  if( strcmp(argv[i], "--df-tol-eigenval") == 0){
    if (i+1 >= argc){
      usage(argv);
    }

    eigenval_tol = atof(argv[i+1]);
    i++;
    ret = 0;
    goto out;
  } 

  if( strcmp(argv[i], "--df-tol-inc") == 0){
    if (i+1 >= argc){
      usage(argv);
    }

    inc_tol = atof(argv[i+1]);
    i++;
    ret = 0;
    goto out;
  } 

  if( strcmp(argv[i], "--solver-ext-lib-type") == 0){
    if (i+1 >= argc){
      usage(argv);
    }
    solver_ext_lib = get_solve_ext_lib_type(argv[i+1]);
    i++;
    ret = 0;
    goto out;
  }

  if( strcmp(argv[i], "--df-ext-lib-type") == 0){
    if (i+1 >= argc){
      usage(argv);
    }
    deflation_ext_lib = get_solve_ext_lib_type(argv[i+1]);
    i++;
    ret = 0;
    goto out;
  }

  if( strcmp(argv[i], "--df-location-ritz") == 0){
    if (i+1 >= argc){
      usage(argv);
    }
    location_ritz = get_location(argv[i+1]);
    i++;
    ret = 0;
    goto out;
  }

  if( strcmp(argv[i], "--df-mem-type-ritz") == 0){
    if (i+1 >= argc){
      usage(argv);
    }
    mem_type_ritz = get_df_mem_type_ritz(argv[i+1]);
    i++;
    ret = 0;
    goto out;
  }

  if( strcmp(argv[i], "--eig-nEv") == 0){
    if (i+1 >= argc){
      usage(argv);
    }
    eig_nEv = atoi(argv[i+1]);
    i++;
    ret = 0;
    goto out;
  }

  if( strcmp(argv[i], "--eig-nKv") == 0){
    if (i+1 >= argc){
      usage(argv);
    }
    eig_nKv = atoi(argv[i+1]);
    i++;
    ret = 0;
    goto out;
  }

  if( strcmp(argv[i], "--eig-tol") == 0){
    if (i+1 >= argc){
      usage(argv);
    }
    eig_tol = atof(argv[i+1]);
    i++;
    ret = 0;
    goto out;
  }

  if( strcmp(argv[i], "--eig-maxiter") == 0){
    if (i+1 >= argc){
      usage(argv);
    }
    eig_maxiter = atoi(argv[i+1]);
    i++;
    ret = 0;
    goto out;
  }
  
  if( strcmp(argv[i], "--eig-usePolyAcc") == 0){
    if (i+1 >= argc){
      usage(argv);
    }

    if (strcmp(argv[i+1], "true") == 0){
      eig_use_poly_acc = true;
    }else if (strcmp(argv[i+1], "false") == 0){
      eig_use_poly_acc = false;
    }else{
      fprintf(stderr, "ERROR: invalid value for usePolyAcc (true/false)\n");
      exit(1);
    }

    i++;
    ret = 0;
    goto out;
  }

  if( strcmp(argv[i], "--eig-polyDeg") == 0){
    if (i+1 >= argc){
      usage(argv);
    }
    eig_poly_deg = atoi(argv[i+1]);
    i++;
    ret = 0;
    goto out;
  }

  if( strcmp(argv[i], "--eig-amin") == 0){
    if (i+1 >= argc){
      usage(argv);
    }
    eig_amin = atof(argv[i+1]);
    i++;
    ret = 0;
    goto out;
  }
  
  if( strcmp(argv[i], "--eig-amax") == 0){
    if (i+1 >= argc){
      usage(argv);
    }
    eig_amax = atof(argv[i+1]);
    i++;
    ret = 0;
    goto out;
  }

  if( strcmp(argv[i], "--eig-useNormOp") == 0){
    if (i+1 >= argc){
      usage(argv);
    }

    if (strcmp(argv[i+1], "true") == 0){
      eig_use_normop = true;
    }else if (strcmp(argv[i+1], "false") == 0){
      eig_use_normop = false;
    }else{
      fprintf(stderr, "ERROR: invalid value for eig-useNormOp (true/false)\n");
      exit(1);
    }

    i++;
    ret = 0;
    goto out;
  }

    
  if( strcmp(argv[i], "--eig-useDagger") == 0){
    if (i+1 >= argc){
      usage(argv);
    }

    if (strcmp(argv[i+1], "true") == 0){
      eig_use_dagger = true;
    }else if (strcmp(argv[i+1], "false") == 0){
      eig_use_dagger = false;
    }else{
      fprintf(stderr, "ERROR: invalid value for eig-useDagger (true/false)\n");
      exit(1);
    }

    i++;
    ret = 0;
    goto out;
  }

    if( strcmp(argv[i], "--eig-computeSVD") == 0){
    if (i+1 >= argc){
      usage(argv);
    }

    if (strcmp(argv[i+1], "true") == 0){
      eig_compute_svd = true;
    }else if (strcmp(argv[i+1], "false") == 0){
      eig_compute_svd = false;
    }else{
      fprintf(stderr, "ERROR: invalid value for eig-computeSVD (true/false)\n");
      exit(1);
    }

    i++;
    ret = 0;
    goto out;
  }


  if( strcmp(argv[i], "--arpack-spectrum") == 0){
    if (i+1 >= argc){
      usage(argv);
    }     
    arpack_spectrum = get_spectrum_type(argv[i+1]);
    i++;
    ret = 0;
    goto out;
  }
  
  if( strcmp(argv[i], "--arpack-mode") == 0){
    if (i+1 >= argc){
      usage(argv);
    }
    arpack_mode = atoi(argv[i+1]);
    i++;
    ret = 0;
    goto out;
  }

  if( strcmp(argv[i], "--arpack-logfile") == 0){
    if (i+1 >= argc){
      usage(argv);
    }
    strcpy(arpack_logfile, argv[i+1]);
    i++;
    ret = 0;
    goto out;
  }
  
  if( strcmp(argv[i], "--niter") == 0){
    if (i+1 >= argc){
      usage(argv);
    }
    niter= atoi(argv[i+1]);
    if (niter < 1 || niter > 1e6){
      printf("ERROR: invalid number of iterations (%d)\n", niter);
      usage(argv);
    }
    i++;
    ret = 0;
    goto out;
  }
  
  if( strcmp(argv[i], "--ngcrkrylov") == 0){
    if (i+1 >= argc){
      usage(argv);
    }
    gcrNkrylov = atoi(argv[i+1]);
    if (gcrNkrylov < 1 || gcrNkrylov > 1e6){
      printf("ERROR: invalid number of gcrkrylov iterations (%d)\n", gcrNkrylov);
      usage(argv);
    }
    i++;
    ret = 0;
    goto out;
  }
  
  if( strcmp(argv[i], "--pipeline") == 0){
    if (i+1 >= argc){
      usage(argv);
    }
    pipeline = atoi(argv[i+1]);
    if (pipeline < 0 || pipeline > 16){
      printf("ERROR: invalid pipeline length (%d)\n", pipeline);
      usage(argv);
    }
    i++;
    ret = 0;
    goto out;
  }

  if( strcmp(argv[i], "--solution-pipeline") == 0){
    if (i+1 >= argc){
      usage(argv);
    }
    solution_accumulator_pipeline = atoi(argv[i+1]);
    if (solution_accumulator_pipeline < 0 || solution_accumulator_pipeline > 16){
      printf("ERROR: invalid solution pipeline length (%d)\n", solution_accumulator_pipeline);
      usage(argv);
    }
    i++;
    ret = 0;
    goto out;
  }

  if( strcmp(argv[i], "--heatbath-beta") == 0){
    if (i+1 >= argc){
      usage(argv);
    }
    heatbath_beta_value = atof(argv[i+1]);
    if (heatbath_beta_value <= 0.0){
      printf("ERROR: invalid beta (%f)\n", heatbath_beta_value);
      usage(argv);
    }
    i++;
    ret = 0;
    goto out;
  }

  if( strcmp(argv[i], "--heatbath-warmup-steps") == 0){
    if (i+1 >= argc){
      usage(argv);
    }
    heatbath_warmup_steps = atoi(argv[i+1]);
    if (heatbath_warmup_steps < 0){
      printf("ERROR: invalid number of warmup steps (%d)\n", heatbath_warmup_steps);
      usage(argv);
    }
    i++;
    ret = 0;
    goto out;
  }

  if( strcmp(argv[i], "--heatbath-num-steps") == 0){
    if (i+1 >= argc){
      usage(argv);
    }
    heatbath_num_steps = atoi(argv[i+1]);
    if (heatbath_num_steps < 0){
      printf("ERROR: invalid number of heatbath steps (%d)\n", heatbath_num_steps);
      usage(argv);
    }
    i++;
    ret = 0;
    goto out;
  }

  if( strcmp(argv[i], "--heatbath-num-hb-per-step") == 0){
    if (i+1 >= argc){
      usage(argv);
    }
    heatbath_num_heatbath_per_step = atoi(argv[i+1]);
    if (heatbath_num_heatbath_per_step <= 0){
      printf("ERROR: invalid number of heatbath hits per step (%d)\n", heatbath_num_heatbath_per_step);
      usage(argv);
    }
    i++;
    ret = 0;
    goto out;
  }

  if( strcmp(argv[i], "--heatbath-num-or-per-step") == 0){
    if (i+1 >= argc){
      usage(argv);
    }
    heatbath_num_overrelax_per_step = atoi(argv[i+1]);
    if (heatbath_num_overrelax_per_step <= 0){
      printf("ERROR: invalid number of overrelaxation hits per step (%d)\n", heatbath_num_overrelax_per_step);
      usage(argv);
    }
    i++;
    ret = 0;
    goto out;
  }

  if( strcmp(argv[i], "--heatbath-coldstart") == 0){
    if (i+1 >= argc){
      usage(argv);
    }

    if (strcmp(argv[i+1], "true") == 0){
      heatbath_coldstart = true;
    }else if (strcmp(argv[i+1], "false") == 0){
      heatbath_coldstart = false;
    }else{
      fprintf(stderr, "ERROR: invalid value for heatbath_coldstart type\n");
      usage(argv);
    }

    i++;
    ret = 0;
    goto out;
  }

  if( strcmp(argv[i], "--version") == 0){
    printf("This program is linked with QUDA library, version %s,", 
	   get_quda_ver_str());
    printf(" %s GPU build\n", msg);
    exit(0);
  }

 out:
  *idx = i;
  return ret ;

}


static struct timeval startTime;

void stopwatchStart() {
  gettimeofday(&startTime, NULL);
}

double stopwatchReadSeconds() {
  struct timeval endTime;
  gettimeofday(&endTime, NULL);

  long ds = endTime.tv_sec - startTime.tv_sec;
  long dus = endTime.tv_usec - startTime.tv_usec;
  return ds + 0.000001*dus;
}

<|MERGE_RESOLUTION|>--- conflicted
+++ resolved
@@ -1740,7 +1740,6 @@
 QudaFieldLocation location_ritz   = QUDA_CUDA_FIELD_LOCATION;
 QudaMemoryType    mem_type_ritz   = QUDA_MEMORY_DEVICE;
 
-<<<<<<< HEAD
 //Prefix with 'eig' with the intention of making
 //the params method (ARPACK/CUDA_Arnoldi) agnostic.
 int eig_nEv = 10;
@@ -1757,14 +1756,13 @@
 QudaArpackSpectrumType arpack_spectrum = QUDA_SR_SPECTRUM;
 int arpack_mode = 1;
 char arpack_logfile[256] = "arpack_logfile.log";
-=======
+
 double heatbath_beta_value = 6.2;
 int heatbath_warmup_steps = 10;
 int heatbath_num_steps = 10;
 int heatbath_num_heatbath_per_step = 5;
 int heatbath_num_overrelax_per_step = 5;
 bool heatbath_coldstart = false;
->>>>>>> 02fd8dc2
 
 
 static int dim_partitioned[4] = {0,0,0,0};
