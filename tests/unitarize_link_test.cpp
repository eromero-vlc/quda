--- conflicted
+++ resolved
@@ -63,10 +63,7 @@
   QudaGaugeParam qudaGaugeParam = newQudaGaugeParam();
 
   initQuda(device);
-<<<<<<< HEAD
-=======
   setTuning(QUDA_TUNE_YES);
->>>>>>> 9cfad35c
 
   cpu_prec = prec;
   gSize = cpu_prec;  
